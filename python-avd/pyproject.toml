[project]
name="pyavd"
dynamic = ["version"]
authors=[{ name = "Arista Networks", email = "ansible@arista.com"}]
description="Arista Validated Designs"
readme = "README.md"
license = { file = "pyavd/LICENSE" }
classifiers = [
    "Operating System :: OS Independent",
    "Development Status :: 5 - Production/Stable",
    "Intended Audience :: Developers",
    "Programming Language :: Python",
    "Programming Language :: Python :: 3.10",
    "Programming Language :: Python :: 3.11",
    "Programming Language :: Python :: 3.12",
    "Programming Language :: Python :: 3.13",
    "Topic :: Software Development :: Libraries :: Python Modules",
    "Topic :: Software Development :: Testing",
]
keywords = ["pyavd"]
requires-python = ">=3.10"
dependencies = [
    "aristaproto>=0.1.1",
    "cryptography>=38.0.4",
    "deepmerge>=1.1.0",
    "Jinja2>=3.0",
    "requests>=2.27.0",
]

[project.urls]
homepage = "https://avd.arista.com"
repository = "https://github.com/aristanetworks/avd"

[dependency-groups]
pytest = [
<<<<<<< HEAD
    "ansible-core>=2.15.0,<2.19.0",
    # TODO: Change this to anta>=1.3.0 when available
    "anta @ git+https://github.com/aristanetworks/anta.git@main",
=======
    "ansible-core>=2.16.0,<2.19.0",
>>>>>>> 473c6998
    "pytest",
    "pytest-asyncio",
    "PyYAML>=6.0.0",
    "pydantic>=2.3.0",
    "referencing>=0.35.0",
]
coverage = [
    "coverage[toml]",
]

[project.optional-dependencies]
ansible = [
    "ansible-core>=2.16.0,<2.19.0",
    "pyavd[ansible-collection]",
]
ansible-collection = [
    # TODO: Change this to anta>=1.3.0 when available
    "anta @ git+https://github.com/aristanetworks/anta.git@main",
    "cvprac>=1.4.0",
    "netaddr>=0.7.19",
    "PyYAML>=6.0.0",
    "treelib>=1.5.5",
    # jsonschema is required for the arista.cvp Ansible collection
    "jsonschema>=3.2.0",
]

[build-system]
requires = [
    "setuptools>=66.1",
    "wheel",
    "jinja2>=3.0",
    "jsonschema-rs>=0.24",
    "referencing>=0.35.0",
    "deepmerge>=1.1.0",
    "pyyaml>=6.0.0",
    "mkdocstrings[python]",
    "pydantic>=2.3.0",
    "cryptography>=38.0.4",
    "aristaproto>=0.1.1",
    "ruff==0.9.6",
]
build-backend = "custom_build_backend"
backend-path = ["scripts"]

[tool.setuptools]
include-package-data = true

[tool.setuptools.package-data]
"*" = [
    "avd_meta_schema.pickle",
    "eos_cli_config_gen.schema.pickle",
    "eos_designs.schema.pickle",
]

[tool.setuptools.packages.find]
include = ["pyavd*"]

[tool.setuptools.dynamic]
version = {attr = "pyavd.__version__"}

[tool.black]
# Black has been replaced with Ruff.
# This section should be removed later, but kept here to avoid IDE extensions from messing up the code.
line-length = 160

force-exclude = '''pyavd/_cv/api/.*'''

[tool.isort]
# Isort has been replaced with Ruff.
# This section should be removed later, but kept here to avoid IDE extensions from messing up the code.
profile = "black"
skip_gitignore = true
line_length = 160
known_first_party = ["pyavd", "schema_tools"]

extend_skip_glob = [
  "pyavd/_cv/api/**/*"
]

[tool.coverage.run]
branch = true

[tool.coverage.report]
show_missing = true
fail_under = 85
include = [
  "pyavd/*"
]
omit = [
  "pyavd/_cv/api/*"
]
# Regexes for lines to exclude from consideration
exclude_also = [
    # Have to re-enable the standard pragma
    "pragma: no cover",
    # Don't complain about missing debug-only code:
    "def __repr__",
    "if self\\.debug",
    # Don't complain if tests don't hit defensive assertion code:
    "raise AssertionError",
    "raise NotImplementedError",
    # Don't complain if non-runnable code isn't run:
    "if 0:",
    "if __name__ == .__main__.:",
    # Don't complain about abstract methods, they aren't run:
    "@(abc\\.)?abstractmethod",
    # Don't complain about TYPE_CHECKING blocks
    "if TYPE_CHECKING:",
    # Don't complain about Jinja2 internalcode
    # Note that except KeyError is a bit sad but this is the pattern
    "except KeyError:",
    "@internalcode",
    "raise TemplateRuntimeError",
    "^blocks = {}",
    "^debug_info =.*",
]

[tool.ruff]
# Extend the `pyproject.toml` file in the parent directory...
# Should not be needed, but the ruff vscode extension does not seem to respect the ruff behavior of ignoring files without tool.ruff
extend = "../pyproject.toml"

[tool.pytest.ini_options]
markers = [
    "molecule_scenarios: Create test case fixtures 'molecule_host' or 'molecule_scenario' for the given molecule scenarios.",
]
asyncio_default_fixture_loop_scope = "function"<|MERGE_RESOLUTION|>--- conflicted
+++ resolved
@@ -33,13 +33,9 @@
 
 [dependency-groups]
 pytest = [
-<<<<<<< HEAD
-    "ansible-core>=2.15.0,<2.19.0",
+    "ansible-core>=2.16.0,<2.19.0",
     # TODO: Change this to anta>=1.3.0 when available
     "anta @ git+https://github.com/aristanetworks/anta.git@main",
-=======
-    "ansible-core>=2.16.0,<2.19.0",
->>>>>>> 473c6998
     "pytest",
     "pytest-asyncio",
     "PyYAML>=6.0.0",
