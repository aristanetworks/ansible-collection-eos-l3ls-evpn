# Copyright (c) 2023-2024 Arista Networks, Inc.
# Use of this source code is governed by the Apache License 2.0
# that can be found in the LICENSE file.
# yaml-language-server: $schema=../../../_schema/avd_meta_schema.json
# Line above is used by RedHat's YAML Schema vscode extension
# Use Ctrl + Space to get suggestions for every field. Autocomplete will pop up after typing 2 letters.
type: dict
keys:
  router_bgp:
    type: dict
    keys:
      as:
        type: str
        description: |-
          BGP AS <1-4294967295> or AS number in asdot notation "<1-65535>.<0-65535>".
          For asdot notation in YAML inputs, the value must be put in quotes, to prevent it from being interpreted as a float number.
        convert_types:
          - int
      as_notation:
        display_name: ASN Notation
        type: str
        description: 'BGP AS can be deplayed in the asplain <1-4294967295> or asdot notation "<1-65535>.<0-65535>".
          This flag indicates which mode is preferred - asplain is the default.'
        valid_values:
          - asdot
          - asplain
      router_id:
        type: str
        description: In IP address format A.B.C.D.
      distance:
        type: dict
        keys:
          external_routes:
            type: int
            required: true
            convert_types:
              - str
            min: 1
            max: 255
          internal_routes:
            type: int
            required: true
            convert_types:
              - str
            min: 1
            max: 255
          local_routes:
            type: int
            required: true
            convert_types:
              - str
            min: 1
            max: 255
      graceful_restart:
        type: dict
        keys:
          enabled:
            type: bool
          restart_time:
            type: int
            convert_types:
              - str
            min: 1
            max: 3600
            description: Number of seconds.
          stalepath_time:
            type: int
            convert_types:
              - str
            min: 1
            max: 3600
            description: Number of seconds.
      graceful_restart_helper:
        type: dict
        keys:
          enabled:
            type: bool
          restart_time:
            type: int
            convert_types:
              - str
            min: 1
            max: 100000000
            description: |
              Number of seconds
              graceful-restart-help long-lived and restart-time are mutually exclusive in CLI.
              restart-time will take precedence if both are configured.
          long_lived:
            type: bool
            description: |
              graceful-restart-help long-lived and restart-time are mutually exclusive in CLI.
              restart-time will take precedence if both are configured.
      maximum_paths:
        type: dict
        keys:
          paths:
            type: int
            required: true
            convert_types:
              - str
            min: 1
            max: 600
          ecmp:
            type: int
            convert_types:
              - str
            min: 1
            max: 600
      updates:
        type: dict
        keys:
          wait_for_convergence:
            type: bool
            description: |
              Disables FIB updates and route advertisement when the BGP instance is initiated until the BGP convergence state is reached.
          wait_install:
            type: bool
            description: |
              Do not advertise reachability to a prefix until that prefix has been installed in hardware.
              This will eliminate any temporary black holes due to a BGP speaker advertising reachability to a prefix that may not yet be installed into the forwarding plane.
      bgp_cluster_id:
        type: str
        description: IP Address A.B.C.D.
      bgp_defaults:
        type: list
        description: BGP command as string.
        items:
          type: str
      bgp:
        type: dict
        keys:
          default:
            type: dict
            keys:
              ipv4_unicast:
                type: bool
                description: Default activation of IPv4 unicast address-family on all IPv4 neighbors (EOS default = True).
              ipv4_unicast_transport_ipv6:
                type: bool
                description: Default activation of IPv4 unicast address-family on all IPv6 neighbors (EOS default == False).
          route_reflector_preserve_attributes:
            type: dict
            keys:
              enabled:
                type: bool
              always:
                type: bool
          bestpath:
            type: dict
            keys:
              d_path:
                type: bool
          additional_paths:
            type: dict
            $ref: "eos_cli_config_gen#/$defs/bgp_additional_paths"
          redistribute_internal:
            type: bool
            description: Allow redistribution of iBGP routes into an Interior Gateway Protocol (IGP). EOS default is true.
      listen_ranges:
        type: list
        description: |
          Improved "listen_ranges" data model to support multiple listen ranges and additional filter capabilities.
        items:
          type: dict
          keys:
            prefix:
              type: str
              description: IPv4 prefix "A.B.C.D/E" or IPv6 prefix "A:B:C:D:E:F:G:H/I".
            peer_id_include_router_id:
              type: bool
              description: Include router ID as part of peer filter.
            peer_group:
              type: str
              description: Peer group name.
            peer_filter:
              type: str
              description: |
                Peer-filter name.
                note: `peer_filter` or `remote_as` is required but mutually exclusive.
                If both are defined, `peer_filter` takes precedence
            remote_as:
              type: str
              convert_types:
                - int
              description: |-
                BGP AS <1-4294967295> or AS number in asdot notation "<1-65535>.<0-65535>".
                For asdot notation in YAML inputs, the value must be put in quotes, to prevent it from being interpreted as a float number.
      peer_groups:
        type: list
        primary_key: name
        items:
          type: dict
          keys:
            name:
              type: str
              description: Peer-group name.
            type:
              type: str
              description: Key only used for documentation or validation purposes.
            remote_as:
              type: str
              description: |-
                BGP AS <1-4294967295> or AS number in asdot notation "<1-65535>.<0-65535>".
                For asdot notation in YAML inputs, the value must be put in quotes, to prevent it from being interpreted as a float number.
              convert_types:
                - int
            local_as:
              type: str
              description: |-
                BGP AS <1-4294967295> or AS number in asdot notation "<1-65535>.<0-65535>".
                For asdot notation in YAML inputs, the value must be put in quotes, to prevent it from being interpreted as a float number.
              convert_types:
                - int
            description:
              type: str
            shutdown:
              type: bool
            as_path:
              type: dict
              description: BGP AS-PATH options.
              keys:
                remote_as_replace_out:
                  type: bool
                  description: Replace AS number with local AS number.
                prepend_own_disabled:
                  type: bool
                  description: Disable prepending own AS number to AS path.
            remove_private_as:
              type: dict
              description: Remove private AS numbers in outbound AS path.
              keys:
                enabled:
                  type: bool
                all:
                  type: bool
                replace_as:
                  type: bool
            remove_private_as_ingress:
              type: dict
              keys:
                enabled:
                  type: bool
                replace_as:
                  type: bool
            next_hop_unchanged:
              type: bool
            update_source:
              type: str
              description: IP address or interface name.
            route_reflector_client:
              type: bool
            bfd:
              type: bool
              description: Enable BFD.
            bfd_timers:
              type: dict
              description: |-
                Override default BFD timers. BFD must be enabled with `bfd: true`.
              keys:
                interval:
                  type: int
                  convert_types:
                    - str
                  min: 50
                  max: 60000
                  required: true
                  description: Interval in milliseconds.
                min_rx:
                  type: int
                  convert_types:
                    - str
                  min: 50
                  max: 60000
                  required: true
                  description: Rate in milliseconds.
                multiplier:
                  type: int
                  min: 3
                  max: 50
                  required: true
                  convert_types:
                    - str
            ebgp_multihop:
              type: int
              min: 1
              max: 255
              description: Time-to-live in range of hops.
              convert_types:
                - str
            next_hop_self:
              type: bool
            password:
              type: str
            passive:
              type: bool
            default_originate:
              type: dict
              keys:
                enabled:
                  type: bool
                always:
                  type: bool
                route_map:
                  type: str
                  description: Route-map name.
            send_community:
              type: str
              description: "'all' or a combination of 'standard', 'extended', 'large' and 'link-bandwidth (w/options)'."
            maximum_routes:
              type: int
              description: Maximum number of routes (0 means unlimited).
              min: 0
              max: 4294967294
              convert_types:
                - str
            maximum_routes_warning_limit:
              type: str
              description: |
                Maximum number of routes after which a warning is issued (0 means never warn) or
                Percentage of maximum number of routes at which to warn ("<1-100> percent").
              convert_types:
                - int
            maximum_routes_warning_only:
              type: bool
            missing_policy:
              type: dict
              description: Missing policy configuration for all address-families.
              keys:
                direction_in:
                  description: Missing policy inbound direction.
                  type: dict
                  keys:
                    action:
                      description: Missing policy action.
                      type: str
                      required: true
                      valid_values:
                        - deny
                        - permit
                        - deny-in-out
                    include_community_list:
                      type: bool
                      description: Include community-list references in missing policy decision.
                    include_prefix_list:
                      type: bool
                      description: Include prefix-list references in missing policy decision.
                    include_sub_route_map:
                      type: bool
                      description: Include sub-route-map references in missing policy decision.
                direction_out:
                  description: Missing policy outbound direction.
                  type: dict
                  keys:
                    action:
                      description: Missing policy action.
                      type: str
                      required: true
                      valid_values:
                        - deny
                        - permit
                        - deny-in-out
                    include_community_list:
                      type: bool
                      description: Include community-list references in missing policy decision.
                    include_prefix_list:
                      type: bool
                      description: Include prefix-list references in missing policy decision.
                    include_sub_route_map:
                      type: bool
                      description: Include sub-route-map references in missing policy decision.
            link_bandwidth:
              type: dict
              keys:
                enabled:
                  type: bool
                default:
                  type: str
                  description: nn.nn(K|M|G) link speed in bits/second.
            allowas_in:
              type: dict
              keys:
                enabled:
                  type: bool
                times:
                  type: int
                  description: Number of local ASNs allowed in a BGP update.
                  convert_types:
                    - str
                  min: 1
                  max: 10
            weight:
              type: int
              min: 0
              max: 65535
              convert_types:
                - str
            timers:
              type: str
              description: BGP Keepalive and Hold Timer values in seconds as string "<0-3600> <0-3600>".
            rib_in_pre_policy_retain:
              type: dict
              keys:
                enabled:
                  type: bool
                all:
                  type: bool
            route_map_in:
              type: str
              description: Inbound route-map name.
            route_map_out:
              type: str
              description: Outbound route-map name.
            session_tracker:
              type: str
            shared_secret:
              type: dict
              keys:
                profile:
                  type: str
                  required: true
                  description: Name of profile defined under `management_security`.
                hash_algorithm:
                  type: str
                  required: true
                  description: |-
                    Note: Algorithm hmac-sha-256 requires EOS version 4.31.1F and above.
                  valid_values:
                    - "aes-128-cmac-96"
                    - "hmac-sha-256"
                    - "hmac-sha1-96"
            ttl_maximum_hops:
              type: int
              convert_types:
                - str
              min: 0
              max: 254
              description: Maximum number of hops.
            peer_filter:
              type: str
              deprecation:
                warning: true
                removed: true
                remove_in_version: 5.0.0
                new_key: router_bgp.listen_ranges[].peer_filter
            bgp_listen_range_prefix:
              type: str
              deprecation:
                warning: true
                removed: true
                remove_in_version: 5.0.0
                new_key: router_bgp.listen_ranges[].bgp_listen_range_prefix
      neighbors:
        type: list
        primary_key: ip_address
        items:
          type: dict
          keys:
            ip_address:
              type: str
            peer_group:
              type: str
            remote_as:
              type: str
              description: |-
                BGP AS <1-4294967295> or AS number in asdot notation "<1-65535>.<0-65535>".
                For asdot notation in YAML inputs, the value must be put in quotes, to prevent it from being interpreted as a float number.
              convert_types:
                - int
            local_as:
              type: str
              description: |-
                BGP AS <1-4294967295> or AS number in asdot notation "<1-65535>.<0-65535>".
                For asdot notation in YAML inputs, the value must be put in quotes, to prevent it from being interpreted as a float number.
              convert_types:
                - int
            as_path:
              type: dict
              description: BGP AS-PATH options.
              keys:
                remote_as_replace_out:
                  type: bool
                  description: Replace AS number with local AS number.
                prepend_own_disabled:
                  type: bool
                  description: Disable prepending own AS number to AS path.
            peer:
              type: str
              description: Key only used for documentation or validation purposes.
            description:
              type: str
            route_reflector_client:
              type: bool
            password:
              type: str
            passive:
              type: bool
            shutdown:
              type: bool
            update_source:
              type: str
              description: Source Interface.
            bfd:
              type: bool
              description: Enable BFD.
            bfd_timers:
              type: dict
              description: |-
                Override default BFD timers. BFD must be enabled with `bfd: true`.
              keys:
                interval:
                  type: int
                  convert_types:
                    - str
                  min: 50
                  max: 60000
                  required: true
                  description: Interval in milliseconds.
                min_rx:
                  type: int
                  convert_types:
                    - str
                  min: 50
                  max: 60000
                  required: true
                  description: Rate in milliseconds.
                multiplier:
                  type: int
                  min: 3
                  max: 50
                  required: true
                  convert_types:
                    - str
            weight:
              type: int
              min: 0
              max: 65535
              convert_types:
                - str
            timers:
              type: str
              description: BGP Keepalive and Hold Timer values in seconds as string "<0-3600> <0-3600>".
            route_map_in:
              type: str
              description: Inbound route-map name.
            route_map_out:
              type: str
              description: Outbound route-map name.
            default_originate:
              type: dict
              keys:
                enabled:
                  type: bool
                always:
                  type: bool
                route_map:
                  type: str
            send_community:
              type: str
              description: "'all' or a combination of 'standard', 'extended', 'large' and 'link-bandwidth (w/options)'."
            maximum_routes:
              type: int
              description: Maximum number of routes (0 means unlimited).
              min: 0
              max: 4294967294
              convert_types:
                - str
            maximum_routes_warning_limit:
              type: str
              description: |
                Maximum number of routes after which a warning is issued (0 means never warn) or
                Percentage of maximum number of routes at which to warn ("<1-100> percent").
              convert_types:
                - int
            maximum_routes_warning_only:
              type: bool
            missing_policy:
              type: dict
              description: Missing policy configuration for all address-families.
              keys:
                direction_in:
                  description: Missing policy inbound direction.
                  type: dict
                  keys:
                    action:
                      description: Missing policy action.
                      type: str
                      required: true
                      valid_values:
                        - deny
                        - permit
                        - deny-in-out
                    include_community_list:
                      type: bool
                      description: Include community-list references in missing policy decision.
                    include_prefix_list:
                      type: bool
                      description: Include prefix-list references in missing policy decision.
                    include_sub_route_map:
                      type: bool
                      description: Include sub-route-map references in missing policy decision.
                direction_out:
                  description: Missing policy outbound direction.
                  type: dict
                  keys:
                    action:
                      description: Missing policy action.
                      type: str
                      required: true
                      valid_values:
                        - deny
                        - permit
                        - deny-in-out
                    include_community_list:
                      type: bool
                      description: Include community-list references in missing policy decision.
                    include_prefix_list:
                      type: bool
                      description: Include prefix-list references in missing policy decision.
                    include_sub_route_map:
                      type: bool
                      description: Include sub-route-map references in missing policy decision.
            allowas_in:
              type: dict
              keys:
                enabled:
                  type: bool
                times:
                  type: int
                  convert_types:
                    - str
                  min: 1
                  max: 10
                  description: Number of local ASNs allowed in a BGP update.
            ebgp_multihop:
              type: int
              min: 1
              max: 255
              description: Time-to-live in range of hops.
              convert_types:
                - str
            next_hop_self:
              type: bool
            link_bandwidth:
              type: dict
              keys:
                enabled:
                  type: bool
                default:
                  type: str
                  description: nn.nn(K|M|G) link speed in bits/second.
            rib_in_pre_policy_retain:
              type: dict
              keys:
                enabled:
                  type: bool
                all:
                  type: bool
            remove_private_as:
              type: dict
              description: Remove private AS numbers in outbound AS path.
              keys:
                enabled:
                  type: bool
                all:
                  type: bool
                replace_as:
                  type: bool
            remove_private_as_ingress:
              type: dict
              keys:
                enabled:
                  type: bool
                replace_as:
                  type: bool
            session_tracker:
              type: str
            shared_secret:
              type: dict
              keys:
                profile:
                  type: str
                  required: true
                  description: Name of profile defined under `management_security`.
                hash_algorithm:
                  type: str
                  required: true
                  description: |-
                    Note: Algorithm hmac-sha-256 requires EOS version 4.31.1F and above.
                  valid_values:
                    - "aes-128-cmac-96"
                    - "hmac-sha-256"
                    - "hmac-sha1-96"
            ttl_maximum_hops:
              type: int
              convert_types:
                - str
              min: 0
              max: 254
              description: Maximum number of hops.
      neighbor_interfaces:
        type: list
        primary_key: name
        items:
          type: dict
          keys:
            name:
              type: str
              description: Interface name.
            remote_as:
              type: str
              convert_types:
                - int
              description: |-
                BGP AS <1-4294967295> or AS number in asdot notation "<1-65535>.<0-65535>".
                For asdot notation in YAML inputs, the value must be put in quotes, to prevent it from being interpreted as a float number.
            peer:
              type: str
              description: Key only used for documentation or validation purposes.
            peer_group:
              type: str
              default: Peer-group name
            description:
              type: str
            peer_filter:
              type: str
              description: Peer-filter name.
      aggregate_addresses:
        type: list
        primary_key: prefix
        items:
          type: dict
          keys:
            prefix:
              type: str
              description: IPv4 prefix "A.B.C.D/E" or IPv6 prefix "A:B:C:D:E:F:G:H/I".
            advertise_only:
              type: bool
            as_set:
              type: bool
            summary_only:
              type: bool
            attribute_map:
              type: str
              description: Route-map name.
            match_map:
              type: str
              description: Route-map name.
      redistribute_routes:
        type: list
        primary_key: source_protocol
        allow_duplicate_primary_key: True
        items:
          type: dict
          keys:
            source_protocol:
              type: str
              valid_values:
                - "attached-host"
                - "bgp"
                - "connected"
                - "dynamic"
                - "isis"
                - "ospf"
                - "ospfv3"
                - "rip"
                - "static"
                - "user"
            route_map:
              type: str
            rcf:
              type: str
              description: |-
                RCF function name with parenthesis.
                Example: MyFunction(myarg).
                `route_map` and `rcf` are mutually exclusive. `route_map` takes precedence.
                Only applicable if `source_protocol` is one of `connected`, `static`, `isis`, `user`, `dynamic`.
            include_leaked:
              type: bool
            ospf_route_type:
              type: str
              valid_values:
                - "external"
                - "internal"
                - "nssa-external"
                - "nssa-external 1"
                - "nssa-external 2"
              description: |
                Routes learned by the OSPF protocol.
                The `ospf_route_type` is valid for source_protocols 'ospf' and 'ospfv3'.
      vlan_aware_bundles:
        type: list
        primary_key: name
        items:
          type: dict
          keys:
            name:
              type: str
              description: VLAN aware bundle name.
            tenant:
              type: str
              description: Key only used for documentation or validation purposes.
            description:
              type: str
              description: Key only used for documentation or validation purposes.
            rd:
              description: Route distinguisher.
              type: str
            rd_evpn_domain:
              type: dict
              keys:
                domain:
                  type: str
                  valid_values:
                    - "remote"
                    - "all"
                rd:
                  type: str
                  description: Route distinguisher.
            route_targets:
              type: dict
              keys:
                both:
                  type: list
                  items:
                    type: str
                import:
                  type: list
                  items:
                    type: str
                export:
                  type: list
                  items:
                    type: str
                import_evpn_domains:
                  type: list
                  items:
                    type: dict
                    keys:
                      domain:
                        type: str
                        valid_values:
                          - "remote"
                          - "all"
                      route_target:
                        type: str
                export_evpn_domains:
                  type: list
                  items:
                    type: dict
                    keys:
                      domain:
                        type: str
                        valid_values:
                          - "remote"
                          - "all"
                      route_target:
                        type: str
                import_export_evpn_domains:
                  type: list
                  items:
                    type: dict
                    keys:
                      domain:
                        type: str
                        valid_values:
                          - "remote"
                          - "all"
                      route_target:
                        type: str
            redistribute_routes:
              type: list
              items:
                type: str
            no_redistribute_routes:
              type: list
              items:
                type: str
            vlan:
              type: str
              description: VLAN range as string. Example "100-200,300".
              convert_types:
                - int
            eos_cli:
              type: str
              description: Multiline EOS CLI rendered directly on the Router BGP, VLAN-aware-bundle definition in the final EOS configuration.
      vlans:
        type: list
        primary_key: id
        items:
          type: dict
          keys:
            id:
              type: int
              convert_types:
                - str
            tenant:
              type: str
              description: Key only used for documentation or validation purposes.
            rd:
              description: Route distinguisher.
              type: str
            rd_evpn_domain:
              type: dict
              keys:
                domain:
                  type: str
                  valid_values:
                    - "remote"
                    - "all"
                rd:
                  type: str
                  description: Route distinguisher.
            eos_cli:
              type: str
              description: Multiline EOS CLI rendered directly on the Router BGP, VLAN definition in the final EOS configuration.
            route_targets:
              type: dict
              keys:
                both:
                  type: list
                  items:
                    type: str
                import:
                  type: list
                  items:
                    type: str
                export:
                  type: list
                  items:
                    type: str
                import_evpn_domains:
                  type: list
                  items:
                    type: dict
                    keys:
                      domain:
                        type: str
                        valid_values:
                          - "remote"
                          - "all"
                      route_target:
                        type: str
                export_evpn_domains:
                  type: list
                  items:
                    type: dict
                    keys:
                      domain:
                        type: str
                        valid_values:
                          - "remote"
                          - "all"
                      route_target:
                        type: str
                import_export_evpn_domains:
                  type: list
                  items:
                    type: dict
                    keys:
                      domain:
                        type: str
                        valid_values:
                          - "remote"
                          - "all"
                      route_target:
                        type: str
            redistribute_routes:
              type: list
              items:
                type: str
            no_redistribute_routes:
              type: list
              items:
                type: str
      vpws:
        type: list
        primary_key: name
        items:
          type: dict
          keys:
            name:
              type: str
              description: VPWS instance name.
            rd:
              description: Route distinguisher.
              type: str
            route_targets:
              type: dict
              keys:
                import_export:
                  type: str
                  description: Route Target.
            mpls_control_word:
              type: bool
            label_flow:
              type: bool
            mtu:
              type: int
              convert_types:
                - str
            pseudowires:
              type: list
              primary_key: name
              items:
                type: dict
                keys:
                  name:
                    type: str
                    description: Pseudowire name.
                  id_local:
                    type: int
                    convert_types:
                      - str
                    description: Must match id_remote on other pe.
                  id_remote:
                    type: int
                    convert_types:
                      - str
                    description: Must match id_local on other pe.
      address_family_evpn:
        type: dict
        keys:
          domain_identifier:
            type: str
          neighbor_default:
            type: dict
            keys:
              encapsulation:
                type: str
                valid_values:
                  - "vxlan"
                  - "mpls"
                  - "path-selection"
                description: Transport encapsulation for neighbor.
              next_hop_self_source_interface:
                description: Source interface name.
                type: str
              next_hop_self_received_evpn_routes:
                type: dict
                keys:
                  enable:
                    type: bool
                  inter_domain:
                    type: bool
          next_hop_mpls_resolution_ribs:
            type: list
            min_length: 1
            max_length: 3
            description: "Specify the RIBs used to resolve MPLS next-hops. The order of this list determines the order of RIB lookups."
            items:
              type: dict
              keys:
                rib_type:
                  type: str
                  required: true
                  valid_values:
                    - "system-connected"
                    - "tunnel-rib-colored"
                    - "tunnel-rib"
                  description: "Type of RIB. For 'tunnel-rib', use 'rib_name' to specify the name of the Tunnel-RIB to use."
                rib_name:
                  type: str
                  description: "The name of the tunnel-rib to use when using 'tunnel-rib' type."
          neighbors:
            type: list
            primary_key: ip_address
            items:
              type: dict
              keys:
                ip_address:
                  type: str
                activate:
                  type: bool
                rcf_in:
                  type: str
                  description: |-
                    Inbound RCF function name with parenthesis.
                    Example: MyFunction(myarg).
                rcf_out:
                  type: str
                  description: |-
                    Outbound RCF function name with parenthesis.
                    Example: MyFunction(myarg).
                default_route:
                  type: dict
                  keys:
                    enabled:
                      type: bool
                    rcf:
                      type: str
                      description: |-
                        RCF function name with parenthesis.
                        Example: MyFunction(myarg).
                    route_map:
                      type: str
                additional_paths:
                  type: dict
                  $ref: "eos_cli_config_gen#/$defs/bgp_additional_paths"
                encapsulation:
                  type: str
                  valid_values:
                    - "vxlan"
                    - "mpls"
                    - "path-selection"
                  description: Transport encapsulation for the neighbor.
          peer_groups:
            type: list
            primary_key: name
            items:
              type: dict
              keys:
                name:
                  type: str
                  description: Peer-group name.
                activate:
                  type: bool
                route_map_in:
                  type: str
                  description: Inbound route-map name.
                route_map_out:
                  type: str
                  description: Outbound route-map name.
                rcf_in:
                  type: str
                  description: |-
                    Inbound RCF function name with parenthesis.
                    Example: MyFunction(myarg).
                rcf_out:
                  type: str
                  description: |-
                    Outbound RCF function name with parenthesis.
                    Example: MyFunction(myarg).
                default_route:
                  type: dict
                  keys:
                    enabled:
                      type: bool
                    rcf:
                      type: str
                      description: |-
                        RCF function name with parenthesis.
                        Example: MyFunction(myarg).
                    route_map:
                      type: str
                domain_remote:
                  type: bool
                encapsulation:
                  type: str
                  valid_values:
                    - "vxlan"
                    - "mpls"
                    - "path-selection"
                  description: Transport encapsulation for the peer-group.
                additional_paths:
                  type: dict
                  $ref: "eos_cli_config_gen#/$defs/bgp_additional_paths"
          evpn_hostflap_detection:
            type: dict
            keys:
              enabled:
                type: bool
              window:
                type: int
                description: Time (in seconds) to detect a MAC duplication issue.
                min: 0
                max: 4294967295
                convert_types:
                  - str
              threshold:
                type: int
                min: 0
                max: 4294967295
                convert_types:
                  - str
                description: Minimum number of MAC moves that indicate a MAC Duplication issue.
              expiry_timeout:
                type: int
                min: 0
                max: 4294967295
                convert_types:
                  - str
                description: Time (in seconds) to purge a MAC duplication issue.
          next_hop:
            type: dict
            keys:
              resolution_disabled:
                type: bool
          route:
            type: dict
            keys:
              import_match_failure_action:
                type: str
                valid_values:
                  - "discard"
              import_ethernet_segment_ip_mass_withdraw:
                type: bool
              import_overlay_index_gateway:
                type: bool
              export_ethernet_segment_ip_mass_withdraw:
                type: bool
          next_hop_unchanged:
            type: bool
          bgp_additional_paths:
            type: dict
            deprecation:
              warning: true
              remove_in_version: 6.0.0
              new_key: bgp.additional_paths
            description: BGP additional-paths commands.
            keys:
              receive:
                type: bool
                description: Receive multiple paths.
              send:
                type: dict
                description: Send multiple paths.
                keys:
                  any:
                    type: bool
                    description: Any eligible path.
                  backup:
                    type: bool
                    description: Best path and installed backup path.
                  ecmp:
                    type: bool
                    description: All paths in best path ECMP group.
                  ecmp_limit:
                    type: int
                    description: Amount of ECMP paths to send.
                    convert_types:
                      - str
                    min: 2
                    max: 64
                  limit:
                    type: int
                    description: Amount of paths to send.
                    convert_types:
                      - str
                    min: 2
                    max: 64
          bgp:
            type: dict
            keys:
              additional_paths:
                type: dict
                $ref: "eos_cli_config_gen#/$defs/bgp_additional_paths"
          layer_2_fec_in_place_update:
            type: dict
            description: BGP layer-2 in-place FEC operation.
            keys:
              enabled:
                type: bool
                required: true
              timeout:
                type: int
                description: In-place FEC update tracking timeout in seconds.
                convert_types:
                  - str
                min: 0
                max: 300
      address_family_rtc:
        type: dict
        keys:
          peer_groups:
            type: list
            primary_key: name
            items:
              type: dict
              keys:
                name:
                  type: str
                  description: Peer-group name.
                activate:
                  type: bool
                default_route_target:
                  type: dict
                  keys:
                    only:
                      type: bool
                    encoding_origin_as_omit:
                      type: str
      address_family_ipv4:
        type: dict
        keys:
          networks:
            type: list
            primary_key: prefix
            items:
              type: dict
              keys:
                prefix:
                  description: IPv4 prefix "A.B.C.D/E" or IPv6 prefix "A:B:C:D:E:F:G:H/I".
                  type: str
                route_map:
                  description: Route-map name.
                  type: str
          bgp:
            type: dict
            keys:
              additional_paths:
                type: dict
                $ref: "eos_cli_config_gen#/$defs/bgp_additional_paths"
                keys:
                  install:
                    type: bool
                    description: Install BGP backup path.
                  install_ecmp_primary:
                    type: bool
                    description: Allow additional path with ECMP primary path.
              redistribute_internal:
                type: bool
                description: Allow redistribution of iBGP routes into an Interior Gateway Protocol (IGP). EOS default is true.
          peer_groups:
            type: list
            primary_key: name
            items:
              type: dict
              keys:
                name:
                  type: str
                  description: Peer-group name.
                activate:
                  type: bool
                route_map_in:
                  type: str
                  description: Inbound route-map name.
                route_map_out:
                  type: str
                  description: Outbound route-map name.
                rcf_in:
                  type: str
                  description: |-
                    Inbound RCF function name with parenthesis.
                    Example: MyFunction(myarg).
                rcf_out:
                  type: str
                  description: |-
                    Outbound RCF function name with parenthesis.
                    Example: MyFunction(myarg).
                default_originate:
                  type: dict
                  keys:
                    always:
                      type: bool
                    route_map:
                      description: Route-map name.
                      type: str
                prefix_list_in:
                  type: str
                  description: Inbound prefix-list name.
                prefix_list_out:
                  type: str
                  description: Outbound prefix-list name.
                additional_paths:
                  type: dict
                  $ref: "eos_cli_config_gen#/$defs/bgp_additional_paths"
                  keys:
                    prefix_list:
                      type: str
                      description: Apply the configurations only to the routes matching the prefix list.
                next_hop:
                  type: dict
                  keys:
                    address_family_ipv6:
                      type: dict
                      keys:
                        enabled:
                          type: bool
                          required: true
                        originate:
                          type: bool
                    address_family_ipv6_originate:
                      type: bool
                      deprecation:
                        warning: true
                        removed: true
                        new_key: address_family_ipv6
                        remove_in_version: 5.0.0
          neighbors:
            type: list
            primary_key: ip_address
            items:
              type: dict
              keys:
                ip_address:
                  type: str
                activate:
                  type: bool
                route_map_in:
                  type: str
                  description: Inbound route-map name.
                route_map_out:
                  type: str
                  description: Outbound route-map name.
                rcf_in:
                  type: str
                  description: |-
                    Inbound RCF function name with parenthesis.
                    Example: MyFunction(myarg).
                rcf_out:
                  type: str
                  description: |-
                    Outbound RCF function name with parenthesis.
                    Example: MyFunction(myarg).
                prefix_list_in:
                  type: str
                  description: Inbound prefix-list name.
                prefix_list_out:
                  type: str
                  description: Prefix-list name.
                default_originate:
                  type: dict
                  keys:
                    always:
                      type: bool
                    route_map:
                      type: str
                additional_paths:
                  type: dict
                  $ref: "eos_cli_config_gen#/$defs/bgp_additional_paths"
                  keys:
                    prefix_list:
                      type: str
                      description: Apply the configurations only to the routes matching the prefix list.
          redistribute_routes:
            type: list
            primary_key: source_protocol
            allow_duplicate_primary_key: True
            items:
              type: dict
              keys:
                source_protocol:
                  type: str
                  valid_values:
                    - "attached-host"
                    - "bgp"
                    - "connected"
                    - "dynamic"
                    - "isis"
                    - "ospf"
                    - "ospfv3"
                    - "rip"
                    - "static"
                    - "user"
                route_map:
                  type: str
                include_leaked:
                  type: bool
                  description: Only applicable if `source_protocol` is one of `connected`, `static`, `isis`, `ospf`, `ospfv3`.
                rcf:
                  type: str
                  description: |-
                    RCF function name with parenthesis.
                    Example: MyFunction(myarg).
                    `route_map` and `rcf` are mutually exclusive. `route_map` takes precedence.
                    Only applicable if `source_protocol` is one of `connected`, `static`, `isis`, `user`, `dynamic`.
                ospf_route_type:
                  type: str
                  valid_values:
                    - "external"
                    - "internal"
                    - "nssa-external"
                    - "nssa-external 1"
                    - "nssa-external 2"
                  description: |
                    Routes learned by the OSPF protocol.
                    The `ospf_route_type` is valid for source_protocols 'ospf' and 'ospfv3'.
      address_family_ipv4_labeled_unicast:
        type: dict
        keys:
          aigp_session:
            type: dict
            keys:
              confederation:
                type: bool
              ebgp:
                type: bool
              ibgp:
                type: bool
          bgp:
            type: dict
            keys:
              additional_paths:
                type: dict
                $ref: "eos_cli_config_gen#/$defs/bgp_additional_paths"
              missing_policy:
                type: dict
                description: Missing policy configuration for all address-families.
                keys:
                  direction_in:
                    description: Missing policy inbound direction.
                    type: dict
                    keys:
                      action:
                        description: Missing policy action.
                        type: str
                        required: true
                        valid_values:
                          - deny
                          - permit
                          - deny-in-out
                      include_community_list:
                        type: bool
                        description: Include community-list references in missing policy decision.
                      include_prefix_list:
                        type: bool
                        description: Include prefix-list references in missing policy decision.
                      include_sub_route_map:
                        type: bool
                        description: Include sub-route-map references in missing policy decision.
                  direction_out:
                    description: Missing policy outbound direction.
                    type: dict
                    keys:
                      action:
                        description: Missing policy action.
                        type: str
                        required: true
                        valid_values:
                          - deny
                          - permit
                          - deny-in-out
                      include_community_list:
                        type: bool
                        description: Include community-list references in missing policy decision.
                      include_prefix_list:
                        type: bool
                        description: Include prefix-list references in missing policy decision.
                      include_sub_route_map:
                        type: bool
                        description: Include sub-route-map references in missing policy decision.
              next_hop_unchanged:
                type: bool
          graceful_restart:
            type: bool
          label_local_termination:
            type: str
            valid_values:
              - "explicit-null"
              - "implicit-null"
          lfib_entry_installation_skipped:
            type: bool
            description: Skip LFIB entry installation and next hop self route advertisements.
          neighbor_default:
            type: dict
            keys:
              next_hop_self:
                type: bool
          peer_groups:
            type: list
            primary_key: name
            items:
              type: dict
              keys:
                name:
                  type: str
                  description: Peer-group name.
                activate:
                  type: bool
                additional_paths:
                  type: dict
                  $ref: "eos_cli_config_gen#/$defs/bgp_additional_paths"
                aigp_session:
                  type: bool
                graceful_restart:
                  type: bool
                graceful_restart_helper:
                  type: dict
                  keys:
                    stale_route_map:
                      type: str
                maximum_advertised_routes:
                  type: int
                  description: Maximum number of routes (0 means unlimited).
                  min: 0
                  max: 4294967294
                  convert_types:
                    - str
                maximum_advertised_routes_warning_limit:
                  type: str
                  convert_types:
                    - int
                  description: |
                    Maximum number of routes after which a warning is issued (0 means never warn) or
                    Percentage of maximum number of routes at which to warn ("<1-100> percent").
                missing_policy:
                  type: dict
                  description: Missing policy configuration for BGP Labeled-Unicast neighbor.
                  keys:
                    direction_in:
                      description: Missing policy inbound direction.
                      type: dict
                      keys:
                        action:
                          description: Missing policy action.
                          type: str
                          required: true
                          valid_values:
                            - deny
                            - permit
                            - deny-in-out
                        include_community_list:
                          type: bool
                          description: Include community-list references in missing policy decision.
                        include_prefix_list:
                          type: bool
                          description: Include prefix-list references in missing policy decision.
                        include_sub_route_map:
                          type: bool
                          description: Include sub-route-map references in missing policy decision.
                    direction_out:
                      description: Missing policy outbound direction.
                      type: dict
                      keys:
                        action:
                          description: Missing policy action.
                          type: str
                          required: true
                          valid_values:
                            - deny
                            - permit
                            - deny-in-out
                        include_community_list:
                          type: bool
                          description: Include community-list references in missing policy decision.
                        include_prefix_list:
                          type: bool
                          description: Include prefix-list references in missing policy decision.
                        include_sub_route_map:
                          type: bool
                          description: Include sub-route-map references in missing policy decision.
                multi_path:
                  type: bool
                next_hop_resolution:
                  type: dict
                  keys:
                    v4_mapped_v6_translation:
                      type: bool
                next_hop_self:
                  type: bool
                next_hop_self_source_interface:
                  description: Source interface name.
                  type: str
                next_hop_self_v4_mapped_v6_source_interface:
                  description: v4-mapped-v6 source interface name. Takes precedence over the next_hop_self_source_interface.
                  type: str
                next_hop_unchanged:
                  type: bool
                rcf_in:
                  type: str
                  description: |-
                    Inbound RCF function name with parenthesis.
                    Example: MyFunction(myarg).
                rcf_out:
                  type: str
                  description: |-
                    Outbound RCF function name with parenthesis.
                    Example: MyFunction(myarg).
                route_map_in:
                  type: str
                  description: Inbound route-map name.
                route_map_out:
                  type: str
                  description: Outbound route-map name.
          neighbors:
            type: list
            primary_key: ip_address
            items:
              type: dict
              keys:
                ip_address:
                  type: str
                activate:
                  type: bool
                additional_paths:
                  type: dict
                  $ref: "eos_cli_config_gen#/$defs/bgp_additional_paths"
                aigp_session:
                  type: bool
                graceful_restart:
                  type: bool
                graceful_restart_helper:
                  type: dict
                  keys:
                    stale_route_map:
                      type: str
                maximum_advertised_routes:
                  type: int
                  description: Maximum number of routes (0 means unlimited).
                  min: 0
                  max: 4294967294
                  convert_types:
                    - str
                maximum_advertised_routes_warning_limit:
                  type: str
                  convert_types:
                    - int
                  description: |
                    Maximum number of routes after which a warning is issued (0 means never warn) or
                    Percentage of maximum number of routes at which to warn ("<1-100> percent").
                missing_policy:
                  type: dict
                  description: Missing policy configuration for BGP Labeled-Unicast neighbor.
                  keys:
                    direction_in:
                      description: Missing policy inbound direction.
                      type: dict
                      keys:
                        action:
                          description: Missing policy action.
                          type: str
                          required: true
                          valid_values:
                            - deny
                            - permit
                            - deny-in-out
                        include_community_list:
                          type: bool
                          description: Include community-list references in missing policy decision.
                        include_prefix_list:
                          type: bool
                          description: Include prefix-list references in missing policy decision.
                        include_sub_route_map:
                          type: bool
                          description: Include sub-route-map references in missing policy decision.
                    direction_out:
                      description: Missing policy outbound direction.
                      type: dict
                      keys:
                        action:
                          description: Missing policy action.
                          type: str
                          required: true
                          valid_values:
                            - deny
                            - permit
                            - deny-in-out
                        include_community_list:
                          type: bool
                          description: Include community-list references in missing policy decision.
                        include_prefix_list:
                          type: bool
                          description: Include prefix-list references in missing policy decision.
                        include_sub_route_map:
                          type: bool
                          description: Include sub-route-map references in missing policy decision.
                multi_path:
                  type: bool
                next_hop_resolution:
                  type: dict
                  keys:
                    v4_mapped_v6_translation:
                      type: bool
                next_hop_self:
                  type: bool
                next_hop_self_source_interface:
                  description: Source interface name.
                  type: str
                next_hop_self_v4_mapped_v6_source_interface:
                  description: v4-mapped-v6 source interface name. Takes precedence over the next_hop_self_source_interface.
                  type: str
                next_hop_unchanged:
                  type: bool
                rcf_in:
                  type: str
                  description: |-
                    Inbound RCF function name with parenthesis.
                    Example: MyFunction(myarg).
                rcf_out:
                  type: str
                  description: |-
                    Outbound RCF function name with parenthesis.
                    Example: MyFunction(myarg).
                route_map_in:
                  type: str
                  description: Inbound route-map name.
                route_map_out:
                  type: str
                  description: Outbound route-map name.
          networks:
            type: list
            primary_key: prefix
            min_length: 1
            items:
              type: dict
              keys:
                prefix:
                  description: IPv4 prefix "A.B.C.D/E" or IPv6 prefix "A:B:C:D:E:F:G:H/I".
                  type: str
                route_map:
                  description: Route-map name.
                  type: str
          next_hops:
            type: list
            primary_key: ip_address
            min_length: 1
            items:
              type: dict
              keys:
                ip_address:
                  type: str
                lfib_backup_ip_forwarding:
                  type: bool
          next_hop_resolution_ribs:
            type: list
            min_length: 1
            max_length: 3
            description: "Specify the RIBs used to resolve next-hops. The order of this list determines the order of RIB lookups."
            items:
              type: dict
              keys:
                rib_type:
                  type: str
                  required: true
                  valid_values:
                    - "system-connected"
                    - "tunnel-rib-colored"
                    - "tunnel-rib"
                  description: "Type of RIB. For 'tunnel-rib', use 'rib_name' to specify the name of the Tunnel-RIB to use."
                rib_name:
                  type: str
                  description: "The name of the tunnel-rib to use when using 'tunnel-rib' type."
          tunnel_source_protocols:
            type: list
            min_length: 1
            max_length: 2
            primary_key: protocol
            items:
              type: dict
              keys:
                protocol:
                  type: str
                  valid_values:
                    - "isis segment-routing"
                    - "ldp"
                rcf:
                  type: str
                  description: |-
                    Optional RCF function name with parenthesis.
                    Example: MyFunction(myarg).
          update_wait_for_convergence:
            type: bool
            description: Wait for BGP to converge before sending out any route updates.
      address_family_ipv4_multicast:
        type: dict
        keys:
          bgp:
            type: dict
            keys:
              additional_paths:
                type: dict
                keys:
                  receive:
                    type: bool
          peer_groups:
            type: list
            primary_key: name
            items:
              type: dict
              keys:
                name:
                  type: str
                  description: Peer-group name.
                activate:
                  type: bool
                route_map_in:
                  type: str
                  description: Inbound route-map name.
                route_map_out:
                  type: str
                  description: Outbound route-map name.
                additional_paths:
                  type: dict
                  keys:
                    receive:
                      type: bool
          neighbors:
            type: list
            primary_key: ip_address
            items:
              type: dict
              keys:
                ip_address:
                  type: str
                activate:
                  type: bool
                route_map_in:
                  type: str
                  description: Inbound route-map name.
                route_map_out:
                  type: str
                  description: Outbound route-map name.
<<<<<<< HEAD
                additional_paths:
                  type: dict
                  keys:
                    receive:
                      type: bool
=======
          redistribute:
            type: dict
            description: Redistribute routes in to BGP.
            keys:
              attached_host:
                type: dict
                keys:
                  enabled:
                    type: bool
                    required: true
                  route_map:
                    type: str
              connected:
                type: dict
                keys:
                  enabled:
                    type: bool
                    required: true
                  route_map:
                    type: str
              isis:
                type: dict
                keys:
                  enabled:
                    type: bool
                    required: true
                  isis_level:
                    type: str
                    description: Redistribute IS-IS route level.
                    valid_values:
                      - level-1
                      - level-2
                      - level-1-2
                  route_map:
                    type: str
                  rcf:
                    type: str
                    description: |-
                      RCF function name with parenthesis.
                      Example: MyFunction(myarg).
                      `route_map` and `rcf` are mutually exclusive. `route_map` takes precedence.
                  include_leaked:
                    description: Include following routes while redistributing.
                    type: bool
              ospf:
                type: dict
                keys:
                  enabled:
                    type: bool
                    description: Redistribute OSPF routes.
                  match_external:
                    description: Redistribute OSPF routes learned from external sources.
                    type: dict
                    keys:
                      enabled:
                        type: bool
                        required: true
                      route_map:
                        type: str
                  match_internal:
                    description: Redistribute OSPF routes learned from internal sources.
                    type: dict
                    keys:
                      enabled:
                        type: bool
                        required: true
                      route_map:
                        type: str
                  match_nssa_external:
                    description: Redistribute OSPF routes learned from external NSSA sources.
                    type: dict
                    keys:
                      enabled:
                        type: bool
                        required: true
                      nssa_type:
                        description: NSSA External Type Number.
                        type: int
                        convert_types:
                          - str
                        valid_values:
                          - 1
                          - 2
                      route_map:
                        type: str
                  route_map:
                    type: str
              ospfv3:
                type: dict
                keys:
                  enabled:
                    type: bool
                    description: Redistribute OSPFv3 routes.
                  match_external:
                    description: Redistribute OSPFv3 routes learned from external sources.
                    type: dict
                    keys:
                      enabled:
                        type: bool
                        required: true
                      route_map:
                        type: str
                  match_internal:
                    description: Redistribute OSPFv3 routes learned from internal sources.
                    type: dict
                    keys:
                      enabled:
                        type: bool
                        required: true
                      route_map:
                        type: str
                  match_nssa_external:
                    description: Redistribute OSPFv3 routes learned from external NSSA sources.
                    type: dict
                    keys:
                      enabled:
                        type: bool
                        required: true
                      nssa_type:
                        description: NSSA External Type Number.
                        type: int
                        convert_types:
                          - str
                        valid_values:
                          - 1
                          - 2
                      route_map:
                        type: str
                  route_map:
                    type: str
              static:
                type: dict
                keys:
                  enabled:
                    type: bool
                    required: true
                  route_map:
                    type: str
>>>>>>> 5de2b527
          redistribute_routes:
            type: list
            primary_key: source_protocol
            allow_duplicate_primary_key: true
            deprecation:
              warning: true
              remove_in_version: 6.0.0
              new_key: redistribute
            items:
              type: dict
              keys:
                source_protocol:
                  type: str
                route_map:
                  type: str
                include_leaked:
                  type: bool
                  description: Only applicable if `source_protocol` is `isis`.
                rcf:
                  type: str
                  description: |-
                    RCF function name with parenthesis.
                    Example: MyFunction(myarg).
                    `route_map` and `rcf` are mutually exclusive. `route_map` takes precedence.
                    Only applicable if `source_protocol` is `isis`.
                ospf_route_type:
                  type: str
                  valid_values:
                    - "external"
                    - "internal"
                    - "nssa-external"
                    - "nssa-external 1"
                    - "nssa-external 2"
                  description: |
                    Routes learned by the OSPF protocol.
                    The `ospf_route_type` is valid for source_protocols 'ospf' and 'ospfv3'.
      address_family_ipv4_sr_te:
        type: dict
        keys:
          neighbors:
            type: list
            primary_key: ip_address
            items:
              type: dict
              keys:
                ip_address:
                  type: str
                activate:
                  type: bool
                route_map_in:
                  type: str
                  description: Inbound route-map name.
                route_map_out:
                  type: str
                  description: Outbound route-map name.
          peer_groups:
            type: list
            primary_key: name
            items:
              type: dict
              keys:
                name:
                  type: str
                  description: Peer-group name.
                activate:
                  type: bool
                route_map_in:
                  type: str
                  description: Inbound route-map name.
                route_map_out:
                  type: str
                  description: Outbound route-map name.
      address_family_ipv6:
        type: dict
        keys:
          networks:
            type: list
            primary_key: prefix
            items:
              type: dict
              keys:
                prefix:
                  description: IPv4 prefix "A.B.C.D/E" or IPv6 prefix "A:B:C:D:E:F:G:H/I".
                  type: str
                route_map:
                  description: Route-map name.
                  type: str
          bgp:
            type: dict
            keys:
              redistribute_internal:
                type: bool
                description: Allow redistribution of iBGP routes into an Interior Gateway Protocol (IGP). EOS default is true.
              additional_paths:
                type: dict
                $ref: "eos_cli_config_gen#/$defs/bgp_additional_paths"
                keys:
                  install:
                    type: bool
                    description: Install BGP backup path.
                  install_ecmp_primary:
                    type: bool
                    description: Allow additional path with ECMP primary path.
          peer_groups:
            type: list
            primary_key: name
            items:
              type: dict
              keys:
                name:
                  type: str
                  description: Peer-group name.
                activate:
                  type: bool
                route_map_in:
                  type: str
                  description: Inbound route-map name.
                route_map_out:
                  type: str
                  description: Outbound route-map name.
                rcf_in:
                  type: str
                  description: |-
                    Inbound RCF function name with parenthesis.
                    Example: MyFunction(myarg).
                rcf_out:
                  type: str
                  description: |-
                    Outbound RCF function name with parenthesis.
                    Example: MyFunction(myarg).
                prefix_list_in:
                  type: str
                  description: Inbound prefix-list name.
                prefix_list_out:
                  type: str
                  description: Outbound prefix-list name.
                additional_paths:
                  type: dict
                  $ref: "eos_cli_config_gen#/$defs/bgp_additional_paths"
                  keys:
                    prefix_list:
                      type: str
                      description: Apply the configurations only to the routes matching the prefix list.
          neighbors:
            type: list
            primary_key: ip_address
            items:
              type: dict
              keys:
                ip_address:
                  type: str
                activate:
                  type: bool
                route_map_in:
                  type: str
                  description: Inbound route-map name.
                route_map_out:
                  type: str
                  description: Outbound route-map name.
                rcf_in:
                  type: str
                  description: |-
                    Inbound RCF function name with parenthesis.
                    Example: MyFunction(myarg).
                rcf_out:
                  type: str
                  description: |-
                    Outbound RCF function name with parenthesis.
                    Example: MyFunction(myarg).
                prefix_list_in:
                  type: str
                  description: Inbound prefix-list name.
                prefix_list_out:
                  type: str
                  description: Outbound prefix-list name.
<<<<<<< HEAD
                additional_paths:
                  type: dict
                  $ref: "eos_cli_config_gen#/$defs/bgp_additional_paths"
                  keys:
                    prefix_list:
                      type: str
                      description: Apply the configurations only to the routes matching the prefix list.
=======
          redistribute:
            type: dict
            description: Redistribute routes in to BGP.
            keys:
              attached_host:
                type: dict
                keys:
                  enabled:
                    type: bool
                    required: true
                  route_map:
                    type: str
              bgp:
                type: dict
                keys:
                  enabled:
                    type: bool
                    required: true
                  route_map:
                    type: str
              connected:
                type: dict
                keys:
                  enabled:
                    type: bool
                    required: true
                  route_map:
                    type: str
                  rcf:
                    type: str
                    description: |-
                      RCF function name with parenthesis.
                      Example: MyFunction(myarg).
                      `route_map` and `rcf` are mutually exclusive. `route_map` takes precedence.
                  include_leaked:
                    description: Include following routes while redistributing.
                    type: bool
              dhcp:
                type: dict
                keys:
                  enabled:
                    type: bool
                    required: true
                  route_map:
                    type: str
              dynamic:
                type: dict
                keys:
                  enabled:
                    type: bool
                    required: true
                  route_map:
                    type: str
                  rcf:
                    type: str
                    description: |-
                      RCF function name with parenthesis.
                      Example: MyFunction(myarg).
                      `route_map` and `rcf` are mutually exclusive. `route_map` takes precedence.
              isis:
                type: dict
                keys:
                  enabled:
                    type: bool
                    required: true
                  isis_level:
                    type: str
                    description: Redistribute IS-IS route level.
                    valid_values:
                      - level-1
                      - level-2
                      - level-1-2
                  route_map:
                    type: str
                  rcf:
                    type: str
                    description: |-
                      RCF function name with parenthesis.
                      Example: MyFunction(myarg).
                      `route_map` and `rcf` are mutually exclusive. `route_map` takes precedence.
                  include_leaked:
                    description: Include following routes while redistributing.
                    type: bool
              ospfv3:
                type: dict
                keys:
                  enabled:
                    type: bool
                    description: Redistribute OSPFv3 routes.
                  match_external:
                    description: Redistribute OSPFv3 routes learned from external sources.
                    type: dict
                    keys:
                      enabled:
                        type: bool
                        required: true
                      route_map:
                        type: str
                      include_leaked:
                        description: Include following routes while redistributing.
                        type: bool
                  match_internal:
                    description: Redistribute OSPFv3 routes learned from internal sources.
                    type: dict
                    keys:
                      enabled:
                        type: bool
                        required: true
                      route_map:
                        type: str
                      include_leaked:
                        description: Include following routes while redistributing.
                        type: bool
                  match_nssa_external:
                    description: Redistribute OSPFv3 routes learned from external NSSA sources.
                    type: dict
                    keys:
                      enabled:
                        type: bool
                        required: true
                      nssa_type:
                        description: NSSA External Type Number.
                        type: int
                        convert_types:
                          - str
                        valid_values:
                          - 1
                          - 2
                      route_map:
                        type: str
                      include_leaked:
                        description: Include following routes while redistributing.
                        type: bool
                  route_map:
                    type: str
                  include_leaked:
                    description: Include following routes while redistributing.
                    type: bool
              static:
                type: dict
                keys:
                  enabled:
                    type: bool
                    required: true
                  route_map:
                    type: str
                  rcf:
                    type: str
                    description: |-
                      RCF function name with parenthesis.
                      Example: MyFunction(myarg).
                      `route_map` and `rcf` are mutually exclusive. `route_map` takes precedence.
                  include_leaked:
                    type: bool
                    description: Include following routes while redistributing.
              user:
                type: dict
                keys:
                  enabled:
                    type: bool
                    required: true
                  rcf:
                    type: str
                    description: |-
                      RCF function name with parenthesis.
                      Example: MyFunction(myarg).
                      `route_map` and `rcf` are mutually exclusive. `route_map` takes precedence.
>>>>>>> 5de2b527
          redistribute_routes:
            type: list
            primary_key: source_protocol
            allow_duplicate_primary_key: True
            deprecation:
              warning: true
              remove_in_version: 6.0.0
              new_key: redistribute
            items:
              type: dict
              keys:
                source_protocol:
                  type: str
                route_map:
                  type: str
                include_leaked:
                  type: bool
                rcf:
                  type: str
                  description: |-
                    RCF function name with parenthesis.
                    Example: MyFunction(myarg).
                    `route_map` and `rcf` are mutually exclusive. `route_map` takes precedence.
                    Only used if `source_protocol` is one of `connected`, `static`, `isis`, `user`, `dynamic`.
                ospf_route_type:
                  type: str
                  valid_values:
                    - "external"
                    - "internal"
                    - "nssa-external"
                    - "nssa-external 1"
                    - "nssa-external 2"
                  description: |
                    Routes learned by the OSPF protocol.
                    The `ospf_route_type` is valid for source_protocols 'ospfv3'.
      address_family_ipv6_multicast:
        type: dict
        keys:
          bgp:
            type: dict
            keys:
              missing_policy:
                type: dict
                keys:
                  direction_in_action:
                    type: str
                    valid_values:
                      - "deny"
                      - "deny-in-out"
                      - "permit"
                  direction_out_action:
                    type: str
                    valid_values:
                      - "deny"
                      - "deny-in-out"
                      - "permit"
              additional_paths:
                type: dict
                keys:
                  receive:
                    type: bool
          neighbors:
            type: list
            primary_key: ip_address
            items:
              type: dict
              keys:
                ip_address:
                  type: str
                activate:
                  type: bool
                route_map_in:
                  type: str
                  description: Inbound route-map name.
                route_map_out:
                  type: str
                  description: Outbound route-map name.
                additional_paths:
                  type: dict
                  keys:
                    receive:
                      type: bool
          peer_groups:
            type: list
            primary_key: name
            items:
              type: dict
              keys:
                name:
                  type: str
                  description: Peer-group name.
                activate:
                  type: bool
                additional_paths:
                  type: dict
                  keys:
                    receive:
                      type: bool
          networks:
            type: list
            primary_key: prefix
            items:
              type: dict
              keys:
                prefix:
                  type: str
                  description: IPv6 prefix "A:B:C:D:E:F:G:H/I".
                route_map:
                  type: str
          redistribute_routes:
            type: list
            primary_key: source_protocol
            allow_duplicate_primary_key: true
            items:
              type: dict
              keys:
                source_protocol:
                  type: str
                  valid_values:
                    - "connected"
                    - "isis"
                    - "ospf"
                    - "ospfv3"
                    - "static"
                include_leaked:
                  type: bool
                  description: Only applicable if `source_protocol` is `isis`.
                route_map:
                  type: str
                rcf:
                  type: str
                  description: |-
                    RCF function name with parenthesis.
                    Example: MyFunction(myarg).
                    `route_map` and `rcf` are mutually exclusive. `route_map` takes precedence.
                    Only applicable if `source_protocol` is `isis`.
                ospf_route_type:
                  type: str
                  valid_values:
                    - "external"
                    - "internal"
                    - "nssa-external"
                    - "nssa-external 1"
                    - "nssa-external 2"
                  description: |
                    Routes learned by the OSPF protocol.
                    The `ospf_route_type` is valid for source_protocols 'ospf' and 'ospfv3'.
      address_family_ipv6_sr_te:
        type: dict
        keys:
          neighbors:
            type: list
            primary_key: ip_address
            items:
              type: dict
              keys:
                ip_address:
                  type: str
                activate:
                  type: bool
                route_map_in:
                  type: str
                  description: Inbound route-map name.
                route_map_out:
                  type: str
                  description: Outbound route-map name.
          peer_groups:
            type: list
            primary_key: name
            items:
              type: dict
              keys:
                name:
                  type: str
                  description: Peer-group name.
                activate:
                  type: bool
                route_map_in:
                  type: str
                  description: Inbound route-map name.
                route_map_out:
                  type: str
                  description: Outbound route-map name.
      address_family_link_state:
        type: dict
        keys:
          bgp:
            type: dict
            keys:
              missing_policy:
                type: dict
                keys:
                  direction_in_action:
                    type: str
                    valid_values:
                      - "deny"
                      - "deny-in-out"
                      - "permit"
                  direction_out_action:
                    type: str
                    valid_values:
                      - "deny"
                      - "deny-in-out"
                      - "permit"
          peer_groups:
            type: list
            primary_key: name
            items:
              type: dict
              keys:
                name:
                  type: str
                  description: Peer-group name.
                activate:
                  type: bool
                missing_policy:
                  type: dict
                  keys:
                    direction_in_action:
                      type: str
                      valid_values:
                        - "deny"
                        - "deny-in-out"
                        - "permit"
                    direction_out_action:
                      type: str
                      valid_values:
                        - "deny"
                        - "deny-in-out"
                        - "permit"
          neighbors:
            type: list
            primary_key: ip_address
            items:
              type: dict
              keys:
                ip_address:
                  type: str
                activate:
                  type: bool
                missing_policy:
                  type: dict
                  keys:
                    direction_in_action:
                      type: str
                      valid_values:
                        - "deny"
                        - "deny-in-out"
                        - "permit"
                    direction_out_action:
                      type: str
                      valid_values:
                        - "deny"
                        - "deny-in-out"
                        - "permit"
          path_selection:
            type: dict
            keys:
              roles:
                type: dict
                keys:
                  producer:
                    type: bool
                  consumer:
                    type: bool
                  propagator:
                    type: bool
      address_family_flow_spec_ipv4:
        type: dict
        keys:
          bgp:
            type: dict
            keys:
              missing_policy:
                type: dict
                keys:
                  direction_in_action:
                    type: str
                    valid_values:
                      - "deny"
                      - "deny-in-out"
                      - "permit"
                  direction_out_action:
                    type: str
                    valid_values:
                      - "deny"
                      - "deny-in-out"
                      - "permit"
          neighbors:
            type: list
            primary_key: ip_address
            items:
              type: dict
              keys:
                ip_address:
                  type: str
                activate:
                  type: bool
          peer_groups:
            type: list
            primary_key: name
            items:
              type: dict
              keys:
                name:
                  type: str
                  description: Peer-group name.
                activate:
                  type: bool
      address_family_flow_spec_ipv6:
        type: dict
        keys:
          bgp:
            type: dict
            keys:
              missing_policy:
                type: dict
                keys:
                  direction_in_action:
                    type: str
                    valid_values:
                      - "deny"
                      - "deny-in-out"
                      - "permit"
                  direction_out_action:
                    type: str
                    valid_values:
                      - "deny"
                      - "deny-in-out"
                      - "permit"
          neighbors:
            type: list
            primary_key: ip_address
            items:
              type: dict
              keys:
                ip_address:
                  type: str
                activate:
                  type: bool
          peer_groups:
            type: list
            primary_key: name
            items:
              type: dict
              keys:
                name:
                  type: str
                  description: Peer-group name.
                activate:
                  type: bool
      address_family_path_selection:
        type: dict
        keys:
          bgp:
            type: dict
            keys:
              additional_paths:
                type: dict
                $ref: "eos_cli_config_gen#/$defs/bgp_additional_paths"
          neighbors:
            type: list
            primary_key: ip_address
            items:
              type: dict
              keys:
                ip_address:
                  type: str
                activate:
                  type: bool
                additional_paths:
                  type: dict
                  $ref: "eos_cli_config_gen#/$defs/bgp_additional_paths"
          peer_groups:
            type: list
            primary_key: name
            items:
              type: dict
              keys:
                name:
                  type: str
                  description: Peer-group name.
                activate:
                  type: bool
                additional_paths:
                  type: dict
                  $ref: "eos_cli_config_gen#/$defs/bgp_additional_paths"
      address_family_vpn_ipv4:
        type: dict
        keys:
          domain_identifier:
            type: str
          peer_groups:
            type: list
            primary_key: name
            items:
              type: dict
              keys:
                name:
                  type: str
                  description: Peer-group name.
                activate:
                  type: bool
                route_map_in:
                  type: str
                  description: Inbound route-map name.
                route_map_out:
                  type: str
                  description: Outbound route-map name.
                rcf_in:
                  type: str
                  description: |-
                    Inbound RCF function name with parenthesis.
                    Example: MyFunction(myarg).
                rcf_out:
                  type: str
                  description: |-
                    Outbound RCF function name with parenthesis.
                    Example: MyFunction(myarg).
                default_route:
                  type: dict
                  keys:
                    enabled:
                      type: bool
                    rcf:
                      type: str
                      description: |-
                        RCF function name with parenthesis.
                        Example: MyFunction(myarg).
                    route_map:
                      type: str
          route:
            type: dict
            keys:
              import_match_failure_action:
                type: str
                valid_values:
                  - "discard"
          neighbors:
            type: list
            primary_key: ip_address
            items:
              type: dict
              keys:
                ip_address:
                  type: str
                activate:
                  type: bool
                route_map_in:
                  type: str
                  description: Inbound route-map name.
                route_map_out:
                  type: str
                  description: Outbound route-map name.
                rcf_in:
                  type: str
                  description: |-
                    Inbound RCF function name with parenthesis.
                    Example: MyFunction(myarg).
                rcf_out:
                  type: str
                  description: |-
                    Outbound RCF function name with parenthesis.
                    Example: MyFunction(myarg).
                default_route:
                  type: dict
                  keys:
                    enabled:
                      type: bool
                    rcf:
                      type: str
                      description: |-
                        RCF function name with parenthesis.
                        Example: MyFunction(myarg).
                    route_map:
                      type: str
          neighbor_default_encapsulation_mpls_next_hop_self:
            type: dict
            keys:
              source_interface:
                type: str
      address_family_vpn_ipv6:
        type: dict
        keys:
          domain_identifier:
            type: str
          peer_groups:
            type: list
            primary_key: name
            items:
              type: dict
              keys:
                name:
                  type: str
                  description: Peer-group name.
                activate:
                  type: bool
                route_map_in:
                  type: str
                  description: Inbound route-map name.
                route_map_out:
                  type: str
                  description: Outbound route-map name.
                rcf_in:
                  type: str
                  description: |-
                    Inbound RCF function name with parenthesis.
                    Example: MyFunction(myarg).
                rcf_out:
                  type: str
                  description: |-
                    Outbound RCF function name with parenthesis.
                    Example: MyFunction(myarg).
                default_route:
                  type: dict
                  keys:
                    enabled:
                      type: bool
                    rcf:
                      type: str
                      description: |-
                        RCF function name with parenthesis.
                        Example: MyFunction(myarg).
                    route_map:
                      type: str
          route:
            type: dict
            keys:
              import_match_failure_action:
                type: str
                valid_values:
                  - "discard"
          neighbors:
            type: list
            primary_key: ip_address
            items:
              type: dict
              keys:
                ip_address:
                  type: str
                activate:
                  type: bool
                route_map_in:
                  type: str
                  description: Inbound route-map name.
                route_map_out:
                  type: str
                  description: Outbound route-map name.
                rcf_in:
                  type: str
                  description: |-
                    Inbound RCF function name with parenthesis.
                    Example: MyFunction(myarg).
                rcf_out:
                  type: str
                  description: |-
                    Outbound RCF function name with parenthesis.
                    Example: MyFunction(myarg).
                default_route:
                  type: dict
                  keys:
                    enabled:
                      type: bool
                    rcf:
                      type: str
                      description: |-
                        RCF function name with parenthesis.
                        Example: MyFunction(myarg).
                    route_map:
                      type: str
          neighbor_default_encapsulation_mpls_next_hop_self:
            type: dict
            keys:
              source_interface:
                type: str
      vrfs:
        type: list
        primary_key: name
        items:
          type: dict
          keys:
            name:
              type: str
              description: VRF name.
              convert_types:
                - int
            bgp:
              type: dict
              keys:
                redistribute_internal:
                  type: bool
                  description: Allow redistribution of iBGP routes into an Interior Gateway Protocol (IGP). EOS default is true.
                additional_paths:
                  type: dict
                  $ref: "eos_cli_config_gen#/$defs/bgp_additional_paths"
                  keys:
                    install:
                      type: bool
                      description: Install BGP backup path.
                    install_ecmp_primary:
                      type: bool
                      description: Allow additional path with ECMP primary path.
            rd:
              type: str
              description: Route distinguisher.
            evpn_multicast:
              type: bool
            evpn_multicast_address_family:
              type: dict
              description: Enable per-AF EVPN multicast settings.
              keys:
                ipv4:
                  type: dict
                  keys:
                    transit:
                      type: bool
                      description: Enable EVPN multicast transit mode.
            evpn_multicast_gateway_dr_election:
              type: dict
              keys:
                algorithm:
                  type: str
                  required: true
                  description: |-
                    DR election algorithms:
                      hrw: Default selection based on highest random weight.
                      modulus: Selection based on VLAN ID modulo number of candidates.
                      preference: Selection based on a configured preference value.
                  valid_values:
                    - hrw
                    - modulus
                    - preference
                preference_value:
                  type: int
                  description: Required when `algorithm` is `preference`.
                  min: 0
                  max: 65535
                  convert_types:
                    - str
            default_route_exports:
              type: list
              primary_key: address_family
              description: Enable default-originate per VRF/address-family.
              items:
                type: dict
                keys:
                  address_family:
                    type: str
                    valid_values:
                      - "evpn"
                      - "vpn-ipv4"
                      - "vpn-ipv6"
                  always:
                    type: bool
                  route_map:
                    type: str
                  rcf:
                    type: str
                    description: |-
                      RCF function name with parenthesis.
                      Example: MyFunction(myarg).
            route_targets:
              type: dict
              keys:
                import:
                  type: list
                  primary_key: address_family
                  items:
                    type: dict
                    keys:
                      address_family:
                        type: str
                      route_targets:
                        type: list
                        items:
                          type: str
                      route_map:
                        type: str
                        description: Only applicable if `address_family` is one of `evpn`, `vpn-ipv4` or `vpn-ipv6`.
                      rcf:
                        type: str
                        description: |-
                          RCF function name with parenthesis.
                          Example: MyFunction(myarg).
                          Only applicable if `address_family` is one of `evpn`, `vpn-ipv4` or `vpn-ipv6`.
                      vpn_route_filter_rcf:
                        type: str
                        description: |-
                          RCF function name with parenthesis for filtering VPN routes. Also requires `rcf` to be set.
                          Example: MyFunction(myarg).
                          Only applicable if `address_family` is one of `vpn-ipv4` or `vpn-ipv6`.
                export:
                  type: list
                  primary_key: address_family
                  items:
                    type: dict
                    keys:
                      address_family:
                        type: str
                      route_targets:
                        type: list
                        items:
                          type: str
                      route_map:
                        type: str
                        description: Only applicable if `address_family` is one of `evpn`, `vpn-ipv4` or `vpn-ipv6`.
                      rcf:
                        type: str
                        description: |-
                          RCF function name with parenthesis.
                          Example: MyFunction(myarg).
                          Only applicable if `address_family` is one of `evpn`, `vpn-ipv4` or `vpn-ipv6`.
                      vpn_route_filter_rcf:
                        type: str
                        description: |-
                          RCF function name with parenthesis for filtering VPN routes. Also requires `rcf` to be set.
                          Example: MyFunction(myarg).
                          Only applicable if `address_family` is one of `vpn-ipv4` or `vpn-ipv6`.
            router_id:
              description: in IP address format A.B.C.D.
              type: str
            timers:
              type: str
              description: BGP Keepalive and Hold Timer values in seconds as string "<0-3600> <0-3600>".
            networks:
              type: list
              primary_key: prefix
              items:
                type: dict
                keys:
                  prefix:
                    type: str
                    description: IPv4 prefix "A.B.C.D/E" or IPv6 prefix "A:B:C:D:E:F:G:H/I".
                  route_map:
                    type: str
            updates:
              type: dict
              keys:
                wait_for_convergence:
                  type: bool
                  description: |
                    Disables FIB updates and route advertisement when the BGP instance is initiated until the BGP convergence state is reached.
                wait_install:
                  type: bool
                  description: |
                    Do not advertise reachability to a prefix until that prefix has been installed in hardware.
                    This will eliminate any temporary black holes due to a BGP speaker advertising reachability to a prefix that may not yet be installed into the forwarding plane.
            listen_ranges:
              type: list
              description: |
                Improved "listen_ranges" data model to support multiple listen ranges and additional filter capabilities.
              items:
                type: dict
                keys:
                  prefix:
                    type: str
                    description: IPv4 prefix "A.B.C.D/E" or IPv6 prefix "A:B:C:D:E:F:G:H/I".
                  peer_id_include_router_id:
                    type: bool
                    description: Include router ID as part of peer filter.
                  peer_group:
                    type: str
                    description: Peer-group name.
                  peer_filter:
                    type: str
                    description: |
                      Peer-filter name.
                      note: `peer_filter`` or `remote_as` is required but mutually exclusive.
                      If both are defined, peer_filter takes precedence.
                  remote_as:
                    type: str
                    description: |-
                      BGP AS <1-4294967295> or AS number in asdot notation "<1-65535>.<0-65535>".
                      For asdot notation in YAML inputs, the value must be put in quotes, to prevent it from being interpreted as a float number.
                    convert_types:
                      - int
            neighbors:
              type: list
              primary_key: ip_address
              items:
                type: dict
                keys:
                  ip_address:
                    type: str
                  peer_group:
                    type: str
                    description: Peer-group name.
                  remote_as:
                    type: str
                    description: |-
                      BGP AS <1-4294967295> or AS number in asdot notation "<1-65535>.<0-65535>".
                      For asdot notation in YAML inputs, the value must be put in quotes, to prevent it from being interpreted as a float number.
                    convert_types:
                      - int
                  password:
                    type: str
                  passive:
                    type: bool
                  remove_private_as:
                    type: dict
                    description: Remove private AS numbers in outbound AS path.
                    keys:
                      enabled:
                        type: bool
                      all:
                        type: bool
                      replace_as:
                        type: bool
                  remove_private_as_ingress:
                    type: dict
                    keys:
                      enabled:
                        type: bool
                      replace_as:
                        type: bool
                  weight:
                    type: int
                    min: 0
                    max: 65535
                    convert_types:
                      - str
                  local_as:
                    type: str
                    description: |-
                      BGP AS <1-4294967295> or AS number in asdot notation "<1-65535>.<0-65535>".
                      For asdot notation in YAML inputs, the value must be put in quotes, to prevent it from being interpreted as a float number.
                    convert_types:
                      - int
                  as_path:
                    type: dict
                    description: BGP AS-PATH options.
                    keys:
                      remote_as_replace_out:
                        type: bool
                        description: Replace AS number with local AS number.
                      prepend_own_disabled:
                        type: bool
                        description: Disable prepending own AS number to AS path.
                  description:
                    type: str
                  route_reflector_client:
                    type: bool
                  ebgp_multihop:
                    type: int
                    min: 1
                    max: 255
                    description: Time-to-live in range of hops.
                  next_hop_self:
                    type: bool
                  shutdown:
                    type: bool
                  bfd:
                    type: bool
                    description: Enable BFD.
                  bfd_timers:
                    type: dict
                    description: |-
                      Override default BFD timers. BFD must be enabled with `bfd: true`.
                    keys:
                      interval:
                        type: int
                        convert_types:
                          - str
                        min: 50
                        max: 60000
                        required: true
                        description: Interval in milliseconds.
                      min_rx:
                        type: int
                        convert_types:
                          - str
                        min: 50
                        max: 60000
                        required: true
                        description: Rate in milliseconds.
                      multiplier:
                        type: int
                        min: 3
                        max: 50
                        convert_types:
                          - str
                        required: true
                  timers:
                    type: str
                    description: BGP Keepalive and Hold Timer values in seconds as string "<0-3600> <0-3600>".
                  rib_in_pre_policy_retain:
                    type: dict
                    keys:
                      enabled:
                        type: bool
                      all:
                        type: bool
                  send_community:
                    type: str
                    description: "'all' or a combination of 'standard', 'extended', 'large' and 'link-bandwidth (w/options)'."
                  maximum_routes:
                    type: int
                    convert_types:
                      - str
                  maximum_routes_warning_limit:
                    type: str
                    convert_types:
                      - int
                    description: |
                      Maximum number of routes after which a warning is issued (0 means never warn) or
                      Percentage of maximum number of routes at which to warn ("<1-100> percent").
                  maximum_routes_warning_only:
                    type: bool
                  allowas_in:
                    type: dict
                    keys:
                      enabled:
                        type: bool
                      times:
                        type: int
                        convert_types:
                          - str
                        min: 1
                        max: 10
                        description: Number of local ASNs allowed in a BGP update.
                  default_originate:
                    type: dict
                    keys:
                      enabled:
                        type: bool
                      always:
                        type: bool
                      route_map:
                        type: str
                  update_source:
                    type: str
                  route_map_in:
                    type: str
                    description: Inbound route-map name.
                  route_map_out:
                    type: str
                    description: Outbound route-map name.
                  additional_paths:
                    type: dict
                    $ref: "eos_cli_config_gen#/$defs/bgp_additional_paths"
                  prefix_list_in:
                    type: str
                    description: Inbound prefix-list name.
                    deprecation:
                      warning: true
                      removed: true
                      new_key: "router_bgp.vrfs[].address_family_ipv4.neighbors[].prefix_list_in or router_bgp.vrfs[].address_family_ipv6.neighbors[].prefix_list_in"
                      remove_in_version: 5.0.0
                  prefix_list_out:
                    type: str
                    description: Outbound prefix-list name.
                    deprecation:
                      warning: true
                      removed: true
                      new_key: "router_bgp.vrfs[].address_family_ipv4.neighbors[].prefix_list_out or router_bgp.vrfs[].address_family_ipv6.neighbors[].prefix_list_out"
                      remove_in_version: 5.0.0
            neighbor_interfaces:
              type: list
              primary_key: name
              items:
                type: dict
                keys:
                  name:
                    type: str
                    description: Interface name.
                  remote_as:
                    type: str
                    description: |-
                      BGP AS <1-4294967295> or AS number in asdot notation "<1-65535>.<0-65535>".
                      For asdot notation in YAML inputs, the value must be put in quotes, to prevent it from being interpreted as a float number.
                    convert_types:
                      - int
                  peer_group:
                    type: str
                    description: Peer-group name.
                  peer_filter:
                    type: str
                    description: Peer-filter name.
                  description:
                    type: str
            redistribute:
              type: dict
              description: Redistribute routes in to BGP.
              keys:
                attached_host:
                  type: dict
                  keys:
                    enabled:
                      type: bool
                      required: true
                    route_map:
                      type: str
                bgp:
                  type: dict
                  keys:
                    enabled:
                      type: bool
                      required: true
                    route_map:
                      type: str
                connected:
                  type: dict
                  keys:
                    enabled:
                      type: bool
                      required: true
                    route_map:
                      type: str
                    rcf:
                      type: str
                      description: |-
                        RCF function name with parenthesis.
                        Example: MyFunction(myarg).
                        `route_map` and `rcf` are mutually exclusive. `route_map` takes precedence.
                    include_leaked:
                      description: Include following routes while redistributing.
                      type: bool
                dynamic:
                  type: dict
                  keys:
                    enabled:
                      type: bool
                      required: true
                    route_map:
                      type: str
                    rcf:
                      type: str
                      description: |-
                        RCF function name with parenthesis.
                        Example: MyFunction(myarg).
                        `route_map` and `rcf` are mutually exclusive. `route_map` takes precedence.
                isis:
                  type: dict
                  keys:
                    enabled:
                      type: bool
                      required: true
                    isis_level:
                      type: str
                      description: Redistribute IS-IS route level.
                      valid_values:
                        - level-1
                        - level-2
                        - level-1-2
                    route_map:
                      type: str
                    rcf:
                      type: str
                      description: |-
                        RCF function name with parenthesis.
                        Example: MyFunction(myarg).
                        `route_map` and `rcf` are mutually exclusive. `route_map` takes precedence.
                    include_leaked:
                      description: Include following routes while redistributing.
                      type: bool
                ospf:
                  type: dict
                  keys:
                    enabled:
                      type: bool
                      description: Redistribute OSPF routes.
                    match_external:
                      description: Redistribute OSPF routes learned from external sources.
                      type: dict
                      keys:
                        enabled:
                          type: bool
                          required: true
                        route_map:
                          type: str
                        include_leaked:
                          description: Include following routes while redistributing.
                          type: bool
                    match_internal:
                      description: Redistribute OSPF routes learned from internal sources.
                      type: dict
                      keys:
                        enabled:
                          type: bool
                          required: true
                        route_map:
                          type: str
                        include_leaked:
                          description: Include following routes while redistributing.
                          type: bool
                    match_nssa_external:
                      description: Redistribute OSPF routes learned from external NSSA sources.
                      type: dict
                      keys:
                        enabled:
                          type: bool
                          required: true
                        nssa_type:
                          description: NSSA External Type Number.
                          type: int
                          convert_types:
                            - str
                          valid_values:
                            - 1
                            - 2
                        route_map:
                          type: str
                        include_leaked:
                          description: Include following routes while redistributing.
                          type: bool
                    route_map:
                      type: str
                    include_leaked:
                      description: Include following routes while redistributing.
                      type: bool
                ospfv3:
                  type: dict
                  keys:
                    enabled:
                      type: bool
                      description: Redistribute OSPFv3 routes.
                    match_external:
                      description: Redistribute OSPFv3 routes learned from external sources.
                      type: dict
                      keys:
                        enabled:
                          type: bool
                          required: true
                        route_map:
                          type: str
                        include_leaked:
                          description: Include following routes while redistributing.
                          type: bool
                    match_internal:
                      description: Redistribute OSPFv3 routes learned from internal sources.
                      type: dict
                      keys:
                        enabled:
                          type: bool
                          required: true
                        route_map:
                          type: str
                        include_leaked:
                          description: Include following routes while redistributing.
                          type: bool
                    match_nssa_external:
                      description: Redistribute OSPFv3 routes learned from external NSSA sources.
                      type: dict
                      keys:
                        enabled:
                          type: bool
                          required: true
                        nssa_type:
                          description: NSSA External Type Number.
                          type: int
                          convert_types:
                            - str
                          valid_values:
                            - 1
                            - 2
                        route_map:
                          type: str
                        include_leaked:
                          description: Include following routes while redistributing.
                          type: bool
                    route_map:
                      type: str
                    include_leaked:
                      description: Include following routes while redistributing.
                      type: bool
                rip:
                  type: dict
                  keys:
                    enabled:
                      type: bool
                      required: true
                    route_map:
                      type: str
                static:
                  type: dict
                  keys:
                    enabled:
                      type: bool
                      required: true
                    route_map:
                      type: str
                    rcf:
                      type: str
                      description: |-
                        RCF function name with parenthesis.
                        Example: MyFunction(myarg).
                        `route_map` and `rcf` are mutually exclusive. `route_map` takes precedence.
                    include_leaked:
                      type: bool
                      description: Include following routes while redistributing.
                user:
                  type: dict
                  keys:
                    enabled:
                      type: bool
                      required: true
                    rcf:
                      type: str
                      description: |-
                        RCF function name with parenthesis.
                        Example: MyFunction(myarg).
                        `route_map` and `rcf` are mutually exclusive. `route_map` takes precedence.
            redistribute_routes:
              type: list
              primary_key: source_protocol
              allow_duplicate_primary_key: true
              deprecation:
                warning: true
                remove_in_version: 6.0.0
                new_key: redistribute
              items:
                type: dict
                keys:
                  source_protocol:
                    type: str
                  route_map:
                    type: str
                  include_leaked:
                    type: bool
                  rcf:
                    type: str
                    description: |-
                      RCF function name with parenthesis.
                      Example: MyFunction(myarg).
                      `route_map` and `rcf` are mutually exclusive. `route_map` takes precedence.
                      Only applicable if `source_protocol` is one of `connected`, `dynamic`, `isis`, `static` and `user`.
                  ospf_route_type:
                    type: str
                    valid_values:
                      - "external"
                      - "internal"
                      - "nssa-external"
                      - "nssa-external 1"
                      - "nssa-external 2"
                    description: |
                      Routes learned by the OSPF protocol.
                      The `ospf_route_type` is valid for source_protocols 'ospf' and 'ospfv3'.
            aggregate_addresses:
              type: list
              primary_key: prefix
              items:
                type: dict
                keys:
                  prefix:
                    type: str
                    description: IPv4 prefix "A.B.C.D/E" or IPv6 prefix "A:B:C:D:E:F:G:H/I".
                  advertise_only:
                    type: bool
                  as_set:
                    type: bool
                  summary_only:
                    type: bool
                  attribute_map:
                    type: str
                  match_map:
                    type: str
            address_family_ipv4:
              type: dict
              keys:
                bgp:
                  type: dict
                  keys:
                    missing_policy:
                      type: dict
                      keys:
                        direction_in_action:
                          type: str
                          valid_values:
                            - "deny"
                            - "deny-in-out"
                            - "permit"
                        direction_out_action:
                          type: str
                          valid_values:
                            - "deny"
                            - "deny-in-out"
                            - "permit"
                    additional_paths:
                      type: dict
                      $ref: "eos_cli_config_gen#/$defs/bgp_additional_paths"
                      keys:
                        install:
                          type: bool
                          description: Install BGP backup path.
                        install_ecmp_primary:
                          type: bool
                          description: Allow additional path with ECMP primary path.
                    redistribute_internal:
                      type: bool
                      description: Allow redistribution of iBGP routes into an Interior Gateway Protocol (IGP). EOS default is true.
                neighbors:
                  type: list
                  primary_key: ip_address
                  items:
                    type: dict
                    keys:
                      ip_address:
                        type: str
                      activate:
                        type: bool
                      route_map_in:
                        type: str
                        description: Inbound route-map name.
                      route_map_out:
                        type: str
                        description: Outbound route-map name.
                      rcf_in:
                        type: str
                        description: |-
                          Inbound RCF function name with parenthesis.
                          Example: MyFunction(myarg).
                      rcf_out:
                        type: str
                        description: |-
                          Outbound RCF function name with parenthesis.
                          Example: MyFunction(myarg).
                      prefix_list_in:
                        type: str
                        description: Inbound prefix-list name.
                      prefix_list_out:
                        type: str
                        description: Outbound prefix-list name.
                      next_hop:
                        type: dict
                        keys:
                          address_family_ipv6:
                            type: dict
                            keys:
                              enabled:
                                type: bool
                                required: true
                              originate:
                                type: bool
                      additional_paths:
                        type: dict
                        $ref: "eos_cli_config_gen#/$defs/bgp_additional_paths"
                networks:
                  type: list
                  primary_key: prefix
                  items:
                    type: dict
                    keys:
                      prefix:
                        type: str
                        description: IPv4 prefix "A.B.C.D/E".
                      route_map:
                        type: str
                redistribute_routes:
                  type: list
                  primary_key: source_protocol
                  allow_duplicate_primary_key: true
                  items:
                    type: dict
                    keys:
                      source_protocol:
                        type: str
                        valid_values:
                          - "attached-host"
                          - "bgp"
                          - "connected"
                          - "dynamic"
                          - "isis"
                          - "ospf"
                          - "ospfv3"
                          - "rip"
                          - "static"
                          - "user"
                      route_map:
                        type: str
                      include_leaked:
                        type: bool
                      rcf:
                        type: str
                        description: |-
                          RCF function name with parenthesis.
                          Example: MyFunction(myarg).
                          `route_map` and `rcf` are mutually exclusive. `route_map` takes precedence.
                          Only applicable if `source_protocol` is one of `connected`, `dynamic`, `isis`, `static` and `user`.
                      ospf_route_type:
                        type: str
                        valid_values:
                          - "external"
                          - "internal"
                          - "nssa-external"
                          - "nssa-external 1"
                          - "nssa-external 2"
                        description: |
                          Routes learned by the OSPF protocol.
                          The `ospf_route_type` is valid for source_protocols 'ospf' and 'ospfv3'.
            address_family_ipv6:
              type: dict
              keys:
                bgp:
                  type: dict
                  keys:
                    missing_policy:
                      type: dict
                      keys:
                        direction_in_action:
                          type: str
                          valid_values:
                            - "deny"
                            - "deny-in-out"
                            - "permit"
                        direction_out_action:
                          type: str
                          valid_values:
                            - "deny"
                            - "deny-in-out"
                            - "permit"
                    additional_paths:
                      type: dict
                      $ref: "eos_cli_config_gen#/$defs/bgp_additional_paths"
                      keys:
                        install:
                          type: bool
                          description: Install BGP backup path.
                        install_ecmp_primary:
                          type: bool
                          description: Allow additional path with ECMP primary path.
                    redistribute_internal:
                      type: bool
                      description: Allow redistribution of iBGP routes into an Interior Gateway Protocol (IGP). EOS default is true.
                neighbors:
                  type: list
                  primary_key: ip_address
                  items:
                    type: dict
                    keys:
                      ip_address:
                        type: str
                      activate:
                        type: bool
                      route_map_in:
                        type: str
                        description: Inbound route-map name.
                      route_map_out:
                        type: str
                        description: Outbound route-map name.
                      rcf_in:
                        type: str
                        description: |-
                          Inbound RCF function name with parenthesis.
                          Example: MyFunction(myarg).
                      rcf_out:
                        type: str
                        description: |-
                          Outbound RCF function name with parenthesis.
                          Example: MyFunction(myarg).
                      prefix_list_in:
                        type: str
                        description: Inbound prefix-list name.
                      prefix_list_out:
                        type: str
                        description: Outbound prefix-list name.
                      additional_paths:
                        type: dict
                        $ref: "eos_cli_config_gen#/$defs/bgp_additional_paths"
                networks:
                  type: list
                  primary_key: prefix
                  items:
                    type: dict
                    keys:
                      prefix:
                        type: str
                        description: IPv6 prefix "A:B:C:D:E:F:G:H/I".
                      route_map:
                        type: str
                redistribute_routes:
                  type: list
                  primary_key: source_protocol
                  allow_duplicate_primary_key: true
                  items:
                    type: dict
                    keys:
                      source_protocol:
                        type: str
                        valid_values:
                          - "attached-host"
                          - "bgp"
                          - "connected"
                          - "dhcp"
                          - "dynamic"
                          - "isis"
                          - "ospfv3"
                          - "static"
                          - "user"
                      route_map:
                        type: str
                      include_leaked:
                        type: bool
                      rcf:
                        type: str
                        description: |-
                          RCF function name with parenthesis.
                          Example: MyFunction(myarg).
                          `route_map` and `rcf` are mutually exclusive. `route_map` takes precedence.
                          Only applicable if `source_protocol` is one of `connected`, `dynamic`, `isis`, `static` and `user`.
                      ospf_route_type:
                        type: str
                        valid_values:
                          - "external"
                          - "internal"
                          - "nssa-external"
                          - "nssa-external 1"
                          - "nssa-external 2"
                        description: |
                          Routes learned by the OSPF protocol.
                          The `ospf_route_type` is valid for source_protocols 'ospfv3'.
            address_family_ipv4_multicast:
              type: dict
              keys:
                bgp:
                  type: dict
                  keys:
                    missing_policy:
                      type: dict
                      keys:
                        direction_in_action:
                          type: str
                          valid_values:
                            - "deny"
                            - "deny-in-out"
                            - "permit"
                        direction_out_action:
                          type: str
                          valid_values:
                            - "deny"
                            - "deny-in-out"
                            - "permit"
                    additional_paths:
                      type: dict
                      keys:
                        receive:
                          type: bool
                neighbors:
                  type: list
                  primary_key: ip_address
                  items:
                    type: dict
                    keys:
                      ip_address:
                        type: str
                      activate:
                        type: bool
                      route_map_in:
                        type: str
                        description: Inbound route-map name.
                      route_map_out:
                        type: str
                        description: Outbound route-map name.
                      additional_paths:
                        type: dict
                        keys:
                          receive:
                            type: bool
                networks:
                  type: list
                  primary_key: prefix
                  items:
                    type: dict
                    keys:
                      prefix:
                        type: str
                        description: IPv6 prefix "A.B.C.D/E".
                      route_map:
                        type: str
                redistribute_routes:
                  type: list
                  primary_key: source_protocol
                  allow_duplicate_primary_key: true
                  items:
                    type: dict
                    keys:
                      source_protocol:
                        type: str
                        valid_values:
                          - "attached-host"
                          - "connected"
                          - "isis"
                          - "ospf"
                          - "ospfv3"
                          - "static"
                      route_map:
                        type: str
                      include_leaked:
                        type: bool
                        description: Only applicable if `source_protocol` is `isis`.
                      rcf:
                        type: str
                        description: |-
                          RCF function name with parenthesis.
                          Example: MyFunction(myarg).
                          `route_map` and `rcf` are mutually exclusive. `route_map` takes precedence.
                          Only applicable if `source_protocol` is `isis`.
                      ospf_route_type:
                        type: str
                        valid_values:
                          - "external"
                          - "internal"
                          - "nssa-external"
                          - "nssa-external 1"
                          - "nssa-external 2"
                        description: |
                          Routes learned by the OSPF protocol.
                          The `ospf_route_type` is valid for source_protocols 'ospf' and 'ospfv3'.
            address_family_ipv6_multicast:
              type: dict
              keys:
                bgp:
                  type: dict
                  keys:
                    missing_policy:
                      type: dict
                      keys:
                        direction_in_action:
                          type: str
                          valid_values:
                            - "deny"
                            - "deny-in-out"
                            - "permit"
                        direction_out_action:
                          type: str
                          valid_values:
                            - "deny"
                            - "deny-in-out"
                            - "permit"
                    additional_paths:
                      type: dict
                      keys:
                        receive:
                          type: bool
                neighbors:
                  type: list
                  primary_key: ip_address
                  items:
                    type: dict
                    keys:
                      ip_address:
                        type: str
                      activate:
                        type: bool
                      route_map_in:
                        type: str
                        description: Inbound route-map name.
                      route_map_out:
                        type: str
                        description: Outbound route-map name.
                      additional_paths:
                        type: dict
                        keys:
                          receive:
                            type: bool
                networks:
                  type: list
                  primary_key: prefix
                  items:
                    type: dict
                    keys:
                      prefix:
                        type: str
                        description: IPv6 prefix "A:B:C:D:E:F:G:H/I".
                      route_map:
                        type: str
                redistribute_routes:
                  type: list
                  primary_key: source_protocol
                  allow_duplicate_primary_key: true
                  items:
                    type: dict
                    keys:
                      source_protocol:
                        type: str
                        valid_values:
                          - "connected"
                          - "isis"
                          - "ospf"
                          - "ospfv3"
                          - "static"
                      route_map:
                        type: str
                      include_leaked:
                        type: bool
                        description: Only applicable if `source_protocol` is `isis`.
                      rcf:
                        type: str
                        description: |-
                          RCF function name with parenthesis.
                          Example: MyFunction(myarg).
                          `route_map` and `rcf` are mutually exclusive. `route_map` takes precedence.
                          Only applicable if `source_protocol` is `isis`.
                      ospf_route_type:
                        type: str
                        valid_values:
                          - "external"
                          - "internal"
                          - "nssa-external"
                          - "nssa-external 1"
                          - "nssa-external 2"
                        description: |
                          Routes learned by the OSPF protocol.
                          The `ospf_route_type` is valid for source_protocols 'ospf' and 'ospfv3'.
            address_family_flow_spec_ipv4:
              type: dict
              keys:
                bgp:
                  type: dict
                  keys:
                    missing_policy:
                      type: dict
                      keys:
                        direction_in_action:
                          type: str
                          valid_values:
                            - "deny"
                            - "deny-in-out"
                            - "permit"
                        direction_out_action:
                          type: str
                          valid_values:
                            - "deny"
                            - "deny-in-out"
                            - "permit"
                neighbors:
                  type: list
                  primary_key: ip_address
                  items:
                    type: dict
                    keys:
                      ip_address:
                        type: str
                      activate:
                        type: bool
            address_family_flow_spec_ipv6:
              type: dict
              keys:
                bgp:
                  type: dict
                  keys:
                    missing_policy:
                      type: dict
                      keys:
                        direction_in_action:
                          type: str
                          valid_values:
                            - "deny"
                            - "deny-in-out"
                            - "permit"
                        direction_out_action:
                          type: str
                          valid_values:
                            - "deny"
                            - "deny-in-out"
                            - "permit"
                neighbors:
                  type: list
                  primary_key: ip_address
                  items:
                    type: dict
                    keys:
                      ip_address:
                        type: str
                      activate:
                        type: bool
            eos_cli:
              type: str
              description: |
                Multiline EOS CLI rendered directly on the Router BGP, VRF definition in the final EOS configuration.
            address_families:
              type: list
              primary_key: address_family
              deprecation:
                warning: true
                removed: true
                new_key: address_family_*
                remove_in_version: 5.0.0
      session_trackers:
        type: list
        primary_key: name
        items:
          type: dict
          keys:
            name:
              type: str
              description: Name of session tracker.
            recovery_delay:
              type: int
              description: Recovery delay in seconds.
              convert_types:
                - str
              min: 1
              max: 3600
      eos_cli:
        type: str
        description: |-
          Multiline EOS CLI rendered directly on the Router BGP in the final EOS configuration.<|MERGE_RESOLUTION|>--- conflicted
+++ resolved
@@ -1890,13 +1890,11 @@
                 route_map_out:
                   type: str
                   description: Outbound route-map name.
-<<<<<<< HEAD
                 additional_paths:
                   type: dict
                   keys:
                     receive:
                       type: bool
-=======
           redistribute:
             type: dict
             description: Redistribute routes in to BGP.
@@ -2035,7 +2033,6 @@
                     required: true
                   route_map:
                     type: str
->>>>>>> 5de2b527
           redistribute_routes:
             type: list
             primary_key: source_protocol
@@ -2211,7 +2208,6 @@
                 prefix_list_out:
                   type: str
                   description: Outbound prefix-list name.
-<<<<<<< HEAD
                 additional_paths:
                   type: dict
                   $ref: "eos_cli_config_gen#/$defs/bgp_additional_paths"
@@ -2219,7 +2215,6 @@
                     prefix_list:
                       type: str
                       description: Apply the configurations only to the routes matching the prefix list.
-=======
           redistribute:
             type: dict
             description: Redistribute routes in to BGP.
@@ -2387,7 +2382,6 @@
                       RCF function name with parenthesis.
                       Example: MyFunction(myarg).
                       `route_map` and `rcf` are mutually exclusive. `route_map` takes precedence.
->>>>>>> 5de2b527
           redistribute_routes:
             type: list
             primary_key: source_protocol
