--- conflicted
+++ resolved
@@ -1580,14 +1580,10 @@
                     description: Virtual IPv6 address.
         validate_state:
           type: bool
-<<<<<<< HEAD
-          description: Set to false to disable interface validation by the `eos_validate_state` role.
+          description: Set to false to disable interface state and LLDP topology validation performed by the `eos_validate_state` role.
         validate_lldp:
           type: bool
           description: Set to false to disable the LLDP topology validation performed by the `eos_validate_state` role.
-=======
-          description: Set to false to disable interface state and LLDP topology validation performed by the `eos_validate_state` role.
->>>>>>> 8eb67e3f
         switchport:
           type: dict
           description: This should not be combined with `ethernet_interfaces[].type = switched/routed`.
