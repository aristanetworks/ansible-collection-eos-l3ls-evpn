--- conflicted
+++ resolved
@@ -38,20 +38,11 @@
 {%     elif logging.monitor is arista.avd.defined %}
 logging monitor {{ logging.monitor }}
 {%     endif %}
-<<<<<<< HEAD
-=======
 {%     if logging.event.global_link_status is arista.avd.defined(false) %}
 no logging event link-status global
 {%     elif logging.event.global_link_status is arista.avd.defined(true) %}
 logging event link-status global
 {%     endif %}
-{%     if logging.event.storm_control.discards.global is arista.avd.defined(true) %}
-logging event storm-control discards global
-{%     endif %}
-{%     if logging.event.storm_control.discards.interval is arista.avd.defined %}
-logging event storm-control discards interval {{ logging.event.storm_control.discards.interval }}
-{%     endif %}
->>>>>>> 57583592
 {%     if logging.synchronous.level is arista.avd.defined('disabled') %}
 no logging synchronous
 {%     elif logging.synchronous is arista.avd.defined %}
