{#
 Copyright (c) 2023-2024 Arista Networks, Inc.
 Use of this source code is governed by the Apache License 2.0
 that can be found in the LICENSE file.
#}
{# doc - port channel interfaces #}
{% if port_channel_interfaces is arista.avd.defined %}

### Port-Channel Interfaces

#### Port-Channel Interfaces Summary

##### L2

| Interface | Description | Mode | VLANs | Native VLAN | Trunk Group | LACP Fallback Timeout | LACP Fallback Mode | MLAG ID | EVPN ESI |
| --------- | ----------- | ---- | ----- | ----------- | ------------| --------------------- | ------------------ | ------- | -------- |
{%     for port_channel_interface in port_channel_interfaces | arista.avd.natural_sort('name') %}
{%         if (port_channel_interface.switchport.mode is arista.avd.defined or
            port_channel_interface.switchport.access_vlan is arista.avd.defined or
            port_channel_interface.switchport.trunk.allowed_vlan is arista.avd.defined or
            port_channel_interface.switchport.trunk.native_vlan_tag is arista.avd.defined(true) or
            port_channel_interface.switchport.trunk.native_vlan is arista.avd.defined or
            port_channel_interface.switchport.trunk.groups is arista.avd.defined) and
            port_channel_interface.type is not arista.avd.defined %}
{%             set description = port_channel_interface.description | arista.avd.default("-") %}
<<<<<<< HEAD
{%             set mode = port_channel_interface.switchport.mode | arista.avd.default('-') %}
{%             set vlans = [] %}
{%             if port_channel_interface.switchport.access_vlan is arista.avd.defined %}
{%                 do vlans.append(port_channel_interface.switchport.access_vlan) %}
{%             endif %}
{%             if port_channel_interface.switchport.trunk.allowed_vlan is arista.avd.defined %}
{%                 set allowed_vlans = port_channel_interface.switchport.trunk.allowed_vlan | string | arista.avd.range_expand %}
{%                 for allowed_vlan in allowed_vlans %}
{%                     do vlans.append(allowed_vlan | int) %}
{%                 endfor %}
{%             endif %}
{%             set vlans = vlans | arista.avd.list_compress %}
{%             if port_channel_interface.switchport.trunk.native_vlan_tag is arista.avd.defined(true) %}
=======
{%             set mode = port_channel_interface.mode | arista.avd.default("access") %}
{%             set vlans = port_channel_interface.vlans | arista.avd.default("-") %}
{%             if  port_channel_interface.native_vlan_tag is arista.avd.defined(true) %}
>>>>>>> 6b7e358e
{%                 set native_vlan = "tag" %}
{%             else %}
{%                 set native_vlan = port_channel_interface.switchport.trunk.native_vlan | arista.avd.default('-') %}
{%             endif %}
{%             set trunk_groups = port_channel_interface.switchport.trunk.groups | arista.avd.default('-') %}
{%             set lacp_fallback_timeout = port_channel_interface.lacp_fallback_timeout | arista.avd.default("-") %}
{%             set lacp_fallback_mode = port_channel_interface.lacp_fallback_mode | arista.avd.default("-") %}
{%             set mlag = port_channel_interface.mlag | arista.avd.default("-") %}
{%             set esi = port_channel_interface.evpn_ethernet_segment.identifier | arista.avd.default(port_channel_interface.esi, "-") %}
| {{ port_channel_interface.name }} | {{ description }} | {{ port_channel_interface.type | arista.avd.default("-") }} | {{ mode }} | {{ vlans }} | {{ native_vlan }} | {{ trunk_groups }} | {{ lacp_fallback_timeout }} | {{ lacp_fallback_mode }} | {{ mlag }} | {{ esi }} |
{%         elif port_channel_interface.type is arista.avd.defined("switched") %}
{%             set description = port_channel_interface.description | arista.avd.default("-") %}
{%             set mode = port_channel_interface.mode | arista.avd.default('-') %}
{%             set vlans = port_channel_interface.vlans | arista.avd.default('-') %}
{%             if  port_channel_interface.native_vlan_tag is arista.avd.defined(true) %}
{%                 set native_vlan = "tag" %}
{%             else %}
{%                 set native_vlan = port_channel_interface.native_vlan | arista.avd.default('-') %}
{%             endif %}
{%             set trunk_groups = port_channel_interface.trunk_groups | arista.avd.default('-') %}
{%             set lacp_fallback_timeout = port_channel_interface.lacp_fallback_timeout | arista.avd.default("-") %}
{%             set lacp_fallback_mode = port_channel_interface.lacp_fallback_mode | arista.avd.default("-") %}
{%             set mlag = port_channel_interface.mlag | arista.avd.default("-") %}
<<<<<<< HEAD
{%             set esi = port_channel_interface.evpn_ethernet_segment.identifier | arista.avd.default(port_channel_interface.esi, "-") %}
| {{ port_channel_interface.name }} | {{ description }} | {{ port_channel_interface.type | arista.avd.default("-") }} | {{ mode }} | {{ vlans }} | {{ native_vlan }} | {{ trunk_groups }} | {{ lacp_fallback_timeout }} | {{ lacp_fallback_mode }} | {{ mlag }} | {{ esi }} |
=======
{%             set esi = port_channel_interface.evpn_ethernet_segment.identifier | arista.avd.default("-") %}
| {{ port_channel_interface.name }} | {{ description }} | {{ mode }} | {{ vlans }} | {{ native_vlan }} | {{ l2.trunk_groups }} | {{ lacp_fallback_timeout }} | {{ lacp_fallback_mode }} | {{ mlag }} | {{ esi }} |
>>>>>>> 6b7e358e
{%         endif %}
{%     endfor %}
{# Encapsulation #}
{%     set encapsulation_dot1q_interfaces = [] %}
{%     set flexencap_interfaces = [] %}
{%     for port_channel_interface in port_channel_interfaces %}
{%         if port_channel_interface.type | arista.avd.default in ['l3dot1q', 'l2dot1q'] %}
{%             if port_channel_interface.encapsulation_dot1q_vlan is arista.avd.defined %}
{%                 do encapsulation_dot1q_interfaces.append(port_channel_interface) %}
{%             elif port_channel_interface.encapsulation_vlan is arista.avd.defined %}
{%                 do flexencap_interfaces.append(port_channel_interface) %}
{%             endif %}
{%         endif %}
{%     endfor %}
{%     if encapsulation_dot1q_interfaces | length > 0 %}

##### Encapsulation Dot1q

| Interface | Description | Vlan ID | Dot1q VLAN Tag |
| --------- | ----------- | ------- | -------------- |
{%         for port_channel_interface in encapsulation_dot1q_interfaces | arista.avd.natural_sort('name') %}
{%             set description = port_channel_interface.description | arista.avd.default('-') %}
{%             set vlan_id = port_channel_interface.vlan_id | arista.avd.default('-') %}
{%             set encapsulation_dot1q_vlan = port_channel_interface.encapsulation_dot1q_vlan | arista.avd.default('-') %}
| {{ port_channel_interface.name }} | {{ description }} | {{ vlan_id }} | {{ encapsulation_dot1q_vlan }} |
{%         endfor %}
{%     endif %}
{%     if flexencap_interfaces | length > 0 %}

##### Flexible Encapsulation Interfaces

| Interface | Description | Vlan ID | Client Unmatched | Client Dot1q VLAN | Client Dot1q Outer Tag | Client Dot1q Inner Tag | Network Retain Client Encapsulation | Network Dot1q VLAN | Network Dot1q Outer Tag | Network Dot1q Inner Tag |
| --------- | ----------- | ------- | -----------------| ----------------- | ---------------------- | ---------------------- | ----------------------------------- | ------------------ | ----------------------- | ----------------------- |
{%         for port_channel_interface in flexencap_interfaces | arista.avd.natural_sort('name') %}
{%             set description = port_channel_interface.description | arista.avd.default("-") %}
{%             set vlan_id = port_channel_interface.vlan_id | arista.avd.default('-') %}
{%             set client_unmatched = port_channel_interface.encapsulation_vlan.client.unmatched | arista.avd.default(false) %}
{%             set client_dot1q_vlan = port_channel_interface.encapsulation_vlan.client.dot1q.vlan | arista.avd.default("-") %}
{%             set client_dot1q_outer = port_channel_interface.encapsulation_vlan.client.dot1q.outer | arista.avd.default("-") %}
{%             set client_dot1q_inner = port_channel_interface.encapsulation_vlan.client.dot1q.inner | arista.avd.default("-") %}
{%             set network_client = port_channel_interface.encapsulation_vlan.network.client | arista.avd.default(false) %}
{%             set network_dot1q_vlan = port_channel_interface.encapsulation_vlan.network.dot1q.vlan | arista.avd.default("-") %}
{%             set network_dot1q_outer = port_channel_interface.encapsulation_vlan.network.dot1q.outer | arista.avd.default("-") %}
{%             set network_dot1q_inner = port_channel_interface.encapsulation_vlan.network.dot1q.inner | arista.avd.default("-") %}
| {{ port_channel_interface.name }} | {{ description }} | {{ vlan_id }} | {{ client_unmatched }} | {{ client_dot1q_vlan }} | {{ client_dot1q_outer }} | {{ client_dot1q_inner }} | {{ network_client }} | {{ network_dot1q_vlan }} | {{ network_dot1q_outer }} | {{ network_dot1q_inner }} |
{%         endfor %}
{%     endif %}
{# PVLAN #}
{%     set port_channel_interface_pvlan = namespace() %}
{%     set port_channel_interface_pvlan.configured = false %}
{%     for port_channel_interface in port_channel_interfaces | arista.avd.natural_sort('name') %}
{%         if port_channel_interface.pvlan_mapping is arista.avd.defined or
            port_channel_interface.trunk_private_vlan_secondary is arista.avd.defined or
            port_channel_interface.switchport.pvlan_mapping is arista.avd.defined or
            port_channel_interface.switchport.trunk.private_vlan_secondary is arista.avd.defined %}
{%             set port_channel_interface_pvlan.configured = true %}
{%             break %}
{%         endif %}
{%     endfor %}
{%     if port_channel_interface_pvlan.configured %}

##### Private VLAN

| Interface | PVLAN Mapping | Secondary Trunk |
| --------- | ------------- | ----------------|
{%         for port_channel_interface in port_channel_interfaces | arista.avd.natural_sort('name') %}
{%             set row_pvlan_mapping = port_channel_interface.switchport.pvlan_mapping | arista.avd.default(port_channel_interface.pvlan_mapping, '-') %}
{%             set row_trunk_private_vlan_secondary = port_channel_interface.switchport.trunk.private_vlan_secondary | arista.avd.default(port_channel_interface.trunk_private_vlan_secondary, '-') %}
{%             if row_pvlan_mapping != '-' or row_trunk_private_vlan_secondary != '-' %}
| {{ port_channel_interface.name }} | {{ row_pvlan_mapping }} | {{ row_trunk_private_vlan_secondary }} |
{%             endif %}
{%         endfor %}
{%     endif %}
{# VLAN Translations #}
{%     set port_channel_interface_vlan_xlate = namespace() %}
{%     set port_channel_interface_vlan_xlate.configured = false %}
{%     for port_channel_interface in port_channel_interfaces | arista.avd.natural_sort('name') %}
{%         if port_channel_interface.switchport.vlan_translations is arista.avd.defined or
            port_channel_interface.vlan_translations is arista.avd.defined %}
{%             set port_channel_interface_vlan_xlate.configured = true %}
{%             break %}
{%         endif %}
{%     endfor %}
{%     if port_channel_interface_vlan_xlate.configured %}

##### VLAN Translations

| Interface |  Direction | From VLAN ID(s) | To VLAN ID | From Inner VLAN ID | To Inner VLAN ID | Network | Dot1q-tunnel |
| --------- |  --------- | --------------- | ---------- | ------------------ | ---------------- | ------- | ------------ |
{%         for port_channel_interface in port_channel_interfaces | arista.avd.natural_sort('name') %}
{%             if port_channel_interface.switchport.vlan_translations is arista.avd.defined %}
{%                 for vlan_translation in port_channel_interface.switchport.vlan_translations.direction_both | arista.avd.natural_sort('from') %}
| {{ port_channel_interface.name }} | both | {{ vlan_translation.from }} | {{ vlan_translation.to | arista.avd.default('-') }} | {{ vlan_translation.inner_vlan_from | arista.avd.default('-') }} | - | {{ vlan_translation.network | arista.avd.default('-') }} | {{ vlan_translation.dot1q_tunnel | arista.avd.default('-') }} |
{%                 endfor %}
{%                 for vlan_translation in port_channel_interface.switchport.vlan_translations.direction_in | arista.avd.natural_sort('from') %}
| {{ port_channel_interface.name }} | in | {{ vlan_translation.from }} | {{ vlan_translation.to | arista.avd.default('-') }} | - | {{ vlan_translation.inner_vlan_to | arista.avd.default('-') }} | {{ vlan_translation.network | arista.avd.default('-') }} | {{ vlan_translation.dot1q_tunnel | arista.avd.default('-') }} |
{%                 endfor %}
{%                 for vlan_translation in port_channel_interface.switchport.vlan_translations.direction_out | arista.avd.natural_sort('from') %}
{%                     set to_vlan_id = vlan_translation.dot1q_tunnel.all | arista.avd.default( vlan_translation.dot1q_tunnel.to, vlan_translation.to, "-") %}
{%                     if vlan_translation.dot1q_tunnel.all is arista.avd.defined or
                        vlan_translation.dot1q_tunnel.to is arista.avd.defined %}
{%                         set dot1q_tunnel = "True" %}
{%                     endif %}
| {{ port_channel_interface.name }} | out | {{ vlan_translation.from }} | {{ to_vlan_id }} | - | {{ vlan_translation.inner_vlan_to | arista.avd.default('-') }} | {{ vlan_translation.network | arista.avd.default('-') }} | {{ dot1q_tunnel | arista.avd.default(vlan_translation.dot1q_tunnel, '-') }} |
{%                 endfor %}
{%             elif port_channel_interface.vlan_translations is arista.avd.defined %}
{%                 for vlan_translation in port_channel_interface.vlan_translations | arista.avd.natural_sort %}
{%                     if vlan_translation.from is arista.avd.defined and vlan_translation.to is arista.avd.defined %}
{%                         set row_direction = vlan_translation.direction | arista.avd.default('both') %}
| {{ port_channel_interface.name }} | {{ row_direction }} | {{ vlan_translation.from }} | {{ vlan_translation.to }} | - | - | - | - |
{%                     endif %}
{%                 endfor %}
{%             endif %}
{%         endfor %}
{%     endif %}
{#     Fecth EVPN multihoming and Link Tracking variables #}
{%     set evpn_es_po_interfaces = [] %}
{%     set evpn_dfe_po_interfaces = [] %}
{%     set evpn_mpls_po_interfaces = [] %}
{%     set link_tracking_interfaces = [] %}
{%     for port_channel_interface in port_channel_interfaces | arista.avd.natural_sort('name') %}
{%         if port_channel_interface.evpn_ethernet_segment is arista.avd.defined %}
{%             do evpn_es_po_interfaces.append(port_channel_interface) %}
{%             if port_channel_interface.evpn_ethernet_segment.designated_forwarder_election is arista.avd.defined %}
{%                 do evpn_dfe_po_interfaces.append(port_channel_interface) %}
{%             endif %}
{%             if port_channel_interface.evpn_ethernet_segment.mpls is arista.avd.defined %}
{%                 do evpn_mpls_po_interfaces.append(port_channel_interface) %}
{%             endif %}
{%         endif %}
{%         if port_channel_interface.link_tracking_groups is arista.avd.defined %}
{%             do link_tracking_interfaces.append(port_channel_interface) %}
{%         endif %}
{%     endfor %}
{#     EVPN Multihoming #}
{%     if evpn_es_po_interfaces | length > 0 %}

##### EVPN Multihoming

####### EVPN Multihoming Summary

| Interface | Ethernet Segment Identifier | Multihoming Redundancy Mode | Route Target |
| --------- | --------------------------- | --------------------------- | ------------ |
{%         for evpn_es_po_interface in evpn_es_po_interfaces | arista.avd.natural_sort('name') %}
{%             set esi = evpn_es_po_interface.evpn_ethernet_segment.identifier | arista.avd.default(evpn_es_po_interface.esi, "-") %}
{%             set redundancy = evpn_es_po_interface.evpn_ethernet_segment.redundancy | arista.avd.default("all-active") %}
{%             set rt = evpn_es_po_interface.evpn_ethernet_segment.route_target | arista.avd.default("-") %}
| {{ evpn_es_po_interface.name }} | {{ esi }} | {{ redundancy }} | {{ rt }} |
{%         endfor %}
{%         if evpn_dfe_po_interfaces | length > 0 %}

####### Designated Forwarder Election Summary

| Interface | Algorithm | Preference Value | Dont Preempt | Hold time | Subsequent Hold Time | Candidate Reachability Required |
| --------- | --------- | ---------------- | ------------ | --------- | -------------------- | ------------------------------- |
{%             for evpn_dfe_po_interface in evpn_dfe_po_interfaces | arista.avd.natural_sort('name') %}
{%                 set df_po_settings = evpn_dfe_po_interface.evpn_ethernet_segment.designated_forwarder_election %}
{%                 set algorithm = df_po_settings.algorithm | arista.avd.default("modulus") %}
{%                 set pref_value = df_po_settings.preference_value | arista.avd.default("-") %}
{%                 set dont_preempt = df_po_settings.dont_preempt | arista.avd.default(false) %}
{%                 set hold_time = df_po_settings.hold_time | arista.avd.default("-") %}
{%                 set subsequent_hold_time = df_po_settings.subsequent_hold_time | arista.avd.default("-") %}
{%                 set candidate_reachability = df_po_settings.candidate_reachability_required | arista.avd.default(false) %}
| {{ evpn_dfe_po_interface.name }} | {{ algorithm }} | {{ pref_value }} | {{ dont_preempt }} | {{ hold_time }} | {{ subsequent_hold_time }} | {{ candidate_reachability }} |
{%             endfor %}
{%         endif %}
{%         if evpn_mpls_po_interfaces | length > 0 %}

####### EVPN-MPLS summary

| Interface | Shared Index | Tunnel Flood Filter Time |
| --------- | ------------ | ------------------------ |
{%             for evpn_mpls_po_interface in evpn_mpls_po_interfaces | arista.avd.natural_sort %}
{%                 set shared_index = evpn_mpls_po_interface.evpn_ethernet_segment.mpls.shared_index | arista.avd.default("-") %}
{%                 set tff_time = evpn_mpls_po_interface.evpn_ethernet_segment.mpls.tunnel_flood_filter_time | arista.avd.default("-") %}
| {{ evpn_mpls_po_interface.name }} | {{ shared_index }} | {{ tff_time }} |
{%             endfor %}
{%         endif %}
{%     endif %}
{#     Link Tracking Groups #}
{%     if link_tracking_interfaces | length > 0 %}

##### Link Tracking Groups

| Interface | Group Name | Direction |
| --------- | ---------- | --------- |
{%         for link_tracking_interface in link_tracking_interfaces | arista.avd.natural_sort('name') %}
{%             for link_tracking_group in link_tracking_interface.link_tracking_groups | arista.avd.natural_sort('name') %}
{%                 if link_tracking_group.name is arista.avd.defined and link_tracking_group.direction is arista.avd.defined %}
| {{ link_tracking_interface.name }} | {{ link_tracking_group.name }} | {{ link_tracking_group.direction }} |
{%                 endif %}
{%             endfor %}
{%         endfor %}
{%     endif %}
{# IPv4 #}
{%     set port_channel_interface_ipv4 = namespace() %}
{%     set port_channel_interface_ipv4.configured = false %}
{%     for port_channel_interface in port_channel_interfaces | arista.avd.natural_sort('name') %}
{%         if port_channel_interface.type is defined and port_channel_interface.type in ['routed', 'l3dot1q'] and port_channel_interface.ip_address is defined %}
{%             set port_channel_interface_ipv4.configured = true %}
{%         endif %}
{%     endfor %}
{%     if port_channel_interface_ipv4.configured %}

##### IPv4

| Interface | Description | MLAG ID | IP Address | VRF | MTU | Shutdown | ACL In | ACL Out |
| --------- | ----------- | ------- | ---------- | --- | --- | -------- | ------ | ------- |
{%         for port_channel_interface in port_channel_interfaces | arista.avd.natural_sort('name') %}
{%             if port_channel_interface.type is defined and port_channel_interface.type in ['routed', 'l3dot1q'] and port_channel_interface.ip_address is arista.avd.defined %}
{%                 set description = port_channel_interface.description | arista.avd.default("-") %}
{%                 set mlag = port_channel_interface.mlag | arista.avd.default("-") %}
{%                 set ip_address = port_channel_interface.ip_address | arista.avd.default("-") %}
{%                 set vrf = port_channel_interface.vrf | arista.avd.default("default") %}
{%                 set mtu = port_channel_interface.mtu | arista.avd.default("-") %}
{%                 set shutdown = port_channel_interface.shutdown | arista.avd.default("-") %}
{%                 set acl_in = port_channel_interface.access_group_in | arista.avd.default("-") %}
{%                 set acl_out = port_channel_interface.access_group_out | arista.avd.default("-") %}
| {{ port_channel_interface.name }} | {{ description }} | {{ mlag }} | {{ ip_address }} | {{ vrf }} | {{ mtu }} | {{ shutdown }} | {{ acl_in }} | {{ acl_out }} |
{%             endif %}
{%         endfor %}
{%     endif %}
{# IP NAT Documentation #}
{%     set ip_nat_interfaces = port_channel_interfaces %}
{%     include 'documentation/interfaces-ip-nat.j2' %}
{# IPv6 #}
{%     set port_channel_interface_ipv6 = namespace() %}
{%     set port_channel_interface_ipv6.configured = false %}
{%     for port_channel_interface in port_channel_interfaces | arista.avd.natural_sort('name') %}
{%         if port_channel_interface.type is defined and port_channel_interface.type in ['routed', 'l3dot1q'] and port_channel_interface.ipv6_address is defined %}
{%             set port_channel_interface_ipv6.configured = true %}
{%         endif %}
{%     endfor %}
{%     if port_channel_interface_ipv6.configured %}

##### IPv6

| Interface | Description | MLAG ID | IPv6 Address | VRF | MTU | Shutdown | ND RA Disabled | Managed Config Flag | IPv6 ACL In | IPv6 ACL Out |
| --------- | ----------- | ------- | -------------| --- | --- | -------- | -------------- | ------------------- | ----------- | ------------ |
{%         for port_channel_interface in port_channel_interfaces | arista.avd.natural_sort('name') %}
{%             if port_channel_interface.type is defined and port_channel_interface.type in ['routed', 'l3dot1q'] and port_channel_interface.ipv6_address is arista.avd.defined %}
{%                 set description = port_channel_interface.description | arista.avd.default("-") %}
{%                 set mlag = port_channel_interface.mlag | arista.avd.default("-") %}
{%                 set ipv6_address = port_channel_interface.ipv6_address | arista.avd.default("-") %}
{%                 set vrf = port_channel_interface.vrf | arista.avd.default("default") %}
{%                 set mtu = port_channel_interface.mtu | arista.avd.default("-") %}
{%                 set shutdown = port_channel_interface.shutdown | arista.avd.default("-") %}
{%                 set ipv6_nd_ra_disabled = port_channel_interface.ipv6_nd_ra_disabled | arista.avd.default("-") %}
{%                 if port_channel_interface.ipv6_nd_managed_config_flag is arista.avd.defined %}
{%                     set ipv6_nd_managed_config_flag = port_channel_interface.ipv6_nd_managed_config_flag %}
{%                 else %}
{%                     set ipv6_nd_managed_config_flag = '-' %}
{%                 endif %}
{%                 set ipv6_acl_in = port_channel_interface.ipv6_access_group_in | arista.avd.default("-") %}
{%                 set ipv6_acl_out = port_channel_interface.ipv6_access_group_out | arista.avd.default("-") %}
| {{ port_channel_interface.name }} | {{ description }} | {{ mlag }} | {{ ipv6_address }} | {{ vrf }} | {{ mtu }} | {{ shutdown }} | {{ ipv6_nd_ra_disabled }} | {{ ipv6_nd_managed_config_flag }} | {{ ipv6_acl_in }} | {{ ipv6_acl_out }} |
{%             endif %}
{%         endfor %}
{%     endif %}
{# ISIS #}
{%     set port_channel_interfaces_isis = [] %}
{%     for port_channel_interface in port_channel_interfaces | arista.avd.natural_sort('name') %}
{%         if port_channel_interface.isis_enable is arista.avd.defined or
               port_channel_interface.isis_bfd is arista.avd.defined or
               port_channel_interface.isis_metric is arista.avd.defined or
               port_channel_interface.isis_circuit_type is arista.avd.defined or
               port_channel_interface.isis_network_point_to_point is arista.avd.defined or
               port_channel_interface.isis_passive is arista.avd.defined or
               port_channel_interface.isis_hello_padding is arista.avd.defined or
               port_channel_interface.isis_authentication_mode is arista.avd.defined %}
{%             do port_channel_interfaces_isis.append(port_channel_interface) %}
{%         endif %}
{%     endfor %}
{%     if port_channel_interfaces_isis | length > 0 %}

##### ISIS

| Interface | ISIS Instance | ISIS BFD | ISIS Metric | Mode | ISIS Circuit Type | Hello Padding | Authentication Mode |
| --------- | ------------- | -------- | ----------- | ---- | ----------------- | ------------- | ------------------- |
{%         for port_channel_interface in port_channel_interfaces_isis | arista.avd.natural_sort('name') %}
{%             set isis_instance = port_channel_interface.isis_enable | arista.avd.default("-") %}
{%             set isis_bfd = port_channel_interface.isis_bfd | arista.avd.default("-") %}
{%             set isis_metric = port_channel_interface.isis_metric | arista.avd.default("-") %}
{%             set isis_circuit_type = port_channel_interface.isis_circuit_type | arista.avd.default("-") %}
{%             set isis_hello_padding = port_channel_interface.isis_hello_padding | arista.avd.default("-") %}
{%             set isis_authentication_mode = port_channel_interface.isis_authentication_mode | arista.avd.default("-") %}
{%             if port_channel_interface.isis_network_point_to_point is arista.avd.defined(true) %}
{%                 set mode = "point-to-point" %}
{%             elif port_channel_interface.isis_passive is arista.avd.defined(true) %}
{%                 set mode = "passive" %}
{%             else %}
{%                 set mode = "-" %}
{%             endif %}
| {{ port_channel_interface.name }} | {{ isis_instance }} | {{ isis_bfd }} | {{ isis_metric }} | {{ mode }} | {{ isis_circuit_type }} | {{ isis_hello_padding }} | {{ isis_authentication_mode }} |
{%         endfor %}
{%     endif %}

#### Port-Channel Interfaces Device Configuration

```eos
{%     include 'eos/port-channel-interfaces.j2' %}
```
{% endif %}<|MERGE_RESOLUTION|>--- conflicted
+++ resolved
@@ -23,7 +23,6 @@
             port_channel_interface.switchport.trunk.groups is arista.avd.defined) and
             port_channel_interface.type is not arista.avd.defined %}
 {%             set description = port_channel_interface.description | arista.avd.default("-") %}
-<<<<<<< HEAD
 {%             set mode = port_channel_interface.switchport.mode | arista.avd.default('-') %}
 {%             set vlans = [] %}
 {%             if port_channel_interface.switchport.access_vlan is arista.avd.defined %}
@@ -37,11 +36,6 @@
 {%             endif %}
 {%             set vlans = vlans | arista.avd.list_compress %}
 {%             if port_channel_interface.switchport.trunk.native_vlan_tag is arista.avd.defined(true) %}
-=======
-{%             set mode = port_channel_interface.mode | arista.avd.default("access") %}
-{%             set vlans = port_channel_interface.vlans | arista.avd.default("-") %}
-{%             if  port_channel_interface.native_vlan_tag is arista.avd.defined(true) %}
->>>>>>> 6b7e358e
 {%                 set native_vlan = "tag" %}
 {%             else %}
 {%                 set native_vlan = port_channel_interface.switchport.trunk.native_vlan | arista.avd.default('-') %}
@@ -50,8 +44,8 @@
 {%             set lacp_fallback_timeout = port_channel_interface.lacp_fallback_timeout | arista.avd.default("-") %}
 {%             set lacp_fallback_mode = port_channel_interface.lacp_fallback_mode | arista.avd.default("-") %}
 {%             set mlag = port_channel_interface.mlag | arista.avd.default("-") %}
-{%             set esi = port_channel_interface.evpn_ethernet_segment.identifier | arista.avd.default(port_channel_interface.esi, "-") %}
-| {{ port_channel_interface.name }} | {{ description }} | {{ port_channel_interface.type | arista.avd.default("-") }} | {{ mode }} | {{ vlans }} | {{ native_vlan }} | {{ trunk_groups }} | {{ lacp_fallback_timeout }} | {{ lacp_fallback_mode }} | {{ mlag }} | {{ esi }} |
+{%             set esi = port_channel_interface.evpn_ethernet_segment.identifier | arista.avd.default("-") %}
+| {{ port_channel_interface.name }} | {{ description }} | {{ mode }} | {{ vlans }} | {{ native_vlan }} | {{ trunk_groups }} | {{ lacp_fallback_timeout }} | {{ lacp_fallback_mode }} | {{ mlag }} | {{ esi }} |
 {%         elif port_channel_interface.type is arista.avd.defined("switched") %}
 {%             set description = port_channel_interface.description | arista.avd.default("-") %}
 {%             set mode = port_channel_interface.mode | arista.avd.default('-') %}
@@ -65,13 +59,8 @@
 {%             set lacp_fallback_timeout = port_channel_interface.lacp_fallback_timeout | arista.avd.default("-") %}
 {%             set lacp_fallback_mode = port_channel_interface.lacp_fallback_mode | arista.avd.default("-") %}
 {%             set mlag = port_channel_interface.mlag | arista.avd.default("-") %}
-<<<<<<< HEAD
-{%             set esi = port_channel_interface.evpn_ethernet_segment.identifier | arista.avd.default(port_channel_interface.esi, "-") %}
-| {{ port_channel_interface.name }} | {{ description }} | {{ port_channel_interface.type | arista.avd.default("-") }} | {{ mode }} | {{ vlans }} | {{ native_vlan }} | {{ trunk_groups }} | {{ lacp_fallback_timeout }} | {{ lacp_fallback_mode }} | {{ mlag }} | {{ esi }} |
-=======
 {%             set esi = port_channel_interface.evpn_ethernet_segment.identifier | arista.avd.default("-") %}
-| {{ port_channel_interface.name }} | {{ description }} | {{ mode }} | {{ vlans }} | {{ native_vlan }} | {{ l2.trunk_groups }} | {{ lacp_fallback_timeout }} | {{ lacp_fallback_mode }} | {{ mlag }} | {{ esi }} |
->>>>>>> 6b7e358e
+| {{ port_channel_interface.name }} | {{ description }} | {{ mode }} | {{ vlans }} | {{ native_vlan }} | {{ trunk_groups }} | {{ lacp_fallback_timeout }} | {{ lacp_fallback_mode }} | {{ mlag }} | {{ esi }} |
 {%         endif %}
 {%     endfor %}
 {# Encapsulation #}
