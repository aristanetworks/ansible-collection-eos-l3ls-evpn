# Copyright (c) 2023-2024 Arista Networks, Inc.
# Use of this source code is governed by the Apache License 2.0
# that can be found in the LICENSE file.
from __future__ import annotations

import re
from collections.abc import Callable, Iterable, Iterator, Sequence
from typing import TYPE_CHECKING, Any, ClassVar, Generic, Literal, cast

from pyavd._errors import AristaAvdDuplicateDataError
from pyavd._schema.coerce_type import coerce_type
from pyavd._utils import Undefined, UndefinedType

from .avd_base import AvdBase
from .type_vars import T_AvdModel, T_PrimaryKey

if TYPE_CHECKING:
    from typing_extensions import Self

    from .avd_model import AvdModel
    from .type_vars import T, T_AvdIndexedList

NATURAL_SORT_PATTERN = re.compile(r"(\d+)")


class AvdIndexedList(Sequence[T_AvdModel], Generic[T_PrimaryKey, T_AvdModel], AvdBase):
    """
    Base class used for schema-based data classes holding lists-of-dictionaries-with-primary-key loaded from AVD inputs.

    Other lists are *not* using this model.
    """

    _item_type: ClassVar[type[AvdModel]]
    """Type of items. This is used instead of inspecting the type-hints to improve performance significantly."""
    _primary_key: ClassVar[str]
    """The name of the primary key to be used in the items."""
    _items: dict[T_PrimaryKey, T_AvdModel]
    """
    Internal attribute holding the actual data. Using a dict keyed by the primary key value of each item to improve performance
    significantly when searching for a specific item.
    """

    @classmethod
    def _load(cls, data: Sequence) -> Self:
        """Returns a new instance loaded with the data from the given list."""
        return cls._from_list(data)

    @classmethod
    def _from_list(cls, data: Sequence) -> Self:
        """Returns a new instance loaded with the data from the given list."""
        if not isinstance(data, Sequence):
            msg = f"Expecting 'data' as a 'Sequence' when loading data into '{cls.__name__}'. Got '{type(data)}"
            raise TypeError(msg)

        cls_items = cast(Iterable[T_AvdModel], (coerce_type(item, cls._item_type) for item in data))
        return cls(cls_items)

    def __init__(self, items: Iterable[T_AvdModel] | UndefinedType = Undefined) -> None:
        """
        AvdIndexedList subclass.

        Args:
            items: Iterable holding items of the correct type to be loaded into the indexed list.
        """
        if isinstance(items, UndefinedType):
            self._items = {}
        else:
            self._items = {getattr(item, self._primary_key): item for item in items}

    def __repr__(self) -> str:
        """Returns a repr with all the items including any nested models."""
        cls_name = self.__class__.__name__
        attrs = [f"{item!r}" for item in (self._items.values())]
        return f"<{cls_name}([{', '.join(attrs)}])>"

    def __bool__(self) -> bool:
        """Boolean check on the class to quickly determine if any items are set."""
        return bool(self._items)

    def __len__(self) -> int:
        return len(self._items)

    def __contains__(self, key: T_PrimaryKey) -> bool:
        return key in self._items

    def __iter__(self) -> Iterator[T_AvdModel]:
        return iter(self._items.values())

    def __getitem__(self, key: T_PrimaryKey) -> T_AvdModel:
        return self._items[key]

    def __setitem__(self, key: T_PrimaryKey, value: T_AvdModel) -> None:
        self._items[key] = value

    def get(self, key: T_PrimaryKey, default: T | UndefinedType = Undefined) -> T_AvdModel | T | UndefinedType:
        return self._items.get(key, default)

    def items(self) -> Iterable[tuple[T_PrimaryKey, T_AvdModel]]:
        return self._items.items()

    def keys(self) -> Iterable[T_PrimaryKey]:
        return self._items.keys()

    def values(self) -> Iterable[T_AvdModel]:
        return self._items.values()

    def obtain(self, key: T_PrimaryKey) -> T_AvdModel:
        """Return item with given primary key, autocreating if missing."""
        if key not in self._items:
            item_type = cast(T_AvdModel, self._item_type)
            self._items[key] = item_type._from_dict({self._primary_key: key})
        return self._items[key]

    def append(self, item: T_AvdModel, ignore_fields: tuple[str, ...] = ()) -> None:
        if (primary_key := getattr(item, self._primary_key)) in self._items:
            # Found existing entry using the same primary key. Ignore if it is the exact same content.
            if item._compare(existing_item := self._items[primary_key], ignore_fields):
                # Ignore identical item.
                return
            raise AristaAvdDuplicateDataError(type(self).__name__, str(item), str(existing_item))

        self._items[primary_key] = item

    if TYPE_CHECKING:
        append_new: type[T_AvdModel]

    else:

        def append_new(self, *args: Any, **kwargs: Any) -> T_AvdModel:
            """
            Create a new instance with the given arguments and append to the list.

            Returns the new item, or in case of an identical duplicate item it returns the existing item.
            """
            new_item = self._item_type(*args, **kwargs)
            self.append(new_item)
            return self._items[kwargs[self._primary_key]]

    def extend(self, items: Iterable[T_AvdModel]) -> None:
        self._items.update({getattr(item, self._primary_key): item for item in items})

    def _strip_empties(self) -> None:
        """In-place update the instance to remove data matching the given strip_values."""
        [item._strip_empties() for item in self._items.values()]
        self._items = {primary_key: item for primary_key, item in self._items.items() if item}

    def _as_list(self, include_default_values: bool = False) -> list[dict]:
        """Returns a list with all the data from this model and any nested models."""
        return [item._as_dict(include_default_values=include_default_values) for item in self._items.values()]

    def _dump(self, include_default_values: bool = False) -> list[dict]:
        return self._as_list(include_default_values=include_default_values)

    def _natural_sorted(self, ignore_case: bool = True) -> Self:
        """Return new instance where the items are natural sorted by primary key."""

        def convert(text: str) -> int | str:
            if text.isdigit():
                return int(text)
            return text.lower() if ignore_case else text

        def key(value: T_AvdModel) -> list[int | str]:
            primary_key = getattr(value, self._primary_key)
            return [convert(c) for c in re.split(NATURAL_SORT_PATTERN, str(primary_key))]

        cls = type(self)
        return cls(sorted(self.values(), key=key))

<<<<<<< HEAD
    def _filtered(self, function: Callable[[T_AvdModel], bool]) -> Self:
        cls = type(self)
        return cls(filter(function, self._items.values()))

    def _deepmerge(self, other: Self, list_merge: Literal["append", "replace"] = "append") -> None:
=======
    def _deepmerge(self, other: Self, list_merge: Literal["append_unique", "append", "replace", "keep", "prepend", "prepend_unique"] = "append_unique") -> None:
>>>>>>> 6ac93b3e
        """
        Update instance by deepmerging the other instance in.

        Args:
            other: The other instance of the same type to merge into this instance.
            list_merge: Merge strategy used on this and any nested lists.

        List merge strategies:
        - "append_unique" will first try to deep merge on the primary key, and if not found it will append non-existing items.
        - "append" will first try to deep merge on the primary key, and if not found it will append all other items (including duplicates).\
            (For AvdIndexedList this works the same as append_unique)
        - "replace" will replace the full list.
        - "keep" will only use the new list if there is no existing list or existing list is `None`.
        - "prepend_unique" will first try to deep merge on the primary key, and if not found it will prepend non-existing items.
        - "prepend" will first try to deep merge on the primary key, and if not found it will prepend all other items (including duplicates).\
            (For AvdIndexedList this works the same as prepend_unique)
        """
        cls = type(self)
        if not isinstance(other, cls):
            msg = f"Unable to merge type '{type(other)}' into '{cls}'"
            raise TypeError(msg)

        if self._created_from_null or other._created_from_null:
            # Clear the flag and set list_merge to replace so we overwrite with data from other below.
            self._created_from_null = other._created_from_null
            list_merge = "replace"

        match list_merge:
            case "replace":
                # Replace with the "other" list.
                self._items = other._items.copy()
                return
            case "keep":
                # We only get here if there was a defined instance of the old list, so we "keep" the existing list as-is.
                return
            case _:
                # For the other strategies we need to merge on primary key for existing items and otherwise append/prepend.
                # There is no difference for _unique for indexed lists since it can only hold one item per primary key.
                pass

        prepend_items = {}
        for primary_key, new_item in other.items():
            if new_item._created_from_null:
                # Remove the complete item when merging in a Null item.
                self._items.pop(primary_key, None)
                continue

            if self.get(primary_key) is Undefined:
                # New item so we can just append/prepend.
                if list_merge.startswith("prepend"):
                    # Prepending requires us to rebuild the internal dict to maintain the correct order.
                    # We do that at the end to maintain the order of <new-list> + <old-list>. If we prepended per item we would reverse the new list.
                    prepend_items[primary_key] = new_item
                    continue

                # Appending the new item.
                self[primary_key] = new_item
                continue

            # Existing item of same type, so deepmerge.
            self[primary_key]._deepmerge(new_item, list_merge=list_merge)

        if prepend_items:
            self._items = {**prepend_items, **self._items}

    def _deepinherit(self, other: Self) -> None:
        """Update instance by recursively inheriting from other instance for all existing items. New items are *not* added."""
        cls = type(self)
        if not isinstance(other, cls):
            msg = f"Unable to inherit from type '{type(other)}' into '{cls}'"
            raise TypeError(msg)

        if self._created_from_null or self._block_inheritance:
            # Null always wins, so no inheritance.
            return

        if other._created_from_null:
            # Nothing to inherit, and we set the special block flag to prevent inheriting from something else later.
            self._block_inheritance = True
            return

        for primary_key, new_item in other.items():
            if self.get(primary_key) is Undefined:
                # New item so we can just append
                self[primary_key] = new_item
                continue

            # Existing item, so deepinherit.
            self[primary_key]._deepinherit(new_item)

    def _cast_as(self, new_type: type[T_AvdIndexedList], ignore_extra_keys: bool = False) -> T_AvdIndexedList:
        """
        Recast a class instance as another AvdIndexedList subclass if they are compatible.

        The classes are compatible if the items of the new class is a superset of the current class.

        Useful when inheriting from profiles.
        """
        cls = type(self)
        if not issubclass(new_type, AvdIndexedList):
            msg = f"Unable to cast '{cls}' as type '{new_type}' since '{new_type}' is not an AvdIndexedList subclass."
            raise TypeError(msg)

        new_instance = new_type([item._cast_as(new_type._item_type, ignore_extra_keys=ignore_extra_keys) for item in self])

        # Pass along the internal flags
        new_instance._created_from_null = self._created_from_null
        new_instance._block_inheritance = self._block_inheritance

        return new_instance<|MERGE_RESOLUTION|>--- conflicted
+++ resolved
@@ -166,15 +166,7 @@
         cls = type(self)
         return cls(sorted(self.values(), key=key))
 
-<<<<<<< HEAD
-    def _filtered(self, function: Callable[[T_AvdModel], bool]) -> Self:
-        cls = type(self)
-        return cls(filter(function, self._items.values()))
-
-    def _deepmerge(self, other: Self, list_merge: Literal["append", "replace"] = "append") -> None:
-=======
     def _deepmerge(self, other: Self, list_merge: Literal["append_unique", "append", "replace", "keep", "prepend", "prepend_unique"] = "append_unique") -> None:
->>>>>>> 6ac93b3e
         """
         Update instance by deepmerging the other instance in.
 
