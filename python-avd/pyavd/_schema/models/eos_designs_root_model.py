# Copyright (c) 2023-2025 Arista Networks, Inc.
# Use of this source code is governed by the Apache License 2.0
# that can be found in the LICENSE file.
from __future__ import annotations

from collections import ChainMap
from collections.abc import Iterator, Mapping
from typing import TYPE_CHECKING, TypeVar

from pyavd._eos_cli_config_gen.schema import EosCliConfigGen
from pyavd._schema.store import create_store
from pyavd._schema.utils import get_instance_with_defaults
from pyavd._utils import get_all

from .avd_list import AvdList
from .avd_model import AvdModel
from .input_path import InputPath

if TYPE_CHECKING:
    from pyavd._eos_designs.schema import EosDesigns

    T = TypeVar("T", bound="EosDesignsRootModel")

SKIP_KEYS = ["custom_structured_configuration_list_merge", "custom_structured_configuration_prefix"]


class EosDesignsRootModel(AvdModel):
    @classmethod
    def _from_dict(
        cls: type[T], data: Mapping, data_source: InputPath | None = None, *, keep_extra_keys: bool = False, load_custom_structured_config: bool = True
    ) -> T:
        """
        Returns a new instance loaded with the data from the given dict.

        The EosDesignsRootModel is special because it will also load "dynamic keys" like `node_type_keys` and `network_services_keys` and
        `connected_endpoints_keys`. Those models will be parsed and all mentioned keys will be searched for in the input and loaded into the
        corresponding model under `_dynamic_keys`.

        Furthermore the EosDesignsRootModel will also load `custom_structured_configuration_prefix` and search for any keys prefixed with those. Found keys
        will be loaded into the `_custom_structured_configurations` model.

        Args:
            data: A mapping containing the EosDesigns input data to be loaded.
<<<<<<< HEAD
            data_source: The data_source (e.g. InputPath) for this model.
            keep_extra_keys: Store all unknown keys in the _custom_data dict and include it again in the output of _to_dict().
                By default only keys starting with _ will be stored in _custom_data. This will change the behavior to store _all_ keys.
=======
            keep_extra_keys: Store all unknown keys in the self._custom_data dict and include it again in the output of _to_dict().
                By default only keys starting with _ will be stored. This will change the behavior to store _all_ keys.
>>>>>>> 754ec417
            load_custom_structured_config: Some custom structured config contains inline Jinja templates relying on variables produced by EosDesignsFacts.
                To avoid such templates breaking the type checks, we can skip loading custom_structured_configuration during the facts phase by setting this
                to False.

        TODO: AVD6.0.0 remove the keep_extra_keys option so we no longer support custom keys without _ in structured config
        """
        if not isinstance(data, Mapping):
            msg = f"Expecting 'data' as a 'Mapping' when loading data into '{cls.__name__}'. Got '{type(data)}"
            raise TypeError(msg)

        root_data = {"_dynamic_keys": cls._get_dynamic_keys(data)}
        if load_custom_structured_config:
            root_data["_custom_structured_configurations"] = cls._CustomStructuredConfigurations(cls._get_csc_items(data))

        return super()._from_dict(ChainMap(root_data, data), data_source=data_source or InputPath(), keep_extra_keys=keep_extra_keys)

    @classmethod
    def _get_csc_items(cls, data: Mapping) -> Iterator[EosDesigns._CustomStructuredConfigurationsItem]:
        """
        Returns a list of _CustomStructuredConfigurationsItem objects containing each custom structured configuration extracted from the inputs.

        Find any keys starting with any prefix defined under "custom_structured_configuration_prefix".
        """
        prefixes = data.get("custom_structured_configuration_prefix", cls._get_field_default_value("custom_structured_configuration_prefix"))
        if not isinstance(prefixes, (list, AvdList)):
            # Invalid prefix format.
            return

        for prefix in prefixes:
            if not isinstance(prefix, str):
                # Invalid prefix format.
                continue

            if not (matching_keys := [key for key in data if str(key).startswith(prefix) and key not in SKIP_KEYS]):
                continue

            prefix_length = len(prefix)
            for key in matching_keys:
                yield cls._CustomStructuredConfigurationsItem(key=key, value=EosCliConfigGen._from_dict({key[prefix_length:]: data[key]}))

    @classmethod
    def _get_dynamic_keys(cls, data: Mapping) -> EosDesigns._DynamicKeys:
        """
        Returns the DynamicKeys object which holds a list for each dynamic key.

        The lists contain an entry for each dynamic key found in the inputs and the content of that key conforming to the schema.

        The corresponding data models are auto created by the conversion from schemas, which also sets "_dynamic_key_maps" on the class:
        ```python
        _dynamic_key_maps: list[dict] = [{"dynamic_keys_path": "connected_endpoints_keys.key", "model_key": "connected_endpoints_keys"}, ...]
        ```

        Here we parse "_dynamic_key_maps" and for entry  find all values for the dynamic_keys_path (ex "node_type_keys.key") in the input data
        to identify all dynamic keys (ex "l3leaf", "spine" ...)
        """
        schema = create_store(load_from_yaml=False)["eos_designs"]

        dynamic_keys_dict = {}

        for dynamic_key_map in cls._DynamicKeys._dynamic_key_maps:
            dynamic_keys_path: str = dynamic_key_map["dynamic_keys_path"]
            model_key_list: list = dynamic_keys_dict.setdefault(dynamic_key_map["model_key"], [])

            # TODO: Improve the fetch of default. We need to store the default value somewhere, since this is executed before __init__ of EosDesigns.
            data_with_default = get_instance_with_defaults(data, dynamic_keys_path, schema)
            dynamic_keys = get_all(data_with_default, dynamic_keys_path)
            for dynamic_key in dynamic_keys:
                # dynamic_key is one key like "l3leaf".
                if (value := data.get(dynamic_key)) is None:
                    # Do not add missing key or None.
                    continue

                model_key_list.append({"key": dynamic_key, "value": value})

        # TODO: Just create to proper data models instead of using coerce type.
        return cls._DynamicKeys._from_dict(dynamic_keys_dict)<|MERGE_RESOLUTION|>--- conflicted
+++ resolved
@@ -41,14 +41,9 @@
 
         Args:
             data: A mapping containing the EosDesigns input data to be loaded.
-<<<<<<< HEAD
             data_source: The data_source (e.g. InputPath) for this model.
-            keep_extra_keys: Store all unknown keys in the _custom_data dict and include it again in the output of _to_dict().
-                By default only keys starting with _ will be stored in _custom_data. This will change the behavior to store _all_ keys.
-=======
             keep_extra_keys: Store all unknown keys in the self._custom_data dict and include it again in the output of _to_dict().
                 By default only keys starting with _ will be stored. This will change the behavior to store _all_ keys.
->>>>>>> 754ec417
             load_custom_structured_config: Some custom structured config contains inline Jinja templates relying on variables produced by EosDesignsFacts.
                 To avoid such templates breaking the type checks, we can skip loading custom_structured_configuration during the facts phase by setting this
                 to False.
