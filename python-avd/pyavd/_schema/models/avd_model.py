# Copyright (c) 2023-2025 Arista Networks, Inc.
# Use of this source code is governed by the Apache License 2.0
# that can be found in the LICENSE file.
from __future__ import annotations

from collections.abc import Mapping
from copy import deepcopy
from logging import getLogger
from typing import TYPE_CHECKING, Any, ClassVar, Literal, cast

from pyavd._schema.coerce_type import coerce_type
from pyavd._utils import Undefined, UndefinedType, merge

from .avd_base import AvdBase
from .avd_indexed_list import AvdIndexedList
from .input_path import InputPath

if TYPE_CHECKING:
    from collections.abc import ItemsView

    from typing_extensions import Self

    from .type_vars import T_AvdModel

LOGGER = getLogger(__name__)


class AvdModel(AvdBase):
    """Base class used for schema-based data classes holding dictionaries loaded from AVD inputs."""

    __slots__ = ("_custom_data",)

    _allow_other_keys: ClassVar[bool] = False
    """Attribute telling if this class should fail or ignore unknown keys found during loading in _from_dict()."""
    _fields: ClassVar[dict[str, dict]]  # pylint: disable=declare-non-slot # pylint bug #9950
    """
    Metadata serving as a shortcut for knowing the expected type of each field and default value.
    This is used instead of inspecting the type-hints to improve performance significantly.
    """
    _field_to_key_map: ClassVar[dict[str, str]] = {}
    """Map of field name to original dict key. Used when fields have the field_ prefix to get the original key."""
    _key_to_field_map: ClassVar[dict[str, str]] = {}
    """Map of dict key to field name. Used when the key is names with a reserved keyword or mixed case. E.g. `Vxlan1` or `as`."""
    _field_source: ClassVar[dict[str, InputPath]] = {}
    """Map of field name to field source."""

    _custom_data: dict[str, Any]
    """
    Dictionary holding extra keys given in _from_dict.
    These keys are either keys starting with underscore or any non-schema key if _from_dict was called with 'keep_extra_keys'.
    """

    @classmethod
    def _load(cls, data: Mapping[Any, Any], data_source: InputPath | None = None) -> Self:
        """Returns a new instance loaded with the data from the given dict."""
        return cls._from_dict(data, data_source=data_source)

    @classmethod
    def _from_dict(cls: type[T_AvdModel], data: Mapping, data_source: InputPath | None = None, *, keep_extra_keys: bool = False) -> T_AvdModel:
        """
        Returns a new instance loaded with the data from the given dict.

        TODO: AVD6.0.0 remove the keep_extra_keys option so we no longer support custom keys without _ in structured config.
        """
        if not isinstance(data, Mapping):
            msg = f"Expecting 'data' as a 'Mapping' when loading data into '{cls.__name__}'. Got '{type(data)}"
            raise TypeError(msg)

        cls_args = {}
        custom_data = {}

        data_source = data_source or InputPath()

        for key in data:
            if not (field := cls._get_field_name(key)):
                if keep_extra_keys or str(key).startswith("_"):
                    custom_data[key] = data[key]
                    continue

                if cls._allow_other_keys:
                    # Ignore unknown keys.
                    continue

                msg = f"Invalid key '{key}'. Not available on '{cls.__name__}'."
                raise KeyError(msg)

            # Handle Dynamic Keys slightly differently
            child_data_source = data_source if cls.__name__.startswith("Dynamic") and key == "value" else data_source.create_descendant(key)

            cls_args[field] = coerce_type(data[key], cls._fields[field]["type"], data_source=child_data_source)
            cls._field_source[field] = child_data_source

<<<<<<< HEAD
        cls_instance = cls(**cls_args)
        cls_instance._source = data_source
        return cls_instance
=======
        if custom_data:
            cls_args["_custom_data"] = custom_data

        return cls(**cls_args)
>>>>>>> 754ec417

    @classmethod
    def _get_field_name(cls, key: str) -> str | None:
        """Returns the field name for the given key. Returns None if the key is not matching a valid field."""
        field_name = cls._key_to_field_map.get(key, key)
        return field_name if field_name in cls._fields else None

    @classmethod
    def get_field_source(cls, key: str) -> str | None:
        """Returns the field source for the given key. Returns None if the key is not matching a valid field."""
        # TODO: discuss if we should include the item path in error messages so that if the field come from a profile we
        # get both info
        field_name = cls._key_to_field_map.get(key, key)
        if (source := cls._field_source.get(field_name, None)) is not None:
            return str(source)
        return None

    @classmethod
    def _get_field_default_value(cls, name: str) -> Any:
        """
        Returns the default value for a field.

        We check for a default value in the _fields information and if something is there we return that.
        - For dicts, AvdModel and lists of AvdModels subclasses the default value is a callable to generate a new instance to avoid reusing a mutable object.
        - For lists of simple types like 'list[str]' the default value is a list that is copied to avoid reusing a mutable object.
        - For other types, which are immutable, the default value is taken directly.

        If there is no default value in the field info, we return the default-default depending on type.
        - For lists and dicts we return new empty list / dict.
        - For AvdModel subclasses we return a new empty instance of the class.
        - For other types we return None.
        """
        try:
            field_info = cls._fields[name]
        except KeyError as e:
            msg = f"'{cls.__name__}' object has no attribute '{name}'"
            raise AttributeError(msg) from e

        field_type: type = field_info["type"]

        if issubclass(field_type, AvdBase) or field_type is dict:
            return default_function(field_type) if (default_function := field_info.get("default")) else field_type()

        return field_info.get("default")

    def __init__(self, **kwargs: Any) -> None:
        """
        Runtime init without specific kwargs and type hints.

        Only walking the given kwargs improves performance compared to having named kwargs.

        This method is typically overridden when TYPE_CHECKING is True, to provide proper suggestions and type hints for the arguments.
        """
        self._custom_data = {}
        [setattr(self, arg, arg_value) for arg, arg_value in kwargs.items() if arg_value is not Undefined]

        super().__init__()

    def __getattr__(self, name: str) -> Any:
        """
        Resolves the default value for a field, set the default value on the attribute and return the value.

        We only get here if the attribute is not set already, and next call will skip this since the attribute is set.
        """
        default_value = self._get_field_default_value(name)
        setattr(self, name, default_value)
        return default_value

    def _get_defined_attr(self, name: str) -> Any | UndefinedType:
        """
        Get attribute or Undefined.

        Avoids the overridden __getattr__ to avoid default values.
        """
        return self.__dict__.get(name, Undefined)

    def __repr__(self) -> str:
        """Returns a repr with all the fields that are set including any nested models."""
        cls_name = self.__class__.__name__
        attrs = [f"{key}={value}" for key, value in self.items()]
        if self._custom_data:
            attrs.append(f"_custom_data={self._custom_data}")
        return f"<{cls_name}({', '.join(attrs)})>"

    def __bool__(self) -> bool:
        """
        Boolean check on the class to quickly determine if any parameter is set.

        Note that a falsy value will still make this True.

        The check ignores the default values and is performed recursively on any nested models.
        """
        return bool(self.__dict__) or bool(self._custom_data)

    def __eq__(self, other: object) -> bool:
        return self._compare(other)

    def items(self) -> ItemsView:
        return self.__dict__.items()

    def _strip_empties(self) -> None:
        """In-place update the instance to remove None values and empty models recursively."""
        to_be_deleted = set()
        for field, value in self.items():
            field_info = self._fields[field]

            if issubclass(field_info["type"], AvdBase):
                value = cast(AvdBase, value)
                value._strip_empties()
                if not value:
                    to_be_deleted.add(field)
                continue

            if value is None:
                to_be_deleted.add(field)

        for field in to_be_deleted:
            delattr(self, field)

    def _as_dict(self, include_default_values: bool = False) -> dict:
        """
        Returns a dict with all the data from this model and any nested models.

        Filtered for nested None, {} and [] values.
        """
        as_dict = {}
        ordered_field_names = list(self._fields.keys())
        for field in sorted(self.__dict__, key=ordered_field_names.index):
            value = self.__dict__[field]

            # Removing field_ prefix if needed.
            key = self._field_to_key_map.get(field, field)

            if issubclass(self._fields[field]["type"], AvdBase):
                value = cast(AvdBase, value)
                value = None if value._created_from_null else value._dump(include_default_values=include_default_values)

            as_dict[key] = value

        # This will insert default values after the set values, so the order will not be consistent.
        # TODO: Figure out if this is a problem or not. We only use include_default_values internally
        # so probably we can remove the include_default_values at some point.
        if include_default_values:
            for field in ordered_field_names:
                if field in self.__dict__:
                    continue

                default_value = self._get_field_default_value(field)

                if issubclass(self._fields[field]["type"], AvdBase):
                    default_value = cast(AvdBase, default_value)
                    default_value = default_value._dump(include_default_values=include_default_values)

                # Removing field_ prefix if needed.
                key = self._field_to_key_map.get(field, field)

                as_dict[key] = default_value

        if self._custom_data:
            as_dict.update(self._custom_data)

        return as_dict

    def _dump(self, include_default_values: bool = False) -> dict:
        return self._as_dict(include_default_values=include_default_values)

    def _get(self, name: str, default: Any = None) -> Any:
        """
        Behave like dict.get() to get a field value only if set.

        If the field value is not set, this will not insert a default schema values but will instead return the given 'default' value (or None).
        """
        return self.__dict__.get(name, default)

    if TYPE_CHECKING:
        _update: type[Self]
    else:

        def _update(self, **kwargs: Any) -> Self:
            """Update instance with the given kwargs."""
            [setattr(self, arg, arg_value) for arg, arg_value in kwargs.items() if arg_value is not Undefined]
            return self

    def _deepmerge(self, other: Self, list_merge: Literal["append_unique", "append", "replace", "keep", "prepend", "prepend_unique"] = "append_unique") -> None:
        """
        Update instance by deepmerging the other instance in.

        Args:
            other: The other instance of the same type to merge on this instance.
            list_merge: Merge strategy used on any nested lists.

        List merge strategies:
        - "append_unique" will first try to deep merge on the primary key, and if not found it will append non-existing items.
        - "append" will first try to deep merge on the primary key, and if not found it will append all other items (including duplicates).\
            (For AvdIndexedList this works the same as append_unique)
        - "replace" will replace the full list.
        - "keep" will only use the new list if there is no existing list or existing list is `None`.
        - "prepend_unique" will first try to deep merge on the primary key, and if not found it will prepend non-existing items.
        - "prepend" will first try to deep merge on the primary key, and if not found it will prepend all other items (including duplicates).\
            (For AvdIndexedList this works the same as prepend_unique)

        """
        cls = type(self)
        if not isinstance(other, cls):
            msg = f"Unable to merge type '{type(other)}' into '{cls}'"
            raise TypeError(msg)

        if other._created_from_null:
            # Force all fields on this instance back to unset if other is a "null" class.
            self.__dict__ = {}
            self._custom_data = {}

        for field, new_value in other.items():
            old_value = self._get_defined_attr(field)

            if old_value == new_value:
                continue

            if not isinstance(old_value, type(new_value)):
                # Different types so we can just replace with the new value.
                setattr(self, field, new_value)
                continue

            # Merge new value
            field_type = self._fields[field]["type"]
            if issubclass(field_type, AvdBase):
                # Merge in to the existing object
                old_value = cast(AvdBase, old_value)
                new_value = cast(AvdBase, new_value)
                old_value._deepmerge(new_value, list_merge=list_merge)
                continue

            if field_type is dict:
                # In-place deepmerge in to the existing dict without schema.
                # Deepcopying since merge() does not copy.
                legacy_list_merge = list_merge.replace("_unique", "_rp")
                merge(old_value, new_value, list_merge=legacy_list_merge)
                continue

            setattr(self, field, new_value)

        if other._created_from_null:
            # Inherit the _created_from_null attribute to make sure we output null values instead of empty dicts.
            self._created_from_null = True
        elif self._created_from_null:
            # We merged into a "null" class, but since we now have proper data, we clear the flag.
            self._created_from_null = False

        if other._custom_data:
            legacy_list_merge = list_merge.replace("_unique", "_rp")
            merge(self._custom_data, deepcopy(other._custom_data), list_merge=legacy_list_merge)

    def _deepinherit(self, other: Self) -> None:
        """Update instance by recursively inheriting unset fields from other instance. Lists are not merged."""
        cls = type(self)
        if not isinstance(other, cls):
            msg = f"Unable to inherit from type '{type(other)}' into '{cls}'"
            raise TypeError(msg)

        if self._created_from_null or self._block_inheritance:
            # Null always wins, so no inheritance.
            return

        if other._created_from_null:
            # Nothing to inherit, and we set the special block flag to prevent inheriting from something else later.
            self._block_inheritance = True
            return

        for field, new_value in other.items():
            old_value = self._get_defined_attr(field)
            if old_value == new_value:
                continue

            # Inherit the field only if the old value is Undefined.
            if old_value is Undefined:
                setattr(self, field, new_value)
                continue

            # Merge new value if it is a class with inheritance support.
            field_type = self._fields[field]["type"]
            if issubclass(field_type, AvdModel):
                # Inherit into the existing object.
                old_value = cast(AvdModel, old_value)
                new_value = cast(AvdModel, new_value)
                old_value._deepinherit(new_value)
                continue
            if issubclass(field_type, AvdIndexedList):
                # Inherit into the existing object.
                old_value = cast(AvdIndexedList, old_value)
                new_value = cast(AvdIndexedList, new_value)
                old_value._deepinherit(new_value)
                continue

            if field_type is dict:
                # In-place deepmerge in to the existing dict without schema.
                merge(old_value, deepcopy(new_value), same_key_strategy="use_existing", list_merge="keep")

        if other._custom_data:
            merge(self._custom_data, deepcopy(other._custom_data), same_key_strategy="use_existing", list_merge="keep")

    def _deepinherited(self, other: Self) -> Self:
        """Return new instance with the result of recursively inheriting unset fields from other instance. Lists are not merged."""
        new_instance = deepcopy(self)
        new_instance._deepinherit(other=other)
        return new_instance

    def _cast_as(self, new_type: type[T_AvdModel], ignore_extra_keys: bool = False) -> T_AvdModel:
        """
        Recast a class instance as another AvdModel subclass if they are compatible.

        The classes are compatible if the fields of the new class is a superset of the current class.
        Unset fields are ignored when evaluating compatibility.

        Useful when inheriting from profiles.
        """
        cls = type(self)
        if not issubclass(new_type, AvdModel):
            msg = f"Unable to cast '{cls}' as type '{new_type}' since '{new_type}' is not an AvdModel subclass."
            raise TypeError(msg)

        new_args = {}
        for field, value in self.items():
            if field not in new_type._fields:
                if ignore_extra_keys:
                    continue
                msg = f"Unable to cast '{cls}' as type '{new_type}' since the field '{field}' is missing from the new class. "
                raise TypeError(msg)

            field_info = self._fields[field]
            if field_info != new_type._fields[field]:
                if issubclass(field_info["type"], AvdBase):
                    # TODO: Consider using the TypeError we raise below to ensure we know the outer type.
                    # TODO: with suppress(TypeError):
                    value = cast(AvdBase, value)
                    new_args[field] = value._cast_as(new_type._fields[field]["type"], ignore_extra_keys=ignore_extra_keys)
                    continue

                msg = f"Unable to cast '{cls}' as type '{new_type}' since the field '{field}' is incompatible. Value {value}"
                raise TypeError(msg)

            new_args[field] = value

        new_instance = new_type(**new_args)

        # Pass along the internal flags
        new_instance._created_from_null = self._created_from_null
        new_instance._block_inheritance = self._block_inheritance
        # Copy the source
        new_instance._source = self._source

        if self._custom_data:
            new_instance._custom_data = self._custom_data

        return new_instance

    def _compare(self, other: object, ignore_fields: tuple[str, ...] = ()) -> bool:
        """
        Compare two instances of this class.

        First we check if they have the same values set.
        Next we check every set field using regular __eq__ check.

        Args:
            other: Other instance to compare with.
            ignore_fields: Fields to ignore during comparison. Note this is not respected when comparing any nested models.

        Returns:
            boolean telling if the two instances are equal.

        Raises:
            TypeError if 'other' is of a different type.
        """
        if not isinstance(other, type(self)):
            return False

        different_keys = set(self.__dict__).symmetric_difference(other.__dict__)
        if different_keys.difference(ignore_fields):
            return False

        if self._created_from_null != other._created_from_null:
            return False

        # Use regular __eq__ check on all nested models, since we do not carry over ignore_fields.
        return all(value == other.__dict__[field] for field, value in self.items() if field not in ignore_fields)<|MERGE_RESOLUTION|>--- conflicted
+++ resolved
@@ -90,16 +90,12 @@
             cls_args[field] = coerce_type(data[key], cls._fields[field]["type"], data_source=child_data_source)
             cls._field_source[field] = child_data_source
 
-<<<<<<< HEAD
+        if custom_data:
+            cls_args["_custom_data"] = custom_data
+
         cls_instance = cls(**cls_args)
         cls_instance._source = data_source
         return cls_instance
-=======
-        if custom_data:
-            cls_args["_custom_data"] = custom_data
-
-        return cls(**cls_args)
->>>>>>> 754ec417
 
     @classmethod
     def _get_field_name(cls, key: str) -> str | None:
