--- conflicted
+++ resolved
@@ -448,20 +448,9 @@
         if not isinstance(other, type(self)):
             return False
 
-<<<<<<< HEAD
-            if (value and not other_value) or (not value and other_value):
-                # Only one is set
-                return False
-
-            # TODO: Handle deep comparison for lists and indexed lists as well.
-            if not issubclass(field_type, AvdModel) or not isinstance(other_value, field_type):
-                # Difference and not a nested model.
-                return False
-=======
         different_keys = set(self.__dict__).symmetric_difference(other.__dict__)
         if different_keys.difference(ignore_fields):
             return False
->>>>>>> 06262b59
 
         if self._created_from_null != other._created_from_null:
             return False
