--- conflicted
+++ resolved
@@ -18,20 +18,9 @@
 class AvdBase(ABC):
     """Base class used for schema-based data classes holding data loaded from AVD inputs."""
 
-<<<<<<< HEAD
     path: AvdPath | None
     """Path the class in the data tree."""
 
-    def path(self) -> str | None:
-        """Return the path of the class."""
-        return self.path
-
-    def __eq__(self, other: object) -> bool:
-        """Compare two instances of AvdBase by comparing their repr."""
-        if isinstance(other, self.__class__):
-            return repr(self) == repr(other)
-        return False
-=======
     _created_from_null: bool = False
     """
     Flag to say if this data was loaded from a '<key>: null' value in YAML.
@@ -47,7 +36,16 @@
 
     _block_inheritance: bool = False
     """Flag to block inheriting further if we at some point inherited from a class with _created_from_null set."""
->>>>>>> 4e963f25
+
+    def path(self) -> str | None:
+        """Return the path of the class."""
+        return self.path
+
+    def __eq__(self, other: object) -> bool:
+        """Compare two instances of AvdBase by comparing their repr."""
+        if isinstance(other, self.__class__):
+            return repr(self) == repr(other)
+        return False
 
     def _deepcopy(self) -> Self:
         """Return a copy including all nested models."""
