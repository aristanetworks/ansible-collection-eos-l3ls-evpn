# Copyright (c) 2023-2024 Arista Networks, Inc.
# Use of this source code is governed by the Apache License 2.0
# that can be found in the LICENSE file.
from __future__ import annotations

from functools import cached_property
from typing import TYPE_CHECKING, Literal

<<<<<<< HEAD
from ...j2filters.natural_sort import natural_sort
from ...vendor.errors import AristaAvdError, AristaAvdMissingVariableError
from ...vendor.strip_empties import strip_empties_from_dict
from ...vendor.utils import default, get, get_ip_from_pool, get_item
=======
from ..._errors import AristaAvdError, AristaAvdMissingVariableError
from ..._utils import default, get, get_item, strip_empties_from_dict
from ...j2filters import natural_sort
>>>>>>> 23ecd1d4

if TYPE_CHECKING:
    from . import SharedUtils


class WanMixin:
    """
    Mixin Class providing a subset of SharedUtils
    Class should only be used as Mixin to the SharedUtils class
    Using type-hint on self to get proper type-hints on attributes across all Mixins.
    """

    @cached_property
    def wan_mode(self: SharedUtils) -> str:
        return get(self.hostvars, "wan_mode", default="cv-pathfinder")

    @cached_property
    def wan_role(self: SharedUtils) -> str | None:
        if self.underlay_router is False:
            return None

        default_wan_role = get(self.node_type_key_data, "default_wan_role", default=None)
        wan_role = get(self.switch_data_combined, "wan_role", default=default_wan_role)
        if wan_role is not None and self.overlay_routing_protocol != "ibgp":
            raise AristaAvdError("Only 'ibgp' is supported as 'overlay_routing_protocol' for WAN nodes.")
        if wan_role == "server" and self.evpn_role != "server":
            raise AristaAvdError("'wan_role' server requires 'evpn_role' server.")
        if wan_role == "client" and self.evpn_role != "client":
            raise AristaAvdError("'wan_role' client requires 'evpn_role' client.")
        return wan_role

    @cached_property
    def is_wan_router(self: SharedUtils) -> bool:
        return bool(self.wan_role)

    @cached_property
    def is_wan_server(self: SharedUtils) -> bool:
        return self.wan_role == "server"

    @cached_property
    def is_wan_client(self: SharedUtils) -> bool:
        return self.wan_role == "client"

    @cached_property
    def wan_listen_ranges(self: SharedUtils) -> list:
        return get(
            self.bgp_peer_groups["wan_overlay_peers"],
            "listen_range_prefixes",
            required=True,
            org_key="bgp_peer_groups.wan_overlay_peers.listen_range_prefixes",
        )

    @cached_property
    def cv_pathfinder_transit_mode(self: SharedUtils) -> Literal["region", "zone"] | None:
        """
        When wan_mode is CV Pathfinder, return the transit mode "region", "zone" or None.
        """
        if not self.is_cv_pathfinder_client:
            return None

        return get(self.switch_data_combined, "cv_pathfinder_transit_mode")

    @cached_property
    def wan_interfaces(self: SharedUtils) -> list:
        """
        As a first approach, only interfaces under node config l3_interfaces can be considered
        as WAN interfaces.
        This may need to be made wider.
        This also may require a different format for the dictionaries inside the list.
        """
        if not self.is_wan_router:
            return []

        wan_interfaces = []
        for interface in self.l3_interfaces:
            if get(interface, "wan_carrier") is not None:
                wan_interfaces.append(interface)

        if not wan_interfaces:
            raise AristaAvdError(
                "At least one WAN interface must be configured on a WAN router. Add WAN interfaces under `l3_interfaces` node setting with `wan_carrier` set."
            )
        return wan_interfaces

    @cached_property
    def wan_carriers(self: SharedUtils) -> list:
        return get(self.hostvars, "wan_carriers", required=True)

    @cached_property
    def wan_local_carriers(self: SharedUtils) -> list:
        """
        List of carriers present on this router based on the wan_interfaces with the associated WAN interfaces
            interfaces:
              - name: ...
                ip: ... (for route-servers the IP may come from wan_route_servers)
        """
        if not self.is_wan_router:
            return []

        local_carriers_dict = {}
        for interface in self.wan_interfaces:
            interface_carrier = interface["wan_carrier"]
            if interface_carrier not in local_carriers_dict:
                local_carriers_dict[interface_carrier] = get_item(
                    self.wan_carriers,
                    "name",
                    interface["wan_carrier"],
                    required=True,
                    custom_error_msg=f"WAN carrier {interface['wan_carrier']} is not in the available carriers defined in `wan_carriers`",
                ).copy()
                local_carriers_dict[interface_carrier]["interfaces"] = []

            local_carriers_dict[interface_carrier]["interfaces"].append(
                strip_empties_from_dict(
                    {
                        "name": get(interface, "name", required=True),
                        "public_ip": self.get_public_ip_for_wan_interface(interface),
                        "connected_to_pathfinder": get(interface, "connected_to_pathfinder", default=True),
                        "wan_circuit_id": get(interface, "wan_circuit_id"),
                    }
                )
            )

        return list(local_carriers_dict.values())

    @cached_property
    def wan_path_groups(self: SharedUtils) -> list:
        """
        List of path-groups defined in the top level key `wan_path_groups`
        Updating default preference for each path-group to 'preferred' if not set.
        """
        path_groups = get(self.hostvars, "wan_path_groups", required=True)
        for path_group in path_groups:
            path_group["default_preference"] = get(path_group, "default_preference", default="preferred")
        return path_groups

    @cached_property
    def wan_local_path_groups(self: SharedUtils) -> list:
        """
        List of path_groups present on this router based on the local carriers.
        Also add for each path_groups the local interfaces in a data structure
            interfaces:
              - name: ...
                public_ip: ...
        """
        if not self.is_wan_router:
            return []

        local_path_groups_dict = {}

        for carrier in self.wan_local_carriers:
            path_group_name = get(carrier, "path_group", required=True)
            if path_group_name not in local_path_groups_dict:
                local_path_groups_dict[path_group_name] = get_item(
                    self.wan_path_groups,
                    "name",
                    path_group_name,
                    required=True,
                    custom_error_msg=(
                        f"WAN path_group {path_group_name} defined for a WAN carrier is not in the available path_groups defined in `wan_path_groups`"
                    ),
                ).copy()
                local_path_groups_dict[path_group_name]["interfaces"] = []

            local_path_groups_dict[path_group_name]["interfaces"].extend(carrier["interfaces"])

        return list(local_path_groups_dict.values())

    @cached_property
    def wan_local_path_group_names(self: SharedUtils) -> list:
        """
        Return a list of wan_local_path_group names to be used by HA peer and in various places
        """
        return [path_group["name"] for path_group in self.wan_local_path_groups]

    @cached_property
    def this_wan_route_server(self: SharedUtils) -> dict:
        """
        Returns the instance for this wan_rs found under wan_route_servers.
        Should only be called when the device is actually a wan_rs.
        """
        wan_route_servers = get(self.hostvars, "wan_route_servers", default=[])
        return get_item(wan_route_servers, "hostname", self.hostname, default={})

    def get_public_ip_for_wan_interface(self: SharedUtils, interface: dict) -> str:
        """
        Takes a dict which looks like `l3_interface` from node config

        If not a WAN route-server this returns public IP and if not found then the interface IP without a mask.

        For WAN route-servers we try to find the IP under wan_route_servers.path_groups.interfaces.
        If not found we look for the public_ip and then the ip_address under the interface.
        If there is no public_ip and if ip_address is "dhcp" we raise an error.
        """
        if not self.is_wan_server:
            return default(interface.get("public_ip"), interface["ip_address"].split("/", maxsplit=1)[0])

        for path_group in self.this_wan_route_server.get("path_groups", []):
            if (found_interface := get_item(path_group["interfaces"], "name", interface["name"])) is None:
                continue

            if found_interface.get("public_ip") is not None:
                return found_interface["public_ip"]

        if interface.get("public_ip") is not None:
            return interface["public_ip"]

        if interface["ip_address"] == "dhcp":
            raise AristaAvdError(
                f"The IP address for WAN interface '{interface['name']}' on Route Server '{self.hostname}' is set to 'dhcp'. "
                "Clients need to peer with a static IP which must be set under the 'wan_route_servers.path_groups.interfaces' key."
            )

        return interface["ip_address"].split("/", maxsplit=1)[0]

    @cached_property
    def wan_site(self: SharedUtils) -> dict | None:
        """
        WAN site for CV Pathfinder

        The site is required for edges, but optional for pathfinders
        """
        node_defined_site = get(
            self.switch_data_combined,
            "cv_pathfinder_site",
            required=self.is_cv_pathfinder_client,
            org_key="A node variable 'cv_pathfinder_site' must be defined when 'wan_role' is 'client' and 'wan_mode' is 'cv-pathfinder'",
        )
        if node_defined_site is None:
            return None

        # Special case for cv_pathfinders without a region, we find the site details under `cv_pathfinder_global_sites` instead.
        if self.is_cv_pathfinder_server and self.wan_region is None:
            sites = get(self.hostvars, "cv_pathfinder_global_sites", required=True)
            site_not_found_error_msg = (
                f"The 'cv_pathfinder_site '{node_defined_site}' defined at the node level could not be found under the 'cv_pathfinder_global_sites' list"
            )
        else:
            sites = get(self.wan_region, "sites", required=True, org_key=f"The CV Pathfinder region '{self.wan_region['name']}' is missing a list of sites")
            site_not_found_error_msg = (
                (
                    f"The 'cv_pathfinder_site '{node_defined_site}' defined at the node level could not be found under the 'sites' list for the region"
                    f" '{self.wan_region['name']}'."
                ),
            )

        return get_item(
            sites,
            "name",
            node_defined_site,
            required=True,
            custom_error_msg=site_not_found_error_msg,
        )

    @cached_property
    def wan_region(self: SharedUtils) -> dict | None:
        """
        WAN region for CV Pathfinder

        The region is required for edges, but optional for pathfinders
        """
        node_defined_region = get(
            self.switch_data_combined,
            "cv_pathfinder_region",
            required=self.is_cv_pathfinder_client,
            org_key="A node variable 'cv_pathfinder_region' must be defined when 'wan_role' is 'client' and 'wan_mode' is 'cv-pathfinder'",
        )
        if node_defined_region is None:
            return None

        regions = get(
            self.hostvars, "cv_pathfinder_regions", required=True, org_key="'cv_pathfinder_regions' key must be set when 'wan_mode' is 'cv-pathfinder'."
        )

        return get_item(
            regions,
            "name",
            node_defined_region,
            required=True,
            custom_error_msg="The 'cv_pathfinder_region' defined at the node level could not be found under the 'cv_pathfinder_regions' key.",
        )

    @property
    def wan_zone(self: SharedUtils) -> dict:
        """
        WAN zone for Pathfinder

        Currently, only one default zone with ID 1 is supported.
        """
        # Injecting default zone with id 1.
        return {"name": f"{self.wan_region['name']}-ZONE", "id": 1}

    @cached_property
    def filtered_wan_route_servers(self: SharedUtils) -> dict:
        """
        Return a dict keyed by Wan RR based on the the wan_mode type with only the path_groups the router should connect to.

        If the RR is part of the inventory, the peer_facts are read..
        If any key is specified in the variables, it overwrites whatever is in the peer_facts.

        If no peer_fact is found the variables are required in the inventory.
        """
        wan_route_servers = {}

        wan_route_servers_list = get(self.hostvars, "wan_route_servers", default=[])

        for wan_rs_dict in natural_sort(wan_route_servers_list, sort_key="hostname"):
            # These remote gw can be outside of the inventory
            wan_rs = wan_rs_dict["hostname"]

            if wan_rs == self.hostname:
                # Don't add yourself
                continue
            if (peer_facts := self.get_peer_facts(wan_rs, required=False)) is not None:
                # Found a matching server in inventory
                bgp_as = peer_facts.get("bgp_as")

                # Only ibgp is supported for WAN so raise if peer from peer_facts BGP AS is different from ours.
                if bgp_as != self.bgp_as:
                    raise AristaAvdError(f"Only iBGP is supported for WAN, the BGP AS {bgp_as} on {wan_rs} is different from our own: {self.bgp_as}.")

                # Prefer values coming from the input variables over peer facts
                vtep_ip = get(wan_rs_dict, "vtep_ip", default=peer_facts.get("vtep_ip"))
                wan_path_groups = get(wan_rs_dict, "path_groups", default=peer_facts.get("wan_path_groups"))

                if vtep_ip is None:
                    raise AristaAvdMissingVariableError(
                        f"'vtep_ip' is missing for peering with {wan_rs}, either set it in under 'wan_route_servers' or something is wrong with the peer"
                        " facts."
                    )
                if wan_path_groups is None:
                    raise AristaAvdMissingVariableError(
                        f"'wan_path_groups' is missing for peering with {wan_rs}, either set it in under 'wan_route_servers'"
                        " or something is wrong with the peer facts."
                    )

            else:
                # Retrieve the values from the dictionary, making them required if the peer_facts were not found
                vtep_ip = get(wan_rs_dict, "vtep_ip", required=True)
                wan_path_groups = get(
                    wan_rs_dict,
                    "path_groups",
                    required=True,
                    org_key=(
                        f"'path_groups' is missing for peering with {wan_rs} which was not found in the inventory, either set it in under 'wan_route_servers'"
                        " or check your inventory."
                    ),
                )

            # Filtering wan_path_groups to only take the ones this device uses to connect to pathfinders.
            wan_rs_result_dict = {
                "vtep_ip": vtep_ip,
                "wan_path_groups": [path_group for path_group in wan_path_groups if self.should_connect_to_wan_rs([path_group["name"]])],
            }

            # If no common path-group then skip
            # TODO - this may need to change when `import` path-groups is available
            if len(wan_rs_result_dict["wan_path_groups"]) > 0:
                wan_route_servers[wan_rs] = strip_empties_from_dict(wan_rs_result_dict)

        return wan_route_servers

    def should_connect_to_wan_rs(self: SharedUtils, path_groups: list) -> bool:
        """
        This helper implements whether or not a connection to the wan_router_server should be made or not based on a list of path-groups.

        To do this the logic is the following:
        * Look at the wan_interfaces on the router and check if there is any path-group in common with the RR where
          `connected_to_pathfinder` is not False.
        """
        return any(
            local_path_group["name"] in path_groups and any(wan_interface["connected_to_pathfinder"] for wan_interface in local_path_group["interfaces"])
            for local_path_group in self.wan_local_path_groups
        )

    @cached_property
    def is_cv_pathfinder_router(self: SharedUtils) -> bool:
        """
        Return True is the current wan_mode is cv-pathfinder and the device is a wan router.
        """
        return self.wan_mode == "cv-pathfinder" and self.is_wan_router

    @cached_property
    def is_cv_pathfinder_client(self: SharedUtils) -> bool:
        """
        Return True is the current wan_mode is cv-pathfinder and the device is either an edge or a transit device
        """
        return self.is_cv_pathfinder_router and self.is_wan_client

    @cached_property
    def is_cv_pathfinder_server(self: SharedUtils) -> bool:
        """
        Return True is the current wan_mode is cv-pathfinder and the device is a pathfinder device
        """
        return self.is_cv_pathfinder_router and self.is_wan_server

    @cached_property
    def cv_pathfinder_role(self: SharedUtils) -> str | None:
        if not self.is_cv_pathfinder_router:
            return None

        if self.is_cv_pathfinder_server:
            return "pathfinder"

        # Transit
        if (transit_mode := self.cv_pathfinder_transit_mode) is not None:
            return f"transit {transit_mode}"

        # Edge
        return "edge"

    @cached_property
    def wan_ha(self: SharedUtils) -> bool:
        """
        Only trigger HA if 2 cv_pathfinder clients are in the same group and wan_ha.enabled is true
        """
        if not (self.is_cv_pathfinder_client and len(self.switch_data_node_group_nodes) == 2):
            return False

        if (ha_enabled := get(self.switch_data_combined, "wan_ha.enabled")) is None:
            raise AristaAvdError(
                (
                    "Placing two WAN routers in a common node group will trigger WAN HA in a future AVD release. "
                    "Currently WAN HA is in preview, so it will not be automatically enabled. "
                    "To avoid unplanned configuration changes once the feature is released, "
                    "it is currently required to set 'wan_ha.enabled' to 'true' or 'false'."
                )
            )
        return ha_enabled

    @cached_property
    def wan_ha_ipsec(self: SharedUtils) -> bool:
        return self.wan_ha and get(self.switch_data_combined, "wan_ha.ipsec", default=True)

    @cached_property
    def wan_ha_path_group_name(self: SharedUtils) -> str:
        """
        Return HA path group name for the WAN design.
        Used in both network services and overlay python modules.
        """
        return get(self.hostvars, "wan_ha.lan_ha_path_group_name", default="LAN_HA")

    @cached_property
    def is_first_ha_peer(self: SharedUtils) -> bool:
        """
        Returns True if the device is the first device in the node_group,
        false otherwise.

        This should be called only from functions which have checked that HA is enabled.
        """
        return self.switch_data_node_group_nodes[0]["name"] == self.hostname

    @cached_property
    def wan_ha_peer(self: SharedUtils) -> str | None:
        """
        Return the name of the WAN HA peer.
        """
        if not self.wan_ha:
            return None
        if self.is_first_ha_peer:
            return self.switch_data_node_group_nodes[1]["name"]
        if self.switch_data_node_group_nodes[1]["name"] == self.hostname:
            return self.switch_data_node_group_nodes[0]["name"]
        raise AristaAvdError("Unable to find WAN HA peer within same node group")

    @cached_property
    def configured_wan_ha_interfaces(self: SharedUtils) -> set:
        """
        Read the device wan_ha.ha_interfaces node settings
        """
        return get(self.switch_data_combined, "wan_ha.ha_interfaces", default=[])

    @cached_property
    def vrf_default_uplinks(self: SharedUtils) -> list:
        """
        Return the uplinkss in VRF default
        """
        return [uplink for uplink in self.get_switch_fact("uplinks") if get(uplink, "vrf") is None]

    @cached_property
    def vrf_default_uplink_interfaces(self: SharedUtils) -> list:
        """
        Return the uplink interfaces in VRF default
        """
        return [uplink["interface"] for uplink in self.vrf_default_uplinks]

    @cached_property
    def use_uplinks_for_wan_ha(self: SharedUtils) -> bool:
        """
        Return true or false
        """
        interfaces = set(self.configured_wan_ha_interfaces)
        uplink_interfaces = set(self.vrf_default_uplink_interfaces)

        if interfaces.issubset(uplink_interfaces):
            return True
        if not interfaces.intersection(uplink_interfaces):
            if len(interfaces) > 1:
                raise AristaAvdError("AVD does not support multiple HA interfaces when not using uplinks.")
            return False
        raise AristaAvdError("Either all `wan_ha.ha_interfaces` must be uplink interfaces or all of them must not be uplinks.")

    @cached_property
    def wan_ha_interfaces(self: SharedUtils) -> list:
        """
        Return the list of interfaces for WAN HA

        If using uplinks for WAN HA, returns the filtered uplinks if self.configured_wan_ha_interfaces is not empty
        else returns all of them.
        """
        if self.use_uplinks_for_wan_ha:
            return natural_sort(set(self.configured_wan_ha_interfaces)) or self.vrf_default_uplink_interfaces
        # Using node values
        return natural_sort(set(self.configured_wan_ha_interfaces), "name")

    @cached_property
    def wan_ha_peer_ip_addresses(self: SharedUtils) -> list:
        """
        Read the IP addresses/prefix length from HA peer uplinks
        Used also to generate the prefix list of the PEER HA prefixes
        """
        interfaces = set(self.configured_wan_ha_interfaces)
        ip_addresses = []
        if self.use_uplinks_for_wan_ha:
            peer_facts = self.get_peer_facts(self.wan_ha_peer, required=True)
            vrf_default_peer_uplinks = [uplink for uplink in get(peer_facts, "uplinks", required=True) if get(uplink, "vrf") is None]
            for uplink in vrf_default_peer_uplinks:
                if not interfaces or uplink["interface"] in interfaces:
                    ip_address = get(
                        uplink,
                        "ip_address",
                        required=True,
                        org_key=(
                            f"The uplink interface {uplink['interface']} used as WAN LAN HA on the remote peer {self.wan_ha_peer} does not have an IP address",
                        ),
                    )
                    prefix_length = uplink["prefix_length"]
                    ip_addresses.append(f"{ip_address}/{prefix_length}")
        else:
            # Only one supported HA interface today when not using uplinks
            ip_addresses.append(self.get_wan_ha_ip_address(local=False))
        return ip_addresses

    @cached_property
    def wan_ha_ip_addresses(self: SharedUtils) -> list:
        """
        Read the IP addresses/prefix length from this device uplinks used for HA.
        Used to generate the prefix list.
        """
        interfaces = set(self.configured_wan_ha_interfaces)
        ip_addresses = []

        if self.use_uplinks_for_wan_ha:
            for uplink in self.vrf_default_uplinks:
                if not interfaces or uplink["interface"] in interfaces:
                    ip_address = get(
                        uplink,
                        "ip_address",
                        required=True,
                        org_key=f"The uplink interface {uplink['interface']} used as WAN LAN HA does not have an IP address",
                    )
                    # We can use [] notation here because if there is an ip_address, there should be a prefix_length
                    prefix_length = uplink["prefix_length"]
                    ip_addresses.append(f"{ip_address}/{prefix_length}")
        else:
            # Only one supported HA interface today when not using uplinks
            ip_addresses.append(self.get_wan_ha_ip_address(local=True))
        return ip_addresses

    def get_wan_ha_ip_address(self: SharedUtils, local: bool) -> str | None:
        """
        Render ipv4 address for wan_ha_ip_address using dynamically loaded python module.

        local: When true, request the first IP address else request the remote peer IP.
        TODO: Move this to ip_addressing module to allow for custom logic.
        """
        wan_ha_ipv4_pool = get(
            self.switch_data_combined,
            "wan_ha.ha_ipv4_pool",
            required=True,
            org_key="Missing `wan_ha.ha_ipv4_pool` node settings to allocate an IP address to defined HA interface",
        )

        first_ip_address = get_ip_from_pool(wan_ha_ipv4_pool, 31, 0, 0)
        second_ip_address = get_ip_from_pool(wan_ha_ipv4_pool, 31, 0, 1)

        if self.is_first_ha_peer:
            local_ip, remote_ip = first_ip_address, second_ip_address
        else:
            local_ip, remote_ip = second_ip_address, first_ip_address

        ip_address = local_ip if local else remote_ip

        return f"{ip_address}/31"

    def generate_lb_policy_name(self: SharedUtils, name: str) -> str:
        """
        Returns LB-{name}
        """
        return f"LB-{name}"

    @cached_property
    def wan_stun_dtls_profile_name(self: SharedUtils) -> str | None:
        if not self.is_wan_router or get(self.hostvars, "wan_stun_dtls_disable") is True:
            return None

        return get(self.hostvars, "wan_stun_dtls_profile_name", default="STUN-DTLS")<|MERGE_RESOLUTION|>--- conflicted
+++ resolved
@@ -6,16 +6,9 @@
 from functools import cached_property
 from typing import TYPE_CHECKING, Literal
 
-<<<<<<< HEAD
-from ...j2filters.natural_sort import natural_sort
-from ...vendor.errors import AristaAvdError, AristaAvdMissingVariableError
-from ...vendor.strip_empties import strip_empties_from_dict
-from ...vendor.utils import default, get, get_ip_from_pool, get_item
-=======
+from ...j2filters import natural_sort
 from ..._errors import AristaAvdError, AristaAvdMissingVariableError
-from ..._utils import default, get, get_item, strip_empties_from_dict
-from ...j2filters import natural_sort
->>>>>>> 23ecd1d4
+from ..._utils import default, get, get_item, get_ip_from_pool, strip_empties_from_dict
 
 if TYPE_CHECKING:
     from . import SharedUtils
@@ -286,9 +279,7 @@
         if node_defined_region is None:
             return None
 
-        regions = get(
-            self.hostvars, "cv_pathfinder_regions", required=True, org_key="'cv_pathfinder_regions' key must be set when 'wan_mode' is 'cv-pathfinder'."
-        )
+        regions = get(self.hostvars, "cv_pathfinder_regions", required=True, org_key="'cv_pathfinder_regions' key must be set when 'wan_mode' is 'cv-pathfinder'.")
 
         return get_item(
             regions,
@@ -343,8 +334,7 @@
 
                 if vtep_ip is None:
                     raise AristaAvdMissingVariableError(
-                        f"'vtep_ip' is missing for peering with {wan_rs}, either set it in under 'wan_route_servers' or something is wrong with the peer"
-                        " facts."
+                        f"'vtep_ip' is missing for peering with {wan_rs}, either set it in under 'wan_route_servers' or something is wrong with the peer" " facts."
                     )
                 if wan_path_groups is None:
                     raise AristaAvdMissingVariableError(
