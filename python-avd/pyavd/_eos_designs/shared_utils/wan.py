# Copyright (c) 2023-2024 Arista Networks, Inc.
# Use of this source code is governed by the Apache License 2.0
# that can be found in the LICENSE file.
from __future__ import annotations

from functools import cached_property
from re import findall
from typing import TYPE_CHECKING, Literal

from pyavd._errors import AristaAvdError, AristaAvdMissingVariableError
from pyavd._utils import default, get, get_ip_from_ip_prefix, get_item, strip_empties_from_dict
from pyavd.j2filters import natural_sort

if TYPE_CHECKING:
    from . import SharedUtils


class WanMixin:
    """
    Mixin Class providing a subset of SharedUtils.

    Class should only be used as Mixin to the SharedUtils class.
    Using type-hint on self to get proper type-hints on attributes across all Mixins.
    """

    @cached_property
    def wan_mode(self: SharedUtils) -> str:
        return get(self.hostvars, "wan_mode", default="cv-pathfinder")

    @cached_property
    def wan_role(self: SharedUtils) -> str | None:
        if self.underlay_router is False:
            return None

        default_wan_role = get(self.node_type_key_data, "default_wan_role", default=None)
        wan_role = get(self.switch_data_combined, "wan_role", default=default_wan_role)
        if wan_role is not None and self.overlay_routing_protocol != "ibgp":
            msg = "Only 'ibgp' is supported as 'overlay_routing_protocol' for WAN nodes."
            raise AristaAvdError(msg)
        if wan_role == "server" and self.evpn_role != "server":
            msg = "'wan_role' server requires 'evpn_role' server."
            raise AristaAvdError(msg)
        if wan_role == "client" and self.evpn_role != "client":
            msg = "'wan_role' client requires 'evpn_role' client."
            raise AristaAvdError(msg)
        return wan_role

    @cached_property
    def is_wan_router(self: SharedUtils) -> bool:
        return bool(self.wan_role)

    @cached_property
    def is_wan_server(self: SharedUtils) -> bool:
        return self.wan_role == "server"

    @cached_property
    def is_wan_client(self: SharedUtils) -> bool:
        return self.wan_role == "client"

    @cached_property
    def wan_listen_ranges(self: SharedUtils) -> list:
        return get(
            self.bgp_peer_groups["wan_overlay_peers"],
            "listen_range_prefixes",
            required=True,
            org_key="bgp_peer_groups.wan_overlay_peers.listen_range_prefixes",
        )

    @cached_property
    def cv_pathfinder_transit_mode(self: SharedUtils) -> Literal["region", "zone"] | None:
        """When wan_mode is CV Pathfinder, return the transit mode "region", "zone" or None."""
        if not self.is_cv_pathfinder_client:
            return None

        return get(self.switch_data_combined, "cv_pathfinder_transit_mode")

    @cached_property
    def wan_interfaces(self: SharedUtils) -> list:
        """
        As a first approach, only interfaces under node config l3_interfaces can be considered as WAN interfaces.

        This may need to be made wider.
        This also may require a different format for the dictionaries inside the list.
        """
        if not self.is_wan_router:
            return []

        wan_interfaces = [interface for interface in self.l3_interfaces if get(interface, "wan_carrier") is not None]
        if not wan_interfaces:
            msg = "At least one WAN interface must be configured on a WAN router. Add WAN interfaces under `l3_interfaces` node setting with `wan_carrier` set."
            raise AristaAvdError(
                msg,
            )
        return wan_interfaces

    @cached_property
    def wan_carriers(self: SharedUtils) -> list:
        return get(self.hostvars, "wan_carriers", required=True)

    @cached_property
    def wan_local_carriers(self: SharedUtils) -> list:
        """
        List of carriers present on this router based on the wan_interfaces with the associated WAN interfaces.

            interfaces:
              - name: ...
                ip: ... (for route-servers the IP may come from wan_route_servers).
        """
        if not self.is_wan_router:
            return []

        local_carriers_dict = {}
        for interface in self.wan_interfaces:
            interface_carrier = interface["wan_carrier"]
            if interface_carrier not in local_carriers_dict:
                local_carriers_dict[interface_carrier] = get_item(
                    self.wan_carriers,
                    "name",
                    interface["wan_carrier"],
                    required=True,
                    custom_error_msg=f"WAN carrier {interface['wan_carrier']} is not in the available carriers defined in `wan_carriers`",
                ).copy()
                local_carriers_dict[interface_carrier]["interfaces"] = []

            local_carriers_dict[interface_carrier]["interfaces"].append(
                strip_empties_from_dict(
                    {
                        "name": get(interface, "name", required=True),
                        "public_ip": self.get_public_ip_for_wan_interface(interface),
                        "connected_to_pathfinder": get(interface, "connected_to_pathfinder", default=True),
                        "wan_circuit_id": get(interface, "wan_circuit_id"),
                    },
                ),
            )

        return list(local_carriers_dict.values())

    @cached_property
    def wan_path_groups(self: SharedUtils) -> list:
        """
        List of path-groups defined in the top level key `wan_path_groups`.

        Updating default preference for each path-group to 'preferred' if not set.
        """
        path_groups = get(self.hostvars, "wan_path_groups", required=True)
        for path_group in path_groups:
            path_group["default_preference"] = get(path_group, "default_preference", default="preferred")
        return path_groups

    @cached_property
    def wan_local_path_groups(self: SharedUtils) -> list:
        """
        List of path-groups present on this router based on the local carriers.

        Also add for each path-groups the local interfaces in a data structure
            interfaces:
              - name: ...
                public_ip: ...
        """
        if not self.is_wan_router:
            return []

        local_path_groups_dict = {}

        for carrier in self.wan_local_carriers:
            path_group_name = get(carrier, "path_group", required=True)
            if path_group_name not in local_path_groups_dict:
                local_path_groups_dict[path_group_name] = get_item(
                    self.wan_path_groups,
                    "name",
                    path_group_name,
                    required=True,
                    custom_error_msg=(
                        f"WAN path_group {path_group_name} defined for a WAN carrier is not in the available path_groups defined in `wan_path_groups`"
                    ),
                ).copy()
                local_path_groups_dict[path_group_name]["interfaces"] = []

            local_path_groups_dict[path_group_name]["interfaces"].extend(carrier["interfaces"])

        return list(local_path_groups_dict.values())

    @cached_property
    def wan_local_path_group_names(self: SharedUtils) -> list:
        """Return a list of wan_local_path_group names."""
        return [path_group["name"] for path_group in self.wan_local_path_groups]

    @cached_property
    def wan_ha_peer_path_groups(self: SharedUtils) -> list:
        """List of WAN HA peer path-groups coming from facts."""
        if not self.is_wan_router or not self.wan_ha:
            return []
        peer_facts = self.get_peer_facts(self.wan_ha_peer, required=True)
        return get(peer_facts, "wan_path_groups", required=True)

    @cached_property
    def wan_ha_peer_path_group_names(self: SharedUtils) -> list:
        """Return a list of wan_ha_peer_path_group names."""
        return [path_group["name"] for path_group in self.wan_ha_peer_path_groups]

    @cached_property
    def this_wan_route_server(self: SharedUtils) -> dict:
        """
        Returns the instance for this wan_rs found under wan_route_servers.

        Should only be called when the device is actually a wan_rs.
        """
        wan_route_servers = get(self.hostvars, "wan_route_servers", default=[])
        return get_item(wan_route_servers, "hostname", self.hostname, default={})

    def get_public_ip_for_wan_interface(self: SharedUtils, interface: dict) -> str:
        """
        Takes a dict which looks like `l3_interface` from node config.

        If not a WAN route-server this returns public IP and if not found then the interface IP without a mask.

        For WAN route-servers we try to find the IP under wan_route_servers.path_groups.interfaces.
        If not found we look for the public_ip and then the ip_address under the interface.
        If there is no public_ip and if ip_address is "dhcp" we raise an error.
        """
        if not self.is_wan_server:
            return default(interface.get("public_ip"), get_ip_from_ip_prefix(interface["ip_address"]))

        for path_group in self.this_wan_route_server.get("path_groups", []):
            if (found_interface := get_item(path_group["interfaces"], "name", interface["name"])) is None:
                continue

            if found_interface.get("public_ip") is not None:
                return found_interface["public_ip"]

        if interface.get("public_ip") is not None:
            return interface["public_ip"]

        if interface["ip_address"] == "dhcp":
            msg = (
                f"The IP address for WAN interface '{interface['name']}' on Route Server '{self.hostname}' is set to 'dhcp'. "
                "Clients need to peer with a static IP which must be set under the 'wan_route_servers.path_groups.interfaces' key."
            )
            raise AristaAvdError(
                msg,
            )

        return get_ip_from_ip_prefix(interface["ip_address"])

    @cached_property
    def wan_site(self: SharedUtils) -> dict | None:
        """
        WAN site for CV Pathfinder.

        The site is required for edges, but optional for pathfinders
        """
        node_defined_site = get(
            self.switch_data_combined,
            "cv_pathfinder_site",
            required=self.is_cv_pathfinder_client,
            org_key="A node variable 'cv_pathfinder_site' must be defined when 'wan_role' is 'client' and 'wan_mode' is 'cv-pathfinder'",
        )
        if node_defined_site is None:
            return None

        # Special case for cv_pathfinders without a region, we find the site details under `cv_pathfinder_global_sites` instead.
        if self.is_cv_pathfinder_server and self.wan_region is None:
            sites = get(self.hostvars, "cv_pathfinder_global_sites", required=True)
            site_not_found_error_msg = (
                f"The 'cv_pathfinder_site '{node_defined_site}' defined at the node level could not be found under the 'cv_pathfinder_global_sites' list"
            )
        else:
            sites = get(self.wan_region, "sites", required=True, org_key=f"The CV Pathfinder region '{self.wan_region['name']}' is missing a list of sites")
            site_not_found_error_msg = (
                (
                    f"The 'cv_pathfinder_site '{node_defined_site}' defined at the node level could not be found under the 'sites' list for the region"
                    f" '{self.wan_region['name']}'."
                ),
            )

        return get_item(
            sites,
            "name",
            node_defined_site,
            required=True,
            custom_error_msg=site_not_found_error_msg,
        )

    @cached_property
    def wan_region(self: SharedUtils) -> dict | None:
        """
        WAN region for CV Pathfinder.

        The region is required for edges, but optional for pathfinders
        """
        node_defined_region = get(
            self.switch_data_combined,
            "cv_pathfinder_region",
            required=self.is_cv_pathfinder_client,
            org_key="A node variable 'cv_pathfinder_region' must be defined when 'wan_role' is 'client' and 'wan_mode' is 'cv-pathfinder'",
        )
        if node_defined_region is None:
            return None

        regions = get(
            self.hostvars,
            "cv_pathfinder_regions",
            required=True,
            org_key="'cv_pathfinder_regions' key must be set when 'wan_mode' is 'cv-pathfinder'.",
        )

        return get_item(
            regions,
            "name",
            node_defined_region,
            required=True,
            custom_error_msg="The 'cv_pathfinder_region' defined at the node level could not be found under the 'cv_pathfinder_regions' key.",
        )

    @property
    def wan_zone(self: SharedUtils) -> dict:
        """
        WAN zone for Pathfinder.

        Currently, only one default zone with ID 1 is supported.
        """
        # Injecting default zone with id 1.
        return {"name": f"{self.wan_region['name']}-ZONE", "id": 1}

    @cached_property
    def filtered_wan_route_servers(self: SharedUtils) -> dict:
        """
        Return a dict keyed by Wan RR based on the the wan_mode type with only the path_groups the router should connect to.

        If the RR is part of the inventory, the peer_facts are read..
        If any key is specified in the variables, it overwrites whatever is in the peer_facts.

        If no peer_fact is found the variables are required in the inventory.
        """
        wan_route_servers = {}

        wan_route_servers_list = get(self.hostvars, "wan_route_servers", default=[])

        for wan_rs_dict in natural_sort(wan_route_servers_list, sort_key="hostname"):
            # These remote gw can be outside of the inventory
            wan_rs = wan_rs_dict["hostname"]

            if wan_rs == self.hostname:
                # Don't add yourself
                continue
            if (peer_facts := self.get_peer_facts(wan_rs, required=False)) is not None:
                # Found a matching server in inventory
                bgp_as = peer_facts.get("bgp_as")

                # Only ibgp is supported for WAN so raise if peer from peer_facts BGP AS is different from ours.
                if bgp_as != self.bgp_as:
                    msg = f"Only iBGP is supported for WAN, the BGP AS {bgp_as} on {wan_rs} is different from our own: {self.bgp_as}."
                    raise AristaAvdError(msg)

                # Prefer values coming from the input variables over peer facts
                vtep_ip = get(wan_rs_dict, "vtep_ip", default=peer_facts.get("vtep_ip"))
                wan_path_groups = get(wan_rs_dict, "path_groups", default=peer_facts.get("wan_path_groups"))

                if vtep_ip is None:
                    msg = (
                        f"'vtep_ip' is missing for peering with {wan_rs}, either set it in under 'wan_route_servers' or something is wrong with the peer"
                        " facts."
                    )
                    raise AristaAvdMissingVariableError(msg)
                if wan_path_groups is None:
                    msg = (
                        f"'wan_path_groups' is missing for peering with {wan_rs}, either set it in under 'wan_route_servers'"
                        " or something is wrong with the peer facts."
                    )
                    raise AristaAvdMissingVariableError(msg)
            else:
                # Retrieve the values from the dictionary, making them required if the peer_facts were not found
                vtep_ip = get(wan_rs_dict, "vtep_ip", required=True)
                wan_path_groups = get(
                    wan_rs_dict,
                    "path_groups",
                    required=True,
                    org_key=(
                        f"'path_groups' is missing for peering with {wan_rs} which was not found in the inventory, either set it in under 'wan_route_servers'"
                        " or check your inventory."
                    ),
                )

            # Filtering wan_path_groups to only take the ones this device uses to connect to pathfinders.
            wan_rs_result_dict = {
                "vtep_ip": vtep_ip,
                "wan_path_groups": [path_group for path_group in wan_path_groups if self.should_connect_to_wan_rs([path_group["name"]])],
            }

            # If no common path-group then skip
            # TODO: - this may need to change when `import` path-groups is available
            if len(wan_rs_result_dict["wan_path_groups"]) > 0:
                wan_route_servers[wan_rs] = strip_empties_from_dict(wan_rs_result_dict)

        return wan_route_servers

    def should_connect_to_wan_rs(self: SharedUtils, path_groups: list) -> bool:
        """
        This helper implements whether or not a connection to the wan_router_server should be made or not based on a list of path-groups.

        To do this the logic is the following:
        * Look at the wan_interfaces on the router and check if there is any path-group in common with the RR where
          `connected_to_pathfinder` is not False.
        """
        return any(
            local_path_group["name"] in path_groups and any(wan_interface["connected_to_pathfinder"] for wan_interface in local_path_group["interfaces"])
            for local_path_group in self.wan_local_path_groups
        )

    @cached_property
    def is_cv_pathfinder_router(self: SharedUtils) -> bool:
        """Return True is the current wan_mode is cv-pathfinder and the device is a wan router."""
        return self.wan_mode == "cv-pathfinder" and self.is_wan_router

    @cached_property
    def is_cv_pathfinder_client(self: SharedUtils) -> bool:
        """Return True is the current wan_mode is cv-pathfinder and the device is either an edge or a transit device."""
        return self.is_cv_pathfinder_router and self.is_wan_client

    @cached_property
    def is_cv_pathfinder_server(self: SharedUtils) -> bool:
        """Return True is the current wan_mode is cv-pathfinder and the device is a pathfinder device."""
        return self.is_cv_pathfinder_router and self.is_wan_server

    @cached_property
    def cv_pathfinder_role(self: SharedUtils) -> str | None:
        if not self.is_cv_pathfinder_router:
            return None

        if self.is_cv_pathfinder_server:
            return "pathfinder"

        # Transit
        if (transit_mode := self.cv_pathfinder_transit_mode) is not None:
            return f"transit {transit_mode}"

        # Edge
        return "edge"

    @cached_property
    def wan_ha(self: SharedUtils) -> bool:
        """Only trigger HA if 2 cv_pathfinder clients are in the same group and wan_ha.enabled is true."""
        if not (self.is_cv_pathfinder_client and len(self.switch_data_node_group_nodes) == 2):
            return False

        if (ha_enabled := get(self.switch_data_combined, "wan_ha.enabled")) is None:
            msg = (
                "Placing two WAN routers in a common node group will trigger WAN HA in a future AVD release. "
                "Currently WAN HA is in preview, so it will not be automatically enabled. "
                "To avoid unplanned configuration changes once the feature is released, "
                "it is currently required to set 'wan_ha.enabled' to 'true' or 'false'."
            )
            raise AristaAvdError(
                msg,
            )
        return ha_enabled

    @cached_property
    def wan_ha_ipsec(self: SharedUtils) -> bool:
        return self.wan_ha and get(self.switch_data_combined, "wan_ha.ipsec", default=True)

    @cached_property
    def wan_ha_path_group_name(self: SharedUtils) -> str:
        """
        Return HA path group name for the WAN design.

        Used in both network services and overlay python modules.
        """
        return get(self.hostvars, "wan_ha.lan_ha_path_group_name", default="LAN_HA")

    @cached_property
    def is_first_ha_peer(self: SharedUtils) -> bool:
        """
        Returns True if the device is the first device in the node_group, false otherwise.

        This should be called only from functions which have checked that HA is enabled.
        """
        return self.switch_data_node_group_nodes[0]["name"] == self.hostname

    @cached_property
    def wan_ha_peer(self: SharedUtils) -> str | None:
        """Return the name of the WAN HA peer."""
        if not self.wan_ha:
            return None
        if self.is_first_ha_peer:
            return self.switch_data_node_group_nodes[1]["name"]
        if self.switch_data_node_group_nodes[1]["name"] == self.hostname:
            return self.switch_data_node_group_nodes[0]["name"]
        msg = "Unable to find WAN HA peer within same node group"
        raise AristaAvdError(msg)

    @cached_property
    def configured_wan_ha_mtu(self: SharedUtils) -> int:
        """Read the device wan_ha.mtu node settings."""
        return get(self.switch_data_combined, "wan_ha.mtu", default=9194)

    @cached_property
    def configured_wan_ha_interfaces(self: SharedUtils) -> set:
        """Read the device wan_ha.ha_interfaces node settings."""
        return get(self.switch_data_combined, "wan_ha.ha_interfaces", default=[])

    @cached_property
    def vrf_default_uplinks(self: SharedUtils) -> list:
        """Return the uplinkss in VRF default."""
        return [uplink for uplink in self.get_switch_fact("uplinks") if get(uplink, "vrf") is None]

    @cached_property
    def vrf_default_uplink_interfaces(self: SharedUtils) -> list:
        """Return the uplink interfaces in VRF default."""
        return [uplink["interface"] for uplink in self.vrf_default_uplinks]

    @cached_property
    def use_uplinks_for_wan_ha(self: SharedUtils) -> bool:
        """
        Indicates whether the device is using its uplinks for WAN HA or direct HA.

        Returns:
            bool: True if uplinks are used for HA, False otherwise

        Raises:
            AristaAvdError: when the list of configured interfaces is a mix of uplinks and none uplinks.
        """
        interfaces = set(self.configured_wan_ha_interfaces)
        uplink_interfaces = set(self.vrf_default_uplink_interfaces)

        if interfaces.issubset(uplink_interfaces):
            return True
        if not interfaces.intersection(uplink_interfaces):
            return False
        msg = "Either all `wan_ha.ha_interfaces` must be uplink interfaces or all of them must not be uplinks."
        raise AristaAvdError(msg)

    @cached_property
    def wan_ha_interfaces(self: SharedUtils) -> list:
        """
        Return the list of interfaces for WAN HA.

        If using uplinks for WAN HA, returns the filtered uplinks if self.configured_wan_ha_interfaces is not empty
        else returns all of them.
        """
        if self.use_uplinks_for_wan_ha:
            return natural_sort(set(self.configured_wan_ha_interfaces)) or self.vrf_default_uplink_interfaces
        # Using node values
        return natural_sort(set(self.configured_wan_ha_interfaces), "name")

    @cached_property
    def wan_ha_port_channel_id(self: SharedUtils) -> int:
        """
        Port-channel ID to use for direct WAN HA port-channel.

        If not provided, computed from the list of configured members.
        """
        return get(self.switch_data_combined, "wan_ha.port_channel_id", default=int("".join(findall(r"\d", self.wan_ha_interfaces[0]))))

    @cached_property
    def use_port_channel_for_direct_ha(self: SharedUtils) -> bool:
        """
        Indicate if port-channel should be used for direct HA.

        Returns:
            bool: False is use_uplinks_for_wan_ha is True
                  True if strictly there is more than one configured wan_ha.interfaces
                  otherwise the value of `wan_ha.use_port_channel_for_direct_ha` which defaults to True.
        """
        if self.use_uplinks_for_wan_ha:
            return False

        interfaces = set(self.configured_wan_ha_interfaces)

        return len(interfaces) > 1 or get(self.switch_data_combined, "wan_ha.use_port_channel_for_direct_ha", True)

    @cached_property
    def wan_ha_peer_ip_addresses(self: SharedUtils) -> list:
        """
        Read the IP addresses/prefix length from HA peer uplinks.

        Used also to generate the prefix list of the PEER HA prefixes.
        """
        ip_addresses = []
        if self.use_uplinks_for_wan_ha:
            peer_facts = self.get_peer_facts(self.wan_ha_peer, required=True)
            vrf_default_peer_uplinks = [uplink for uplink in get(peer_facts, "uplinks", required=True) if get(uplink, "vrf") is None]
            interfaces = set(self.configured_wan_ha_interfaces)
            for uplink in vrf_default_peer_uplinks:
                if not interfaces or uplink["interface"] in interfaces:
                    ip_address = get(
                        uplink,
                        "ip_address",
                        required=True,
                        org_key=(
                            f"The uplink interface {uplink['interface']} used as WAN LAN HA on the remote peer {self.wan_ha_peer} does not have an IP address",
                        ),
                    )
                    prefix_length = uplink["prefix_length"]
                    ip_addresses.append(f"{ip_address}/{prefix_length}")
        else:
<<<<<<< HEAD
            # Only one supported HA as a Port-channel interface when not using uplinks
            ip_addresses.append(self.get_wan_ha_ip_address(local=False))
=======
            # Only one supported HA interface today when not using uplinks
            ip_addresses.append(self.ip_addressing.wan_ha_peer_ip())
>>>>>>> 61657ba5
        return ip_addresses

    @cached_property
    def wan_ha_ip_addresses(self: SharedUtils) -> list:
        """
        Read the IP addresses/prefix length from this device uplinks used for HA.

        Used to generate the prefix list.
        """
        ip_addresses = []

        if self.use_uplinks_for_wan_ha:
            interfaces = set(self.configured_wan_ha_interfaces)
            for uplink in self.vrf_default_uplinks:
                if not interfaces or uplink["interface"] in interfaces:
                    ip_address = get(
                        uplink,
                        "ip_address",
                        required=True,
                        org_key=f"The uplink interface {uplink['interface']} used as WAN LAN HA does not have an IP address",
                    )
                    # We can use [] notation here because if there is an ip_address, there should be a prefix_length
                    prefix_length = uplink["prefix_length"]
                    ip_addresses.append(f"{ip_address}/{prefix_length}")
        else:
            # Only one supported HA interface today when not using uplinks
            ip_addresses.append(self.ip_addressing.wan_ha_ip())
        return ip_addresses

    @cached_property
    def wan_ha_ipv4_pool(self: SharedUtils) -> str:
        """Return the configured wan_ha.ha_ipv4_pool."""
        return get(
            self.switch_data_combined,
            "wan_ha.ha_ipv4_pool",
            required=True,
            org_key="Missing `wan_ha.ha_ipv4_pool` node settings to allocate an IP address to defined HA interface",
        )

    def generate_lb_policy_name(self: SharedUtils, name: str) -> str:
        """Returns LB-{name}."""
        return f"LB-{name}"

    @cached_property
    def wan_stun_dtls_profile_name(self: SharedUtils) -> str | None:
        """Return the DTLS profile name to use for STUN for WAN."""
        if not self.is_wan_router or get(self.hostvars, "wan_stun_dtls_disable") is True:
            return None

        return get(self.hostvars, "wan_stun_dtls_profile_name", default="STUN-DTLS")

    @cached_property
    def wan_encapsulation(self: SharedUtils) -> str:
        return get(self.hostvars, "wan_encapsulation", default="path-selection")<|MERGE_RESOLUTION|>--- conflicted
+++ resolved
@@ -594,13 +594,8 @@
                     prefix_length = uplink["prefix_length"]
                     ip_addresses.append(f"{ip_address}/{prefix_length}")
         else:
-<<<<<<< HEAD
-            # Only one supported HA as a Port-channel interface when not using uplinks
-            ip_addresses.append(self.get_wan_ha_ip_address(local=False))
-=======
             # Only one supported HA interface today when not using uplinks
             ip_addresses.append(self.ip_addressing.wan_ha_peer_ip())
->>>>>>> 61657ba5
         return ip_addresses
 
     @cached_property
