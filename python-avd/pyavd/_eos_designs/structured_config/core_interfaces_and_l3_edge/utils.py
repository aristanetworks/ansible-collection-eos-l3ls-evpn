# Copyright (c) 2023-2024 Arista Networks, Inc.
# Use of this source code is governed by the Apache License 2.0
# that can be found in the LICENSE file.
from __future__ import annotations

import re
from functools import cached_property
from ipaddress import ip_network
from itertools import islice
from typing import TYPE_CHECKING, TypeVar

from pyavd._eos_designs.schema import EosDesigns
from pyavd._errors import AristaAvdInvalidInputsError, AristaAvdMissingVariableError
from pyavd._utils import default

if TYPE_CHECKING:
    from . import AvdStructuredConfigCoreInterfacesAndL3Edge

T_P2pLinksItem = TypeVar("T_P2pLinksItem", EosDesigns.CoreInterfaces.P2pLinksItem, EosDesigns.L3Edge.P2pLinksItem)
T_P2pLinksProfiles = TypeVar("T_P2pLinksProfiles", EosDesigns.CoreInterfaces.P2pLinksProfiles, EosDesigns.L3Edge.P2pLinksProfiles)


class UtilsMixin:
    """
    Mixin Class with internal functions.

    Class should only be used as Mixin to a AvdStructuredConfig class.
    """

    @cached_property
    def _p2p_links_sflow(self: AvdStructuredConfigCoreInterfacesAndL3Edge) -> bool | None:
        return self.inputs.fabric_sflow.core_interfaces if self.data_model == "core_interfaces" else self.inputs.fabric_sflow.l3_edge

    @cached_property
    def _filtered_p2p_links(self: AvdStructuredConfigCoreInterfacesAndL3Edge) -> list[tuple[T_P2pLinksItem, dict]]:
        """
        Returns a filtered list of p2p_links, which only contains links with our hostname.

        For each links any referenced profiles are applied and IP addresses are resolved
        from pools or subnets.
        """
        if not (p2p_links := self.inputs_data.p2p_links):
            return []

        # Apply p2p_profiles if set. Silently ignoring missing profile.
        p2p_links: list[T_P2pLinksItem] = [self._apply_p2p_links_profile(p2p_link) for p2p_link in p2p_links]

        # Filter to only include p2p_links with our hostname under "nodes"
        p2p_links = [p2p_link for p2p_link in p2p_links if self.shared_utils.hostname in p2p_link.nodes]
        if not p2p_links:
            return []

        # Resolve IPs from subnet or p2p_pools.
        p2p_links = [self._resolve_p2p_ips(p2p_link) for p2p_link in p2p_links]

        # Parse P2P data model and create simplified data
        return [(p2p_link, self._get_p2p_data(p2p_link)) for p2p_link in p2p_links]

    def _apply_p2p_links_profile(self: AvdStructuredConfigCoreInterfacesAndL3Edge, p2p_link: T_P2pLinksItem) -> T_P2pLinksItem:
        """Apply a profile to a p2p_link. Always returns a new instance. TODO: Raise if profile is missing."""
        if not p2p_link.profile or p2p_link.profile not in self.inputs_data.p2p_links_profiles:
            # Nothing to do
            return p2p_link._deepcopy()

        profile_as_p2p_link_item = self.inputs_data.p2p_links_profiles[p2p_link.profile]._cast_as(type(p2p_link), ignore_extra_keys=True)
        return p2p_link._deepinherited(profile_as_p2p_link_item)

    def _resolve_p2p_ips(self: AvdStructuredConfigCoreInterfacesAndL3Edge, p2p_link: T_P2pLinksItem) -> T_P2pLinksItem:
        if p2p_link.ip:
            # ip already set, so nothing to do
            return p2p_link

        if p2p_link.subnet:
            # Resolve ip from subnet
            subnet = ip_network(p2p_link.subnet, strict=False)

        elif not p2p_link.ip_pool or not p2p_link.id or not self.inputs_data.p2p_links_ip_pools:
            # Subnet not set and not possible to resolve from pool. Returning original
            return p2p_link
        else:
            # Resolving subnet from pool
            if p2p_link.ip_pool not in self.inputs_data.p2p_links_ip_pools:
                return p2p_link
            ip_pool = self.inputs_data.p2p_links_ip_pools[p2p_link.ip_pool]
            if not ip_pool.ipv4_pool:
                return p2p_link
            subnet = next(iter(islice(ip_network(ip_pool.ipv4_pool).subnets(new_prefix=ip_pool.prefix_size), p2p_link.id - 1, p2p_link.id)))

        # hosts() return an iterator of all hosts in subnet.
        # islice() return a generator with only the first two iterations of hosts.
        # List comprehension runs through the generator creating string from each.
        p2p_link.ip = [f"{ip}/{subnet.prefixlen}" for ip in islice(subnet.hosts(), 2)]
        return p2p_link

    def _get_p2p_data(self: AvdStructuredConfigCoreInterfacesAndL3Edge, p2p_link: T_P2pLinksItem) -> dict:
        """
        Parses p2p_link data model and extracts information which is easier to parse.

        Returns:
        {
            peer: <peer name>
            peer_type: <type of peer>
            interface: <interface on this node>
            peer_interface: <interface on peer>
            port_channel_id: <id on this node | None>
            port_channel_members:
              - interface: <interface on this node>
                peer_interface: <interface on peer>
            ip: <ip if set | None>
            peer_ip: <peer ip if set | None>
            bgp_as: <as if set | None>
            peer_bgp_as: <peer as if set | None>
        }
        """
        index = p2p_link.nodes.index(self.shared_utils.hostname)
        peer_index = (index + 1) % 2
        peer = p2p_link.nodes[peer_index]
        peer_facts = self.shared_utils.get_peer_facts(peer, required=False)
        peer_type = "other" if peer_facts is None else peer_facts.get("type", "other")

        # Set ip or fallback to list with None values
        ip = p2p_link.ip or [None, None]
        # Set bgp_as or fallback to list with None values
        bgp_as = p2p_link.field_as or [None, None]
        # Set descriptions or fallback to list with None values
        descriptions = p2p_link.descriptions or [None, None]

        data = {
            "peer": peer,
            "peer_type": peer_type,
            "ip": ip[index],
            "peer_ip": ip[peer_index],
            "bgp_as": str(bgp_as[index]) if index < len(bgp_as) and bgp_as[index] else None,
            "peer_bgp_as": str(bgp_as[peer_index]) if peer_index < len(bgp_as) and bgp_as[peer_index] else None,
            "description": descriptions[index],
        }

        if (
            self.shared_utils.hostname in p2p_link.port_channel.nodes_child_interfaces
            and p2p_link.port_channel.nodes_child_interfaces[self.shared_utils.hostname].interfaces
        ):
            node_data = p2p_link.port_channel.nodes_child_interfaces[self.shared_utils.hostname]
            # Port-channel
            default_channel_id = int("".join(re.findall(r"\d", node_data.interfaces[0])))
            portchannel_id = node_data.channel_id or default_channel_id

            if peer not in p2p_link.port_channel.nodes_child_interfaces:
                msg = f"{peer} under {self.data_model}.p2p_links.[].port_channel.nodes_child_interfaces"
                raise AristaAvdMissingVariableError(msg)

            peer_data = p2p_link.port_channel.nodes_child_interfaces[peer]
            default_peer_channel_id = int("".join(re.findall(r"\d", peer_data.interfaces[0])))
            peer_id = peer_data.channel_id or default_peer_channel_id

            data.update(
                {
                    "interface": f"Port-Channel{portchannel_id}",
                    "peer_interface": f"Port-Channel{peer_id}",
                    "port_channel_id": portchannel_id,
                    "peer_port_channel_id": peer_id,
                    "port_channel_description": p2p_link.port_channel.description,
                    "port_channel_members": [
                        {
                            "interface": interface,
                            "peer_interface": peer_data.interfaces[index],
                        }
                        for index, interface in enumerate(node_data.interfaces)
                    ],
                },
            )
            return data

        if p2p_link.interfaces:
            # Ethernet
            data.update(
                {
                    "interface": p2p_link.interfaces[index],
                    "peer_interface": p2p_link.interfaces[peer_index],
                    "port_channel_id": None,
                    "peer_port_channel_id": None,
                    "port_channel_description": None,
                    "port_channel_members": [],
                },
            )
            return data

        msg = f"{self.data_model}.p2p_links must have either 'interfaces' or 'port_channel' with correct members set."
        raise AristaAvdInvalidInputsError(msg)

    def _get_common_interface_cfg(self: AvdStructuredConfigCoreInterfacesAndL3Edge, p2p_link: T_P2pLinksItem, p2p_link_data: dict) -> dict:
        """
        Return partial structured_config for one p2p_link.

        Covers common config that is applicable to both port-channels and ethernet interfaces.
        This config will only be used on the main interface - so not port-channel members.
        """
        index = p2p_link.nodes.index(self.shared_utils.hostname)
        interface_cfg = {
            "name": p2p_link_data["interface"],
            "peer": p2p_link_data["peer"],
            "peer_interface": p2p_link_data["peer_interface"],
            "peer_type": p2p_link_data["peer_type"],
            "switchport": {"enabled": False},
            "shutdown": False,
            "mtu": p2p_link._get("mtu", self.shared_utils.p2p_uplinks_mtu) if self.shared_utils.platform_settings.feature_support.per_interface_mtu else None,
            "service_profile": p2p_link._get("qos_profile", self.inputs.p2p_uplinks_qos_profile),
            "eos_cli": p2p_link.raw_eos_cli,
            "struct_cfg": p2p_link.structured_config or None,
        }

        if p2p_link.ip:
            interface_cfg["ip_address"] = p2p_link.ip[index]

<<<<<<< HEAD
        if get(p2p_link, "ptp.enabled"):
            ptp_config = {}

            if self.shared_utils.ptp_enabled:
                # Apply PTP profile config from node settings when profile is not defined on p2p_link
                if (ptp_profile_name := get(p2p_link, "ptp.profile")) is None:
                    ptp_config.update(self.shared_utils.ptp_profile)

                # Apply PTP profile defined for the p2p_link
                else:
                    msg = f"PTP Profile '{ptp_profile_name}' referenced under {self.data_model}.p2p_links does not exist in `ptp_profiles`."
                    ptp_config.update(get_item(self.shared_utils.ptp_profiles, "profile", ptp_profile_name, required=True, custom_error_msg=msg))

            node_index = p2p_link["nodes"].index(self.shared_utils.hostname)
            if (ptp_roles := get(p2p_link, "ptp.roles")) and len(ptp_roles) > node_index and ptp_roles[node_index] == "master":
                ptp_config["role"] = "master"

            ptp_config["enable"] = True
            ptp_config.pop("profile", None)

            interface_cfg["ptp"] = ptp_config

        if p2p_link.get("include_in_underlay_protocol", True) is True:
            if p2p_link.get("underlay_multicast", False) and self.shared_utils.underlay_multicast is True:
=======
        if p2p_link.include_in_underlay_protocol:
            if p2p_link.underlay_multicast and self.shared_utils.underlay_multicast:
>>>>>>> 347e2b1d
                interface_cfg["pim"] = {"ipv4": {"sparse_mode": True}}

            if (self.inputs.underlay_rfc5549 and p2p_link.routing_protocol != "ebgp") or p2p_link.ipv6_enable is True:
                interface_cfg["ipv6_enable"] = True

            if self.shared_utils.underlay_ospf:
                interface_cfg.update(
                    {
                        "ospf_network_point_to_point": True,
                        "ospf_area": self.inputs.underlay_ospf_area,
                    },
                )

            if self.shared_utils.underlay_isis:
                interface_cfg.update(
                    {
                        "isis_enable": self.shared_utils.isis_instance_name,
                        "isis_bfd": self.inputs.underlay_isis_bfd or None,
                        "isis_metric": default(p2p_link.isis_metric, self.inputs.isis_default_metric),
                        "isis_network_point_to_point": p2p_link.isis_network_type == "point-to-point",
                        "isis_hello_padding": p2p_link.isis_hello_padding,
                        "isis_circuit_type": default(p2p_link.isis_circuit_type, self.inputs.isis_default_circuit_type),
                    },
                )
                if isis_authentication_mode := default(p2p_link.isis_authentication_mode, self.inputs.underlay_isis_authentication_mode):
                    interface_cfg.setdefault("isis_authentication", {}).setdefault("both", {})["mode"] = isis_authentication_mode

                if (isis_authentication_key := default(p2p_link.isis_authentication_key, self.inputs.underlay_isis_authentication_key)) is not None:
                    interface_cfg.setdefault("isis_authentication", {}).setdefault("both", {}).update(
                        {
                            "key": isis_authentication_key,
                            "key_type": "7",
                        }
                    )

        if p2p_link.macsec_profile:
            interface_cfg["mac_security"] = {"profile": p2p_link.macsec_profile}

        if (p2p_link_sflow := default(p2p_link.sflow, self._p2p_links_sflow)) is not None:
            interface_cfg["sflow"] = {"enable": p2p_link_sflow}

        if (p2p_link_flow_tracking := self.shared_utils.get_flow_tracker(p2p_link.flow_tracking)) is not None:
            interface_cfg["flow_tracker"] = p2p_link_flow_tracking

        if self.shared_utils.mpls_lsr and default(p2p_link.mpls_ip, True):  # noqa: FBT003
            interface_cfg["mpls"] = {"ip": True}
            if p2p_link.include_in_underlay_protocol is True and self.shared_utils.underlay_ldp and default(p2p_link.mpls_ldp, True):  # noqa: FBT003
                interface_cfg["mpls"]["ldp"] = {"interface": True, "igp_sync": True}

        return interface_cfg

    def _get_ethernet_cfg(self: AvdStructuredConfigCoreInterfacesAndL3Edge, p2p_link: T_P2pLinksItem) -> dict:
        """
        Return partial structured_config for one p2p_link.

        Covers config that is only applicable to ethernet interfaces.
        This config will only be used on both main interfaces and port-channel members.
        """
<<<<<<< HEAD
        return {"speed": p2p_link.get("speed")}
=======
        ethernet_cfg = {"speed": p2p_link.speed}

        if not p2p_link.ptp.enabled:
            return ethernet_cfg

        ptp_config = {}

        # Apply PTP profile config
        if self.shared_utils.ptp_enabled:
            ptp_config.update(self.shared_utils.ptp_profile._as_dict(include_default_values=True))

        ptp_config["enable"] = True
        ptp_config.pop("profile", None)
        ethernet_cfg["ptp"] = ptp_config

        return ethernet_cfg
>>>>>>> 347e2b1d

    def _get_port_channel_member_cfg(self: AvdStructuredConfigCoreInterfacesAndL3Edge, p2p_link: T_P2pLinksItem, p2p_link_data: dict, member: dict) -> dict:
        """
        Return partial structured_config for one p2p_link.

        Covers config for ethernet interfaces that are port-channel members.
        """
        return {
            "name": member["interface"],
            "peer": p2p_link_data["peer"],
            "peer_interface": member["peer_interface"],
            "peer_type": p2p_link_data["peer_type"],
            "shutdown": False,
            "channel_group": {
                "id": p2p_link_data["port_channel_id"],
                "mode": p2p_link.port_channel.mode,
            },
        }<|MERGE_RESOLUTION|>--- conflicted
+++ resolved
@@ -211,7 +211,6 @@
         if p2p_link.ip:
             interface_cfg["ip_address"] = p2p_link.ip[index]
 
-<<<<<<< HEAD
         if get(p2p_link, "ptp.enabled"):
             ptp_config = {}
 
@@ -234,12 +233,8 @@
 
             interface_cfg["ptp"] = ptp_config
 
-        if p2p_link.get("include_in_underlay_protocol", True) is True:
-            if p2p_link.get("underlay_multicast", False) and self.shared_utils.underlay_multicast is True:
-=======
         if p2p_link.include_in_underlay_protocol:
             if p2p_link.underlay_multicast and self.shared_utils.underlay_multicast:
->>>>>>> 347e2b1d
                 interface_cfg["pim"] = {"ipv4": {"sparse_mode": True}}
 
             if (self.inputs.underlay_rfc5549 and p2p_link.routing_protocol != "ebgp") or p2p_link.ipv6_enable is True:
@@ -298,26 +293,7 @@
         Covers config that is only applicable to ethernet interfaces.
         This config will only be used on both main interfaces and port-channel members.
         """
-<<<<<<< HEAD
         return {"speed": p2p_link.get("speed")}
-=======
-        ethernet_cfg = {"speed": p2p_link.speed}
-
-        if not p2p_link.ptp.enabled:
-            return ethernet_cfg
-
-        ptp_config = {}
-
-        # Apply PTP profile config
-        if self.shared_utils.ptp_enabled:
-            ptp_config.update(self.shared_utils.ptp_profile._as_dict(include_default_values=True))
-
-        ptp_config["enable"] = True
-        ptp_config.pop("profile", None)
-        ethernet_cfg["ptp"] = ptp_config
-
-        return ethernet_cfg
->>>>>>> 347e2b1d
 
     def _get_port_channel_member_cfg(self: AvdStructuredConfigCoreInterfacesAndL3Edge, p2p_link: T_P2pLinksItem, p2p_link_data: dict, member: dict) -> dict:
         """
