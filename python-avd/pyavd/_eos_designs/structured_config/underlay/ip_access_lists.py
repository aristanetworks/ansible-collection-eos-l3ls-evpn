# Copyright (c) 2024-2025 Arista Networks, Inc.
# Use of this source code is governed by the Apache License 2.0
# that can be found in the LICENSE file.
from __future__ import annotations

<<<<<<< HEAD
from itertools import chain
from typing import TYPE_CHECKING, Protocol

from pyavd._eos_cli_config_gen.schema import EosCliConfigGen
from pyavd._eos_designs.structured_config.structured_config_generator import structured_config_contributor
=======
from functools import cached_property
from typing import TYPE_CHECKING, Protocol

from pyavd._eos_cli_config_gen.schema import EosCliConfigGen
from pyavd._utils import append_if_not_duplicate
>>>>>>> 473c6998
from pyavd.j2filters import natural_sort

if TYPE_CHECKING:
    from pyavd._eos_designs.schema import EosDesigns

    from . import AvdStructuredConfigUnderlayProtocol


class IpAccesslistsMixin(Protocol):
    """
    Mixin Class used to generate structured config for one key.

    Class should only be used as Mixin to a AvdStructuredConfig class.
    """

    @structured_config_contributor
    def ip_access_lists(self: AvdStructuredConfigUnderlayProtocol) -> None:
        """
        Set the structured config for ip_access_lists.

        Covers ipv4_acl_in/out defined under node l3_port_channels.
        """
<<<<<<< HEAD
        if not self._l3_interface_acls and not self._l3_port_channel_acls:
            return

        for interface_acls in chain(self._l3_interface_acls.values(), self._l3_port_channel_acls.values()):
=======
        if not self._l3_port_channel_acls:
            return None

        ip_access_lists = []
        context_str = "IPv4 Access lists for node l3_port_channels"
        for interface_acls in self._l3_port_channel_acls.values():
>>>>>>> 473c6998
            for acl in interface_acls.values():
                self.structured_config.ip_access_lists.append(acl)

<<<<<<< HEAD
        self.structured_config.ip_access_lists = EosCliConfigGen.IpAccessLists(natural_sort(self.structured_config.ip_access_lists, sort_key="name"))
=======
        return natural_sort(ip_access_lists, "name")

    def _set_ipv4_acl(self: AvdStructuredConfigUnderlayProtocol, ipv4_acl: EosDesigns.Ipv4AclsItem) -> None:
        """
        Set structured config for ip_access_lists.

        Called from l3_interfaces when applying ipv4_acls
        """
        self.structured_config.ip_access_lists.append(ipv4_acl._cast_as(EosCliConfigGen.IpAccessListsItem))
>>>>>>> 473c6998
<|MERGE_RESOLUTION|>--- conflicted
+++ resolved
@@ -3,19 +3,10 @@
 # that can be found in the LICENSE file.
 from __future__ import annotations
 
-<<<<<<< HEAD
-from itertools import chain
 from typing import TYPE_CHECKING, Protocol
 
 from pyavd._eos_cli_config_gen.schema import EosCliConfigGen
 from pyavd._eos_designs.structured_config.structured_config_generator import structured_config_contributor
-=======
-from functools import cached_property
-from typing import TYPE_CHECKING, Protocol
-
-from pyavd._eos_cli_config_gen.schema import EosCliConfigGen
-from pyavd._utils import append_if_not_duplicate
->>>>>>> 473c6998
 from pyavd.j2filters import natural_sort
 
 if TYPE_CHECKING:
@@ -38,26 +29,14 @@
 
         Covers ipv4_acl_in/out defined under node l3_port_channels.
         """
-<<<<<<< HEAD
-        if not self._l3_interface_acls and not self._l3_port_channel_acls:
+        if not self._l3_port_channel_acls:
             return
 
-        for interface_acls in chain(self._l3_interface_acls.values(), self._l3_port_channel_acls.values()):
-=======
-        if not self._l3_port_channel_acls:
-            return None
-
-        ip_access_lists = []
-        context_str = "IPv4 Access lists for node l3_port_channels"
         for interface_acls in self._l3_port_channel_acls.values():
->>>>>>> 473c6998
             for acl in interface_acls.values():
                 self.structured_config.ip_access_lists.append(acl)
 
-<<<<<<< HEAD
         self.structured_config.ip_access_lists = EosCliConfigGen.IpAccessLists(natural_sort(self.structured_config.ip_access_lists, sort_key="name"))
-=======
-        return natural_sort(ip_access_lists, "name")
 
     def _set_ipv4_acl(self: AvdStructuredConfigUnderlayProtocol, ipv4_acl: EosDesigns.Ipv4AclsItem) -> None:
         """
@@ -65,5 +44,4 @@
 
         Called from l3_interfaces when applying ipv4_acls
         """
-        self.structured_config.ip_access_lists.append(ipv4_acl._cast_as(EosCliConfigGen.IpAccessListsItem))
->>>>>>> 473c6998
+        self.structured_config.ip_access_lists.append(ipv4_acl._cast_as(EosCliConfigGen.IpAccessListsItem))