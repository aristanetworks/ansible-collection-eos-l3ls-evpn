# Copyright (c) 2024-2025 Arista Networks, Inc.
# Use of this source code is governed by the Apache License 2.0
# that can be found in the LICENSE file.
from __future__ import annotations

<<<<<<< HEAD
=======
from functools import cached_property
from itertools import chain
>>>>>>> a0ddb703
from typing import TYPE_CHECKING, Protocol

from pyavd._eos_cli_config_gen.schema import EosCliConfigGen
from pyavd._eos_designs.structured_config.structured_config_generator import structured_config_contributor
from pyavd.j2filters import natural_sort

if TYPE_CHECKING:
    from . import AvdStructuredConfigUnderlayProtocol


class IpAccesslistsMixin(Protocol):
    """
    Mixin Class used to generate structured config for one key.

    Class should only be used as Mixin to a AvdStructuredConfig class.
    """

    @structured_config_contributor
    def ip_access_lists(self: AvdStructuredConfigUnderlayProtocol) -> None:
        """
        Return structured config for ip_access_lists.

        Covers ipv4_acl_in/out defined under node l3_interfaces or l3_port_channels.
        """
<<<<<<< HEAD
        if not self._l3_interface_acls:
            return

        for interface_acls in self._l3_interface_acls.values():
            for acl in interface_acls.values():
                acl_dict = acl._cast_as(EosCliConfigGen.IpAccessListsItem, ignore_extra_keys=True)
                self.structured_config.ip_access_lists.append(acl_dict)
=======
        if not self._l3_interface_acls and not self._l3_port_channel_acls:
            return None

        ip_access_lists = []
        context_str = "IPv4 Access lists for node l3_interfaces or l3_port_channels"
        for interface_acls in chain(self._l3_interface_acls.values(), self._l3_port_channel_acls.values()):
            for acl in interface_acls.values():
                append_if_not_duplicate(ip_access_lists, "name", acl, context=context_str, context_keys=["name"])
>>>>>>> a0ddb703

        natural_sort(self.structured_config.ip_access_lists, "name")<|MERGE_RESOLUTION|>--- conflicted
+++ resolved
@@ -3,11 +3,8 @@
 # that can be found in the LICENSE file.
 from __future__ import annotations
 
-<<<<<<< HEAD
-=======
 from functools import cached_property
 from itertools import chain
->>>>>>> a0ddb703
 from typing import TYPE_CHECKING, Protocol
 
 from pyavd._eos_cli_config_gen.schema import EosCliConfigGen
@@ -32,23 +29,15 @@
 
         Covers ipv4_acl_in/out defined under node l3_interfaces or l3_port_channels.
         """
-<<<<<<< HEAD
-        if not self._l3_interface_acls:
+        if not self._l3_interface_acls and not self._l3_port_channel_acls:
             return
-
-        for interface_acls in self._l3_interface_acls.values():
-            for acl in interface_acls.values():
-                acl_dict = acl._cast_as(EosCliConfigGen.IpAccessListsItem, ignore_extra_keys=True)
-                self.structured_config.ip_access_lists.append(acl_dict)
-=======
-        if not self._l3_interface_acls and not self._l3_port_channel_acls:
-            return None
 
         ip_access_lists = []
         context_str = "IPv4 Access lists for node l3_interfaces or l3_port_channels"
         for interface_acls in chain(self._l3_interface_acls.values(), self._l3_port_channel_acls.values()):
             for acl in interface_acls.values():
-                append_if_not_duplicate(ip_access_lists, "name", acl, context=context_str, context_keys=["name"])
->>>>>>> a0ddb703
+                self.structured_config.ip_access_lists.append(acl)
+
+                #append_if_not_duplicate(ip_access_lists, "name", acl, context=context_str, context_keys=["name"])
 
         natural_sort(self.structured_config.ip_access_lists, "name")