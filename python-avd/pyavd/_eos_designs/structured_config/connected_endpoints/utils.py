# Copyright (c) 2023-2025 Arista Networks, Inc.
# Use of this source code is governed by the Apache License 2.0
# that can be found in the LICENSE file.
from __future__ import annotations

import re
from functools import cached_property
from hashlib import sha256
from typing import TYPE_CHECKING, Literal, Protocol

from pyavd._eos_cli_config_gen.schema import EosCliConfigGen
from pyavd._errors import AristaAvdError, AristaAvdInvalidInputsError
from pyavd._utils import Undefined, UndefinedType, default, get_v2, short_esi_to_route_target

if TYPE_CHECKING:
    from typing import TypeVar

    from pyavd._eos_designs.schema import EosDesigns

    from . import AvdStructuredConfigConnectedEndpointsProtocol

    T_Ptp = TypeVar("T_Ptp", EosCliConfigGen.EthernetInterfacesItem.Ptp, EosCliConfigGen.PortChannelInterfacesItem.Ptp)
    T_Link_Tracking_Groups = TypeVar(
        "T_Link_Tracking_Groups", EosCliConfigGen.EthernetInterfacesItem.LinkTrackingGroups, EosCliConfigGen.PortChannelInterfacesItem.LinkTrackingGroups
    )
    T_Sflow = TypeVar("T_Sflow", EosCliConfigGen.EthernetInterfacesItem.Sflow, EosCliConfigGen.PortChannelInterfacesItem.Sflow)
    T_FlowTracker = TypeVar("T_FlowTracker", EosCliConfigGen.EthernetInterfacesItem.FlowTracker, EosCliConfigGen.PortChannelInterfacesItem.FlowTracker)
    T_StormControl = TypeVar("T_StormControl", EosCliConfigGen.EthernetInterfacesItem.StormControl, EosCliConfigGen.PortChannelInterfacesItem.StormControl)
    T_TrunkGroups = TypeVar(
        "T_TrunkGroups", EosCliConfigGen.EthernetInterfacesItem.Switchport.Trunk.Groups, EosCliConfigGen.PortChannelInterfacesItem.Switchport.Trunk.Groups
    )
    T_EvpnEthernetSegment = TypeVar(
        "T_EvpnEthernetSegment", EosCliConfigGen.EthernetInterfacesItem.EvpnEthernetSegment, EosCliConfigGen.PortChannelInterfacesItem.EvpnEthernetSegment
    )
    T_Phone = TypeVar("T_Phone", EosCliConfigGen.EthernetInterfacesItem.Switchport.Phone, EosCliConfigGen.PortChannelInterfacesItem.Switchport.Phone)


class UtilsMixin(Protocol):
    """
    Mixin Class with internal functions.

    Class should only be used as Mixin to a AvdStructuredConfig class or other Mixins.
    """

    @cached_property
    def _filtered_connected_endpoints(
        self: AvdStructuredConfigConnectedEndpointsProtocol,
    ) -> list[EosDesigns._DynamicKeys.DynamicConnectedEndpointsItem.ConnectedEndpointsItem]:
        """
        Return list of endpoints defined under one of the keys in "connected_endpoints_keys" which are connected to this switch.

        Adapters are filtered to contain only the ones connected to this switch.
        """
        filtered_connected_endpoints = []
        for connected_endpoints_key in self.inputs._dynamic_keys.connected_endpoints:
            for connected_endpoint in connected_endpoints_key.value:
                filtered_adapters = []
                for adapter_index, adapter in enumerate(connected_endpoint.adapters):
<<<<<<< HEAD
=======
                    adapter._internal_data.context = f"{connected_endpoints_key.key}[name={connected_endpoint.name}].adapters[{adapter_index}]"
>>>>>>> 754ec417
                    adapter_settings = self.shared_utils.get_merged_adapter_settings(adapter)
                    if not adapter_settings.switches or self.shared_utils.hostname not in adapter_settings.switches:
                        continue

                    # Verify that length of all lists are the same
                    nodes_length = len(adapter_settings.switches)
                    endpoint_ports = adapter_settings.endpoint_ports
                    if len(adapter_settings.switch_ports) != nodes_length or (endpoint_ports and len(endpoint_ports) != nodes_length):
                        msg = (
                            f"Length of lists 'switches' ({len(adapter.switches)}), 'switch_ports' ({len(adapter.switch_ports)}), "
                            f"'endpoint_ports' ({len(endpoint_ports) or '-'}) (if used) did not match on adapter {adapter_index} on"
                            f" connected_endpoint '{connected_endpoint.name}' under '{connected_endpoints_key.key}'."
                            " Notice that some or all of these variables could be inherited from 'port_profiles'"
                        )
                        raise AristaAvdError(msg)

                    filtered_adapters.append(adapter_settings)

                if filtered_adapters:
                    # The object was deepcopied inside "get_merged_adapter_settings" so we can modify it here.
                    connected_endpoint.adapters = filtered_adapters
                    connected_endpoint._internal_data.type = self.inputs.connected_endpoints_keys[connected_endpoints_key.key].type
                    filtered_connected_endpoints.append(connected_endpoint)

        return filtered_connected_endpoints

    @cached_property
    def _filtered_network_ports(self: AvdStructuredConfigConnectedEndpointsProtocol) -> list[EosDesigns.NetworkPortsItem]:
        """Return list of endpoints defined under "network_ports" which are connected to this switch."""
        filtered_network_ports = []
<<<<<<< HEAD
        for network_port in self.inputs.network_ports:
=======
        for index, network_port in enumerate(self.inputs.network_ports):
            network_port._internal_data.context = f"network_ports[{index}]"
>>>>>>> 754ec417
            network_port_settings = self.shared_utils.get_merged_adapter_settings(network_port)

            if not network_port_settings.switches and not network_port_settings.platforms:
                continue
            if network_port_settings.switches and not self._match_regexes(network_port_settings.switches, self.shared_utils.hostname):
                continue
            if network_port_settings.platforms and not self._match_regexes(network_port_settings.platforms, self.shared_utils.platform):
                continue

            filtered_network_ports.append(network_port_settings)

        return filtered_network_ports

    def _match_regexes(self: AvdStructuredConfigConnectedEndpointsProtocol, regexes: list, value: str) -> bool:
        """
        Match a list of regexes with the supplied value.

        Regex must match the full value to pass.
        """
        return any(re.fullmatch(regex, value) for regex in regexes)

    def _get_short_esi(
        self: AvdStructuredConfigConnectedEndpointsProtocol,
        adapter: EosDesigns._DynamicKeys.DynamicConnectedEndpointsItem.ConnectedEndpointsItem.AdaptersItem,
        channel_group_id: int,
        short_esi: str | None = None,
        hash_extra_value: str = "",
    ) -> str | None:
        """Return short_esi for one adapter."""
        if len(set(adapter.switches)) < 2 or not self.shared_utils.overlay_evpn or not self.shared_utils.overlay_vtep:
            # Only configure ESI for multi-homing.
            return None

        # short_esi is only set when called from sub-interface port-channels.
        if (short_esi is None) and (short_esi := adapter.ethernet_segment.short_esi) is None:
            return None

        endpoint_ports: list = getattr(adapter, "endpoint_ports", [])
        short_esi = str(short_esi)
        if short_esi.lower() == "auto":
            esi_hash = sha256(
                "".join(
                    [hash_extra_value] + adapter.switches[:2] + adapter.switch_ports[:2] + endpoint_ports[:2] + [str(channel_group_id)],
                ).encode("UTF-8"),
            ).hexdigest()
            short_esi = re.sub(r"([0-9a-f]{4})", "\\1:", esi_hash)[:14]

        if len(short_esi.split(":")) != 3:
            msg = f"Invalid 'short_esi': '{short_esi}' on connected endpoints adapter. Must be in the format xxxx:xxxx:xxxx"
            raise AristaAvdError(msg)

        return short_esi

    def _get_adapter_trunk_groups(
        self: AvdStructuredConfigConnectedEndpointsProtocol,
        adapter: EosDesigns._DynamicKeys.DynamicConnectedEndpointsItem.ConnectedEndpointsItem.AdaptersItem,
        connected_endpoint: EosDesigns._DynamicKeys.DynamicConnectedEndpointsItem.ConnectedEndpointsItem,
        output_type: type[T_TrunkGroups],
    ) -> T_TrunkGroups | UndefinedType:
        """Return trunk_groups for one adapter."""
        if not self.inputs.enable_trunk_groups or adapter.mode not in ["trunk", "trunk phone"]:
            return Undefined

        if adapter._get("trunk_groups") is None:
            msg = f"'trunk_groups' for the connected_endpoint {connected_endpoint.name} is required."
            raise AristaAvdInvalidInputsError(msg)

        return output_type(adapter.trunk_groups)

    def _get_adapter_storm_control(
        self: AvdStructuredConfigConnectedEndpointsProtocol,
        adapter: EosDesigns._DynamicKeys.DynamicConnectedEndpointsItem.ConnectedEndpointsItem.AdaptersItem,
        output_type: type[T_StormControl],
    ) -> T_StormControl | UndefinedType:
        """Return storm_control for one adapter."""
        if self.shared_utils.platform_settings.feature_support.interface_storm_control and adapter.storm_control:
            return adapter.storm_control._cast_as(output_type)

        return Undefined

    def _get_adapter_evpn_ethernet_segment_cfg(
        self: AvdStructuredConfigConnectedEndpointsProtocol,
        adapter: EosDesigns._DynamicKeys.DynamicConnectedEndpointsItem.ConnectedEndpointsItem.AdaptersItem,
        short_esi: str | None,
        node_index: int,
        connected_endpoint: EosDesigns._DynamicKeys.DynamicConnectedEndpointsItem.ConnectedEndpointsItem,
        output_type: type[T_EvpnEthernetSegment],
        default_df_algo: str | None = None,
        default_redundancy: Literal["all-active", "single-active"] | None = None,
    ) -> T_EvpnEthernetSegment | UndefinedType:
        """Return evpn_ethernet_segment_cfg for one adapter."""
        if short_esi is None:
            return Undefined

        evpn_ethernet_segment = output_type(
            identifier=f"{self.inputs.evpn_short_esi_prefix}{short_esi}",
            redundancy=adapter.ethernet_segment.redundancy or default_redundancy,
            route_target=short_esi_to_route_target(short_esi),
        )
        if (designated_forwarder_algorithm := adapter.ethernet_segment.designated_forwarder_algorithm or default_df_algo) is None:
            return evpn_ethernet_segment

        if designated_forwarder_algorithm == "modulus":
            evpn_ethernet_segment.designated_forwarder_election.algorithm = "modulus"

        elif designated_forwarder_algorithm == "auto":
            auto_preferences = range((len(adapter.switches) - 1) * 100, -1, -100)
            evpn_ethernet_segment.designated_forwarder_election._update(
                algorithm="preference",
                preference_value=auto_preferences[node_index],
                dont_preempt=adapter.ethernet_segment._get_defined_attr("dont_preempt"),
            )

        elif designated_forwarder_algorithm == "preference":
            # TODO: Add check for length of designated_forwarder_preferences
            designated_forwarder_preferences = get_v2(
                adapter.ethernet_segment,
                "designated_forwarder_preferences",
                required=True,
                custom_error_msg=f"ethernet_segment.designated_forwarder_preferences for the connected_endpoint {connected_endpoint.name}.",
            )
            evpn_ethernet_segment.designated_forwarder_election._update(
                algorithm="preference",
                preference_value=designated_forwarder_preferences[node_index],
                dont_preempt=adapter.ethernet_segment._get_defined_attr("dont_preempt"),
            )

        return evpn_ethernet_segment

    def _get_adapter_link_tracking_groups(
        self: AvdStructuredConfigConnectedEndpointsProtocol,
        adapter: EosDesigns._DynamicKeys.DynamicConnectedEndpointsItem.ConnectedEndpointsItem.AdaptersItem,
        output_type: type[T_Link_Tracking_Groups],
    ) -> T_Link_Tracking_Groups | UndefinedType:
        """Return link_tracking_groups for one adapter."""
        if self.shared_utils.link_tracking_groups is None or not adapter.link_tracking.enabled:
            return Undefined

        output = output_type()
        output.append_new(name=adapter.link_tracking.name or self.shared_utils.link_tracking_groups[0]["name"], direction="downstream")
        return output

    def _get_adapter_ptp(
        self: AvdStructuredConfigConnectedEndpointsProtocol,
        adapter: EosDesigns._DynamicKeys.DynamicConnectedEndpointsItem.ConnectedEndpointsItem.AdaptersItem,
        output_type: type[T_Ptp],
    ) -> T_Ptp | UndefinedType:
        """Return ptp for one adapter."""
        if not adapter.ptp.enabled:
            return Undefined

        # Apply PTP profile config
        if (ptp_profile_name := adapter.ptp.profile or self.shared_utils.ptp_profile_name) is not None:
            if ptp_profile_name not in self.inputs.ptp_profiles:
<<<<<<< HEAD
                msg = f"PTP Profile '{ptp_profile_name}' referenced under {adapter._source} does not exist in `ptp_profiles`."
=======
                msg = f"PTP Profile '{ptp_profile_name}' referenced under {adapter._internal_data.context} does not exist in `ptp_profiles`."
>>>>>>> 754ec417
                raise AristaAvdInvalidInputsError(msg)

            # Create a copy and removes the .profile attribute since the target model has a .profile key with a different schema.
            ptp_profile_config = self.inputs.ptp_profiles[ptp_profile_name]._deepcopy()
            delattr(ptp_profile_config, "profile")
            ptp_config = ptp_profile_config._cast_as(output_type, ignore_extra_keys=True)
        else:
            ptp_config = output_type()

        ptp_config.enable = True

        if adapter.ptp.endpoint_role not in ["dynamic", "bmca"]:
            ptp_config.role = "master"

        return ptp_config

    def _get_adapter_poe(
        self: AvdStructuredConfigConnectedEndpointsProtocol,
        adapter: EosDesigns._DynamicKeys.DynamicConnectedEndpointsItem.ConnectedEndpointsItem.AdaptersItem,
    ) -> EosCliConfigGen.EthernetInterfacesItem.Poe | UndefinedType:
        """Return poe settings for one adapter."""
        if self.shared_utils.platform_settings.feature_support.poe and adapter.poe:
            return adapter.poe._cast_as(EosCliConfigGen.EthernetInterfacesItem.Poe)

        return Undefined

    def _get_adapter_phone(
        self: AvdStructuredConfigConnectedEndpointsProtocol,
        adapter: EosDesigns._DynamicKeys.DynamicConnectedEndpointsItem.ConnectedEndpointsItem.AdaptersItem,
        connected_endpoint: EosDesigns._DynamicKeys.DynamicConnectedEndpointsItem.ConnectedEndpointsItem,
        output_type: type[T_Phone],
    ) -> T_Phone | UndefinedType:
        """Return phone settings for one adapter."""
        if not adapter.phone_vlan:
            return Undefined

        # Verify that "mode" is set to "trunk phone"
        if adapter.mode != "trunk phone":
            msg = f"Setting 'phone_vlan' requires 'mode: trunk phone' to be set on connected endpoint '{connected_endpoint.name}'."
            raise AristaAvdError(msg)

        # Verify that "vlans" is not set, since data vlan is picked up from 'native_vlan'.
        if adapter.vlans:
            msg = (
                "With 'phone_vlan' and 'mode: trunk phone' the data VLAN is set via 'native_vlan' instead of 'vlans'. Found 'vlans' on connected endpoint"
                f" '{connected_endpoint.name}'."
            )
            raise AristaAvdError(msg)

        return output_type(trunk=adapter.phone_trunk_mode, vlan=adapter.phone_vlan)

    def _get_adapter_sflow(
        self: AvdStructuredConfigConnectedEndpointsProtocol,
        adapter: EosDesigns._DynamicKeys.DynamicConnectedEndpointsItem.ConnectedEndpointsItem.AdaptersItem,
        output_type: type[T_Sflow],
    ) -> T_Sflow | UndefinedType:
        if (adapter_sflow := default(adapter.sflow, self.inputs.fabric_sflow.endpoints)) is not None:
            return output_type(enable=adapter_sflow)

        return Undefined<|MERGE_RESOLUTION|>--- conflicted
+++ resolved
@@ -56,10 +56,6 @@
             for connected_endpoint in connected_endpoints_key.value:
                 filtered_adapters = []
                 for adapter_index, adapter in enumerate(connected_endpoint.adapters):
-<<<<<<< HEAD
-=======
-                    adapter._internal_data.context = f"{connected_endpoints_key.key}[name={connected_endpoint.name}].adapters[{adapter_index}]"
->>>>>>> 754ec417
                     adapter_settings = self.shared_utils.get_merged_adapter_settings(adapter)
                     if not adapter_settings.switches or self.shared_utils.hostname not in adapter_settings.switches:
                         continue
@@ -90,12 +86,7 @@
     def _filtered_network_ports(self: AvdStructuredConfigConnectedEndpointsProtocol) -> list[EosDesigns.NetworkPortsItem]:
         """Return list of endpoints defined under "network_ports" which are connected to this switch."""
         filtered_network_ports = []
-<<<<<<< HEAD
         for network_port in self.inputs.network_ports:
-=======
-        for index, network_port in enumerate(self.inputs.network_ports):
-            network_port._internal_data.context = f"network_ports[{index}]"
->>>>>>> 754ec417
             network_port_settings = self.shared_utils.get_merged_adapter_settings(network_port)
 
             if not network_port_settings.switches and not network_port_settings.platforms:
@@ -250,11 +241,7 @@
         # Apply PTP profile config
         if (ptp_profile_name := adapter.ptp.profile or self.shared_utils.ptp_profile_name) is not None:
             if ptp_profile_name not in self.inputs.ptp_profiles:
-<<<<<<< HEAD
-                msg = f"PTP Profile '{ptp_profile_name}' referenced under {adapter._source} does not exist in `ptp_profiles`."
-=======
-                msg = f"PTP Profile '{ptp_profile_name}' referenced under {adapter._internal_data.context} does not exist in `ptp_profiles`."
->>>>>>> 754ec417
+                msg = f"PTP Profile '{ptp_profile_name}' referenced under '{adapter._source}' does not exist in 'ptp_profiles'."
                 raise AristaAvdInvalidInputsError(msg)
 
             # Create a copy and removes the .profile attribute since the target model has a .profile key with a different schema.
