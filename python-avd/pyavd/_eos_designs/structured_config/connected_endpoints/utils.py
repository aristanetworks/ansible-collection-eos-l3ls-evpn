# Copyright (c) 2023-2024 Arista Networks, Inc.
# Use of this source code is governed by the Apache License 2.0
# that can be found in the LICENSE file.
from __future__ import annotations

import re
from functools import cached_property
from hashlib import sha256
from typing import TYPE_CHECKING

from pyavd._errors import AristaAvdError, AristaAvdInvalidInputsError
from pyavd._utils import default, get_v2, short_esi_to_route_target

if TYPE_CHECKING:
    from pyavd._eos_designs.schema import EosDesigns

    from . import AvdStructuredConfigConnectedEndpoints


class UtilsMixin:
    """
    Mixin Class with internal functions.

    Class should only be used as Mixin to a AvdStructuredConfig class or other Mixins.
    """

    @cached_property
    def _filtered_connected_endpoints(
        self: AvdStructuredConfigConnectedEndpoints,
    ) -> list[EosDesigns._DynamicKeys.DynamicConnectedEndpointsItem.ConnectedEndpointsItem]:
        """
        Return list of endpoints defined under one of the keys in "connected_endpoints_keys" which are connected to this switch.

        Adapters are filtered to contain only the ones connected to this switch.
        """
        filtered_connected_endpoints = []
        for connected_endpoints_key in self.inputs._dynamic_keys.connected_endpoints:
            for connected_endpoint in connected_endpoints_key.value:
                filtered_adapters = []
                for adapter_index, adapter in enumerate(connected_endpoint.adapters):
                    adapter._context = f"{connected_endpoints_key.key}[name={connected_endpoint.name}].adapters[{adapter_index}]"
                    adapter_settings = self.shared_utils.get_merged_adapter_settings(adapter)
                    if not adapter_settings.switches or self.shared_utils.hostname not in adapter_settings.switches:
                        continue

                    # Verify that length of all lists are the same
                    nodes_length = len(adapter_settings.switches)
                    endpoint_ports = adapter_settings.endpoint_ports
                    if len(adapter_settings.switch_ports) != nodes_length or (endpoint_ports and len(endpoint_ports) != nodes_length):
                        msg = (
                            f"Length of lists 'switches' ({len(adapter.switches)}), 'switch_ports' ({len(adapter.switch_ports)}), "
                            f"'endpoint_ports' ({len(endpoint_ports) or '-'}) (if used) did not match on adapter {adapter_index} on"
                            f" connected_endpoint '{connected_endpoint.name}' under '{connected_endpoints_key.key}'."
                            " Notice that some or all of these variables could be inherited from 'port_profiles'"
                        )
                        raise AristaAvdError(msg)

                    filtered_adapters.append(adapter_settings)

                if filtered_adapters:
                    # The object was deepcopied inside "get_merged_adapter_settings" so we can modify it here.
                    connected_endpoint.adapters = filtered_adapters
                    connected_endpoint._type = self.inputs.connected_endpoints_keys[connected_endpoints_key.key].type
                    filtered_connected_endpoints.append(connected_endpoint)

        return filtered_connected_endpoints

    @cached_property
    def _filtered_network_ports(self: AvdStructuredConfigConnectedEndpoints) -> list[EosDesigns.NetworkPortsItem]:
        """Return list of endpoints defined under "network_ports" which are connected to this switch."""
        filtered_network_ports = []
        for index, network_port in enumerate(self.inputs.network_ports):
            network_port._context = f"network_ports[{index}]"
            network_port_settings = self.shared_utils.get_merged_adapter_settings(network_port)
            if not self._match_regexes(network_port_settings.switches, self.shared_utils.hostname):
                continue

            filtered_network_ports.append(network_port_settings)

        return filtered_network_ports

    def _match_regexes(self: AvdStructuredConfigConnectedEndpoints, regexes: list, value: str) -> bool:
        """
        Match a list of regexes with the supplied value.

        Regex must match the full value to pass, so regex is wrapped in ^$.
        """
        return any(re.match(rf"^{regex}$", value) for regex in regexes)

    def _get_short_esi(
        self: AvdStructuredConfigConnectedEndpoints,
        adapter: EosDesigns._DynamicKeys.DynamicConnectedEndpointsItem.ConnectedEndpointsItem.AdaptersItem,
        channel_group_id: int,
        short_esi: str | None = None,
        hash_extra_value: str = "",
    ) -> str | None:
        """Return short_esi for one adapter."""
        if len(set(adapter.switches)) < 2 or not self.shared_utils.overlay_evpn or not self.shared_utils.overlay_vtep:
            # Only configure ESI for multi-homing.
            return None

        # short_esi is only set when called from sub-interface port-channels.
        if (short_esi is None) and (short_esi := adapter.ethernet_segment.short_esi) is None:
            return None

        endpoint_ports: list = getattr(adapter, "endpoint_ports", [])
        short_esi = str(short_esi)
        if short_esi.lower() == "auto":
            esi_hash = sha256(
                "".join(
                    [hash_extra_value] + adapter.switches[:2] + adapter.switch_ports[:2] + endpoint_ports[:2] + [str(channel_group_id)],
                ).encode("UTF-8"),
            ).hexdigest()
            short_esi = re.sub(r"([0-9a-f]{4})", "\\1:", esi_hash)[:14]

        if len(short_esi.split(":")) != 3:
            msg = f"Invalid 'short_esi': '{short_esi}' on connected endpoints adapter. Must be in the format xxxx:xxxx:xxxx"
            raise AristaAvdError(msg)

        return short_esi

    def _get_adapter_trunk_groups(
        self: AvdStructuredConfigConnectedEndpoints,
        adapter: EosDesigns._DynamicKeys.DynamicConnectedEndpointsItem.ConnectedEndpointsItem.AdaptersItem,
        connected_endpoint: EosDesigns._DynamicKeys.DynamicConnectedEndpointsItem.ConnectedEndpointsItem,
    ) -> list | None:
        """Return trunk_groups for one adapter."""
        if not self.inputs.enable_trunk_groups or adapter.mode not in ["trunk", "trunk phone"]:
            return None

        if adapter._get("trunk_groups") is None:
            msg = f"'trunk_groups' for the connected_endpoint {connected_endpoint.name} is required."
            raise AristaAvdInvalidInputsError(msg)

        return adapter.trunk_groups._as_list()

    def _get_adapter_storm_control(
        self: AvdStructuredConfigConnectedEndpoints,
        adapter: EosDesigns._DynamicKeys.DynamicConnectedEndpointsItem.ConnectedEndpointsItem.AdaptersItem,
    ) -> dict | None:
        """Return storm_control for one adapter."""
        if self.shared_utils.platform_settings.feature_support.interface_storm_control:
            return adapter.storm_control._as_dict()

        return None

    def _get_adapter_evpn_ethernet_segment_cfg(
        self: AvdStructuredConfigConnectedEndpoints,
        adapter: EosDesigns._DynamicKeys.DynamicConnectedEndpointsItem.ConnectedEndpointsItem.AdaptersItem,
        short_esi: str | None,
        node_index: int,
        connected_endpoint: EosDesigns._DynamicKeys.DynamicConnectedEndpointsItem.ConnectedEndpointsItem,
        default_df_algo: str | None = None,
        default_redundancy: str | None = None,
    ) -> dict | None:
        """Return evpn_ethernet_segment_cfg for one adapter."""
        if short_esi is None:
            return None

        evpn_ethernet_segment = {
            "identifier": f"{self.inputs.evpn_short_esi_prefix}{short_esi}",
            "redundancy": adapter.ethernet_segment.redundancy or default_redundancy,
            "route_target": short_esi_to_route_target(short_esi),
        }
        if (designated_forwarder_algorithm := adapter.ethernet_segment.designated_forwarder_algorithm or default_df_algo) is None:
            return evpn_ethernet_segment

        if designated_forwarder_algorithm == "modulus":
            evpn_ethernet_segment["designated_forwarder_election"] = {"algorithm": "modulus"}

        elif designated_forwarder_algorithm == "auto":
            auto_preferences = range((len(adapter.switches) - 1) * 100, -1, -100)
            evpn_ethernet_segment["designated_forwarder_election"] = {
                "algorithm": "preference",
                "preference_value": auto_preferences[node_index],
                "dont_preempt": adapter.ethernet_segment.dont_preempt,
            }

        elif designated_forwarder_algorithm == "preference":
            # TODO: Add check for length of designated_forwarder_preferences
            designated_forwarder_preferences = get_v2(
                adapter.ethernet_segment,
                "designated_forwarder_preferences",
                required=True,
                custom_error_msg=f"ethernet_segment.designated_forwarder_preferences for the connected_endpoint {connected_endpoint.name}.",
            )
            evpn_ethernet_segment["designated_forwarder_election"] = {
                "algorithm": "preference",
                "preference_value": designated_forwarder_preferences[node_index],
                "dont_preempt": adapter.ethernet_segment.dont_preempt,
            }

        return evpn_ethernet_segment

    def _get_adapter_link_tracking_groups(
        self: AvdStructuredConfigConnectedEndpoints,
        adapter: EosDesigns._DynamicKeys.DynamicConnectedEndpointsItem.ConnectedEndpointsItem.AdaptersItem,
    ) -> list | None:
        """Return link_tracking_groups for one adapter."""
        if self.shared_utils.link_tracking_groups is None or not adapter.link_tracking.enabled:
            return None

        return [
            {
                "name": adapter.link_tracking.name or self.shared_utils.link_tracking_groups[0]["name"],
                "direction": "downstream",
            },
        ]

    def _get_adapter_ptp(
        self: AvdStructuredConfigConnectedEndpoints, adapter: EosDesigns._DynamicKeys.DynamicConnectedEndpointsItem.ConnectedEndpointsItem.AdaptersItem
    ) -> dict | None:
        """Return ptp for one adapter."""
        if not adapter.ptp.enabled:
            return None

        ptp_config = {}

        # Apply PTP profile config
        if (ptp_profile_name := adapter.ptp.profile or self.shared_utils.ptp_profile_name) is not None:
            if ptp_profile_name not in self.inputs.ptp_profiles:
                msg = f"PTP Profile '{ptp_profile_name}' referenced under {adapter._context} does not exist in `ptp_profiles`."
                raise AristaAvdInvalidInputsError(msg)

            ptp_config.update(self.inputs.ptp_profiles[ptp_profile_name]._as_dict(include_default_values=True))

        ptp_config["enable"] = True

<<<<<<< HEAD
        if get(adapter, "ptp.endpoint_role") not in ["dynamic", "bmca"]:
=======
        if adapter.ptp.endpoint_role != "bmca":
>>>>>>> 347e2b1d
            ptp_config["role"] = "master"

        ptp_config.pop("profile", None)

        return ptp_config

    def _get_adapter_poe(
        self: AvdStructuredConfigConnectedEndpoints,
        adapter: EosDesigns._DynamicKeys.DynamicConnectedEndpointsItem.ConnectedEndpointsItem.AdaptersItem,
    ) -> dict | None:
        """Return poe settings for one adapter."""
        if self.shared_utils.platform_settings.feature_support.poe:
            return adapter.poe._as_dict() or None

        return None

    def _get_adapter_phone(
        self: AvdStructuredConfigConnectedEndpoints,
        adapter: EosDesigns._DynamicKeys.DynamicConnectedEndpointsItem.ConnectedEndpointsItem.AdaptersItem,
        connected_endpoint: EosDesigns._DynamicKeys.DynamicConnectedEndpointsItem.ConnectedEndpointsItem,
    ) -> dict | None:
        """Return phone settings for one adapter."""
        if not adapter.phone_vlan:
            return None

        # Verify that "mode" is set to "trunk phone"
        if adapter.mode != "trunk phone":
            msg = f"Setting 'phone_vlan' requires 'mode: trunk phone' to be set on connected endpoint '{connected_endpoint.name}'."
            raise AristaAvdError(msg)

        # Verify that "vlans" is not set, since data vlan is picked up from 'native_vlan'.
        if adapter.vlans:
            msg = (
                "With 'phone_vlan' and 'mode: trunk phone' the data VLAN is set via 'native_vlan' instead of 'vlans'. Found 'vlans' on connected endpoint"
                f" '{connected_endpoint.name}'."
            )
            raise AristaAvdError(msg)

        return {
            "vlan": adapter.phone_vlan,
            "trunk": adapter.phone_trunk_mode,
        }

    def _get_adapter_sflow(
        self: AvdStructuredConfigConnectedEndpoints,
        adapter: EosDesigns._DynamicKeys.DynamicConnectedEndpointsItem.ConnectedEndpointsItem.AdaptersItem,
    ) -> dict | None:
        if (adapter_sflow := default(adapter.sflow, self.inputs.fabric_sflow.endpoints)) is not None:
            return {"enable": adapter_sflow}

        return None<|MERGE_RESOLUTION|>--- conflicted
+++ resolved
@@ -226,11 +226,7 @@
 
         ptp_config["enable"] = True
 
-<<<<<<< HEAD
         if get(adapter, "ptp.endpoint_role") not in ["dynamic", "bmca"]:
-=======
-        if adapter.ptp.endpoint_role != "bmca":
->>>>>>> 347e2b1d
             ptp_config["role"] = "master"
 
         ptp_config.pop("profile", None)
