# Copyright (c) 2023-2025 Arista Networks, Inc.
# Use of this source code is governed by the Apache License 2.0
# that can be found in the LICENSE file.
from __future__ import annotations

import re
from typing import TYPE_CHECKING

from pyavd._eos_cli_config_gen.schema import EosCliConfigGen
from pyavd._eos_designs.schema import EosDesigns
from pyavd._eos_designs.structured_config.structured_config_generator import structured_config_contributor
from pyavd._errors import AristaAvdError, AristaAvdInvalidInputsError
from pyavd._utils import Undefined
from pyavd.api.interface_descriptions import InterfaceDescriptionData
from pyavd.j2filters import range_expand

from .utils import UtilsMixin

if TYPE_CHECKING:
    from . import AvdStructuredConfigConnectedEndpoints


class EthernetInterfacesMixin(UtilsMixin):
    """
    Mixin Class used to generate structured config for one key.

    Class should only be used as Mixin to a AvdStructuredConfig class.
    """

    @structured_config_contributor
    def ethernet_interfaces(self: AvdStructuredConfigConnectedEndpoints) -> None:
        """
        Return structured config for ethernet_interfaces.

        Duplicate checks following these rules:
        - Silently overwrite duplicate network_ports with other network_ports.
        - Silently overwrite duplicate network_ports with connected_endpoints.
        - Do NOT overwrite connected_endpoints with other connected_endpoints. Instead we raise a duplicate error.
        """
        for connected_endpoint in self._filtered_connected_endpoints:
            for adapter in connected_endpoint.adapters:
                for node_index, node_name in enumerate(adapter.switches):
                    if node_name != self.shared_utils.hostname:
                        continue

                    self.structured_config.ethernet_interfaces.append(self._get_ethernet_interface_cfg(adapter, node_index, connected_endpoint))

        # Temporary list of ethernet interfaces to be added by network ports.
        # We need this since network ports can override each other, so the last one "wins"
        network_ports_ethernet_interfaces = EosCliConfigGen.EthernetInterfaces()
        for network_port in self._filtered_network_ports:
            connected_endpoint = EosDesigns._DynamicKeys.DynamicConnectedEndpointsItem.ConnectedEndpointsItem(name=network_port.endpoint or Undefined)
            connected_endpoint._type = "network_port"
            network_port_as_adapter = network_port._cast_as(
                EosDesigns._DynamicKeys.DynamicConnectedEndpointsItem.ConnectedEndpointsItem.AdaptersItem, ignore_extra_keys=True
            )
            for ethernet_interface_name in range_expand(network_port.switch_ports):
                # Skip the interface if it was already created by some other feature like connected endpoints or uplinks etc.
                if ethernet_interface_name in self.structured_config.ethernet_interfaces:
                    continue

                # Override switches and switch_ports to only render for a single interface
                network_port_as_adapter.switch_ports = EosDesigns._DynamicKeys.DynamicConnectedEndpointsItem.ConnectedEndpointsItem.AdaptersItem.SwitchPorts(
                    [ethernet_interface_name]
                )
                network_port_as_adapter.switches = EosDesigns._DynamicKeys.DynamicConnectedEndpointsItem.ConnectedEndpointsItem.AdaptersItem.Switches(
                    [self.shared_utils.hostname]
                )
                ethernet_interface = self._get_ethernet_interface_cfg(network_port_as_adapter, 0, connected_endpoint)

                # Using __setitem__ to replace any previous network_port.
                network_ports_ethernet_interfaces[ethernet_interface_name] = ethernet_interface

        if network_ports_ethernet_interfaces:
            self.structured_config.ethernet_interfaces.extend(network_ports_ethernet_interfaces)

    def _update_ethernet_interface_cfg(
        self: AvdStructuredConfigConnectedEndpoints,
        adapter: EosDesigns._DynamicKeys.DynamicConnectedEndpointsItem.ConnectedEndpointsItem.AdaptersItem,
        ethernet_interface: EosCliConfigGen.EthernetInterfacesItem,
        connected_endpoint: EosDesigns._DynamicKeys.DynamicConnectedEndpointsItem.ConnectedEndpointsItem,
    ) -> None:
        ethernet_interface._update(
            mtu=adapter.mtu if self.shared_utils.platform_settings.feature_support.per_interface_mtu else None,
            l2_mtu=adapter.l2_mtu,
            l2_mru=adapter.l2_mru,
            spanning_tree_portfast=adapter.spanning_tree_portfast,
            spanning_tree_bpdufilter=adapter.spanning_tree_bpdufilter,
            spanning_tree_bpduguard=adapter.spanning_tree_bpduguard,
            storm_control=self._get_adapter_storm_control(adapter, output_type=EosCliConfigGen.EthernetInterfacesItem.StormControl),
            ptp=self._get_adapter_ptp(adapter, output_type=EosCliConfigGen.EthernetInterfacesItem.Ptp),
            service_profile=adapter.qos_profile,
            sflow=self._get_adapter_sflow(adapter, output_type=EosCliConfigGen.EthernetInterfacesItem.Sflow),
            flow_tracker=self.shared_utils.new_get_flow_tracker(adapter.flow_tracking, output_type=EosCliConfigGen.EthernetInterfacesItem.FlowTracker),
            link_tracking_groups=self._get_adapter_link_tracking_groups(adapter, output_type=EosCliConfigGen.EthernetInterfacesItem.LinkTrackingGroups),
        )
        ethernet_interface.switchport._update(
            enabled=True,
            mode=adapter.mode,
            phone=self._get_adapter_phone(adapter, connected_endpoint, output_type=EosCliConfigGen.EthernetInterfacesItem.Switchport.Phone),
        )
        if adapter.mode in ["access", "dot1q-tunnel"] and adapter.vlans is not None:
            try:
                # For access ports we use the 'vlans' field (str) as 'access_vlan' (int). Attempting to convert.
                ethernet_interface.switchport.access_vlan = int(adapter.vlans)
            except ValueError as e:
                msg = (
                    "Adapter 'vlans' value must be a single vlan ID when mode is 'access' or 'dot1q-tunnel'. "
                    f"Got {adapter.vlans} for interface {ethernet_interface.name}."
                )
                raise AristaAvdInvalidInputsError(msg) from e

        elif adapter.mode in ["trunk", "trunk phone"]:
            ethernet_interface.switchport.trunk._update(
                allowed_vlan=adapter.vlans if adapter.mode == "trunk" else None,
                groups=self._get_adapter_trunk_groups(adapter, connected_endpoint, output_type=EosCliConfigGen.EthernetInterfacesItem.Switchport.Trunk.Groups),
                native_vlan_tag=adapter.native_vlan_tag,
                native_vlan=adapter.native_vlan,
            )

    def _get_ethernet_interface_cfg(
        self: AvdStructuredConfigConnectedEndpoints,
        adapter: EosDesigns._DynamicKeys.DynamicConnectedEndpointsItem.ConnectedEndpointsItem.AdaptersItem,
        node_index: int,
        connected_endpoint: EosDesigns._DynamicKeys.DynamicConnectedEndpointsItem.ConnectedEndpointsItem,
    ) -> EosCliConfigGen.EthernetInterfacesItem:
        """
        Return structured configuration for one ethernet interface.

        Args:
            adapter: The adapter configuration item.
            node_index: The index of the node in the list of nodes.
            connected_endpoint: The connected endpoint configuration item.

        Returns:
            The structured configuration for the ethernet interface.

        Raises:
            AristaAvdError: If the lengths of the lists 'switches', 'switch_ports', and 'descriptions' (if used) do not match.
            AristaAvdInvalidInputsError: If a port-channel set to LACP fallback mode 'individual' does not have a 'profile' defined.
        """
        peer = connected_endpoint.name
        endpoint_ports = adapter.endpoint_ports
        peer_interface = endpoint_ports[node_index] if node_index < len(endpoint_ports) else None
        default_channel_group_id = int("".join(re.findall(r"\d", adapter.switch_ports[0])))
        channel_group_id = adapter.port_channel.channel_id or default_channel_group_id
        short_esi = self._get_short_esi(adapter, channel_group_id)
        port_channel_mode = adapter.port_channel.mode

        # check lengths of lists
        nodes_length = len(adapter.switches)
        if len(adapter.switch_ports) != nodes_length or (adapter.descriptions and len(adapter.descriptions) != nodes_length):
            msg = (
                f"Length of lists 'switches', 'switch_ports', and 'descriptions' (if used) must match for adapter. Check configuration for {peer}, adapter"
                f" switch_ports {adapter.switch_ports._as_list()}."
            )
            raise AristaAvdError(msg)

        # if 'descriptions' is set, it is preferred
        interface_description = adapter.descriptions[node_index] if adapter.descriptions else adapter.description

        # Common ethernet_interface settings
        ethernet_interface = EosCliConfigGen.EthernetInterfacesItem(
            name=adapter.switch_ports[node_index],
            peer=peer,
            peer_interface=peer_interface,
            peer_type=connected_endpoint._type,
            port_profile=adapter.profile,
            description=self.shared_utils.interface_descriptions.connected_endpoints_ethernet_interface(
                InterfaceDescriptionData(
                    shared_utils=self.shared_utils,
                    interface=adapter.switch_ports[node_index],
                    peer=peer,
                    peer_interface=peer_interface,
                    peer_type=connected_endpoint._type,
                    description=interface_description,
                    port_channel_id=channel_group_id if port_channel_mode is not None else None,
                ),
            )
            or None,
            speed=adapter.speed,
            shutdown=not (adapter.enabled if adapter.enabled is not None else True),
            validate_state=None if (adapter.validate_state if adapter.validate_state is not None else True) else False,
            validate_lldp=None if (adapter.validate_lldp if adapter.validate_lldp is not None else True) else False,
            dot1x=adapter.dot1x,
            poe=self._get_adapter_poe(adapter),
            eos_cli=adapter.raw_eos_cli,
        )

        if adapter.structured_config:
            self.custom_structured_configs.nested.ethernet_interfaces.obtain(adapter.switch_ports[node_index])._deepmerge(
                adapter.structured_config, list_merge=self.custom_structured_configs.list_merge_strategy
            )

        # Port-channel member
        if adapter.port_channel.mode:
            ethernet_interface.channel_group.id = channel_group_id
            ethernet_interface.channel_group.mode = adapter.port_channel.mode

            if (lacp_fallback_mode := adapter.port_channel.lacp_fallback.mode) == "static":
                ethernet_interface.lacp_port_priority = 8192 if node_index == 0 else 32768

            elif lacp_fallback_mode == "individual":
                # if fallback is set to individual a profile has to be defined
                if (profile_name := adapter.port_channel.lacp_fallback.individual.profile) is None:
                    msg = (
                        "A Port-channel which is set to lacp fallback mode 'individual' must have a 'profile' defined. Profile definition is missing for"
                        f" the connected endpoint with the name '{connected_endpoint.name}'."
                    )
                    raise AristaAvdInvalidInputsError(msg)

                profile = self.shared_utils.get_merged_port_profile(profile_name, context=f"{adapter._source}.port_channel.lacp_fallback.individual")._cast_as(
                    EosDesigns._DynamicKeys.DynamicConnectedEndpointsItem.ConnectedEndpointsItem.AdaptersItem
                )
<<<<<<< HEAD
                ethernet_interface = self._update_ethernet_interface_cfg(profile, ethernet_interface, connected_endpoint)
=======
                profile._context = adapter._context
                self._update_ethernet_interface_cfg(profile, ethernet_interface, connected_endpoint)
>>>>>>> 994dafeb

            if adapter.port_channel.mode != "on" and adapter.port_channel.lacp_timer.mode is not None:
                ethernet_interface.lacp_timer.mode = adapter.port_channel.lacp_timer.mode
                ethernet_interface.lacp_timer.multiplier = adapter.port_channel.lacp_timer.multiplier

        else:
            self._update_ethernet_interface_cfg(adapter, ethernet_interface, connected_endpoint)
            if evpn_ethernet_segment := self._get_adapter_evpn_ethernet_segment_cfg(
                adapter,
                short_esi,
                node_index,
                connected_endpoint,
                output_type=EosCliConfigGen.EthernetInterfacesItem.EvpnEthernetSegment,
                default_df_algo="auto",
                default_redundancy="single-active",
            ):
                ethernet_interface.evpn_ethernet_segment = evpn_ethernet_segment

        # More common ethernet_interface settings
        if adapter.flowcontrol:
            ethernet_interface.flowcontrol = adapter.flowcontrol

        return ethernet_interface<|MERGE_RESOLUTION|>--- conflicted
+++ resolved
@@ -212,12 +212,7 @@
                 profile = self.shared_utils.get_merged_port_profile(profile_name, context=f"{adapter._source}.port_channel.lacp_fallback.individual")._cast_as(
                     EosDesigns._DynamicKeys.DynamicConnectedEndpointsItem.ConnectedEndpointsItem.AdaptersItem
                 )
-<<<<<<< HEAD
                 ethernet_interface = self._update_ethernet_interface_cfg(profile, ethernet_interface, connected_endpoint)
-=======
-                profile._context = adapter._context
-                self._update_ethernet_interface_cfg(profile, ethernet_interface, connected_endpoint)
->>>>>>> 994dafeb
 
             if adapter.port_channel.mode != "on" and adapter.port_channel.lacp_timer.mode is not None:
                 ethernet_interface.lacp_timer.mode = adapter.port_channel.lacp_timer.mode
