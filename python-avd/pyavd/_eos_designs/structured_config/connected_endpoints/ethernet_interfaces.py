# Copyright (c) 2023-2025 Arista Networks, Inc.
# Use of this source code is governed by the Apache License 2.0
# that can be found in the LICENSE file.
from __future__ import annotations

import re
from typing import TYPE_CHECKING, Protocol

from pyavd._eos_cli_config_gen.schema import EosCliConfigGen
from pyavd._eos_designs.schema import EosDesigns
from pyavd._eos_designs.structured_config.structured_config_generator import structured_config_contributor
from pyavd._errors import AristaAvdError, AristaAvdInvalidInputsError
from pyavd._utils import Undefined
from pyavd.api.interface_descriptions import InterfaceDescriptionData
from pyavd.j2filters import range_expand

if TYPE_CHECKING:
    from . import AvdStructuredConfigConnectedEndpointsProtocol


class EthernetInterfacesMixin(Protocol):
    """
    Mixin Class used to generate structured config for one key.

    Class should only be used as Mixin to a AvdStructuredConfig class.
    """

    @structured_config_contributor
    def ethernet_interfaces(self: AvdStructuredConfigConnectedEndpointsProtocol) -> None:
        """
        Return structured config for ethernet_interfaces.

        Duplicate checks following these rules:
        - Silently overwrite duplicate network_ports with other network_ports.
        - Silently overwrite duplicate network_ports with connected_endpoints.
        - Do NOT overwrite connected_endpoints with other connected_endpoints. Instead we raise a duplicate error.
        """
        for connected_endpoint in self._filtered_connected_endpoints:
            for adapter in connected_endpoint.adapters:
                for node_index, node_name in enumerate(adapter.switches):
                    if node_name != self.shared_utils.hostname:
                        continue

                    ethernet_interface = self._get_ethernet_interface_cfg(adapter, node_index, connected_endpoint)
                    self.structured_config.ethernet_interfaces.append(ethernet_interface)
                    if adapter.structured_config:
                        self.custom_structured_configs.nested.ethernet_interfaces.obtain(ethernet_interface.name)._deepmerge(
                            adapter.structured_config, list_merge=self.custom_structured_configs.list_merge_strategy
                        )

        # Temporary dict of ethernet interfaces to be added by network ports.
        # We need this since network ports can override each other, so the last one "wins"
        # Values are the real structured config and the custom structured config for this interface.
        network_ports_ethernet_interfaces: dict[str, tuple[EosCliConfigGen.EthernetInterfacesItem, EosCliConfigGen.EthernetInterfacesItem]] = {}
        for network_port in self._filtered_network_ports:
            connected_endpoint = EosDesigns._DynamicKeys.DynamicConnectedEndpointsItem.ConnectedEndpointsItem(name=network_port.endpoint or Undefined)
            connected_endpoint._internal_data.type = "network_port"
            network_port_as_adapter = network_port._cast_as(
                EosDesigns._DynamicKeys.DynamicConnectedEndpointsItem.ConnectedEndpointsItem.AdaptersItem, ignore_extra_keys=True
            )
<<<<<<< HEAD
=======
            network_port_as_adapter._internal_data.context = network_port._internal_data.context
>>>>>>> 754ec417
            for ethernet_interface_name in range_expand(network_port.switch_ports):
                # Skip the interface if it was already created by some other feature like connected endpoints or uplinks etc.
                if ethernet_interface_name in self.structured_config.ethernet_interfaces:
                    continue

                # Override switches and switch_ports to only render for a single interface
                network_port_as_adapter.switch_ports = EosDesigns._DynamicKeys.DynamicConnectedEndpointsItem.ConnectedEndpointsItem.AdaptersItem.SwitchPorts(
                    [ethernet_interface_name]
                )
                network_port_as_adapter.switches = EosDesigns._DynamicKeys.DynamicConnectedEndpointsItem.ConnectedEndpointsItem.AdaptersItem.Switches(
                    [self.shared_utils.hostname]
                )

                # Using __setitem__ to replace any previous network_port.
                ethernet_interface = self._get_ethernet_interface_cfg(network_port_as_adapter, 0, connected_endpoint)
                network_ports_ethernet_interfaces[ethernet_interface_name] = ethernet_interface, network_port_as_adapter.structured_config

        # Now insert into the actual structured config and custom structured config
        for ethernet_interface, structured_config in network_ports_ethernet_interfaces.values():
            self.structured_config.ethernet_interfaces.append(ethernet_interface)
            if structured_config:
                self.custom_structured_configs.nested.ethernet_interfaces.obtain(ethernet_interface.name)._deepmerge(
                    structured_config, list_merge=self.custom_structured_configs.list_merge_strategy
                )

    def _update_ethernet_interface_cfg(
        self: AvdStructuredConfigConnectedEndpointsProtocol,
        adapter: EosDesigns._DynamicKeys.DynamicConnectedEndpointsItem.ConnectedEndpointsItem.AdaptersItem,
        ethernet_interface: EosCliConfigGen.EthernetInterfacesItem,
        connected_endpoint: EosDesigns._DynamicKeys.DynamicConnectedEndpointsItem.ConnectedEndpointsItem,
    ) -> None:
        ethernet_interface._update(
            mtu=adapter.mtu if self.shared_utils.platform_settings.feature_support.per_interface_mtu else None,
            l2_mtu=adapter.l2_mtu,
            l2_mru=adapter.l2_mru,
            spanning_tree_portfast=adapter.spanning_tree_portfast,
            spanning_tree_bpdufilter=adapter.spanning_tree_bpdufilter,
            spanning_tree_bpduguard=adapter.spanning_tree_bpduguard,
            storm_control=self._get_adapter_storm_control(adapter, output_type=EosCliConfigGen.EthernetInterfacesItem.StormControl),
            ptp=self._get_adapter_ptp(adapter, output_type=EosCliConfigGen.EthernetInterfacesItem.Ptp),
            service_profile=adapter.qos_profile,
            sflow=self._get_adapter_sflow(adapter, output_type=EosCliConfigGen.EthernetInterfacesItem.Sflow),
            flow_tracker=self.shared_utils.new_get_flow_tracker(adapter.flow_tracking, output_type=EosCliConfigGen.EthernetInterfacesItem.FlowTracker),
            link_tracking_groups=self._get_adapter_link_tracking_groups(adapter, output_type=EosCliConfigGen.EthernetInterfacesItem.LinkTrackingGroups),
        )
        ethernet_interface.switchport._update(
            enabled=True,
            mode=adapter.mode,
            phone=self._get_adapter_phone(adapter, connected_endpoint, output_type=EosCliConfigGen.EthernetInterfacesItem.Switchport.Phone),
        )
        if adapter.mode in ["access", "dot1q-tunnel"] and adapter.vlans is not None:
            try:
                # For access ports we use the 'vlans' field (str) as 'access_vlan' (int). Attempting to convert.
                ethernet_interface.switchport.access_vlan = int(adapter.vlans)
            except ValueError as e:
                msg = (
                    "Adapter 'vlans' value must be a single vlan ID when mode is 'access' or 'dot1q-tunnel'. "
                    f"Got {adapter.vlans} for interface {ethernet_interface.name}."
                )
                raise AristaAvdInvalidInputsError(msg) from e

        elif adapter.mode in ["trunk", "trunk phone"]:
            ethernet_interface.switchport.trunk._update(
                allowed_vlan=adapter.vlans if adapter.mode == "trunk" else None,
                groups=self._get_adapter_trunk_groups(adapter, connected_endpoint, output_type=EosCliConfigGen.EthernetInterfacesItem.Switchport.Trunk.Groups),
                native_vlan_tag=adapter.native_vlan_tag,
                native_vlan=adapter.native_vlan,
            )

    def _get_ethernet_interface_cfg(
        self: AvdStructuredConfigConnectedEndpointsProtocol,
        adapter: EosDesigns._DynamicKeys.DynamicConnectedEndpointsItem.ConnectedEndpointsItem.AdaptersItem,
        node_index: int,
        connected_endpoint: EosDesigns._DynamicKeys.DynamicConnectedEndpointsItem.ConnectedEndpointsItem,
    ) -> EosCliConfigGen.EthernetInterfacesItem:
        """
        Return structured configuration for one ethernet interface.

        Args:
            adapter: The adapter configuration item.
            node_index: The index of the node in the list of nodes.
            connected_endpoint: The connected endpoint configuration item.

        Returns:
            The structured configuration for the ethernet interface.

        Raises:
            AristaAvdError: If the lengths of the lists 'switches', 'switch_ports', and 'descriptions' (if used) do not match.
            AristaAvdInvalidInputsError: If a port-channel set to LACP fallback mode 'individual' does not have a 'profile' defined.
        """
        peer = connected_endpoint.name
        endpoint_ports = adapter.endpoint_ports
        peer_interface = endpoint_ports[node_index] if node_index < len(endpoint_ports) else None
        default_channel_group_id = int("".join(re.findall(r"\d", adapter.switch_ports[0])))
        channel_group_id = adapter.port_channel.channel_id or default_channel_group_id
        short_esi = self._get_short_esi(adapter, channel_group_id)
        port_channel_mode = adapter.port_channel.mode

        # check lengths of lists
        nodes_length = len(adapter.switches)
        if len(adapter.switch_ports) != nodes_length or (adapter.descriptions and len(adapter.descriptions) != nodes_length):
            msg = (
                f"Length of lists 'switches', 'switch_ports', and 'descriptions' (if used) must match for adapter. Check configuration for {peer}, adapter"
                f" switch_ports {adapter.switch_ports._as_list()}."
            )
            raise AristaAvdError(msg)

        # if 'descriptions' is set, it is preferred
        interface_description = adapter.descriptions[node_index] if adapter.descriptions else adapter.description

        # Common ethernet_interface settings
        ethernet_interface = EosCliConfigGen.EthernetInterfacesItem(
            name=adapter.switch_ports[node_index],
            peer=peer,
            peer_interface=peer_interface,
            peer_type=connected_endpoint._internal_data.type,
            port_profile=adapter.profile,
            description=self.shared_utils.interface_descriptions.connected_endpoints_ethernet_interface(
                InterfaceDescriptionData(
                    shared_utils=self.shared_utils,
                    interface=adapter.switch_ports[node_index],
                    peer=peer,
                    peer_interface=peer_interface,
                    peer_type=connected_endpoint._internal_data.type,
                    description=interface_description,
                    port_channel_id=channel_group_id if port_channel_mode is not None else None,
                ),
            )
            or None,
            speed=adapter.speed,
            shutdown=not (adapter.enabled if adapter.enabled is not None else True),
            validate_state=None if (adapter.validate_state if adapter.validate_state is not None else True) else False,
            validate_lldp=None if (adapter.validate_lldp if adapter.validate_lldp is not None else True) else False,
            dot1x=adapter.dot1x,
            poe=self._get_adapter_poe(adapter),
            eos_cli=adapter.raw_eos_cli,
        )

        # Port-channel member
        if adapter.port_channel.mode:
            ethernet_interface.channel_group.id = channel_group_id
            ethernet_interface.channel_group.mode = adapter.port_channel.mode

            if (lacp_fallback_mode := adapter.port_channel.lacp_fallback.mode) == "static":
                ethernet_interface.lacp_port_priority = 8192 if node_index == 0 else 32768

            elif lacp_fallback_mode == "individual":
                # if fallback is set to individual a profile has to be defined
                if (profile_name := adapter.port_channel.lacp_fallback.individual.profile) is None:
                    msg = (
                        "A Port-channel which is set to lacp fallback mode 'individual' must have a 'profile' defined. Profile definition is missing for"
                        f" the connected endpoint with the name '{connected_endpoint.name}'."
                    )
                    raise AristaAvdInvalidInputsError(msg)

<<<<<<< HEAD
                profile = self.shared_utils.get_merged_port_profile(profile_name, context=f"{adapter._source}.port_channel.lacp_fallback.individual")._cast_as(
                    EosDesigns._DynamicKeys.DynamicConnectedEndpointsItem.ConnectedEndpointsItem.AdaptersItem
                )
                ethernet_interface = self._update_ethernet_interface_cfg(profile, ethernet_interface, connected_endpoint)
=======
                profile = self.shared_utils.get_merged_port_profile(
                    profile_name, context=f"{adapter._internal_data.context}.port_channel.lacp_fallback.individual"
                )._cast_as(EosDesigns._DynamicKeys.DynamicConnectedEndpointsItem.ConnectedEndpointsItem.AdaptersItem)
                self._update_ethernet_interface_cfg(profile, ethernet_interface, connected_endpoint)
>>>>>>> 754ec417

            if adapter.port_channel.mode != "on" and adapter.port_channel.lacp_timer.mode is not None:
                ethernet_interface.lacp_timer.mode = adapter.port_channel.lacp_timer.mode
                ethernet_interface.lacp_timer.multiplier = adapter.port_channel.lacp_timer.multiplier

        else:
            self._update_ethernet_interface_cfg(adapter, ethernet_interface, connected_endpoint)
            if evpn_ethernet_segment := self._get_adapter_evpn_ethernet_segment_cfg(
                adapter,
                short_esi,
                node_index,
                connected_endpoint,
                output_type=EosCliConfigGen.EthernetInterfacesItem.EvpnEthernetSegment,
                default_df_algo="auto",
                default_redundancy="single-active",
            ):
                ethernet_interface.evpn_ethernet_segment = evpn_ethernet_segment

        # More common ethernet_interface settings
        if adapter.flowcontrol:
            ethernet_interface.flowcontrol = adapter.flowcontrol

        return ethernet_interface<|MERGE_RESOLUTION|>--- conflicted
+++ resolved
@@ -58,10 +58,6 @@
             network_port_as_adapter = network_port._cast_as(
                 EosDesigns._DynamicKeys.DynamicConnectedEndpointsItem.ConnectedEndpointsItem.AdaptersItem, ignore_extra_keys=True
             )
-<<<<<<< HEAD
-=======
-            network_port_as_adapter._internal_data.context = network_port._internal_data.context
->>>>>>> 754ec417
             for ethernet_interface_name in range_expand(network_port.switch_ports):
                 # Skip the interface if it was already created by some other feature like connected endpoints or uplinks etc.
                 if ethernet_interface_name in self.structured_config.ethernet_interfaces:
@@ -217,17 +213,10 @@
                     )
                     raise AristaAvdInvalidInputsError(msg)
 
-<<<<<<< HEAD
                 profile = self.shared_utils.get_merged_port_profile(profile_name, context=f"{adapter._source}.port_channel.lacp_fallback.individual")._cast_as(
                     EosDesigns._DynamicKeys.DynamicConnectedEndpointsItem.ConnectedEndpointsItem.AdaptersItem
                 )
-                ethernet_interface = self._update_ethernet_interface_cfg(profile, ethernet_interface, connected_endpoint)
-=======
-                profile = self.shared_utils.get_merged_port_profile(
-                    profile_name, context=f"{adapter._internal_data.context}.port_channel.lacp_fallback.individual"
-                )._cast_as(EosDesigns._DynamicKeys.DynamicConnectedEndpointsItem.ConnectedEndpointsItem.AdaptersItem)
                 self._update_ethernet_interface_cfg(profile, ethernet_interface, connected_endpoint)
->>>>>>> 754ec417
 
             if adapter.port_channel.mode != "on" and adapter.port_channel.lacp_timer.mode is not None:
                 ethernet_interface.lacp_timer.mode = adapter.port_channel.lacp_timer.mode
