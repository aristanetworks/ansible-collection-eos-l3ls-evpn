--- conflicted
+++ resolved
@@ -66,7 +66,7 @@
                     if node_name != self.shared_utils.hostname:
                         continue
 
-                    context = f"{connected_endpoint['type']}[{connected_endpoint['name']}].adapters[{index}]"
+                    context = f"{connected_endpoint['type']}[name={connected_endpoint['name']}].adapters[{index}]"
                     ethernet_interface = self._get_ethernet_interface_cfg(adapter, node_index, connected_endpoint, context)
                     append_if_not_duplicate(
                         list_of_dicts=non_overwritable_ethernet_interfaces,
@@ -196,14 +196,7 @@
                     )
                     raise AristaAvdInvalidInputsError(msg)
 
-<<<<<<< HEAD
-                profile = self.shared_utils.get_merged_port_profile(
-                    profile_name,
-                    context=f"{connected_endpoint['type']}[name={connected_endpoint['name']}].adapters[{index}].port_channel.lacp_fallback.individual",
-                )
-=======
                 profile = self.shared_utils.get_merged_port_profile(profile_name, context=f"{context}.port_channel.lacp_fallback.individual")
->>>>>>> 863f2c9f
 
                 ethernet_interface = self._update_ethernet_interface_cfg(profile, ethernet_interface, connected_endpoint, context)
 
