--- conflicted
+++ resolved
@@ -4,17 +4,10 @@
 from __future__ import annotations
 
 import ipaddress
-<<<<<<< HEAD
-from typing import TYPE_CHECKING
+from typing import TYPE_CHECKING, Protocol
 
 from pyavd._eos_cli_config_gen.schema import EosCliConfigGen
 from pyavd._eos_designs.structured_config.structured_config_generator import structured_config_contributor
-
-from .utils import UtilsMixin
-=======
-from functools import cached_property
-from typing import TYPE_CHECKING, Protocol
->>>>>>> 6d2c93c4
 
 if TYPE_CHECKING:
     from . import AvdStructuredConfigNetworkServicesProtocol
@@ -27,15 +20,10 @@
     Class should only be used as Mixin to a AvdStructuredConfig class.
     """
 
-<<<<<<< HEAD
     @structured_config_contributor
-    def static_routes(self: AvdStructuredConfigNetworkServices) -> None:
-=======
-    @cached_property
-    def static_routes(self: AvdStructuredConfigNetworkServicesProtocol) -> list[dict] | None:
->>>>>>> 6d2c93c4
+    def static_routes(self: AvdStructuredConfigNetworkServicesProtocol) -> None:
         """
-        Returns structured config for static_routes.
+        Set the structured config for static_routes.
 
         Consist of
         - static_routes defined under the vrfs
@@ -49,7 +37,7 @@
                 for static_route in vrf.static_routes:
                     static_route_dict = static_route._cast_as(EosCliConfigGen.StaticRoutesItem, ignore_extra_keys=True)
                     static_route_dict.vrf = vrf.name
-                    self.structured_config.static_routes.append(static_route_dict)
+                    self.structured_config.static_routes.append_unique(static_route_dict)
 
                 for svi in vrf.svis:
                     if not svi.ip_virtual_router_addresses or not svi.ip_address:
@@ -68,7 +56,7 @@
                             interface=f"Vlan{svi.id}",
                         )
 
-                        self.structured_config.static_routes.append(static_route_dict)
+                        self.structured_config.static_routes.append_unique(static_route_dict)
 
         for _internet_exit_policy, connections in self._filtered_internet_exit_policies_and_connections:
             for connection in connections:
@@ -78,4 +66,4 @@
                         name=f"IE-ZSCALER-{connection['suffix']}",
                         gateway=connection["next_hop"],
                     )
-                    self.structured_config.static_routes.append(static_route)+                    self.structured_config.static_routes.append_unique(static_route)