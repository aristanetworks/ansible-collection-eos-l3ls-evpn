# Copyright (c) 2023-2025 Arista Networks, Inc.
# Use of this source code is governed by the Apache License 2.0
# that can be found in the LICENSE file.
from __future__ import annotations

<<<<<<< HEAD
from typing import TYPE_CHECKING

from pyavd._eos_cli_config_gen.schema import EosCliConfigGen
from pyavd._eos_designs.structured_config.structured_config_generator import structured_config_contributor

from .utils import UtilsMixin
=======
from functools import cached_property
from typing import TYPE_CHECKING, Protocol
>>>>>>> 0dc8ba13

if TYPE_CHECKING:
    from . import AvdStructuredConfigNetworkServicesProtocol


class RouterServiceInsertionMixin(Protocol):
    """
    Mixin Class used to generate structured config for one key.

    Class should only be used as Mixin to a AvdStructuredConfig class.
    """

<<<<<<< HEAD
    @structured_config_contributor
    def router_service_insertion(self: AvdStructuredConfigNetworkServices) -> None:
=======
    @cached_property
    def router_service_insertion(self: AvdStructuredConfigNetworkServicesProtocol) -> dict | None:
>>>>>>> 0dc8ba13
        """
        Set the structured config for router_service_insertion.

        Only used for CV Pathfinder edge routers today
        """
        if not self._filtered_internet_exit_policies_and_connections:
            return

        service_connections = EosCliConfigGen.RouterServiceInsertion.Connections()
        for _policy, connections in self._filtered_internet_exit_policies_and_connections:
            for connection in connections:
                service_connection = EosCliConfigGen.RouterServiceInsertion.ConnectionsItem(
                    name=connection["name"], monitor_connectivity_host=connection["monitor_name"]
                )

                if connection["type"] == "tunnel":
                    service_connection.tunnel_interface.primary = f"Tunnel{connection['tunnel_id']}"

                elif connection["type"] == "ethernet":
                    service_connection.ethernet_interface._update(name=connection["source_interface"], next_hop=connection["next_hop"])

                service_connections.append(service_connection)

        self.structured_config.router_service_insertion.connections = service_connections
        if self.structured_config.router_service_insertion.connections:
            self.structured_config.router_service_insertion.enabled = True<|MERGE_RESOLUTION|>--- conflicted
+++ resolved
@@ -3,17 +3,10 @@
 # that can be found in the LICENSE file.
 from __future__ import annotations
 
-<<<<<<< HEAD
-from typing import TYPE_CHECKING
+from typing import TYPE_CHECKING, Protocol
 
 from pyavd._eos_cli_config_gen.schema import EosCliConfigGen
 from pyavd._eos_designs.structured_config.structured_config_generator import structured_config_contributor
-
-from .utils import UtilsMixin
-=======
-from functools import cached_property
-from typing import TYPE_CHECKING, Protocol
->>>>>>> 0dc8ba13
 
 if TYPE_CHECKING:
     from . import AvdStructuredConfigNetworkServicesProtocol
@@ -26,13 +19,8 @@
     Class should only be used as Mixin to a AvdStructuredConfig class.
     """
 
-<<<<<<< HEAD
     @structured_config_contributor
-    def router_service_insertion(self: AvdStructuredConfigNetworkServices) -> None:
-=======
-    @cached_property
-    def router_service_insertion(self: AvdStructuredConfigNetworkServicesProtocol) -> dict | None:
->>>>>>> 0dc8ba13
+    def router_service_insertion(self: AvdStructuredConfigNetworkServicesProtocol) -> None:
         """
         Set the structured config for router_service_insertion.
 
