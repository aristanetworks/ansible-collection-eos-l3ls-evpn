# Copyright (c) 2023-2025 Arista Networks, Inc.
# Use of this source code is governed by the Apache License 2.0
# that can be found in the LICENSE file.
from __future__ import annotations

import ipaddress
from functools import cached_property
from itertools import groupby as itertools_groupby
from typing import TYPE_CHECKING, Protocol

from pyavd._eos_designs.schema import EosDesigns
from pyavd._errors import AristaAvdInvalidInputsError
from pyavd._utils import AvdStringFormatter, append_if_not_duplicate, default, get_item, merge, strip_empties_from_dict
from pyavd.j2filters import list_compress

if TYPE_CHECKING:
    from . import AvdStructuredConfigNetworkServicesProtocol


class RouterBgpMixin(Protocol):
    """
    Mixin Class used to generate structured config for one key.

    Class should only be used as Mixin to a AvdStructuredConfig class.
    """

    @cached_property
    def router_bgp(self: AvdStructuredConfigNetworkServicesProtocol) -> dict | None:
        """
        Return the structured config for router_bgp.

        Changing legacy behavior is to only render this on vtep or mpls_ler
        by instead skipping vlans/bundles if not vtep or mpls_ler
        TODO: Fix so this also works for L2LS with VRFs
        """
        if not self.shared_utils.bgp:
            return None

        tenant_svis_l2vlans_dict = self._router_bgp_sorted_vlans_and_svis_lists()

        router_bgp = {}
        merge(
            router_bgp,
            self._router_bgp_peer_groups(),
            self._router_bgp_vrfs,
            # stripping empties here to avoid overwriting keys with None values.
            strip_empties_from_dict(
                {
                    "vlans": self._router_bgp_vlans(tenant_svis_l2vlans_dict),
                    "vlan_aware_bundles": self._router_bgp_vlan_aware_bundles(tenant_svis_l2vlans_dict),
                    "redistribute": self._router_bgp_redistribute_routes,
                    "vpws": self._router_bgp_vpws,
                }
            ),
        )
        # Configure MLAG iBGP peer-group if needed
        if self._configure_bgp_mlag_peer_group:
            merge(router_bgp, self.shared_utils.get_router_bgp_with_mlag_peer_group(self.custom_structured_configs)._as_dict())

        # Strip None values from vlan before returning
        return {key: value for key, value in router_bgp.items() if value is not None}

    def _router_bgp_peer_groups(self: AvdStructuredConfigNetworkServicesProtocol) -> dict:
        """
        Return the structured config for router_bgp.peer_groups.

        Covers two areas:
        - bgp_peer_groups defined under the vrf including ipv4/ipv6 address_families.
        - adding route-map to the underlay peer-group in case of services in vrf default
        """
        if not self.shared_utils.network_services_l3:
            return {}

        peer_groups: list[EosDesigns._DynamicKeys.DynamicNetworkServicesItem.NetworkServicesItem.VrfsItem.BgpPeerGroupsItem] = []
        peer_peergroups = set()
        for tenant in self.shared_utils.filtered_tenants:
            for vrf in tenant.vrfs:
                # bgp_peers is already filtered in filtered_tenants to only contain entries with our hostname
                if not (vrf.bgp_peers or vrf.bgp_peer_groups):
                    continue

                vrf_peer_peergroups = {peer.peer_group for peer in vrf.bgp_peers if peer.peer_group}
                peer_groups.extend(
                    [
                        peer_group
                        for peer_group in vrf.bgp_peer_groups
                        if self.shared_utils.hostname in peer_group.nodes or peer_group.name in vrf_peer_peergroups
                    ],
                )
                peer_peergroups.update(vrf_peer_peergroups)

            peer_groups.extend(
                [peer_group for peer_group in tenant.bgp_peer_groups if self.shared_utils.hostname in peer_group.nodes or peer_group.name in peer_peergroups],
            )

        router_bgp = {"peer_groups": []}
        for peer_group in peer_groups:
            peer_group_dict = peer_group._as_dict()
            peer_group_dict.pop("nodes", None)
            for af in ["address_family_ipv4", "address_family_ipv6"]:
                if not (af_peer_group := peer_group_dict.pop(af, None)):
                    continue
                af_peer_groups = router_bgp.setdefault(af, {"peer_groups": []})["peer_groups"]
                append_if_not_duplicate(
                    primary_key="name",
                    list_of_dicts=af_peer_groups,
                    new_dict={"name": peer_group_dict["name"], **af_peer_group},
                    context=f"BGP Peer Groups for '{af}' defined under network services",
                    context_keys=["name"],
                )
            append_if_not_duplicate(
                list_of_dicts=router_bgp["peer_groups"],
                primary_key="name",
                new_dict=peer_group_dict,
                context="BGP Peer Groups defined under network services",
                context_keys=["name"],
            )

        # router bgp default vrf configuration for evpn
        if self._vrf_default_evpn and (self._vrf_default_ipv4_subnets or self._vrf_default_ipv4_static_routes["static_routes"]):
            router_bgp["peer_groups"].append(
                {
                    "name": self.inputs.bgp_peer_groups.ipv4_underlay_peers.name,
                    "type": "ipv4",
                    "route_map_out": "RM-BGP-UNDERLAY-PEERS-OUT",
                },
            )

        return strip_empties_from_dict(router_bgp)

    @cached_property
    def _router_bgp_vrfs(self: AvdStructuredConfigNetworkServicesProtocol) -> dict:
        """
        Return partial structured config for router_bgp.

        Covers these areas:
        - vrfs for all VRFs.
        - neighbors and address_family_ipv4/6 for VRF default.
        """
        if not self.shared_utils.network_services_l3:
            return {}

        router_bgp = {"vrfs": []}

        for tenant in self.shared_utils.filtered_tenants:
            for vrf in tenant.vrfs:
                if not self.shared_utils.bgp_enabled_for_vrf(vrf):
                    continue

                vrf_name = vrf.name
                bgp_vrf = strip_empties_from_dict(
                    {
                        "eos_cli": vrf.bgp.raw_eos_cli,
                    }
                )

                if vrf.bgp.structured_config:
                    self.custom_structured_configs.nested.router_bgp.vrfs.obtain(vrf_name)._deepmerge(
                        vrf.bgp.structured_config, list_merge=self.custom_structured_configs.list_merge_strategy
                    )

                if vrf_address_families := [af for af in vrf.address_families if af in self.shared_utils.overlay_address_families]:
                    # The called function in-place updates the bgp_vrf dict.
                    self._update_router_bgp_vrf_evpn_or_mpls_cfg(bgp_vrf, vrf, vrf_address_families)

                if vrf_name != "default":
                    bgp_vrf["router_id"] = self.get_vrf_router_id(vrf, vrf.bgp.router_id, tenant.name)

                    if vrf.redistribute_connected:
                        bgp_vrf["redistribute"] = {"connected": {"enabled": True}}
                    # Redistribution of static routes for VRF default are handled elsewhere
                    # since there is a choice between redistributing to underlay or overlay.
                    if vrf.redistribute_static or (vrf.static_routes and vrf.redistribute_static is None):
                        bgp_vrf["redistribute"].update({"static": {"enabled": True}})

                    if self.shared_utils.inband_mgmt_vrf == vrf_name and self.shared_utils.inband_management_parent_vlans:
                        bgp_vrf["redistribute"].update({"attached_host": {"enabled": True}})

                else:
                    # VRF default
                    if bgp_vrf:
                        # RD/RT and/or eos_cli/struct_cfg which should go under the vrf default context.
                        # Any peers added later will be put directly under router_bgp
                        append_if_not_duplicate(
                            list_of_dicts=router_bgp["vrfs"],
                            primary_key="name",
                            new_dict={"name": vrf_name, **bgp_vrf},
                            context="BGP VRFs defined under network services",
                            context_keys=["name"],
                        )
                        # Resetting bgp_vrf so we only add global keys if there are any neighbors for VRF default
                        bgp_vrf = {}

                    if self.shared_utils.underlay_routing_protocol == "none":
                        # We need to add redistribute connected for the default VRF when underlay_routing_protocol is "none"
                        bgp_vrf["redistribute"] = {"connected": {"enabled": True}}

                # MLAG IBGP Peering VLANs per VRF
                # Will only be configured for VRF default if underlay_routing_protocol == "none".
                if (vlan_id := self._mlag_ibgp_peering_vlan_vrf(vrf, tenant)) is not None:
                    self._update_router_bgp_vrf_mlag_neighbor_cfg(bgp_vrf, vrf, tenant, vlan_id)

                for bgp_peer in vrf.bgp_peers:
                    # Below we pop various keys that are not supported by the eos_cli_config_gen schema.
                    # The rest of the keys are relayed directly to eos_cli_config_gen.
                    # 'ip_address' is popped even though it is supported. It will be added again later
                    # to ensure it comes first in the generated dict.
                    bgp_peer_dict = bgp_peer._as_dict()
                    peer_ip = bgp_peer_dict.pop("ip_address")
                    address_family = f"address_family_ipv{ipaddress.ip_address(peer_ip).version}"
                    neighbor = strip_empties_from_dict(
                        {
                            "ip_address": peer_ip,
                            "activate": True,
                            "prefix_list_in": bgp_peer_dict.pop("prefix_list_in", None),
                            "prefix_list_out": bgp_peer_dict.pop("prefix_list_out", None),
                        },
                    )

                    append_if_not_duplicate(
                        list_of_dicts=bgp_vrf.setdefault(address_family, {}).setdefault("neighbors", []),
                        primary_key="ip_address",
                        new_dict=neighbor,
                        context="BGP peer defined under VRFs",
                        context_keys=["ip_address"],
                    )

                    if bgp_peer.set_ipv4_next_hop or bgp_peer.set_ipv6_next_hop:
                        route_map = f"RM-{vrf_name}-{peer_ip}-SET-NEXT-HOP-OUT"
                        bgp_peer_dict["route_map_out"] = route_map
                        if bgp_peer_dict.get("default_originate") is not None:
                            bgp_peer_dict["default_originate"].setdefault("route_map", route_map)

                        bgp_peer_dict.pop("set_ipv4_next_hop", None)
                        bgp_peer_dict.pop("set_ipv6_next_hop", None)

                    bgp_peer_dict.pop("nodes", None)

                    append_if_not_duplicate(
                        list_of_dicts=bgp_vrf.setdefault("neighbors", []),
                        primary_key="ip_address",
                        new_dict={"ip_address": peer_ip, **bgp_peer_dict},
                        context="BGP peer defined under VRFs",
                        context_keys=["ip_address"],
                    )

                if vrf.ospf.enabled and vrf.redistribute_ospf and (not vrf.ospf.nodes or self.shared_utils.hostname in vrf.ospf.nodes):
                    bgp_vrf.setdefault("redistribute", {}).update({"ospf": {"enabled": True}})

                if (
                    bgp_vrf.get("neighbors")
                    and self.inputs.bgp_update_wait_install
                    and self.shared_utils.platform_settings.feature_support.bgp_update_wait_install
                ):
                    bgp_vrf.setdefault("updates", {})["wait_install"] = True

                bgp_vrf = strip_empties_from_dict(bgp_vrf)

                # Skip adding the VRF if we have no config.
                if not bgp_vrf:
                    continue

                if vrf_name == "default":
                    # VRF default is added directly under router_bgp
                    router_bgp.update(bgp_vrf)
                else:
                    append_if_not_duplicate(
                        list_of_dicts=router_bgp["vrfs"],
                        primary_key="name",
                        new_dict={"name": vrf_name, **bgp_vrf},
                        context="BGP VRFs defined under network services",
                        context_keys=["name"],
                    )
        return strip_empties_from_dict(router_bgp)

    def _update_router_bgp_vrf_evpn_or_mpls_cfg(
        self: AvdStructuredConfigNetworkServicesProtocol,
        bgp_vrf: dict,
        vrf: EosDesigns._DynamicKeys.DynamicNetworkServicesItem.NetworkServicesItem.VrfsItem,
        vrf_address_families: list[str],
    ) -> None:
        """In-place update EVPN/MPLS part of structured config for *one* VRF under router_bgp.vrfs."""
        vrf_name = vrf.name
        bgp_vrf["rd"] = self.get_vrf_rd(vrf)
        vrf_rt = self.get_vrf_rt(vrf)
        route_targets = {"import": [], "export": []}

        for af in vrf_address_families:
            if (target := get_item(route_targets["import"], "address_family", af)) is None:
                route_targets["import"].append({"address_family": af, "route_targets": [vrf_rt]})
            else:
                target["route_targets"].append(vrf_rt)

            if (target := get_item(route_targets["export"], "address_family", af)) is None:
                route_targets["export"].append({"address_family": af, "route_targets": [vrf_rt]})
            else:
                target["route_targets"].append(vrf_rt)

        for rt in vrf.additional_route_targets:
            if rt.type is None:
                continue
            if (target := get_item(route_targets[rt.type], "address_family", rt.address_family)) is None:
                route_targets[rt.type].append({"address_family": rt.address_family, "route_targets": [rt.route_target]})
            else:
                target["route_targets"].append(rt.route_target)

        if vrf_name == "default" and self._vrf_default_evpn and self._route_maps_vrf_default:
            # Special handling of vrf default with evpn.

            if (target := get_item(route_targets["export"], "address_family", "evpn")) is None:
                route_targets["export"].append({"address_family": "evpn", "route_targets": ["route-map RM-EVPN-EXPORT-VRF-DEFAULT"]})
            else:
                target.setdefault("route_targets", []).append("route-map RM-EVPN-EXPORT-VRF-DEFAULT")

        bgp_vrf["route_targets"] = route_targets

        # VRF default
        if vrf_name == "default":
            return

        # Not VRF default
        bgp_vrf["evpn_multicast"] = getattr(vrf, "_evpn_l3_multicast_enabled", None)
        if evpn_multicast_transit_mode := getattr(vrf, "_evpn_l3_multicast_evpn_peg_transit", False):
            bgp_vrf["evpn_multicast_address_family"] = {"ipv4": {"transit": evpn_multicast_transit_mode}}

    def _update_router_bgp_vrf_mlag_neighbor_cfg(
        self: AvdStructuredConfigNetworkServicesProtocol,
        bgp_vrf: dict,
        vrf: EosDesigns._DynamicKeys.DynamicNetworkServicesItem.NetworkServicesItem.VrfsItem,
        tenant: EosDesigns._DynamicKeys.DynamicNetworkServicesItem.NetworkServicesItem,
        vlan_id: int,
    ) -> None:
        """In-place update MLAG neighbor part of structured config for *one* VRF under router_bgp.vrfs."""
        if self._exclude_mlag_ibgp_peering_from_redistribute(vrf, tenant):
            bgp_vrf["redistribute"]["connected"] = {"enabled": True, "route_map": "RM-CONN-2-BGP-VRFS"}

        interface_name = f"Vlan{vlan_id}"

        if self.inputs.underlay_rfc5549 and self.inputs.overlay_mlag_rfc5549:
            bgp_vrf.setdefault("neighbor_interfaces", []).append(
                {
                    "name": interface_name,
                    "peer_group": self.shared_utils.mlag_vrfs_peer_group_name,
                    "remote_as": self.shared_utils.bgp_as,
                    "description": AvdStringFormatter().format(
                        self.inputs.mlag_bgp_peer_description,
                        mlag_peer=self.shared_utils.mlag_peer,
                        interface=interface_name,
                        peer_interface=interface_name,
                    ),
                },
            )
        else:
            if not vrf.mlag_ibgp_peering_ipv4_pool:
                ip_address = self.shared_utils.mlag_peer_ibgp_ip
            elif self.shared_utils.mlag_role == "primary":
                ip_address = self.shared_utils.ip_addressing.mlag_ibgp_peering_ip_secondary(vrf.mlag_ibgp_peering_ipv4_pool)
            else:
                ip_address = self.shared_utils.ip_addressing.mlag_ibgp_peering_ip_primary(vrf.mlag_ibgp_peering_ipv4_pool)

            bgp_vrf.setdefault("neighbors", []).append(
                {
                    "ip_address": ip_address,
                    "peer_group": self.shared_utils.mlag_vrfs_peer_group_name,
                    "description": AvdStringFormatter().format(
                        self.inputs.mlag_bgp_peer_description,
                        **strip_empties_from_dict(
                            {"mlag_peer": self.shared_utils.mlag_peer, "interface": interface_name, "peer_interface": interface_name, "vrf": vrf.name}
                        ),
                    ),
                },
            )
            # In case of only underlay_rfc5549 but not overlay_mlag_rfc5549, we need to remove the ipv6 next-hop per neighbor/vrf
            # This is only needed when we use the same MLAG peer-group for both underlay and overlay.
            if self.inputs.underlay_rfc5549 and not self.shared_utils.use_separate_peer_group_for_mlag_vrfs:
                bgp_vrf.setdefault("address_family_ipv4", {}).setdefault("neighbors", []).append(
                    {
                        "ip_address": ip_address,
                        "next_hop": {
                            "address_family_ipv6": {"enabled": False},
                        },
                    },
                )

    def _router_bgp_sorted_vlans_and_svis_lists(self: AvdStructuredConfigNetworkServicesProtocol) -> dict:
        tenant_svis_l2vlans_dict = {}
        for tenant in self.shared_utils.filtered_tenants:
            tenant_svis_l2vlans_dict[tenant.name] = {}

            # For L2VLANs
            l2vlans_bundle_dict = {}
            l2vlans_non_bundle_list = {}
            sorted_vlan_list = sorted(tenant.l2vlans, key=self._get_vlan_aware_bundle_name_tuple_for_l2vlans)
            bundle_groups = itertools_groupby(sorted_vlan_list, self._get_vlan_aware_bundle_name_tuple_for_l2vlans)
            for vlan_aware_bundle_name_tuple, l2vlans in bundle_groups:
                bundle_name, is_evpn_vlan_bundle = vlan_aware_bundle_name_tuple
                l2vlans_list = list(l2vlans)

                if is_evpn_vlan_bundle:
                    l2vlans_bundle_dict[bundle_name] = l2vlans_list
                else:
                    l2vlans_non_bundle_list[bundle_name] = l2vlans_list

            # For SVIs
            vrf_svis_bundle_dict = {}
            vrf_svis_non_bundle_dict = {}
            for vrf in tenant.vrfs:
                vrf_svis_non_bundle_dict[vrf.name] = []
                vrf_svis_bundle_dict[vrf.name] = {}
                sorted_svi_list = sorted(vrf.svis, key=self._get_vlan_aware_bundle_name_tuple_for_svis)
                bundle_groups_svis = itertools_groupby(sorted_svi_list, self._get_vlan_aware_bundle_name_tuple_for_svis)
                for vlan_aware_bundle_name_tuple, svis in bundle_groups_svis:
                    bundle_name, is_evpn_vlan_bundle = vlan_aware_bundle_name_tuple
                    svis_list = list(svis)

                    if is_evpn_vlan_bundle:
                        vrf_svis_bundle_dict[vrf.name][bundle_name] = svis_list
                    else:
                        vrf_svis_non_bundle_dict[vrf.name] = svis_list

            tenant_svis_l2vlans_dict[tenant.name].update(
                {
                    "svi_bundle": vrf_svis_bundle_dict,
                    "svi_non_bundle": vrf_svis_non_bundle_dict,
                    "l2vlan_bundle": l2vlans_bundle_dict,
                    "l2vlan_non_bundle": l2vlans_non_bundle_list,
                }
            )

        return tenant_svis_l2vlans_dict

    def _router_bgp_vlans(self: AvdStructuredConfigNetworkServicesProtocol, tenant_svis_l2vlans_dict: dict) -> list | None:
        """Return structured config for router_bgp.vlans."""
        if not (
            self.shared_utils.network_services_l2
            and "evpn" in self.shared_utils.overlay_address_families
            and not self.inputs.evpn_vlan_aware_bundles
            and (self.shared_utils.overlay_vtep or self.shared_utils.overlay_ler)
            and (self.shared_utils.overlay_evpn)
        ):
            return None

        vlans = []
        for tenant in self.shared_utils.filtered_tenants:
            for vrf in tenant.vrfs:
                for svi in tenant_svis_l2vlans_dict[tenant.name]["svi_non_bundle"][vrf.name]:
                    if (vlan := self._router_bgp_vlans_vlan(svi, tenant, vrf)) is not None:
                        append_if_not_duplicate(
                            list_of_dicts=vlans,
                            primary_key="id",
                            new_dict=vlan,
                            context="BGP VLANs defined under network services",
                            context_keys=["id", "tenant"],
                            ignore_keys={"tenant"},
                        )

            # L2 Vlans per Tenant
            for l2vlans in tenant_svis_l2vlans_dict[tenant.name]["l2vlan_non_bundle"].values():
                for l2vlan in l2vlans:
                    if (
                        vlan := self._router_bgp_vlans_vlan(
                            l2vlan, tenant, vrf=EosDesigns._DynamicKeys.DynamicNetworkServicesItem.NetworkServicesItem.VrfsItem()
                        )
                    ) is not None:
                        append_if_not_duplicate(
                            list_of_dicts=vlans,
                            primary_key="id",
                            new_dict=vlan,
                            context="BGP VLANs defined under network services",
                            context_keys=["id", "tenant"],
                            ignore_keys={"tenant"},
                        )
        return vlans or None

    def _router_bgp_vlans_vlan(
        self: AvdStructuredConfigNetworkServicesProtocol,
        vlan: EosDesigns._DynamicKeys.DynamicNetworkServicesItem.NetworkServicesItem.VrfsItem.SvisItem
        | EosDesigns._DynamicKeys.DynamicNetworkServicesItem.NetworkServicesItem.L2vlansItem,
        tenant: EosDesigns._DynamicKeys.DynamicNetworkServicesItem.NetworkServicesItem,
        vrf: EosDesigns._DynamicKeys.DynamicNetworkServicesItem.NetworkServicesItem.VrfsItem,
    ) -> dict | None:
        """Return structured config for one given vlan under router_bgp.vlans."""
        if not vlan.vxlan:
            return None

        vlan_rd = self.get_vlan_rd(vlan, tenant)
        vlan_rt = self.get_vlan_rt(vlan, tenant)

        bgp_vlan = {
            "id": vlan.id,
            "tenant": tenant.name,
            "rd": vlan_rd,
            "route_targets": {"both": [vlan_rt]},
            "redistribute_routes": ["learned"],
            "eos_cli": vlan.bgp.raw_eos_cli,
        }

        if vlan.bgp.structured_config:
            self.custom_structured_configs.nested.router_bgp.vlans.obtain(vlan.id)._deepmerge(
                vlan.bgp.structured_config, list_merge=self.custom_structured_configs.list_merge_strategy
            )

        if self.shared_utils.node_config.evpn_gateway.evpn_l2.enabled and default(
            vlan.evpn_l2_multi_domain, vrf.evpn_l2_multi_domain, tenant.evpn_l2_multi_domain
        ):
            bgp_vlan["rd_evpn_domain"] = {"domain": "remote", "rd": vlan_rd}
            bgp_vlan["route_targets"]["import_export_evpn_domains"] = [{"domain": "remote", "route_target": vlan_rt}]

        vlan_evpn_l2_multicast_enabled = default(vlan.evpn_l2_multicast.enabled, tenant.evpn_l2_multicast.enabled) and self.shared_utils.evpn_multicast is True
        if vlan_evpn_l2_multicast_enabled:
            if isinstance(vlan, EosDesigns._DynamicKeys.DynamicNetworkServicesItem.NetworkServicesItem.L2vlansItem):
                # l2vlans will always redistribute IGMP
                bgp_vlan["redistribute_routes"].append("igmp")
            elif not getattr(vrf, "_evpn_l3_multicast_enabled", False) or bool(
                default(vlan.evpn_l2_multicast.always_redistribute_igmp, tenant.evpn_l2_multicast.always_redistribute_igmp)
            ):
                bgp_vlan["redistribute_routes"].append("igmp")

        # Strip None values from vlan before returning
        return {key: value for key, value in bgp_vlan.items() if value is not None}

    def _get_vlan_aware_bundle_name_tuple_for_l2vlans(
        self: AvdStructuredConfigNetworkServicesProtocol, vlan: EosDesigns._DynamicKeys.DynamicNetworkServicesItem.NetworkServicesItem.L2vlansItem
    ) -> tuple[str, bool] | None:
        """Return a tuple with string with the vlan-aware-bundle name for one VLAN and a boolean saying if this is a evpn_vlan_bundle."""
        if vlan.evpn_vlan_bundle:
            return (vlan.evpn_vlan_bundle, True)
        return (vlan.name, False)

    def _get_vlan_aware_bundle_name_tuple_for_svis(
        self: AvdStructuredConfigNetworkServicesProtocol, vlan: EosDesigns._DynamicKeys.DynamicNetworkServicesItem.NetworkServicesItem.VrfsItem.SvisItem
    ) -> tuple[str, bool] | None:
        """
        Return a tuple with string with the vlan-aware-bundle name for one VLAN and a boolean saying if this is a evpn_vlan_bundle.

        If no bundle is configured, it will return an empty string as name, since the calling function will then get all svis without bundle
        grouped under "".
        """
        if vlan.evpn_vlan_bundle:
            return (vlan.evpn_vlan_bundle, True)
        return ("", False)

    def _get_evpn_vlan_bundle(
        self: AvdStructuredConfigNetworkServicesProtocol,
        vlan: EosDesigns._DynamicKeys.DynamicNetworkServicesItem.NetworkServicesItem.VrfsItem.SvisItem
        | EosDesigns._DynamicKeys.DynamicNetworkServicesItem.NetworkServicesItem.L2vlansItem,
        bundle_name: str,
    ) -> EosDesigns.EvpnVlanBundlesItem:
        """Return an evpn_vlan_bundle dict if it exists, else raise an exception."""
        if bundle_name not in self.inputs.evpn_vlan_bundles:
            msg = (
                "The 'evpn_vlan_bundle' of the svis/l2vlans must be defined in the common 'evpn_vlan_bundles' setting. First occurrence seen for svi/l2vlan"
                f" {vlan.id} in Tenant '{vlan._tenant}' and evpn_vlan_bundle '{vlan.evpn_vlan_bundle}'."
            )
            raise AristaAvdInvalidInputsError(msg)
        return self.inputs.evpn_vlan_bundles[bundle_name]

    def _get_svi_l2vlan_bundle(
        self: AvdStructuredConfigNetworkServicesProtocol,
        evpn_vlan_bundle: EosDesigns.EvpnVlanBundlesItem,
        tenant: EosDesigns._DynamicKeys.DynamicNetworkServicesItem.NetworkServicesItem,
        vlans: list,
    ) -> dict | None:
        """Return an bundle config for a svi or l2vlan."""
        bundle = self._router_bgp_vlan_aware_bundle(
            name=evpn_vlan_bundle.name,
            vlans=vlans,
            rd=self.get_vlan_aware_bundle_rd(id=evpn_vlan_bundle.id, tenant=tenant, is_vrf=False, rd_override=evpn_vlan_bundle.rd_override),
            rt=self.get_vlan_aware_bundle_rt(
                id=evpn_vlan_bundle.id,
                vni=evpn_vlan_bundle.id,
                tenant=tenant,
                is_vrf=False,
                rt_override=evpn_vlan_bundle.rt_override,
            ),
            evpn_l2_multi_domain=default(evpn_vlan_bundle.evpn_l2_multi_domain, tenant.evpn_l2_multi_domain),
            tenant=tenant,
        )

        if bundle is not None:
            if (eos_cli := evpn_vlan_bundle.bgp.raw_eos_cli) is not None:
                bundle["eos_cli"] = eos_cli
            return bundle

        return None

    def _router_bgp_vlan_aware_bundles(self: AvdStructuredConfigNetworkServicesProtocol, tenant_svis_l2vlans_dict: dict) -> list | None:
        """Return structured config for router_bgp.vlan_aware_bundles."""
        if not self.shared_utils.network_services_l2 or not self.shared_utils.overlay_evpn:
            return None

        bundles = []
        for tenant in self.shared_utils.filtered_tenants:
            l2vlan_svi_vlan_aware_bundles = {}
            for vrf in tenant.vrfs:
                for bundle_name, svis in tenant_svis_l2vlans_dict[tenant.name]["svi_bundle"][vrf.name].items():
                    # SVIs which have an evpn_vlan_bundle defined
                    if bundle_name in l2vlan_svi_vlan_aware_bundles:
                        l2vlan_svi_vlan_aware_bundles[bundle_name]["l2vlan_svis"].extend(svis)
                    else:
                        # check if the referred name exists in the global evpn_vlan_bundles
                        evpn_vlan_bundle = self._get_evpn_vlan_bundle(svis[0], bundle_name)
                        l2vlan_svi_vlan_aware_bundles[bundle_name] = {"evpn_vlan_bundle": evpn_vlan_bundle, "l2vlan_svis": svis}

                if self.inputs.evpn_vlan_aware_bundles:
                    svis = tenant_svis_l2vlans_dict[tenant.name]["svi_non_bundle"][vrf.name]
                    # SVIs which don't have an evpn_vlan_bundle defined are included in the VRF vlan-aware-bundle
                    if (bundle := self._router_bgp_vlan_aware_bundles_vrf(vrf, tenant, svis)) is not None:
                        append_if_not_duplicate(
                            list_of_dicts=bundles,
                            primary_key="name",
                            new_dict=bundle,
                            context="BGP VLAN-Aware Bundles defined under network services",
                            context_keys=["name"],
                        )

            # L2 Vlans per Tenant
            # If multiple L2 Vlans share the same evpn_vlan_bundle name, they will be part of the same vlan-aware-bundle else they use the vlan name as bundle
            for bundle_name, l2vlans in tenant_svis_l2vlans_dict[tenant.name]["l2vlan_bundle"].items():
                if bundle_name in l2vlan_svi_vlan_aware_bundles:
                    l2vlan_svi_vlan_aware_bundles[bundle_name]["l2vlan_svis"].extend(l2vlans)
                else:
                    # check if the referred name exists in the global evpn_vlan_bundles
                    evpn_vlan_bundle = self._get_evpn_vlan_bundle(l2vlans[0], bundle_name)
                    l2vlan_svi_vlan_aware_bundles[bundle_name] = {"evpn_vlan_bundle": evpn_vlan_bundle, "l2vlan_svis": l2vlans}

            if self.inputs.evpn_vlan_aware_bundles:
                for bundle_name, l2vlans in tenant_svis_l2vlans_dict[tenant.name]["l2vlan_non_bundle"].items():
                    # Without "evpn_vlan_bundle" we fall back to per-vlan behavior
                    if (
                        bundle := self._router_bgp_vlans_vlan(
                            l2vlans[0], tenant, vrf=EosDesigns._DynamicKeys.DynamicNetworkServicesItem.NetworkServicesItem.VrfsItem()
                        )
                    ) is None:
                        # Skip bundle since no vlans were enabled for vxlan.
                        continue

                    # We are reusing the regular bgp vlan function so need to add vlan info and remove the vlan id.
                    bundle.pop("id")
                    bundle["vlan"] = list_compress([l2vlan.id for l2vlan in l2vlans])
                    bundle = {"name": bundle_name, **bundle}
                    append_if_not_duplicate(
                        list_of_dicts=bundles,
                        primary_key="name",
                        new_dict=bundle,
                        context=(
                            "BGP VLAN-Aware Bundles defined under network services. A common reason is that an 'l2vlan' name overlaps with an"
                            " 'evpn_vlan_bundle' name"
                        ),
                        context_keys=["name"],
                    )

            # L2VLANs and SVIs which have an evpn_vlan_bundle defined
            for bundle_dict in l2vlan_svi_vlan_aware_bundles.values():
                evpn_vlan_bundle: EosDesigns.EvpnVlanBundlesItem = bundle_dict["evpn_vlan_bundle"]
                l2vlans_svis = bundle_dict["l2vlan_svis"]

                if (bundle := self._get_svi_l2vlan_bundle(evpn_vlan_bundle, tenant, l2vlans_svis)) is None:
                    # Skip bundle since no vlans were enabled for vxlan.
                    continue

                append_if_not_duplicate(
                    list_of_dicts=bundles,
                    primary_key="name",
                    new_dict=bundle,
                    context=(
                        "BGP VLAN-Aware Bundles defined under network services. A common reason is that an 'l2vlan' or 'svi' name overlaps with an"
                        " 'evpn_vlan_bundle' name"
                    ),
                    context_keys=["name"],
                )

        return bundles or None

    def _router_bgp_vlan_aware_bundles_vrf(
        self: AvdStructuredConfigNetworkServicesProtocol,
        vrf: EosDesigns._DynamicKeys.DynamicNetworkServicesItem.NetworkServicesItem.VrfsItem,
        tenant: EosDesigns._DynamicKeys.DynamicNetworkServicesItem.NetworkServicesItem,
        svis: list[EosDesigns._DynamicKeys.DynamicNetworkServicesItem.NetworkServicesItem.VrfsItem.SvisItem],
    ) -> dict | None:
        """Return structured config for one vrf under router_bgp.vlan_aware_bundles."""
        return self._router_bgp_vlan_aware_bundle(
            name=vrf.name,
            vlans=svis,
            rd=self.get_vlan_aware_bundle_rd(id=self.shared_utils.get_vrf_id(vrf), tenant=tenant, is_vrf=True),
            rt=self.get_vlan_aware_bundle_rt(id=self.shared_utils.get_vrf_id(vrf), vni=self.shared_utils.get_vrf_vni(vrf), tenant=tenant, is_vrf=True),
            evpn_l2_multi_domain=default(vrf.evpn_l2_multi_domain, tenant.evpn_l2_multi_domain),
            tenant=tenant,
        )

    def _router_bgp_vlan_aware_bundle(
        self: AvdStructuredConfigNetworkServicesProtocol,
        name: str,
        vlans: list[EosDesigns._DynamicKeys.DynamicNetworkServicesItem.NetworkServicesItem.VrfsItem.SvisItem]
        | list[EosDesigns._DynamicKeys.DynamicNetworkServicesItem.NetworkServicesItem.L2vlansItem],
        rd: str,
        rt: str,
        evpn_l2_multi_domain: bool,
        tenant: EosDesigns._DynamicKeys.DynamicNetworkServicesItem.NetworkServicesItem,
    ) -> dict | None:
        """
        Return structured config for one vlan-aware-bundle.

        Used for VRFs and bundles defined under "evpn_vlan_bundles" referred by l2vlans and SVIs.
        """
        vlans = [vlan for vlan in vlans if vlan.vxlan is not False]
        if not vlans:
            return None

        bundle = {
            "name": name,
            "rd": rd,
            "route_targets": {
                "both": [rt],
            },
            "redistribute_routes": ["learned"],
            "vlan": list_compress([vlan.id for vlan in vlans]),
        }
        if self.shared_utils.node_config.evpn_gateway.evpn_l2.enabled and evpn_l2_multi_domain:
            bundle["rd_evpn_domain"] = {"domain": "remote", "rd": rd}
            bundle["route_targets"]["import_export_evpn_domains"] = [{"domain": "remote", "route_target": rt}]

        if any(default(vlan.evpn_l2_multicast.enabled, tenant.evpn_l2_multicast.enabled) for vlan in vlans):
            bundle["redistribute_routes"].append("igmp")

        return bundle

    @cached_property
    def _router_bgp_redistribute_routes(self: AvdStructuredConfigNetworkServicesProtocol) -> dict | None:
        """
        Return structured config for router_bgp.redistribute.

        Add redistribute static to default if either "redistribute_in_overlay" is set or
        "redistribute_in_underlay" and underlay protocol is BGP.
        """
        if not (
            self._vrf_default_ipv4_static_routes["redistribute_in_overlay"]
            or (self._vrf_default_ipv4_static_routes["redistribute_in_underlay"] and self.shared_utils.underlay_bgp)
        ):
            return None

        if self.shared_utils.wan_role:
            # For WAN routers we only wish to redistribute static routes defined under the tenants to BGP.
            if self._vrf_default_ipv4_static_routes["redistribute_in_overlay"]:
                return {"static": {"enabled": True, "route_map": "RM-STATIC-2-BGP"}}
            return None

        return {"static": {"enabled": True}}

    @cached_property
    def _router_bgp_vpws(self: AvdStructuredConfigNetworkServicesProtocol) -> list[dict] | None:
        """Return structured config for router_bgp.vpws."""
        if not (self.shared_utils.network_services_l1 and self.shared_utils.overlay_ler and self.shared_utils.overlay_evpn_mpls):
            return None

        vpws = []
        for tenant in self.shared_utils.filtered_tenants:
            if not tenant.point_to_point_services or tenant.pseudowire_rt_base is None:
                continue

            pseudowires = []
            for point_to_point_service in tenant.point_to_point_services._natural_sorted():
                endpoints = point_to_point_service.endpoints
                for local_index, endpoint in enumerate(endpoints):
                    if self.shared_utils.hostname not in endpoint.nodes or not endpoint.interfaces:
                        continue

                    # Endpoints can only have two entries with index 0 and 1.
                    # So the remote must be the other index.
                    remote_endpoint = endpoints[(local_index + 1) % 2]

                    if point_to_point_service.subinterfaces:
                        pseudowires.extend(
                            {
                                "name": f"{point_to_point_service.name}_{subif.number}",
                                "id_local": endpoint.id + subif.number,
                                "id_remote": remote_endpoint.id + subif.number,
                            }
                            for subif in point_to_point_service.subinterfaces
                        )

                    else:
                        pseudowires.append(
                            {
                                "name": point_to_point_service.name,
                                "id_local": endpoint.id,
                                "id_remote": remote_endpoint.id,
                            },
                        )

            if pseudowires:
                rd = f"{self.shared_utils.overlay_rd_type_admin_subfield}:{tenant.pseudowire_rt_base}"
                rt = f"{self._rt_admin_subfield or tenant.pseudowire_rt_base}:{tenant.pseudowire_rt_base}"
                vpws.append(
                    {
                        "name": tenant.name,
                        "rd": rd,
                        "route_targets": {"import_export": rt},
                        "pseudowires": pseudowires,
                    },
                )

        if vpws:
            return vpws

<<<<<<< HEAD
        return None

    def _router_bgp_mlag_peer_group(self: AvdStructuredConfigNetworkServicesProtocol) -> dict:
        """
        Return a partial router_bgp structured_config covering the MLAG peer_group and associated address_family activations.

        TODO: Partially duplicated from mlag. Should be moved to a common class
        """
        peer_group_name = self.inputs.bgp_peer_groups.mlag_ipv4_underlay_peer.name
        router_bgp = {}
        peer_group = {
            "name": peer_group_name,
            "type": "ipv4",
            "remote_as": self.shared_utils.bgp_as,
            "next_hop_self": True,
            "description": AvdStringFormatter().format(self.inputs.mlag_bgp_peer_group_description, mlag_peer=self.shared_utils.mlag_peer),
            "password": self.inputs.bgp_peer_groups.mlag_ipv4_underlay_peer.password,
            "maximum_routes": 12000,
            "send_community": "all",
        }

        if self.inputs.bgp_peer_groups.mlag_ipv4_underlay_peer.structured_config:
            self.custom_structured_configs.nested.router_bgp.peer_groups.obtain(peer_group_name)._deepmerge(
                self.inputs.bgp_peer_groups.mlag_ipv4_underlay_peer.structured_config, list_merge=self.custom_structured_configs.list_merge_strategy
            )

        if self.shared_utils.node_config.mlag_ibgp_origin_incomplete:
            peer_group["route_map_in"] = "RM-MLAG-PEER-IN"

        router_bgp["peer_groups"] = [peer_group]

        if self.shared_utils.underlay_ipv6:
            router_bgp["address_family_ipv6"] = {
                "peer_groups": [
                    {
                        "name": peer_group_name,
                        "activate": True,
                    },
                ],
            }

        address_family_ipv4_peer_group = {"name": peer_group_name, "activate": True}
        if self.inputs.underlay_rfc5549:
            address_family_ipv4_peer_group["next_hop"] = {"address_family_ipv6": {"enabled": True, "originate": True}}

        router_bgp["address_family_ipv4"] = {"peer_groups": [address_family_ipv4_peer_group]}
        return strip_empties_from_dict(router_bgp)
=======
        return None
>>>>>>> be5ae89f
<|MERGE_RESOLUTION|>--- conflicted
+++ resolved
@@ -803,54 +803,4 @@
         if vpws:
             return vpws
 
-<<<<<<< HEAD
-        return None
-
-    def _router_bgp_mlag_peer_group(self: AvdStructuredConfigNetworkServicesProtocol) -> dict:
-        """
-        Return a partial router_bgp structured_config covering the MLAG peer_group and associated address_family activations.
-
-        TODO: Partially duplicated from mlag. Should be moved to a common class
-        """
-        peer_group_name = self.inputs.bgp_peer_groups.mlag_ipv4_underlay_peer.name
-        router_bgp = {}
-        peer_group = {
-            "name": peer_group_name,
-            "type": "ipv4",
-            "remote_as": self.shared_utils.bgp_as,
-            "next_hop_self": True,
-            "description": AvdStringFormatter().format(self.inputs.mlag_bgp_peer_group_description, mlag_peer=self.shared_utils.mlag_peer),
-            "password": self.inputs.bgp_peer_groups.mlag_ipv4_underlay_peer.password,
-            "maximum_routes": 12000,
-            "send_community": "all",
-        }
-
-        if self.inputs.bgp_peer_groups.mlag_ipv4_underlay_peer.structured_config:
-            self.custom_structured_configs.nested.router_bgp.peer_groups.obtain(peer_group_name)._deepmerge(
-                self.inputs.bgp_peer_groups.mlag_ipv4_underlay_peer.structured_config, list_merge=self.custom_structured_configs.list_merge_strategy
-            )
-
-        if self.shared_utils.node_config.mlag_ibgp_origin_incomplete:
-            peer_group["route_map_in"] = "RM-MLAG-PEER-IN"
-
-        router_bgp["peer_groups"] = [peer_group]
-
-        if self.shared_utils.underlay_ipv6:
-            router_bgp["address_family_ipv6"] = {
-                "peer_groups": [
-                    {
-                        "name": peer_group_name,
-                        "activate": True,
-                    },
-                ],
-            }
-
-        address_family_ipv4_peer_group = {"name": peer_group_name, "activate": True}
-        if self.inputs.underlay_rfc5549:
-            address_family_ipv4_peer_group["next_hop"] = {"address_family_ipv6": {"enabled": True, "originate": True}}
-
-        router_bgp["address_family_ipv4"] = {"peer_groups": [address_family_ipv4_peer_group]}
-        return strip_empties_from_dict(router_bgp)
-=======
-        return None
->>>>>>> be5ae89f
+        return None