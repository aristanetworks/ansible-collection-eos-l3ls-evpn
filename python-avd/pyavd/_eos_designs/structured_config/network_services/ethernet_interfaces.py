--- conflicted
+++ resolved
@@ -43,135 +43,7 @@
                 for vrf in tenant.vrfs:
                     # The l3_interfaces has already been filtered in filtered_tenants
                     # to only contain entries with our hostname
-<<<<<<< HEAD
                     self._set_l3_interfaces(vrf, tenant, subif_parent_interface_names)
-=======
-                    for l3_interface in vrf.l3_interfaces:
-                        nodes_length = len(l3_interface.nodes)
-                        if (
-                            len(l3_interface.interfaces) != nodes_length
-                            or len(l3_interface.ip_addresses) != nodes_length
-                            or (l3_interface.descriptions and len(l3_interface.descriptions) != nodes_length)
-                        ):
-                            msg = (
-                                "Length of lists 'interfaces', 'nodes', 'ip_addresses' and 'descriptions' (if used) must match for l3_interfaces for"
-                                f" {vrf.name} in {tenant.name}"
-                            )
-                            raise AristaAvdError(msg)
-
-                        for node_index, node_name in enumerate(l3_interface.nodes):
-                            if node_name != self.shared_utils.hostname:
-                                continue
-
-                            interface_name = l3_interface.interfaces[node_index]
-                            # if 'descriptions' is set, it is preferred
-                            interface_description = l3_interface.descriptions[node_index] if l3_interface.descriptions else l3_interface.description
-                            interface = {
-                                "name": interface_name,
-                                "peer_type": "l3_interface",
-                                "ip_address": l3_interface.ip_addresses[node_index],
-                                "mtu": l3_interface.mtu if self.shared_utils.platform_settings.feature_support.per_interface_mtu else None,
-                                "shutdown": not l3_interface.enabled,
-                                "description": interface_description,
-                                "eos_cli": l3_interface.raw_eos_cli,
-                                "flow_tracker": self.shared_utils.get_flow_tracker(l3_interface.flow_tracking),
-                            }
-
-                            if l3_interface.structured_config:
-                                self.custom_structured_configs.nested.ethernet_interfaces.obtain(interface_name)._deepmerge(
-                                    l3_interface.structured_config, list_merge=self.custom_structured_configs.list_merge_strategy
-                                )
-
-                            if self.inputs.fabric_sflow.l3_interfaces is not None:
-                                interface["sflow"] = {"enable": self.inputs.fabric_sflow.l3_interfaces}
-
-                            if self._l3_interface_acls is not None:
-                                interface.update(
-                                    {
-                                        "access_group_in": get(self._l3_interface_acls, f"{interface_name}..ipv4_acl_in..name", separator=".."),
-                                        "access_group_out": get(self._l3_interface_acls, f"{interface_name}..ipv4_acl_out..name", separator=".."),
-                                    },
-                                )
-
-                            if "." in interface_name:
-                                # This is a subinterface so we need to ensure that the parent is created
-                                parent_interface_name, subif_id = interface_name.split(".", maxsplit=1)
-                                subif_parent_interface_names.add(parent_interface_name)
-
-                                encapsulation_dot1q_vlans = l3_interface.encapsulation_dot1q_vlan
-                                if len(encapsulation_dot1q_vlans) > node_index:
-                                    interface["encapsulation_dot1q"] = {"vlan": encapsulation_dot1q_vlans[node_index]}
-                                else:
-                                    interface["encapsulation_dot1q"] = {"vlan": int(subif_id)}
-                            else:
-                                interface.update({"switchport": {"enabled": False}})
-
-                            if vrf.name != "default":
-                                interface["vrf"] = vrf.name
-
-                            if l3_interface.ospf.enabled and vrf.ospf.enabled:
-                                interface["ospf_area"] = l3_interface.ospf.area
-                                interface["ospf_network_point_to_point"] = l3_interface.ospf.point_to_point
-                                interface["ospf_cost"] = l3_interface.ospf.cost
-                                ospf_authentication = l3_interface.ospf.authentication
-                                if ospf_authentication == "simple" and (ospf_simple_auth_key := l3_interface.ospf.simple_auth_key) is not None:
-                                    interface["ospf_authentication"] = ospf_authentication
-                                    interface["ospf_authentication_key"] = ospf_simple_auth_key
-                                elif (
-                                    ospf_authentication == "message-digest" and (ospf_message_digest_keys := l3_interface.ospf.message_digest_keys) is not None
-                                ):
-                                    ospf_keys = []
-                                    for ospf_key in ospf_message_digest_keys:
-                                        if not (ospf_key.id and ospf_key.key):
-                                            continue
-
-                                        ospf_keys.append(
-                                            {
-                                                "id": ospf_key.id,
-                                                "hash_algorithm": ospf_key.hash_algorithm,
-                                                "key": ospf_key.key,
-                                            },
-                                        )
-
-                                    if ospf_keys:
-                                        interface["ospf_authentication"] = ospf_authentication
-                                        interface["ospf_message_digest_keys"] = ospf_keys
-
-                            if l3_interface.pim.enabled:
-                                if not getattr(vrf._internal_data, "evpn_l3_multicast_enabled", False):
-                                    # Possibly the key was not set because `evpn_multicast` is not set to `true`.
-                                    if not self.shared_utils.evpn_multicast:
-                                        msg = (
-                                            f"'pim: enabled' set on l3_interface '{interface_name}' on '{self.shared_utils.hostname}' requires "
-                                            "'evpn_multicast: true' at the fabric level"
-                                        )
-                                    else:
-                                        msg = (
-                                            f"'pim: enabled' set on l3_interface '{interface_name}' on '{self.shared_utils.hostname}' requires "
-                                            f"'evpn_l3_multicast.enabled: true' under VRF '{vrf.name}' or Tenant '{tenant.name}'"
-                                        )
-                                    raise AristaAvdError(msg)
-
-                                if not getattr(vrf._internal_data, "pim_rp_addresses", None):
-                                    msg = (
-                                        f"'pim: enabled' set on l3_interface '{interface_name}' on '{self.shared_utils.hostname}' requires at least one RP"
-                                        f" defined in pim_rp_addresses under VRF '{vrf.name}' or Tenant '{tenant.name}'"
-                                    )
-                                    raise AristaAvdError(msg)
-
-                                interface["pim"] = {"ipv4": {"sparse_mode": True}}
-
-                            # Strip None values from vlan before adding to list
-                            interface = {key: value for key, value in interface.items() if value is not None}
-
-                            append_if_not_duplicate(
-                                list_of_dicts=ethernet_interfaces,
-                                primary_key="name",
-                                new_dict=interface,
-                                context="Ethernet Interfaces defined under l3_interfaces",
-                                context_keys=["name", "vrf"],
-                            )
->>>>>>> 06262b59
 
         if self.shared_utils.network_services_l1:
             for tenant in self.shared_utils.filtered_tenants:
@@ -213,7 +85,7 @@
                 interface_name = l3_interface.interfaces[node_index]
                 # if 'descriptions' is set, it is preferred
                 interface_description = l3_interface.descriptions[node_index] if l3_interface.descriptions else l3_interface.description
-                interface = self.structured_config.ethernet_interfaces.append_new(
+                interface = EosCliConfigGen.EthernetInterfacesItem(
                     name=interface_name,
                     peer_type="l3_interface",
                     ip_address=l3_interface.ip_addresses[node_index],
@@ -279,7 +151,7 @@
                             interface.ospf_authentication = ospf_authentication
 
                 if l3_interface.pim.enabled:
-                    if not getattr(vrf, "_evpn_l3_multicast_enabled", False):
+                    if not getattr(vrf._internal_data, "evpn_l3_multicast_enabled", False):
                         # Possibly the key was not set because `evpn_multicast` is not set to `true`.
                         if not self.shared_utils.evpn_multicast:
                             msg = (
@@ -293,7 +165,7 @@
                             )
                         raise AristaAvdError(msg)
 
-                    if not getattr(vrf, "_pim_rp_addresses", None):
+                    if not getattr(vrf._internal_data, "pim_rp_addresses", None):
                         msg = (
                             f"'pim: enabled' set on l3_interface '{interface_name}' on '{self.shared_utils.hostname}' requires at least one RP"
                             f" defined in pim_rp_addresses under VRF '{vrf.name}' or Tenant '{tenant.name}'"
@@ -301,6 +173,8 @@
                         raise AristaAvdError(msg)
 
                     interface.pim.ipv4.sparse_mode = True
+
+                self.structured_config.ethernet_interfaces.append(interface)
 
     def _set_point_to_point_interfaces(
         self: AvdStructuredConfigNetworkServicesProtocol,
