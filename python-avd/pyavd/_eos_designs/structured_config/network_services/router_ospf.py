--- conflicted
+++ resolved
@@ -47,45 +47,8 @@
                     raise AristaAvdInvalidInputsError(msg)
                 process._update(id=process_id, passive_interface_default=True)
 
-<<<<<<< HEAD
-                self._set_ospf_vrf(process, vrf, tenant.name)
+                self._set_ospf_vrf(process, vrf, tenant)
                 self._set_ospf_redistribute(process, vrf)
-=======
-                process = {
-                    "id": process_id,
-                    "vrf": vrf.name if vrf.name != "default" else None,
-                    "passive_interface_default": True,
-                    "router_id": self.get_vrf_router_id(vrf, tenant, vrf.ospf.router_id),
-                    "no_passive_interfaces": ospf_interfaces,
-                    "bfd_enable": vrf.ospf.bfd or None,  # Historic behavior is to only output if True.
-                    "max_lsa": vrf.ospf.max_lsa,
-                }
-
-                process_redistribute = {}
-
-                if vrf.ospf.redistribute_bgp.enabled:
-                    process_redistribute["bgp"] = {"enabled": True}
-                    if route_map := vrf.ospf.redistribute_bgp.route_map:
-                        process_redistribute["bgp"]["route_map"] = route_map
-
-                if vrf.ospf.redistribute_connected.enabled:
-                    process_redistribute["connected"] = {"enabled": True}
-                    if route_map := vrf.ospf.redistribute_connected.route_map:
-                        process_redistribute["connected"]["route_map"] = route_map
-
-                process["redistribute"] = process_redistribute or None
-
-                # Strip None values from process before adding to list
-                process = {key: value for key, value in process.items() if value is not None}
-
-                append_if_not_duplicate(
-                    list_of_dicts=ospf_processes,
-                    primary_key="id",
-                    new_dict=process,
-                    context="OSPF Processes defined under network services",
-                    context_keys=["id"],
-                )
->>>>>>> 6d2c93c4
 
                 self.structured_config.router_ospf.process_ids.append(process)
         # If we have static_routes in default VRF and not EPVN, and underlay is OSPF
@@ -148,7 +111,7 @@
         self,
         process: EosCliConfigGen.RouterOspf.ProcessIdsItem,
         vrf: EosDesigns._DynamicKeys.DynamicNetworkServicesItem.NetworkServicesItem.VrfsItem,
-        name: str,
+        tenant: EosDesigns._DynamicKeys.DynamicNetworkServicesItem.NetworkServicesItem,
     ) -> None:
         """
         Configures VRF-specific OSPF settings.
@@ -158,11 +121,11 @@
         Args:
             process: The OSPF process configuration object.
             vrf: The VRF object containing OSPF settings.
-            name: The name of the tenant or associated network service.
+            tenant: The tenant or network service object associated with the VRF.
         """
         if vrf.name != "default":
             process.vrf = vrf.name
-        if vrf_router_id := self.get_vrf_router_id(vrf, vrf.ospf.router_id, name):
+        if vrf_router_id := self.get_vrf_router_id(vrf, tenant, vrf.ospf.router_id):
             process.router_id = vrf_router_id
         if vrf.ospf.bfd:
             process.bfd_enable = vrf.ospf.bfd
