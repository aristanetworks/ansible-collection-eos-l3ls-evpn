--- conflicted
+++ resolved
@@ -26,13 +26,8 @@
     Class should only be used as Mixin to a AvdStructuredConfig class.
     """
 
-<<<<<<< HEAD
     @structured_config_contributor
     def snmp_server(self: AvdStructuredConfigBase) -> None:
-=======
-    @cached_property
-    def snmp_server(self: AvdStructuredConfigBaseProtocol) -> dict | None:
->>>>>>> 4f7d5fcc
         """
         snmp_server set based on snmp_settings data-model, using various snmp_settings information.
 
@@ -66,11 +61,7 @@
                 traps=snmp_settings.traps,
         )
 
-<<<<<<< HEAD
     def _snmp_engine_ids(self: AvdStructuredConfigBase, snmp_settings: EosDesigns.SnmpSettings) -> None:
-=======
-    def _snmp_engine_ids(self: AvdStructuredConfigBaseProtocol, snmp_settings: EosDesigns.SnmpSettings) -> dict | None:
->>>>>>> 4f7d5fcc
         """
         Return dict of engine ids if "snmp_settings.compute_local_engineid" is True.
 
@@ -95,15 +86,9 @@
             msg = f"'{compute_source}' is not a valid value to compute the engine ID, accepted values are 'hostname_and_ip' and 'system_mac'"
             raise AristaAvdError(msg)
 
-<<<<<<< HEAD
         self.structured_config.snmp_server.engine_ids.local = local_engine_id
   
     def _snmp_location(self: AvdStructuredConfigBase, snmp_settings: EosDesigns.SnmpSettings) -> None:
-=======
-        return {"local": local_engine_id}
-
-    def _snmp_location(self: AvdStructuredConfigBaseProtocol, snmp_settings: EosDesigns.SnmpSettings) -> str | None:
->>>>>>> 4f7d5fcc
         """
         Return location if "snmp_settings.location" is True.
 
@@ -122,11 +107,7 @@
         location_elements = [location for location in location_elements if location not in [None, ""]]
         self.structured_config.snmp_server.location = " ".join(location_elements)
 
-<<<<<<< HEAD
     def _snmp_users(self: AvdStructuredConfigBase, snmp_settings: EosDesigns.SnmpSettings) -> None:
-=======
-    def _snmp_users(self: AvdStructuredConfigBaseProtocol, snmp_settings: EosDesigns.SnmpSettings, engine_ids: dict | None) -> list | None:
->>>>>>> 4f7d5fcc
         """
         Return users if "snmp_settings.users" is set.
 
@@ -169,13 +150,7 @@
 
             self.structured_config.snmp_server.users.append(user_dict)
 
-<<<<<<< HEAD
     def _snmp_hosts(self: AvdStructuredConfigBase, snmp_settings: EosDesigns.SnmpSettings) -> None:
-=======
-        return snmp_users or None
-
-    def _snmp_hosts(self: AvdStructuredConfigBaseProtocol, snmp_settings: EosDesigns.SnmpSettings) -> EosCliConfigGen.SnmpServer.Hosts:
->>>>>>> 4f7d5fcc
         """
         Return hosts if "snmp_settings.hosts" is set.
 
@@ -222,11 +197,7 @@
 
         self.structured_config.snmp_server.hosts = snmp_hosts
 
-<<<<<<< HEAD
     def _snmp_local_interfaces(self: AvdStructuredConfigBase, source_interfaces_inputs: EosDesigns.SourceInterfaces.Snmp) -> None:
-=======
-    def _snmp_local_interfaces(self: AvdStructuredConfigBaseProtocol, source_interfaces_inputs: EosDesigns.SourceInterfaces.Snmp) -> list | None:
->>>>>>> 4f7d5fcc
         """
         Return local_interfaces if "source_interfaces.snmp" is set.
 
