--- conflicted
+++ resolved
@@ -196,13 +196,9 @@
 
         return interface_tags
 
-<<<<<<< HEAD
     def _get_cv_pathfinder_interface_tags(
-        self: AvdStructuredConfigMetadata, generic_interface: (EosCliConfigGen.EthernetInterfacesItem | EosCliConfigGen.PortChannelInterfacesItem)
+        self: AvdStructuredConfigMetadataProtocol, generic_interface: EosCliConfigGen.EthernetInterfacesItem | EosCliConfigGen.PortChannelInterfacesItem
     ) -> list:
-=======
-    def _get_cv_pathfinder_interface_tags(self: AvdStructuredConfigMetadataProtocol, ethernet_interface: EosCliConfigGen.EthernetInterfacesItem) -> list:
->>>>>>> 4f7d5fcc
         """
         Return list of interface tags for cv_pathfinder solution.
 
@@ -228,7 +224,7 @@
 
     # Generate wan interface tags while accounting for wan interface to be either L3 interface or L3 Port-Channel type
     def _get_cv_pathfinder_wan_interface_tags(
-        self: AvdStructuredConfigMetadata,
+        self: AvdStructuredConfigMetadataProtocol,
         wan_interface: (
             EosDesigns._DynamicKeys.DynamicNodeTypesItem.NodeTypes.NodesItem.L3InterfacesItem
             | EosDesigns._DynamicKeys.DynamicNodeTypesItem.NodeTypes.NodesItem.L3PortChannelsItem
