--- conflicted
+++ resolved
@@ -454,13 +454,9 @@
                     type: list
                     description: |
                       For inventories with multiple PODs a loopback range can be set per POD to avoid overlaps.
-<<<<<<< HEAD
                       `loopback_ip_range` takes precedence for IPv4 and `loopback_ipv6_range` takes precedence for IPV6.
                       Loopback is not created unless `loopback_ip_range`, `loopback_ipv6_range` or `loopback_ip_pools` are set.
-=======
-                      This only takes effect when loopback_ip_range is not defined, optional (loopback is not created unless loopback_ip_range or loopback_ip_pools are set).
                     primary_key: pod
->>>>>>> 72f24a77
                     items:
                       type: dict
                       keys:
