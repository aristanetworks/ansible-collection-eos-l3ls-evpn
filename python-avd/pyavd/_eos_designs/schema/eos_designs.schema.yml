# Copyright (c) 2024 Arista Networks, Inc.
# Use of this source code is governed by the Apache License 2.0
# that can be found in the LICENSE file.
# yaml-language-server: $schema=../../_schema/avd_meta_schema.json
# Line above is used by RedHat's YAML Schema vscode extension
# Use Ctrl + Space to get suggestions for every field. Autocomplete will pop up after typing 2 letters.
$id: eos_designs
$schema: avd_meta_schema
type: dict
allow_other_keys: true
keys:
  application_classification:
    type: dict
    $ref: eos_cli_config_gen#/keys/application_traffic_recognition
  avd_data_conversion_mode:
    documentation_options:
      table: role-input-validation
    type: str
    deprecation:
      warning: true
      removed: true
      remove_in_version: 5.0.0
    description: 'Conversion Mode for AVD input data conversion.

      '
  avd_data_validation_mode:
    documentation_options:
      table: role-input-validation
    type: str
    valid_values:
    - error
    - warning
    default: error
    description: 'Validation Mode for AVD input data validation.

      Input data validation will validate the input variables according to the schema.

      During validation, messages will generated with information about the host(s)
      and key(s) which failed validation.

      "error" will produce error messages and fail the task.

      "warning" will produce warning messages.

      '
  avd_eos_designs_debug:
    documentation_options:
      table: role-settings
    type: bool
    default: false
    description: Dump all vars and facts per device after generating `avd_switch_facts`.
  avd_eos_designs_structured_config:
    documentation_options:
      table: role-settings
    type: bool
    default: true
    description: Generate structured configuration per device.
  avd_eos_designs_unset_facts:
    documentation_options:
      table: role-settings
    type: bool
    default: true
    description: Unset `avd_switch_facts` to gain a small performance improvement
      since Ansible needs to handle fewer variables.
  bfd_multihop:
    documentation_options:
      table: bfd-settings
    type: dict
    description: BFD Multihop tuning.
    keys:
      interval:
        type: int
        convert_types:
        - str
        min: 50
        max: 60000
        required: true
      min_rx:
        type: int
        convert_types:
        - str
        min: 50
        max: 60000
        required: true
      multiplier:
        type: int
        convert_types:
        - str
        min: 3
        max: 50
        required: true
    default:
      interval: 300
      min_rx: 300
      multiplier: 3
  bgp_as:
    documentation_options:
      table: bgp-settings
    description: 'BGP AS <1-4294967295> or AS number in asdot notation "<1-65535>.<0-65535>"
      to use to configure overlay when "overlay_routing_protocol" == ibgp.

      For asdot notation in YAML inputs, the value must be put in quotes, to prevent
      it from being interpreted as a float number.'
    type: str
    convert_types:
    - int
  bgp_default_ipv4_unicast:
    documentation_options:
      table: bgp-settings
    description: 'Default activation of IPv4 unicast address-family on all IPv4 neighbors.

      It is best practice to disable activation.

      '
    type: bool
    default: false
  bgp_distance:
    documentation_options:
      table: bgp-settings
    type: dict
    $ref: eos_cli_config_gen#/keys/router_bgp/keys/distance
  bgp_ecmp:
    documentation_options:
      table: bgp-settings
    description: 'Maximum ECMP for BGP multi-path.

      The default value is 4 except for WAN Routers where the default value is unset
      (falls back to EOS default).'
    type: int
    convert_types:
    - str
  bgp_graceful_restart:
    documentation_options:
      table: bgp-settings
    description: 'BGP graceful-restart allows a BGP speaker with separate control
      plane and data plane processing to continue forwarding traffic during a BGP
      restart.

      Its neighbors (receiving speakers) may retain routing information from the restarting
      speaker while a BGP session with it is being re-established, reducing route
      flapping.

      '
    type: dict
    keys:
      enabled:
        type: bool
        default: false
        required: true
        description: Enable or disable graceful-restart for all BGP peers.
      restart_time:
        type: int
        convert_types:
        - str
        min: 1
        max: 3600
        default: 300
        description: Restart time in seconds.
  bgp_maximum_paths:
    documentation_options:
      table: bgp-settings
    description: 'Maximum Paths for BGP multi-path.

      The default value is 4 except for WAN Routers where the default value is 16.'
    type: int
    convert_types:
    - str
    min: 1
    max: 512
  bgp_mesh_pes:
    documentation_options:
      table: overlay-settings
    type: bool
    default: false
    description: 'Configure an iBGP full mesh between PEs, either because there is
      no RR used or other reasons.

      Only supported in combination with MPLS overlay.

      '
  bgp_peer_groups:
    documentation_options:
      table: bgp-settings
    description: 'Leverage an Arista EOS switch to generate the encrypted password
      using the correct peer group name.

      Note that the name of the peer groups use ''-'' instead of ''_'' in EOS configuration.

      '
    type: dict
    keys:
      ipv4_underlay_peers:
        type: dict
        keys:
          name:
            type: str
            default: IPv4-UNDERLAY-PEERS
            description: Name of peer group.
          password:
            type: str
            description: Type 7 encrypted password.
          bfd:
            type: bool
            default: false
          structured_config:
            type: dict
            description: Custom structured config added under router_bgp.peer_groups.[name=<name>]
              for eos_cli_config_gen.
            documentation_options:
              hide_keys: true
            $ref: eos_cli_config_gen#/keys/router_bgp/keys/peer_groups/items
      mlag_ipv4_underlay_peer:
        type: dict
        keys:
          name:
            type: str
            default: MLAG-IPv4-UNDERLAY-PEER
            description: Name of peer group.
          password:
            type: str
            description: Type 7 encrypted password.
          bfd:
            type: bool
            default: false
          structured_config:
            type: dict
            description: Custom structured config added under router_bgp.peer_groups.[name=<name>]
              for eos_cli_config_gen.
            documentation_options:
              hide_keys: true
            $ref: eos_cli_config_gen#/keys/router_bgp/keys/peer_groups/items
      evpn_overlay_peers:
        type: dict
        keys:
          name:
            type: str
            default: EVPN-OVERLAY-PEERS
            description: Name of peer group.
          password:
            type: str
            description: Type 7 encrypted password.
          bfd:
            type: bool
            default: true
          structured_config:
            type: dict
            description: Custom structured config added under router_bgp.peer_groups.[name=<name>]
              for eos_cli_config_gen.
            documentation_options:
              hide_keys: true
            $ref: eos_cli_config_gen#/keys/router_bgp/keys/peer_groups/items
      evpn_overlay_core:
        type: dict
        keys:
          name:
            type: str
            default: EVPN-OVERLAY-CORE
            description: Name of peer group.
          password:
            type: str
            description: Type 7 encrypted password.
          bfd:
            type: bool
            default: true
          structured_config:
            type: dict
            description: Custom structured config added under router_bgp.peer_groups.[name=<name>]
              for eos_cli_config_gen.
            documentation_options:
              hide_keys: true
            $ref: eos_cli_config_gen#/keys/router_bgp/keys/peer_groups/items
      mpls_overlay_peers:
        type: dict
        keys:
          name:
            type: str
            default: MPLS-OVERLAY-PEERS
            description: Name of peer group.
          password:
            type: str
            description: Type 7 encrypted password.
          bfd:
            type: bool
            default: true
          structured_config:
            type: dict
            description: Custom structured config added under router_bgp.peer_groups.[name=<name>]
              for eos_cli_config_gen.
            documentation_options:
              hide_keys: true
            $ref: eos_cli_config_gen#/keys/router_bgp/keys/peer_groups/items
      rr_overlay_peers:
        type: dict
        keys:
          name:
            type: str
            default: RR-OVERLAY-PEERS
            description: Name of peer group.
          password:
            type: str
            description: Type 7 encrypted password.
          bfd:
            type: bool
            default: true
          structured_config:
            type: dict
            description: Custom structured config added under router_bgp.peer_groups.[name=<name>]
              for eos_cli_config_gen.
            documentation_options:
              hide_keys: true
            $ref: eos_cli_config_gen#/keys/router_bgp/keys/peer_groups/items
      ipvpn_gateway_peers:
        type: dict
        keys:
          name:
            type: str
            default: IPVPN-GATEWAY-PEERS
            description: Name of peer group.
          password:
            type: str
            description: Type 7 encrypted password.
          bfd:
            type: bool
            default: true
          structured_config:
            type: dict
            description: Custom structured config added under router_bgp.peer_groups.[name=<name>]
              for eos_cli_config_gen.
            documentation_options:
              hide_keys: true
            $ref: eos_cli_config_gen#/keys/router_bgp/keys/peer_groups/items
      wan_overlay_peers:
        type: dict
        keys:
          name:
            type: str
            default: WAN-OVERLAY-PEERS
            description: Name of peer group.
          password:
            type: str
            description: 'Type 7 encrypted password.

              When configuring a password on the `wan_overlay_peers` BGP peer group,

              it may also be required to set a password for the `wan_rr_overlay_peers`
              BGP peer group.

              This is required in the case where one or more pathfinders use the same
              VTEP IP range as the edge routers.

              If the password is not set, the static BGP peerings between Pathfinders
              may not come up.'
          bfd:
            type: bool
            default: true
          bfd_timers:
            type: dict
            description: 'Specify the BFD timers to override the default values.

              It is recommended to keep BFD total timeout longer than the DPS timeout.

              The Default BFD timeout is 10 x 1 seconds and the default DPS timeout
              is 5 x 1 seconds.'
            $ref: eos_cli_config_gen#/keys/router_bgp/keys/peer_groups/items/keys/bfd_timers
            keys:
              interval:
                type: int
                default: 1000
              min_rx:
                type: int
                default: 1000
              multiplier:
                type: int
                default: 10
          listen_range_prefixes:
            type: list
            description: 'Only used for nodes where `wan_role` is `server` like AutoVPN
              RRs and Pathfinders.

              For clients, AVD will raise an error if the Loopback0 IP is not in any
              listen range.'
            items:
              type: str
              description: The prefixes to use in listen_range.
          ttl_maximum_hops:
            type: int
            convert_types:
            - str
            default: 1
          structured_config:
            type: dict
            description: Custom structured config added under router_bgp.peer_groups.[name=<name>]
              for eos_cli_config_gen.
            documentation_options:
              hide_keys: true
            $ref: eos_cli_config_gen#/keys/router_bgp/keys/peer_groups/items
      wan_rr_overlay_peers:
        type: dict
        description: Configuration options for the peer-group created to peer between
          AutoVPN RRs or CV Pathfinders.
        keys:
          name:
            type: str
            default: WAN-RR-OVERLAY-PEERS
            description: Name of peer group.
          password:
            type: str
            description: 'Type 7 encrypted password.

              When configuring a password on the `wan_overlay_peers` BGP peer group,

              it may also be required to set a password for the `wan_rr_overlay_peers`
              BGP peer group.

              This is required in the case where one or more pathfinders use the same
              VTEP IP range as the edge routers.

              If the password is not set, the static BGP peerings between Pathfinders
              may not come up.'
          bfd:
            type: bool
            default: true
          bfd_timers:
            type: dict
            description: 'Specify the BFD timers to override the default values.

              It is recommended to keep BFD total timeout longer than the DPS timeout.

              The Default BFD timeout is 10 x 1 seconds and the default DPS timeout
              is 5 x 1 seconds.'
            $ref: eos_cli_config_gen#/keys/router_bgp/keys/peer_groups/items/keys/bfd_timers
            keys:
              interval:
                type: int
                default: 1000
              min_rx:
                type: int
                default: 1000
              multiplier:
                type: int
                default: 10
          ttl_maximum_hops:
            type: int
            convert_types:
            - str
            default: 1
          structured_config:
            type: dict
            description: Custom structured config added under router_bgp.peer_groups.[name=<name>]
              for eos_cli_config_gen.
            documentation_options:
              hide_keys: true
            $ref: eos_cli_config_gen#/keys/router_bgp/keys/peer_groups/items
  bgp_update_wait_install:
    documentation_options:
      table: bgp-settings
    type: bool
    default: true
    $ref: eos_cli_config_gen#/keys/router_bgp/keys/updates/keys/wait_install
  bgp_update_wait_for_convergence:
    documentation_options:
      table: bgp-settings
    type: bool
    default: false
    $ref: eos_cli_config_gen#/keys/router_bgp/keys/updates/keys/wait_for_convergence
  connected_endpoints_keys:
    documentation_options:
      table: connected-endpoints-keys
    description: 'Endpoints connecting to the fabric can be grouped by using separate
      keys.

      The keys can be customized to provide a better better organization or grouping
      of your data.

      `connected_endpoints_keys` should be defined in the top level group_vars for
      the fabric.

      The default values will be overridden if defining this key, so it is recommended
      to copy the defaults and modify them.

      '
    type: list
    primary_key: key
    items:
      type: dict
      keys:
        key:
          type: str
        type:
          type: str
          description: Type used for documentation.
        description:
          type: str
          description: Description used for documentation.
    default:
    - key: servers
      type: server
      description: Server
    - key: firewalls
      type: firewall
      description: Firewall
    - key: routers
      type: router
      description: Router
    - key: load_balancers
      type: load_balancer
      description: Load Balancer
    - key: storage_arrays
      type: storage_array
      description: Storage Array
    - key: cpes
      type: cpe
      description: CPE
    - key: workstations
      type: workstation
      description: Workstation
    - key: access_points
      type: access_point
      description: Access Point
    - key: phones
      type: phone
      description: Phone
    - key: printers
      type: printer
      description: Printer
    - key: cameras
      type: camera
      description: Camera
    - key: generic_devices
      type: generic_device
      description: Generic Device
  core_interfaces:
    type: dict
    $ref: eos_designs#/$defs/l3_edge
  custom_structured_configuration_list_merge:
    documentation_options:
      table: custom-structured-configuration
    type: str
    description: "The List-merge strategy used when merging custom structured configurations.\n\nThis
      applies to all vars prefixed by prefixes in `custom_structured_configuration_prefix`\nand
      all data under the various `structured_config` options.\n\nThe available list
      merge strategies:\n- `replace`:\n  - Any list will be replaced with the list
      defined in custom structured configurations.\n- `append`:\n  - Existing list
      items with the same \"Primary key\"-value will be updated.\n  - New items will
      be appended to the existing list (including duplicates).\n- `keep`:\n  - Only
      set list if there is no existing list or existing list is `None`.\n- `prepend`:\n
      \ - Existing list items with the same \"Primary key\"-value will be updated.\n
      \ - New items will be prepended to the existing list (including duplicates).\n-
      `append_rp`:\n  - Existing list items with the same \"Primary key\"-value will
      be updated.\n  - New unique items will be appended to the existing list.\n-
      `prepend_rp`:\n  - Existing list items with the same \"Primary key\"-value will
      be updated.\n  - New unique items will be prepended to the existing list.\n"
    valid_values:
    - replace
    - append
    - keep
    - prepend
    - append_rp
    - prepend_rp
    default: append_rp
  custom_structured_configuration_prefix:
    documentation_options:
      table: custom-structured-configuration
    type: list
    items:
      type: str
    description: "Custom EOS Structured Configuration keys can be set on any group
      or host_var level using the name\nof the corresponding `eos_cli_config_gen`
      key prefixed with content of `custom_structured_configuration_prefix`.\n\nThe
      content of Custom Structured Configuration variables will be merged with the
      structured config generated by the eos_designs role.\n\nThe merge is done recursively,
      so it is possible to update a sub-key of a variable set by `eos_designs` role
      already.\n\nThe merge follow these recursive merge strategies:\n- New keys will
      be added for all types.\n- Existing keys of type \"List\" with a \"Primary key\"
      set in the schema:\n  - Strategy can be changed with `custom_structured_configuration_list_merge`.
      Default strategy:\n    - Existing list items with the same \"Primary key\"-value
      will be updated.\n    - New unique items will be appended to the existing list\n-
      Other keys of type \"List\" will have new unique items appended the the existing
      list.\n- Existing keys of type \"Dictionary\" will recursively merge\n- Other
      existing keys will be replaced.\n"
    default:
    - custom_structured_configuration_
  cv_pathfinder_global_sites:
    documentation_options:
      table: wan-cv-pathfinder-regions
    description: 'Define sites that are outside of the CV Pathfinder hierarchy.

      This is used to arrange pathfinders in the CloudVision topology layout.'
    type: list
    primary_key: name
    items:
      type: dict
      keys:
        name:
          type: str
          description: The site name.
        description:
          type: str
        location:
          type: str
          description: Location as a string is resolved on Cloudvision.
  cv_pathfinder_internet_exit_policies:
    description: 'PREVIEW: These keys are in preview mode.


      List of internet-exit policies used for the WAN configuration.'
    type: list
    primary_key: name
    items:
      type: dict
      keys:
        name:
          type: str
          description: Internet-exit policy name.
        type:
          type: str
          description: 'Internet-exit policy type.

            direct: Exit directly over wan interfaces

            zscaler: Exit using Zscaler secure web gateway service'
          valid_values:
          - direct
          - zscaler
          required: true
        fallback_to_system_default:
          type: bool
          default: true
          description: Add system default exit-group at the end of the policy.
        zscaler:
          type: dict
          description: Zscaler information. Only used if `type` is 'zscaler'.
          keys:
            ipsec_key_salt:
              type: str
              required: true
              description: '"Salt" used for auto generation of encryption keys for
                IPsec tunnels to Zscaler.

                The keys will be generated as a hash of `salt_<hostname>_<policy_name>`.

                Since this salt can be used to deduct the encryption key, it is recommended
                to use vault.'
            domain_name:
              type: str
              required: true
              description: Domain name as configured in Zscaler for the tenant. Used
                as UFQDN suffix for authentication.
            encrypt_traffic:
              type: bool
              default: true
              description: 'When `true` the traffic going over the tunnels will be
                encrypted with AES-256-GCM. Otherwise the traffic will be using NULL
                encryption.

                Note that encryption requires a subscription on the Zscaler account.'
            download_bandwidth:
              type: int
              description: Maximum allowed download bandwidth in Mbps for each device
                using this policy.
            upload_bandwidth:
              type: int
              description: Maximum allowed upload bandwidth in Mbps for each device
                using this policy.
            firewall:
              type: dict
              keys:
                enabled:
                  type: bool
                  description: Enforce firewall controls.
                  default: false
                ips:
                  type: bool
                  description: Enable IPS Controls for the firewall.
                  default: false
            acceptable_use_policy:
              type: bool
              description: Display an Acceptable Use Policy (AUP) and require users
                to accept it.
              default: false
  cv_pathfinder_regions:
    documentation_options:
      table: wan-cv-pathfinder-regions
    description: Define the CV Pathfinder hierarchy.
    type: list
    primary_key: name
    unique_keys:
    - id
    - sites.name
    items:
      type: dict
      $ref: eos_cli_config_gen#/keys/router_adaptive_virtual_topology/keys/region
      keys:
        name:
          type: str
          min_length: 1
          max_length: 128
        description:
          type: str
        id:
          type: int
          description: The region ID must be unique for the whole WAN deployment.
        sites:
          type: list
          description: All sites are placed in a default zone "<region_name>-ZONE"
            with ID 1.
          primary_key: name
          unique_keys:
          - id
          items:
            type: dict
            $ref: eos_cli_config_gen#/keys/router_adaptive_virtual_topology/keys/site
            keys:
              name:
                type: str
                description: The site name.
                min_length: 1
                max_length: 128
              description:
                type: str
              id:
                type: int
                description: 'The site ID must be unique within a zone.

                  Given that all the sites are placed in a zone named after the region,
                  the site ID must be unique within a region.'
              location:
                type: str
                description: Location as a string is resolved on Cloudvision.
              site_contact:
                type: str
              site_after_hours_contact:
                type: str
  cv_server:
    documentation_options:
      table: wan-cv-pathfinder-zscaler-integration
    description: 'PREVIEW: These keys are in preview mode.


      Hostname or IP address of CloudVision host. Ex. "www.arista.io" for CVaaS.

      For `eos_designs` this variable is only used for the WAN Internet-exit integration
      with Zscaler.

      The same variable name is also used by the `cv_deploy` role, and will override
      the value of `ansible_host` on inventory ''cloudvision'' host.

      Make sure to set it in a common group_vars file.'
    type: str
  cv_tags_topology_type:
    documentation_options:
      table: cloudvision-tags
    description: 'PREVIEW: This key is currently not supported

      Device type that CloudVision should use when generating the Topology. Defaults
      to the setting under node_type_keys.'
    type: str
    valid_values:
    - leaf
    - spine
    - core
    - edge
  cv_token:
    documentation_options:
      table: wan-cv-pathfinder-zscaler-integration
    description: 'PREVIEW: These keys are in preview mode.


      Service account token as defined on CloudVision. This value should be using
      Ansible Vault.

      For `eos_designs` this variable is only used for the WAN Internet-exit integration
      with Zscaler.

      The same variable name is also used by the `cv_deploy` role, and will override
      the value of `ansible_password` on inventory ''cloudvision'' host.

      Make sure to set it in a common group_vars file.'
    type: str
  cv_topology:
    documentation_options:
      table: cv-topology
    type: list
    description: 'Generate AVD configurations directly from the given CloudVision
      topology.

      Activate this feature by setting `use_cv_topology` to `true`.

      Requires `default_interfaces` to be set for the relevant platforms and node
      types to detect the proper interface roles automatically.

      Neighbor hostnames must match the inventory hostnames of the AVD inventory to
      be taken into consideration.'
    primary_key: hostname
    items:
      type: dict
      keys:
        hostname:
          type: str
        platform:
          type: str
          required: true
        interfaces:
          type: list
          required: true
          primary_key: name
          items:
            type: dict
            keys:
              name:
                type: str
              neighbor:
                type: str
              neighbor_interface:
                type: str
  cvp_ingestauth_key:
    documentation_options:
      table: cloudvision-settings
    type: str
    description: 'On-premise CVP ingest auth key. If set, TerminAttr will be configured
      with key-based authentication for on-premise CVP.

      If not set, TerminAttr will be configured with certificate based authentication:

      - On-premise using token onboarding. Default token path is ''/tmp/token''.

      - CVaaS using token-secure onboarding. Default token path is ''/tmp/cv-onboarding-token''.

      Token must be copied to the device first.'
  cvp_instance_ip:
    documentation_options:
      table: cloudvision-settings
    deprecation:
      warning: true
      new_key: cvp_instance_ips
      remove_in_version: 5.0.0
      removed: true
    type: str
    description: 'IPv4 address or DNS name for CloudVision.

      This variable only supports an on-premise single-node cluster or the DNS name
      of a CloudVision as a Service instance.

      '
  cvp_instance_ips:
    documentation_options:
      table: cloudvision-settings
    type: list
    description: 'List of IPv4 addresses or DNS names for CloudVision.

      For on-premise CloudVision enter all the nodes of the cluster.

      For CloudVision as a Service enter the DNS name of the instance.

      `eos_designs` only supports one CloudVision cluster.

      '
    items:
      type: str
      description: IPv4 address or DNS name for CloudVision.
  cvp_token_file:
    documentation_options:
      table: cloudvision-settings
    type: str
    description: 'cvp_token_file is the path to the token file on the switch.

      If not set the default locations for on-premise or CVaaS will be used.

      See cvp_ingestauth_key for details.'
  dc_name:
    documentation_options:
      table: fabric-topology
    description: 'DC Name is used in:

      - Fabric Documentation (Optional, falls back to fabric_name)

      - SNMP Location: `snmp_settings.location` (Optional)

      - HER Overlay DC scoped flood lists: `overlay_her_flood_list_scope: dc` (Required)

      '
    type: str
  default_connected_endpoints_description:
    type: str
    documentation_options:
      table: default-connected-endpoints-description
    description: "Default description or description template to be used on all ports
      to connected endpoints.\nThis can be a template using the AVD string formatter
      syntax: https://avd.arista.com/devel/roles/eos_designs/docs/how-to/custom-descriptions-names.html#avd-string-formatter-syntax.\nThe
      available template fields are:\n  - `endpoint_type`: The `type` from `connected_endpoints_keys`
      like `server`, `router` etc.\n  - `endpoint`: The name of the connected endpoint\n
      \ - `endpoint_port`: The value from `endpoint_ports` for this switch port if
      set.\n  - `port_channel_id`: The port-channel number for the switch.\n\nBy default
      the description is templated from the type, name and port of the endpoint if
      set."
    default: '{endpoint_type!u}_{endpoint}{endpoint_port?<_}'
  default_connected_endpoints_port_channel_description:
    type: str
    documentation_options:
      table: default-connected-endpoints-description
    description: "Default description or description template to be used on all port-channels
      to connected endpoints.\nThis can be a template using the AVD string formatter
      syntax: https://avd.arista.com/devel/roles/eos_designs/docs/how-to/custom-descriptions-names.html#avd-string-formatter-syntax.\nThe
      available template fields are:\n  - `endpoint_type`: The `type` from `connected_endpoints_keys`
      like `server`, `router` etc.\n  - `endpoint`: The name of the connected endpoint\n
      \ - `endpoint_port_channel`: The value of `endpoint_port_channel` if set.\n
      \ - `port_channel_id`: The port-channel number for the switch.\n  - `adapter_description`:
      The adapter's description if set.\n  - `adapter_description_or_endpoint`: Helper
      alias of the adapter_description or endpoint.\n\nBy default the description
      is templated from the type, name and port-channel name of the endpoint if set."
    default: '{endpoint_type!u}_{endpoint}{endpoint_port_channel?<_}'
  default_igmp_snooping_enabled:
    documentation_options:
      table: system-settings
    description: 'When set to false, disables IGMP snooping at fabric level and overrides
      per vlan settings.

      '
    type: bool
    default: true
  default_interface_mtu:
    documentation_options:
      table: system-settings
    type: int
    convert_types:
    - str
    description: 'Default interface MTU configured on EOS under "interface defaults".

      Can be overridden per platform under platform settings.

      '
    min: 68
    max: 65535
  default_interfaces:
    documentation_options:
      table: default-interfaces
    type: list
    description: 'Default uplink, downlink, and MLAG interfaces, which will be used
      if these interfaces are not defined on a device (either directly or through
      inheritance).

      '
    items:
      type: dict
      keys:
        types:
          type: list
          required: true
          description: List of node type keys.
          items:
            type: str
        platforms:
          type: list
          required: true
          description: 'List of platform families.

            This is defined as a Python regular expression that matches the full platform
            type.

            '
          items:
            type: str
            description: Arista platform family regular expression.
        uplink_interfaces:
          type: list
          description: List of uplink interfaces or uplink interface ranges.
          items:
            type: str
            description: Interface range or interface.
        mlag_interfaces:
          type: list
          description: List of MLAG interfaces or MLAG interface ranges.
          items:
            type: str
            description: Interface range or interface.
        downlink_interfaces:
          type: list
          description: List of downlink interfaces or downlink interface ranges.
          items:
            type: str
            description: Interface range or interface.
  default_mgmt_method:
    documentation_options:
      table: management-interface-settings
    type: str
    description: "`default_mgmt_method` controls the default VRF and source interface
      used for the following management and monitoring protocols configured with `eos_designs`:\n
      \ - `ntp_settings`\n  - `sflow_settings`\n\n`oob` means the protocols will be
      configured with the VRF set by `mgmt_interface_vrf` and `mgmt_interface` as
      the source interface.\n`inband` means the protocols will be configured with
      the VRF set by `inband_mgmt_vrf` and `inband_mgmt_interface` as the source interface.\n`none`
      means the VRF and or interface must be manually set for each protocol.\nThis
      can be overridden under the settings for each protocol.\n"
    valid_values:
    - oob
    - inband
    - none
    default: oob
  default_network_ports_description:
    type: str
    documentation_options:
      table: default-network-ports-description
    description: "Default description or description template to be used on all ports
      defined under `network_ports`.\nThis can be a template using the AVD string
      formatter syntax: https://avd.arista.com/devel/roles/eos_designs/docs/how-to/custom-descriptions-names.html#avd-string-formatter-syntax.\nThe
      available template fields are:\n  - `endpoint_type`: Always set to `network_port`.\n
      \ - `endpoint`: The value of the `endpoint` key if set.\n  - `port_channel_id`:
      The port-channel number for the switch.\n\nBy default the description is templated
      from the `endpoint` key if set."
    default: '{endpoint?}'
  default_network_ports_port_channel_description:
    type: str
    documentation_options:
      table: default-network-ports-description
    description: "Default description or description template to be used on all port-channels
      defined under `network_ports`.\nThis can be a template using the AVD string
      formatter syntax: https://avd.arista.com/devel/roles/eos_designs/docs/how-to/custom-descriptions-names.html#avd-string-formatter-syntax.\nThe
      available template fields are:\n  - `endpoint_type`: Always set to `network_port`.\n
      \ - `endpoint`: The value of the `endpoint` key if set.\n  - `endpoint_port_channel`:
      The value of `endpoint_port_channel` if set.\n  - `port_channel_id`: The port-channel
      number for the switch.\n  - `adapter_description`: The adapter's description
      if set.\n  - `adapter_description_or_endpoint`: Helper alias of the adapter_description
      or endpoint.\n\nBy default the description is templated from the `endpoint`
      key if set."
    default: '{endpoint?}{endpoint_port_channel?<_}'
  default_node_types:
    type: list
    primary_key: node_type
    description: Uses hostname matches against a regular expression to determine the
      node type.
    items:
      type: dict
      keys:
        node_type:
          type: str
          description: Resulting node type when regex matches.
        match_hostnames:
          type: list
          required: true
          description: Regular expressions to match against hostnames.
          items:
            type: str
            required: true
            description: Regex needs to match full hostname (i.e. is bounded by ^
              and $ elements).
  default_underlay_p2p_ethernet_description:
    type: str
    documentation_options:
      table: fabric-settings
    description: "The default description or description template to be used on L3
      point-to-point ethernet interfaces.\nThe interfaces using this are the routed
      uplinks and `p2p_links` defined under `l3_edge` or `core_interfaces`.\nThis
      can be a template using the AVD string formatter syntax: https://avd.arista.com/devel/roles/eos_designs/docs/how-to/custom-descriptions-names.html#avd-string-formatter-syntax.\nThe
      available template fields are:\n  - `peer`: The name of the peer.\n  - `interface`:
      The local interface name.\n  - `peer_interface`: The interface on the peer.\n
      \ - `vrf`: The name of the VRF if set (Only applicable for `uplink_type: p2p-vrfs`).\n\nBy
      default the description is templated from the name and interface of the peer."
    default: P2P_{peer}_{peer_interface}{vrf?<_VRF_}
  default_underlay_p2p_port_channel_description:
    type: str
    documentation_options:
      table: fabric-settings
    description: "The default description or description template to be used on L3
      point-to-point port-channel interfaces.\nThe port-channels using this are `p2p_links`
      defined under `l3_edge` or `core_interfaces`.\nThis can be a template using
      the AVD string formatter syntax: https://avd.arista.com/devel/roles/eos_designs/docs/how-to/custom-descriptions-names.html#avd-string-formatter-syntax.\nThe
      available template fields are:\n  - `peer`: The name of the peer.\n  - `interface`:
      The local interface name.\n  - `peer_interface`: The interface on the peer.\n
      \ - `port_channel_id`: The local port-channel ID.\n  - `peer_port_channel_id`:
      The ID of the port-channel on the peer.\n\nBy default the description is templated
      from the name and interface of the peer."
    default: P2P_{peer}_{peer_interface}
  default_vrf_diag_loopback_description:
    type: str
    documentation_options:
      table: fabric-settings
    description: "The default description or description template to be used on VRF
      diagnostic loopback interfaces.\nThis can be a template using the AVD string
      formatter syntax: https://avd.arista.com/devel/roles/eos_designs/docs/how-to/custom-descriptions-names.html#avd-string-formatter-syntax.\nThe
      available template fields are:\n  - `interface`: The Loopback interface name.\n
      \ - `vrf`: The VRF name.\n  - `tenant`: The tenant name.\n\nBy default the description
      is templated from the VRF name."
    default: DIAG_VRF_{vrf}
  design:
    documentation_options:
      table: design
    deprecation:
      warning: true
      removed: false
      remove_in_version: 6.0.0
      url: https://avd.arista.com/5.x/docs/porting-guides/5.x.x.html#deprecation-of-designtype
    type: dict
    keys:
      type:
        type: str
        description: 'By setting the design.type variable, the default node-types
          and templates described in these documents will be used.

          '
        valid_values:
        - l3ls-evpn
        - mpls
        - l2ls
        default: l3ls-evpn
  enable_trunk_groups:
    documentation_options:
      table: fabric-settings
    type: bool
    description: 'Enable Trunk Group support across eos_designs.

      Warning: Because of the nature of the EOS Trunk Group feature, enabling this
      is "all or nothing".

      *All* vlans and *all* trunks towards connected endpoints must be using trunk
      groups as well.

      If trunk groups are not assigned to a trunk, no vlans will be enabled on that
      trunk.

      See "Details on enable_trunk_groups" below before enabling this feature.

      '
    default: false
  eos_designs_custom_templates:
    documentation_options:
      table: role-custom-templates
    type: list
    items:
      type: dict
      keys:
        template:
          type: str
          description: Template file.
          required: true
        options:
          description: Template options.
          type: dict
          keys:
            list_merge:
              type: str
              description: Merge strategy for lists.
              default: append_rp
            strip_empty_keys:
              type: bool
              description: Filter out keys from the generated output if value is null/none/undefined.
              default: true
  eos_designs_documentation:
    documentation_options:
      table: role-settings
    description: 'Control fabric documentation generation.

      '
    type: dict
    keys:
      enable:
        description: Generate fabric-wide documentation.
        type: bool
        default: true
      connected_endpoints:
        description: 'Include connected endpoints in the fabric-wide documentation.

          This is `false` by default to avoid cluttering documentation for projects
          with thousands of endpoints.'
        type: bool
        default: false
      topology_csv:
        description: Generate Topology CSV with all interfaces towards other devices.
        type: bool
        default: false
      p2p_links_csv:
        description: Generate P2P links CSV with all routed point-to-point links between
          devices.
        type: bool
        default: false
  event_handlers:
    $ref: eos_cli_config_gen#/keys/event_handlers
    documentation_options:
      table: management-settings
    type: list
  evpn_ebgp_gateway_inter_domain:
    documentation_options:
      table: evpn-settings
    type: bool
  evpn_ebgp_gateway_multihop:
    documentation_options:
      table: evpn-settings
    description: 'Default of 15, considering a large value to avoid BGP reachability
      issues in very complex DCI networks.

      Adapt the value for your specific topology.

      '
    type: int
    convert_types:
    - str
    default: 15
  evpn_ebgp_multihop:
    documentation_options:
      table: evpn-settings
    description: 'Default of 3, the recommended value for a 3 stage spine and leaf
      topology.

      Set to a higher value to allow for very large and complex topologies.

      '
    type: int
    convert_types:
    - str
    default: 3
  evpn_hostflap_detection:
    documentation_options:
      table: evpn-settings
    type: dict
    keys:
      enabled:
        description: If set to false it will disable EVPN host-flap detection.
        type: bool
        default: true
      threshold:
        description: Minimum number of MAC moves that indicate a MAC duplication issue.
        type: int
        convert_types:
        - str
        default: 5
      window:
        description: Time (in seconds) to detect a MAC duplication issue.
        type: int
        convert_types:
        - str
        default: 180
      expiry_timeout:
        description: Time (in seconds) to purge a MAC duplication issue.
        type: int
        convert_types:
        - str
  evpn_import_pruning:
    documentation_options:
      table: evpn-settings
    description: 'Enable VPN import pruning (Min. EOS 4.24.2F).

      The Route Target extended communities carried by incoming VPN paths will be
      examined.

      If none of those Route Targets have been configured for import, the path will
      be immediately discarded.

      '
    type: bool
    default: false
  evpn_multicast:
    documentation_options:
      table: evpn-settings
    type: bool
    description: "General Configuration required for EVPN Multicast. \"evpn_l2_multicast\"
      or \"evpn_l3_multicast\" must also be configured under the Network Services
      (tenants).\nRequires \"underlay_multicast: true\" and IGMP snooping enabled
      globally (default).\nFor MLAG devices Route Distinguisher must be unique since
      this feature will create multi-vtep configuration.\nWarning !!! For Trident3
      based platforms i.e 7050X3, 7300X3, 720XP.\n  The Following default platform
      setting will be configured on 7050X3 and 7300X3: \"platform trident forwarding-table
      partition flexible exact-match 16384 l2-shared 98304 l3-shared 131072\"\n  The
      Following default platform setting will be configured on 720XP: \"flexible exact-match
      16000 l2-shared 18000 l3-shared 22000\"\n  All forwarding agents will be restarted
      when this configuration is applied.\n  You can tune the settings by overriding
      the default variable: \"platform_settings[platforms].trident_forwarding_table_partition:\"\n
      \ Please contact an Arista representative for help with determining the appropriate
      values for your environment.\n"
    default: false
  evpn_overlay_bgp_rtc:
    documentation_options:
      table: evpn-settings
    description: 'Enable Route Target Membership Constraint Address Family on EVPN
      overlay BGP peerings (Min. EOS 4.25.1F).

      Requires use eBGP as overlay protocol.

      '
    type: bool
    default: false
  evpn_prevent_readvertise_to_server:
    documentation_options:
      table: evpn-settings
    description: 'Configure route-map on eBGP sessions towards route-servers, where
      prefixes with the peer''s ASN in the AS Path are filtered away.

      This is very useful in large-scale networks, where convergence will be quicker
      by not returning all updates received

      from Route-server-1 to Router-server-2 just for Route-server-2 to throw them
      away because of AS Path loop detection.

      '
    type: bool
    default: false
  evpn_short_esi_prefix:
    documentation_options:
      table: evpn-settings
    description: Configure prefix for "short_esi" values.
    type: str
    default: '0000:0000:'
  evpn_vlan_aware_bundles:
    documentation_options:
      table: evpn-settings
    description: 'Enable VLAN aware bundles for every EVPN MAC-VRF.

      If set to `true` all SVIs in a VRF are configured in a vlan-aware-bundle using
      the VRF name as the bundle name. `l2vlans` are bundled in vlan-aware-bundles
      using the VLAN name as the bundle name.


      The `evpn_vlan_bundle` option under `svis` and `l2vlans` takes precedence and
      overrides this behavior. Per svi/l2vlan `evpn_vlan_bundle` also works when this
      setting is disabled which allow mixing vlan-aware-bundles with regular MAC-VRFs.'
    type: bool
    default: false
  evpn_vlan_bundles:
    documentation_options:
      table: evpn-vlan-bundles
    type: list
    primary_key: name
    items:
      type: dict
      keys:
        name:
          type: str
          convert_types:
          - int
          description: 'Specify an EVPN vlan-aware-bundle name.

            EVPN vlan-aware-bundles group VLANs and define common settings.

            '
        id:
          type: int
          required: true
          convert_types:
          - str
          description: '"id" may be used for vlan-aware-bundle RD/RT ID so it should
            not overlap with l2vlan IDs which are not part of this bundle.

            See "overlay_rd_type" and "overlay_rt_type" for details.

            '
        rt_override:
          type: str
          convert_types:
          - int
          description: "By default the MAC VRF bundle RT will be derived from mac_vrf_id_base
            + bundle_id.\nThe rt_override allows us to override this value and statically
            define it.\nrt_override will default to vni_override if set.\n\nrt_override
            supports two formats:\n  - A single number which will be used in the RT
            fields instead of mac_vrf_id/mac_vrf_vni (see 'overlay_rt_type' for details).\n
            \ - A full RT string with colon separator which will override the full
            RT.\n"
        rd_override:
          type: str
          convert_types:
          - int
          description: "By default the MAC VRF bundle RD will be derived from mac_vrf_id_base
            + bundle_id.\nThe rt_override allows us to override this value and statically
            define it.\nrd_override will default to rt_override or vni_override if
            set.\n\nrd_override supports two formats:\n  - A single number which will
            be used in the RD assigned number field instead of mac_vrf_id/mac_vrf_vni
            (see 'overlay_rd_type' for details).\n  - A full RD string with colon
            separator which will override the full RD.\n"
        evpn_l2_multi_domain:
          type: bool
          description: 'Explicitly extend VLAN-Aware Bundle to remote EVPN domains.

            Overrides `<network_services_key>.[].evpn_l2_multi_domain`.

            '
        bgp:
          type: dict
          keys:
            raw_eos_cli:
              type: str
              description: 'EOS cli commands rendered on router_bgp.vlans-aware-bundle.

                '
  fabric_evpn_encapsulation:
    documentation_options:
      table: evpn-settings
    description: Should be set to mpls for evpn-mpls scenario. This overrides the
      evpn_encapsulation setting under node_type_keys.
    valid_values:
    - vxlan
    - mpls
    type: str
  fabric_flow_tracking:
    documentation_options:
      table: management-flow-tracking-settings
    type: dict
    description: 'Default enabling of flow-tracking(IPFIX) for various interface types
      across the fabric.

      Flow Tracking can also be enabled/disabled under each of the specific data models.

      For general flow-tracking settings see `flow_tracking_settings`.'
    keys:
      uplinks:
        description: Enable flow-tracking on all fabric uplinks.
        type: dict
        keys:
          enabled:
            type: bool
            default: false
          name:
            type: str
            description: Flow tracker name as defined in flow_tracking_settings.
            default: FLOW-TRACKER
      downlinks:
        description: Enable flow-tracking on all fabric downlinks.
        type: dict
        $ref: eos_designs#/keys/fabric_flow_tracking/keys/uplinks
      endpoints:
        description: Enable flow-tracking on all endpoints ports.
        type: dict
        $ref: eos_designs#/keys/fabric_flow_tracking/keys/uplinks
      l3_edge:
        description: Enable flow-tracking on all p2p_links defined under l3_edge.
        type: dict
        $ref: eos_designs#/keys/fabric_flow_tracking/keys/uplinks
      core_interfaces:
        description: Enable flow-tracking on all p2p_links defined under core_interfaces.
        type: dict
        $ref: eos_designs#/keys/fabric_flow_tracking/keys/uplinks
      mlag_interfaces:
        description: Enable flow-tracking on all MLAG peer interfaces.
        type: dict
        $ref: eos_designs#/keys/fabric_flow_tracking/keys/uplinks
      l3_interfaces:
        description: Enable flow-tracking on all node.l3_interfaces and network-services
          tenants.vrfs.l3_interfaces.
        type: dict
        $ref: eos_designs#/keys/fabric_flow_tracking/keys/uplinks
      dps_interfaces:
        description: Enable flow-tracking on all dps_interfaces.
        type: dict
        $ref: eos_designs#/keys/fabric_flow_tracking/keys/uplinks
        keys:
          enabled:
            type: bool
            default: true
      direct_wan_ha_links:
        description: Enable flow-tracking on all direct WAN HA links.
        type: dict
        $ref: eos_designs#/keys/fabric_flow_tracking/keys/uplinks
  fabric_ip_addressing:
    type: dict
    keys:
      mlag:
        type: dict
        keys:
          algorithm:
            type: str
            default: first_id
            description: "This variable defines the Multi-chassis Link Aggregation
              (MLAG) algorithm used.\nEach MLAG link will have a /31\xB9 subnet with
              each subnet allocated from the relevant MLAG pool via a calculated offset.\nThe
              offset is calculated using one of the following algorithms:\n  - first_id:
              `(mlag_primary_id - 1) * 2` where `mlag_primary_id` is the ID of the
              first node defined under the node_group.\n    This allocation method
              will skip every other /31\xB9 subnet making it less space efficient
              than `odd_id`.\n  - odd_id: `(odd_id - 1) / 2`. Requires the node_group
              to have a node with an odd ID and a node with an even ID.\n  - same_subnet:
              the offset will always be zero.\n    This allocation method will cause
              every MLAG link to be addressed with the same /31\xB9 subnet.\n\xB9
              The prefix length is configurable with a default of /31."
            valid_values:
            - first_id
            - odd_id
            - same_subnet
          ipv4_prefix_length:
            type: int
            default: 31
            min: 1
            max: 31
            convert_types:
            - str
            description: IPv4 prefix length used for MLAG peer-vlan and L3 point-to-point
              SVIs over the MLAG peer-link.
          ipv6_prefix_length:
            type: int
            default: 64
            min: 1
            max: 127
            convert_types:
            - str
            description: IPv6 prefix length used for MLAG peer-vlan and L3 point-to-point
              SVIs over the MLAG peer-link.
      p2p_uplinks:
        type: dict
        keys:
          ipv4_prefix_length:
            type: int
            default: 31
            min: 1
            max: 31
            convert_types:
            - str
            description: IPv4 prefix length used for L3 point-to-point uplinks.
          ipv6_prefix_length:
            type: int
            default: 64
            min: 1
            max: 127
            convert_types:
            - str
            description: IPv6 prefix length used for L3 point-to-point uplinks.
      wan_ha:
        type: dict
        description: Allow to manipulate the IP addressing scheme for WAN HA direct
          subnets.
        keys:
          ipv4_prefix_length:
            type: int
            default: 31
            min: 1
            max: 31
            convert_types:
            - str
            description: IPv4 prefix length used for point-to-point interface for
              direct WAN HA link.
  fabric_name:
    documentation_options:
      table: fabric-topology
    description: Fabric Name, required to match Ansible Group name covering all devices
      in the Fabric, **must** be an inventory group name.
    type: str
    required: true
  fabric_sflow:
    documentation_options:
      table: management-sflow-settings
    type: dict
    description: 'Default enabling of sFlow for various interface types across the
      fabric.

      sFlow can also be enabled/disabled under each of the specific data models.

      For general sFlow settings see `sflow_settings`.'
    keys:
      uplinks:
        description: Enable sFlow on all fabric uplinks.
        type: bool
      downlinks:
        description: Enable sFlow on all fabric downlinks.
        type: bool
      endpoints:
        description: Enable sFlow on all endpoints ports.
        type: bool
      l3_edge:
        description: Enable sFlow on all p2p_links defined under l3_edge.
        type: bool
      core_interfaces:
        description: Enable sFlow on all p2p_links defined under core_interfaces.
        type: bool
      mlag_interfaces:
        description: Enable sFlow on all MLAG peer interfaces.
        type: bool
      l3_interfaces:
        description: Enable sFlow on all l3 interfaces.
        type: bool
  flow_tracking_settings:
    documentation_options:
      table: management-flow-tracking-settings
    description: Define the flow tracking parameters for this topology.
    type: dict
    keys:
      sampled:
        type: dict
        description: The options relevant only for flow tracker type sampled.
        keys:
          encapsulation:
            type: dict
            keys:
              ipv4_ipv6:
                type: bool
              mpls:
                type: bool
          sample:
            type: int
            convert_types:
            - str
            min: 1
            max: 4294967295
            default: 10000
          hardware_offload:
            type: dict
            keys:
              ipv4:
                type: bool
                description: Configure hardware offload for IPv4 traffic.
              ipv6:
                type: bool
                description: Configure hardware offload for IPv6 traffic.
              threshold_minimum:
                type: int
                convert_types:
                - str
                min: 1
                max: 4294967295
                description: Minimum number of samples.
      hardware:
        type: dict
        description: The options relevant only for flow tracker type hardware.
        keys:
          record:
            type: dict
            keys:
              format_ipfix_standard_timestamps_counters:
                type: bool
                description: Enable software export of IPFIX data records.
      trackers:
        type: list
        primary_key: name
        items:
          type: dict
          keys:
            name:
              type: str
              description: Tracker Name
            sampled:
              type: dict
              description: The options relevant only for flow tracker type sampled.
              keys:
                table_size:
                  type: int
                  convert_types:
                  - str
                  min: 1
                  max: 614400
                  description: 'Maximum number of entries in flow table.

                    '
                record_export:
                  type: dict
                  keys:
                    mpls:
                      type: bool
                      description: Export MPLS forwarding information.
            record_export:
              type: dict
              keys:
                on_inactive_timeout:
                  type: int
                  convert_types:
                  - str
                  min: 3000
                  max: 900000
                  description: Flow record inactive export timeout in milliseconds
                on_interval:
                  type: int
                  convert_types:
                  - str
                  min: 1000
                  max: 36000000
                  description: Flow record export interval in milliseconds
            exporters:
              type: list
              primary_key: name
              items:
                type: dict
                keys:
                  name:
                    type: str
                    description: Exporter Name
                  collector:
                    type: dict
                    keys:
                      host:
                        type: str
                        description: Collector IPv4 address or IPv6 address or fully
                          qualified domain name
                      port:
                        type: int
                        description: Collector Port Number
                        min: 1
                        max: 65535
                        convert_types:
                        - str
                  format:
                    type: dict
                    keys:
                      ipfix_version:
                        type: int
                        convert_types:
                        - str
                  local_interface:
                    type: str
                    description: Local Source Interface
                  template_interval:
                    type: int
                    convert_types:
                    - str
                    min: 5000
                    max: 3600000
                    description: Template interval in milliseconds
        default:
        - name: FLOW-TRACKER
          record_export:
            on_inactive_timeout: 70000
            on_interval: 300000
          exporters:
          - name: CV-TELEMETRY
            collector:
              host: 127.0.0.1
            local_interface: Loopback0
            template_interval: 3600000
  generate_cv_tags:
    documentation_options:
      table: cloudvision-tags
    type: dict
    description: 'PREVIEW: This key is currently not supported

      Generate CloudVision Tags based on AVD data.'
    keys:
      topology_hints:
        type: bool
        default: false
        description: Enable the generation of CloudVision Topology Tags (hints).
      interface_tags:
        description: List of interface tags that should be generated.
        type: list
        primary_key: name
        items:
          type: dict
          description: Each tag can either have a static value or a dynamic value
            sourced from structured configuration.
          keys:
            name:
              description: Tag name to be assigned to generated tags.
              required: true
              type: str
            data_path:
              description: 'Structured config field/key path to be used to find the
                value for the tag. Dot notation is supported to reference values inside
                dictionaries.

                For Example: ''data_path: channel_group.id'' would set the tag with
                the value of the channel id of the interface. If there is no channel
                id, the tag is not created.

                `data_path` is ignored if `value` is set.'
              type: str
            value:
              description: Value to be assigned to the tag.
              type: str
      device_tags:
        description: List of device tags that should be generated.
        type: list
        items:
          type: dict
          description: Each tag can either have a static value or a dynamic value
            sourced from structured configuration.
          keys:
            name:
              description: Tag name to be assigned to generated tags.
              required: true
              type: str
            data_path:
              description: 'Structured config field/key path to be used to find the
                value for the tag. Dot notation is supported to reference values inside
                dictionaries.

                For Example: ''data_path: router_bfd.multihop.interval'' would set
                the tag with the value of the interval for multihop bfd. If this value
                is not specified in the structured config, the tag is not created.

                `data_path` is ignored if `value` is set.'
              type: str
            value:
              description: Value to be assigned to the tag.
              type: str
  hardware_counters:
    documentation_options:
      table: system-settings
    $ref: eos_cli_config_gen#/keys/hardware_counters
    type: dict
  internal_vlan_order:
    documentation_options:
      table: system-settings
    type: dict
    description: Internal vlan allocation order and range.
    keys:
      allocation:
        type: str
        valid_values:
        - ascending
        - descending
        required: true
      range:
        type: dict
        keys:
          beginning:
            type: int
            convert_types:
            - str
            description: First VLAN ID.
            min: 2
            max: 4094
            required: true
          ending:
            type: int
            convert_types:
            - str
            description: Last VLAN ID.
            min: 2
            max: 4094
            required: true
    default:
      allocation: ascending
      range:
        beginning: 1006
        ending: 1199
  ipv4_acls:
    type: list
    primary_key: name
    description: 'IPv4 extended access-lists supporting substitution on certain fields.

      These access-lists can be referenced under node settings `l3_interfaces`, and
      will only be configured on devices where they are in use.


      The substitution is useful when assigning the same access-list on multiple interfaces,

      but where certain fields require unique values like the "interface_ip" or "peer_ip".

      When using substitution, the interface name will be appended to the ACL name.'
    items:
      $ref: eos_cli_config_gen#/keys/ip_access_lists/items
      type: dict
      keys:
        name:
          type: str
          description: 'Access-list name.

            When using substitution for any fields, the interface name will be appended
            to the ACL name.'
        entries:
          type: list
          required: true
          items:
            type: dict
            keys:
              source:
                type: str
                description: 'This field supports substitution of the fields "interface_ip"
                  for SVIs and both "interface_ip" and "peer_ip" for Layer 3 interfaces.

                  Alternatively it can be set with a static value of "any", "<ip>/<mask>"
                  or "<ip>".

                  "<ip>" without a mask means host.

                  Required except for remarks.'
              destination:
                type: str
                description: 'This field supports substitution of the fields "interface_ip"
                  for SVIs and both "interface_ip" and "peer_ip" for Layer 3 interfaces.

                  Alternatively it can be set with a static value of "any", "<ip>/<mask>"
                  or "<ip>".

                  "<ip>" without a mask means host.

                  Required except for remarks.'
  ipv4_prefix_list_catalog:
    type: list
    primary_key: name
    description: IPv4 prefix-list catalog.
    items:
      type: dict
      keys:
        name:
          type: str
          description: Prefix-list Name.
        sequence_numbers:
          type: list
          primary_key: sequence
          required: true
          items:
            type: dict
            keys:
              sequence:
                type: int
                required: true
                description: Sequence ID.
                convert_types:
                - str
              action:
                type: str
                required: true
                description: 'Action as string.

                  Example: "permit 10.255.0.0/27 eq 32"'
  ipv6_mgmt_destination_networks:
    documentation_options:
      table: management-settings
    description: 'List of IPv6 prefixes to configure as static routes towards the
      OOB IPv6 Management interface gateway.

      Replaces the default route.

      '
    type: list
    items:
      type: str
      description: IPv6_network/Mask.
  ipv6_mgmt_gateway:
    documentation_options:
      table: management-settings
    type: str
    format: ipv6
    description: 'OOB Management interface gateway in IPv6 format.

      Used as next-hop for default gateway or static routes defined under ''ipv6_mgmt_destination_networks''.

      '
  is_deployed:
    documentation_options:
      table: is-deployed
    description: 'If the device is already deployed in the fabric.

      When set to false, interfaces toward this device may be shutdown depending on
      the `shutdown_interfaces_towards_undeployed_peers` setting.

      Furthermore `eos_config_deploy_cvp` will not attempt to move or apply configurations
      to the device.

      '
    type: bool
    default: true
  isis_advertise_passive_only:
    documentation_options:
      table: isis-settings
    type: bool
    default: false
  isis_area_id:
    documentation_options:
      table: isis-settings
    type: str
    default: '49.0001'
    convert_types:
    - int
    - float
  isis_default_circuit_type:
    documentation_options:
      table: isis-settings
    type: str
    valid_values:
    - level-1-2
    - level-1
    - level-2
    default: level-2
    description: 'These fabric level parameters can be used with core_interfaces running
      ISIS, and may be overridden on link profile or link level.

      '
  isis_default_is_type:
    display_name: ISIS Default IS Type
    documentation_options:
      table: isis-settings
    type: str
    valid_values:
    - level-1-2
    - level-1
    - level-2
    default: level-2
  isis_default_metric:
    documentation_options:
      table: isis-settings
    type: int
    convert_types:
    - str
    default: 50
    description: 'These fabric level parameters can be used with core_interfaces running
      ISIS, and may be overridden at link profile or link level.

      '
  isis_maximum_paths:
    documentation_options:
      table: isis-settings
    description: Number of path to configure in ECMP for ISIS.
    type: int
    default: 4
    convert_types:
    - str
  isis_system_id_format:
    display_name: ISIS Default IS System-ID format
    description: 'Configures source for the system-id within the ISIS net id.

      If this key is set to `node_id`, the fields `id` and `isis_system_id_prefix`
      configured under the node attributes are used to generate the system-id.

      If `underlay_loopback` is selected then all node `isis_system_id_prefix` settings
      will be ignored and the loopback address will be used to generate the system-id.'
    documentation_options:
      table: isis-settings
    type: str
    valid_values:
    - node_id
    - underlay_loopback
    default: underlay_loopback
  isis_ti_lfa:
    documentation_options:
      table: isis-settings
    type: dict
    keys:
      enabled:
        type: bool
        default: false
      protection:
        type: str
        valid_values:
        - link
        - node
      local_convergence_delay:
        description: Local convergence delay in milliseconds.
        type: int
        convert_types:
        - str
        default: 10000
  l3_edge:
    type: dict
    $ref: eos_designs#/$defs/l3_edge
  l3_interface_profiles:
    type: list
    documentation_options:
      table: node-type-l3-interfaces-configuration
    description: 'Profiles to inherit common settings for l3_interfaces defined under
      the node type key.

      These profiles will *not* work for `l3_interfaces` defined under `vrfs`.'
    primary_key: profile
    $ref: eos_designs#/$defs/node_type_l3_interfaces
    items:
      type: dict
      keys:
        profile:
          type: str
          description: L3 interface profile name. Any variable supported under `l3_interfaces`
            can be inherited from a profile.
  local_users:
    documentation_options:
      table: management-settings
    $ref: eos_cli_config_gen#/keys/local_users
    type: list
  mac_address_table:
    documentation_options:
      table: system-settings
    type: dict
    description: 'MAC address-table aging time.

      Use to change the EOS default of 300.

      '
    keys:
      aging_time:
        type: int
        convert_types:
        - str
        description: 'Aging time in seconds 10-1000000.

          Enter 0 to disable aging.

          '
        min: 0
        max: 1000000
  management_eapi:
    documentation_options:
      table: management-settings
    description: 'Default is HTTPS management eAPI enabled.

      The VRF is set to < mgmt_interface_vrf >.

      '
    type: dict
    keys:
      enable_http:
        type: bool
        default: false
      enable_https:
        type: bool
        default: true
      default_services:
        type: bool
  mgmt_destination_networks:
    documentation_options:
      table: management-interface-settings
    type: list
    description: 'List of IPv4 prefixes to configure as static routes towards the
      OOB Management interface gateway.

      Replaces the default route.'
    items:
      type: str
      description: IPv4_address/Mask.
  mgmt_gateway:
    documentation_options:
      table: management-interface-settings
    type: str
    description: 'OOB Management interface gateway in IPv4 format.

      Used as next-hop for default gateway or static routes defined under ''mgmt_destination_networks''.

      '
  mgmt_interface:
    documentation_options:
      table: management-interface-settings
    type: str
    default: Management1
    description: OOB Management interface.
  mgmt_interface_description:
    documentation_options:
      table: management-interface-settings
    type: str
    description: 'Management interface description.

      '
    default: OOB_MANAGEMENT
  mgmt_interface_vrf:
    documentation_options:
      table: management-interface-settings
    type: str
    default: MGMT
    description: OOB Management VRF.
    convert_types:
    - int
  mgmt_vrf_routing:
    documentation_options:
      table: management-interface-settings
    type: bool
    default: false
    description: Configure IP routing for the OOB Management VRF.
  mlag_bgp_peer_description:
    type: str
    documentation_options:
      table: fabric-settings
    description: "Description or description template to be used on the MLAG BGP peers
      including those in VRFs.\nThis can be a template using the AVD string formatter
      syntax: https://avd.arista.com/devel/roles/eos_designs/docs/how-to/custom-descriptions-names.html#avd-string-formatter-syntax.\nThe
      available template fields are:\n  - `mlag_peer`: The name of the MLAG peer.\n
      \ - `interface`: The local MLAG L3 VLAN interface.\n  - `peer_interface`: The
      MLAG L3 VLAN interface on the MLAG peer.\n  - `vrf`: The name of the VRF. Not
      available for the underlay peering.\n\nThe default description is built from
      the name and interface of the MLAG peer and optionally the VRF."
    default: '{mlag_peer}_{peer_interface}'
  mlag_bgp_peer_group_description:
    type: str
    documentation_options:
      table: fabric-settings
    description: "Description or description template to be used on the MLAG BGP peer-group.\nThis
      can be a template using the AVD string formatter syntax: https://avd.arista.com/devel/roles/eos_designs/docs/how-to/custom-descriptions-names.html#avd-string-formatter-syntax.\nThe
      available template fields are:\n  - `mlag_peer`: The name of the MLAG peer.\n\nThe
      default description is the name of the MLAG peers."
    default: '{mlag_peer}'
  mlag_ibgp_peering_vrfs:
    documentation_options:
      table: network-services-vrfs-settings
    type: dict
    description: 'On mlag leafs, an SVI interface is defined per vrf, to establish
      iBGP peering (required when there are MLAG leafs in topology).

      The SVI id will be derived from the base vlan defined: mlag_ibgp_peering_vrfs.base_vlan
      + (vrf_id or vrf_vni) - 1.

      Depending on the values of vrf_id / vrf_vni it may be required to adjust the
      base_vlan to avoid overlaps or invalid vlan ids.

      The SVI ip address derived from mlag_l3_peer_ipv4_pool is re-used across all
      iBGP peerings.

      '
    keys:
      base_vlan:
        type: int
        convert_types:
        - str
        min: 1
        max: 4093
        default: 3000
  mlag_member_description:
    type: str
    documentation_options:
      table: fabric-settings
    description: "Description or description template to be used on MLAG peer-link
      ethernet interfaces.\nThis can be a template using the AVD string formatter
      syntax: https://avd.arista.com/devel/roles/eos_designs/docs/how-to/custom-descriptions-names.html#avd-string-formatter-syntax.\nThe
      available template fields are:\n  - `mlag_peer`: The name of the MLAG peer.\n
      \ - `interface`: The local MLAG port-channel interface.\n  - `peer_interface`:
      The port-channel interface on the MLAG peer.\n  - `mlag_port_channel_id`: The
      local MLAG port-channel ID.\n  - `mlag_peer_port_channel_id`: The port-channel
      ID on the MLAG peer.\n\nBy default the description is templated from the name
      and interface of the MLAG peer."
    default: MLAG_{mlag_peer}_{peer_interface}
  mlag_on_orphan_port_channel_downlink:
    type: bool
    documentation_options:
      table: fabric-settings
    description: 'If `true` an MLAG ID will always be configured on a Port-Channel
      downlink even if the downlink is only on one node in the MLAG pair.

      If `false` (default) an MLAG ID will only be configured on Port-Channel downlinks
      dual-homed to two MLAG switches.'
    default: false
  mlag_peer_l3_svi_description:
    type: str
    documentation_options:
      table: fabric-settings
    description: "Description or description template to be used on MLAG L3 peering
      SVI (Interface Vlan4093 by default).\nThis can be a template using the AVD string
      formatter syntax: https://avd.arista.com/devel/roles/eos_designs/docs/how-to/custom-descriptions-names.html#avd-string-formatter-syntax.\nThe
      available template fields are:\n  - `mlag_peer`: The name of the MLAG peer.\n
      \ - `interface`: The MLAG L3 peering SVI name.\n  - `mlag_peer_l3_vlan`: The
      MLAG L3 peering VLAN ID."
    default: MLAG_L3
  mlag_peer_l3_vlan_name:
    type: str
    documentation_options:
      table: fabric-settings
    description: "Name or name template to be used on MLAG L3 VLAN (VLAN 4093 by default).\nThis
      can be a template using the AVD string formatter syntax: https://avd.arista.com/devel/roles/eos_designs/docs/how-to/custom-descriptions-names.html#avd-string-formatter-syntax.\nThe
      available template fields are:\n  - `mlag_peer`: The name of the MLAG peer.\n
      \ - `mlag_peer_l3_vlan`: The MLAG L3 peering VLAN ID."
    default: MLAG_L3
  mlag_peer_l3_vrf_svi_description:
    type: str
    documentation_options:
      table: fabric-settings
    description: "Description or description template to be used on MLAG L3 peering
      SVI for VRFs.\nThis can be a template using the AVD string formatter syntax:
      https://avd.arista.com/devel/roles/eos_designs/docs/how-to/custom-descriptions-names.html#avd-string-formatter-syntax.\nThe
      available template fields are:\n  - `mlag_peer`: The name of the MLAG peer.\n
      \ - `interface`: The MLAG L3 VRF peering SVI name.\n  - `vlan`: The MLAG L3
      VRF peering VLAN ID.\n  - `vrf`: The VRF name."
    default: MLAG_L3_VRF_{vrf}
  mlag_peer_l3_vrf_vlan_name:
    type: str
    documentation_options:
      table: fabric-settings
    description: "Name or name template to be used on MLAG L3 peering VLAN for VRFs.\nThis
      can be a template using the AVD string formatter syntax: https://avd.arista.com/devel/roles/eos_designs/docs/how-to/custom-descriptions-names.html#avd-string-formatter-syntax.\nThe
      available template fields are:\n  - `mlag_peer`: The name of the MLAG peer.\n
      \ - `vlan`: The MLAG L3 VRF peering VLAN ID.\n  - `vrf`: The VRF name."
    default: MLAG_L3_VRF_{vrf}
  mlag_peer_svi_description:
    type: str
    documentation_options:
      table: fabric-settings
    description: "Description or description template to be used on MLAG peering SVI
      (Interface Vlan4094 by default).\nThis can be a template using the AVD string
      formatter syntax: https://avd.arista.com/devel/roles/eos_designs/docs/how-to/custom-descriptions-names.html#avd-string-formatter-syntax.\nThe
      available template fields are:\n  - `mlag_peer`: The name of the MLAG peer.\n
      \ - `interface`: The MLAG peering SVI name.\n  - `mlag_peer_vlan`: The MLAG
      peering VLAN ID."
    default: MLAG
  mlag_peer_vlan_name:
    type: str
    documentation_options:
      table: fabric-settings
    description: "Name or name template to be used on MLAG peering VLAN (VLAN 4094
      by default).\nThis can be a template using the AVD string formatter syntax:
      https://avd.arista.com/devel/roles/eos_designs/docs/how-to/custom-descriptions-names.html#avd-string-formatter-syntax.\nThe
      available template fields are:\n  - `mlag_peer`: The name of the MLAG peer.\n
      \ - `mlag_peer_vlan`: The MLAG peering VLAN ID."
    default: MLAG
  mlag_port_channel_description:
    type: str
    documentation_options:
      table: fabric-settings
    description: "Description or description template to be used on MLAG peer-link
      port-channel interfaces.\nThis can be a template using the AVD string formatter
      syntax: https://avd.arista.com/devel/roles/eos_designs/docs/how-to/custom-descriptions-names.html#avd-string-formatter-syntax.\nThe
      available template fields are:\n  - `mlag_peer`: The name of the MLAG peer.\n
      \ - `interface`: The local MLAG port-channel interface.\n  - `peer_interface`:
      The port-channel interface on the MLAG peer.\n  - `mlag_port_channel_id`: The
      local MLAG port-channel ID.\n  - `mlag_peer_port_channel_id`: The port-channel
      ID on the MLAG peer.\n\nBy default the description is templated from the name
      and port-channel interface of the MLAG peer."
    default: MLAG_{mlag_peer}_{peer_interface}
  name_servers:
    documentation_options:
      table: management-settings
    type: list
    description: List of DNS servers. The VRF is set to < mgmt_interface_vrf >.
    items:
      type: str
      description: IPv4 or IPv6 address.
  network_ports:
    type: list
    items:
      type: dict
      $ref: eos_designs#/$defs/adapter_config
      keys:
        switches:
          type: list
          description: 'Regex matching the full hostname of one or more switches.

            The regular expression must match the full hostname.

            '
          items:
            type: str
        switch_ports:
          type: list
          description: "List of ranges using AVD range_expand syntax.\nFor example:\n\nswitch_ports:\n
            \ - Ethernet1\n  - Ethernet2-48\n\nAll switch_ports ranges are expanded
            into individual port configurations.\n\nFor more details and examples
            of the `range_expand` syntax, see the [`arista.avd.range_expand` documentation](../../../docs/plugins/Filter_plugins/range_expand.md).\n"
          items:
            type: str
        description:
          type: str
          description: "Description or description template to be used on all ports.\nThis
            can be a template using the AVD string formatter syntax: https://avd.arista.com/devel/roles/eos_designs/docs/how-to/custom-descriptions-names.html#avd-string-formatter-syntax.\nThe
            available template fields are:\n  - `endpoint_type` - always set to `network_port`.\n
            \ - `endpoint` - content of the `endpoint` key if set.\n  - `port_channel_id`:
            The port-channel number for the switch.\n\nThe default description is
            set by `default_network_ports_description`.\nBy default the description
            is templated from the `endpoint` key if set."
        endpoint:
          type: str
          description: Name or description of the endpoints connected to these ports.
  network_services_keys:
    type: list
    primary_key: name
    description: 'Network Services can be grouped by using separate keys.

      The keys can be customized to provide a better better organization or grouping
      of your data.

      `network_services_keys` should be defined in the top level group_vars for the
      fabric.

      The default values will be overridden if defining this key, so it is recommended
      to copy the defaults and modify them.

      '
    items:
      type: dict
      keys:
        name:
          type: str
    default:
    - name: tenants
  new_network_services_bgp_vrf_config:
    type: bool
    default: true
    description: 'This key was used to generate BGP configuration for network services
      even when `evpn` is not in the address families for the node as well as the
      VRF.

      This is now part of the default behavior so this key has been removed.'
    deprecation:
      warning: true
      removed: true
      remove_in_version: 5.0.0
      url: https://avd.arista.com/5.x/docs/porting-guides/5.x.x.html#bgp-is-now-configured-for-network-services-vrfs-even-if-evpn-is-not-part-of-the-address-families
  custom_node_type_keys:
    $ref: eos_designs#/keys/node_type_keys
    default: null
    type: list
    documentation_options:
      table: node-type-keys
    description: 'Define Custom Node Type Keys, to specify the properties of each
      node type in the fabric.

      This allows for complete customization of the fabric layout and functionality.

      `custom_node_type_keys` should be defined in top level group_var for the fabric.

      These values will be combined with the defaults; custom node type keys named
      the same as a

      default node_type_key will replace the default.'
  node_type_keys:
    type: list
    documentation_options:
      table: node-type-keys
    description: 'Define Node Type Keys, to specify the properties of each node type
      in the fabric.

      This allows for complete customization of the fabric layout and functionality.

      `node_type_keys` should be defined in top level group_var for the fabric.


      The default values will be overridden if this key is defined.

      If you need to change all the existing `node_type_keys`, it is recommended to
      copy the defaults and modify them.

      If you need to add custom `node_type_keys`, create them under `custom_node_type_keys`
      - if named identically to default `node_type_keys` entries,

      custom entries will replace the equivalent default entry.'
    primary_key: key
    items:
      type: dict
      keys:
        key:
          type: str
        type:
          type: str
          description: Type value matching this node_type_key.
        connected_endpoints:
          type: bool
          default: false
          description: Are endpoints connected to this node type.
        default_evpn_role:
          type: str
          valid_values:
          - none
          - client
          - server
          default: none
          description: Default evpn_role. Can be overridden in topology vars.
        default_ptp_priority1:
          type: int
          min: 0
          max: 255
          default: 127
          description: Default PTP priority 1
        default_underlay_routing_protocol:
          documentation_options:
            table: node-type-keys
          type: str
          default: ebgp
          convert_to_lower_case: true
          $ref: eos_designs#/keys/underlay_routing_protocol
          description: 'Set the default underlay routing_protocol.

            Can be overridden by setting "underlay_routing_protocol" host/group_vars.

            '
        default_overlay_routing_protocol:
          type: str
          default: ebgp
          convert_to_lower_case: true
          valid_values:
          - ebgp
          - ibgp
          - her
          - cvx
          - none
          description: 'Set the default overlay routing_protocol.

            Can be overridden by setting "overlay_routing_protocol" host/group_vars.

            '
        default_mpls_overlay_role:
          type: str
          valid_values:
          - client
          - server
          - none
          description: 'Set the default mpls overlay role.

            Acting role in overlay control plane.

            '
        default_overlay_address_families:
          type: list
          default:
          - evpn
          items:
            type: str
            convert_to_lower_case: true
            valid_values:
            - evpn
            - vpn-ipv4
            - vpn-ipv6
          description: 'Set the default overlay address families.

            '
        default_evpn_encapsulation:
          type: str
          default: vxlan
          convert_to_lower_case: true
          valid_values:
          - mpls
          - vxlan
          description: 'Set the default evpn encapsulation.

            '
        default_wan_role:
          type: str
          valid_values:
          - client
          - server
          description: 'Set the default WAN role.


            This is used both for AutoVPN and Pathfinder designs.

            That means if `wan_mode` root key is set to `autovpn` or `cv-pathfinder`.

            `server` indicates that the router is a route-reflector.


            Only supported if `overlay_routing_protocol` is set to `ibgp`.

            '
        default_flow_tracker_type:
          type: str
          valid_values:
          - sampled
          - hardware
          description: Set the default flow tracker type.
          default: sampled
        mlag_support:
          type: bool
          default: false
          description: Can this node type support mlag.
        network_services:
          description: Will network services be deployed on this node type.
          type: dict
          keys:
            l1:
              type: bool
              default: false
              description: ??
            l2:
              type: bool
              default: false
              description: Vlans
            l3:
              type: bool
              default: false
              description: 'VRFs, SVIs (if l2 is true).

                Only supported with underlay_router.

                '
        underlay_router:
          type: bool
          default: true
          description: Is this node type a L3 device.
        uplink_type:
          type: str
          valid_values:
          - p2p
          - port-channel
          - p2p-vrfs
          - lan
          default: p2p
          description: '`uplink_type` must be `p2p`, `p2p-vrfs` or `lan` if `vtep`
            or `underlay_router` is true.


            For `p2p-vrfs`, the uplinks are configured as L3 interfaces with a subinterface
            for each VRF

            in `network_services` present on both the uplink and the downlink switch.

            The subinterface ID is the `vrf_id`.

            ''underlay_router'' and ''network_services.l3'' must be set to true.

            VRF `default` is always configured on the physical interface using the
            underlay routing protocol.

            All subinterfaces use the same IP address as the physical interface.

            Multicast is not supported.

            Only BGP is supported for subinterfaces.


            For `lan`, a single uplink interface is supported and will be configured
            as an L3 Interface with

            subinterfaces for each SVI defined under the VRFs in `network_services`
            as long as the uplink switch also

            has the VLAN permitted by tag/tenant filtering.'
        vtep:
          type: bool
          default: false
          description: Is this switch an EVPN VTEP.
        mpls_lsr:
          type: bool
          default: false
          description: Is this switch an MPLS LSR.
        ip_addressing:
          type: dict
          description: Override ip_addressing templates.
          keys:
            python_module:
              type: str
              description: Custom Python Module to import for IP addressing.
            python_class_name:
              type: str
              default: AvdIpAddressing
              description: Name of Custom Python Class to import for IP addressing.
            router_id:
              type: str
              description: Path to Custom J2 template.
            router_id_ipv6:
              type: str
              description: Path to Custom J2 template.
            mlag_ip_primary:
              type: str
              description: Path to Custom J2 template.
            mlag_ip_secondary:
              type: str
              description: Path to Custom J2 template.
            mlag_l3_ip_primary:
              type: str
              description: Path to Custom J2 template.
            mlag_l3_ip_secondary:
              type: str
              description: Path to Custom J2 template.
            mlag_ibgp_peering_ip_primary:
              type: str
              description: Path to Custom J2 template.
            mlag_ibgp_peering_ip_secondary:
              type: str
              description: Path to Custom J2 template.
            p2p_uplinks_ip:
              type: str
              description: Path to Custom J2 template.
            p2p_uplinks_peer_ip:
              type: str
              description: Path to Custom J2 template.
            vtep_ip_mlag:
              type: str
              description: Path to Custom J2 template.
            vtep_ip:
              type: str
              description: Path to Custom J2 template.
        interface_descriptions:
          type: dict
          description: 'Override interface_descriptions templates.

            If description templates use Jinja2, they have to strip whitespaces using
            {%- -%} on any code blocks.

            '
          keys:
            python_module:
              type: str
              description: Custom Python Module to import for interface descriptions.
            python_class_name:
              type: str
              default: AvdInterfaceDescriptions
              description: Name of Custom Python Class to import for interface descriptions.
            underlay_ethernet_interfaces:
              type: str
              description: Path to Custom J2 template.
            underlay_port_channel_interfaces:
              type: str
              description: Path to Custom J2 template.
            mlag_ethernet_interfaces:
              type: str
              description: Path to Custom J2 template.
            mlag_port_channel_interfaces:
              type: str
              description: Path to Custom J2 template.
            connected_endpoints_ethernet_interfaces:
              type: str
              description: Path to Custom J2 template.
            connected_endpoints_port_channel_interfaces:
              type: str
              description: Path to Custom J2 template.
            router_id_loopback_interface:
              type: str
              description: Path to Custom J2 template.
            vtep_loopback_interface:
              type: str
              description: Path to Custom J2 template.
            overlay_loopback_interface:
              type: str
              description: Path to Custom J2 template.
              deprecation:
                warning: true
                remove_in_version: 6.0.0
                new_key: router_id_loopback_interface
        cv_tags_topology_type:
          documentation_options:
            table: cloudvision-tags
          description: 'PREVIEW: This key is currently not supported

            Type that CloudVision should use when generating the Topology.'
          type: str
          valid_values:
          - leaf
          - spine
          - core
          - edge
  ntp_settings:
    documentation_options:
      table: management-settings
    type: dict
    description: NTP settings
    keys:
      server_vrf:
        type: str
        description: "EOS only supports NTP servers in one VRF, so this VRF is used
          for all NTP servers and one local-interface.\n- `use_mgmt_interface_vrf`
          will configure the NTP server(s) under the VRF set with `mgmt_interface_vrf`
          and set the `mgmt_interface` as NTP local-interface.\n  An error will be
          raised if `mgmt_ip` or `ipv6_mgmt_ip` are not configured for the device.\n-
          `use_inband_mgmt_vrf` will configure the NTP server(s) under the VRF set
          with `inband_mgmt_vrf` and set the `inband_mgmt_interface` as NTP local-interface.\n
          \ An error will be raised if inband management is not configured for the
          device.\n- Any other string will be used directly as the VRF name but local
          interface must be set with `custom_structured_configuration_ntp` if needed.\nIf
          not set, the VRF is automatically picked up from the global setting `default_mgmt_method`."
      servers:
        type: list
        description: The first server is always set as "preferred".
        items:
          type: dict
          keys:
            name:
              type: str
              $ref: eos_cli_config_gen#/keys/ntp/keys/servers/items/keys/name
            burst:
              type: bool
            iburst:
              type: bool
            key:
              type: int
              $ref: eos_cli_config_gen#/keys/ntp/keys/servers/items/keys/key
            maxpoll:
              type: int
              $ref: eos_cli_config_gen#/keys/ntp/keys/servers/items/keys/maxpoll
            minpoll:
              type: int
              $ref: eos_cli_config_gen#/keys/ntp/keys/servers/items/keys/minpoll
            version:
              type: int
              $ref: eos_cli_config_gen#/keys/ntp/keys/servers/items/keys/version
      authenticate:
        type: bool
      authenticate_servers_only:
        type: bool
      authentication_keys:
        type: list
        $ref: eos_cli_config_gen#/keys/ntp/keys/authentication_keys
      trusted_keys:
        type: str
        $ref: eos_cli_config_gen#/keys/ntp/keys/trusted_keys
  only_local_vlan_trunk_groups:
    documentation_options:
      table: fabric-settings
    type: bool
    description: 'A vlan can have many trunk_groups assigned.

      To avoid unneeded configuration changes on all leaf switches when a new trunk
      group is added,

      this feature will only configure the vlan trunk groups matched with local connected_endpoints.

      See "Details on only_local_vlan_trunk_groups" below.

      Requires "enable_trunk_groups: true".

      '
    default: false
  overlay_bgp_peer_description:
    type: str
    documentation_options:
      table: overlay-settings
    description: "Description or description template to be used on the overlay BGP
      peers.\nThis can be a template using the AVD string formatter syntax: https://avd.arista.com/devel/roles/eos_designs/docs/how-to/custom-descriptions-names.html#avd-string-formatter-syntax.\nThe
      available template fields are:\n  - `peer`: The name of the BGP peer.\n  - `peer_interface`:
      The interface on the BGP peer if available.\n\nThe default description is built
      from the name and interface of the BGP peer."
    default: '{peer}{peer_interface?<_}'
  overlay_cvx_servers:
    documentation_options:
      table: overlay-settings
    description: 'List of CVX vxlan overlay controllers.

      Required if overlay_routing_protocol == CVX.

      CVX servers (VMs) are peering using their management interface, so mgmt_ip must
      be set for all CVX servers.

      '
    type: list
    items:
      type: str
      description: '''inventory_hostname'' of CVX server.

        '
  overlay_her_flood_list_per_vni:
    documentation_options:
      table: overlay-settings
    type: bool
    description: 'When using Head-End Replication, configure flood-lists per VNI.

      By default HER will be configured with a common flood-list containing all VTEPs.

      This behavior can be changed to per-VNI flood-lists by setting `overlay_her_flood_list_per_vni:
      true`.

      This will make `eos_designs` consider configured VLANs per VTEP, and only include
      the relevant VTEPs to each VNI''s flood-list.

      '
    default: false
  overlay_her_flood_list_scope:
    documentation_options:
      table: overlay-settings
    type: str
    description: 'When using Head-End Replication, set the scope of flood-lists to
      Fabric or DC.

      By default all VTEPs in the Fabric (part of the inventory group referenced by
      "fabric_name") are added to the flood-lists.

      This can be changed to all VTEPs in the DC (sharing the same "dc_name" value).

      This is useful if Border Leaf switches are dividing the VXLAN overlay into separate
      domains.

      '
    valid_values:
    - fabric
    - dc
    default: fabric
  overlay_loopback_description:
    documentation_options:
      table: overlay-settings
    description: Customize the description on overlay interface Loopback0.
    type: str
    deprecation:
      warning: true
      remove_in_version: 6.0.0
      new_key: router_id_loopback_description
  overlay_mlag_rfc5549:
    documentation_options:
      table: overlay-settings
    description: 'IPv6 Unnumbered for MLAG iBGP connections.

      Requires "underlay_rfc5549: true".

      '
    type: bool
    default: false
  overlay_rd_type:
    documentation_options:
      table: overlay-settings
    type: dict
    description: 'Configuration options for the Administrator subfield (first part
      of RD) and the Assigned Number subfield (second part of RD).


      By default Route Distinguishers (RD) are set to:

      - `<overlay_loopback>:<mac_vrf_id_base + vlan_id or mac_vrf_vni_base + vlan_id>`
      for VLANs and VLAN-Aware Bundles with L2 vlans.

      - `<overlay_loopback>:<vlan_aware_bundle_number_base + vrf_id>` for VLAN-Aware
      Bundles with SVIs.

      - `<overlay_loopback>:<vlan_aware_bundle_number_base + id>` for VLAN-Aware Bundles
      defined under ''evpn_vlan_bundles''.

      - `<overlay_loopback>:<vrf_id>` for VRFs.


      Note:

      RD is a 48-bit value which is split into <16-bit>:<32-bit> or <32-bit>:<16-bit>.

      When using loopback or 32-bit ASN/number the assigned number can only be a 16-bit
      number. This may be a problem with large VNIs.

      For 16-bit ASN/number the assigned number can be a 32-bit number.

      '
    keys:
      admin_subfield:
        type: str
        convert_types:
        - int
        description: 'The method for deriving RD Administrator subfield (first part
          of RD):

          - ''router_id'' means the IP address of Loopback0.

          - ''vtep_loopback'' means the IP address of the VTEP loopback interface.

          - ''bgp_as'' means the AS number of the device.

          - ''switch_id'' means the ''id'' value of the device.

          - Any <IPv4 Address> without mask.

          - Integer between <0-65535>.

          - Integer between <0-4294967295>.

          - ''overlay_loopback_ip'' means the IP address of Loopback0. (deprecated
          - use ''router_id'' instead)

          '
        default: router_id
      admin_subfield_offset:
        type: int
        default: 0
        convert_types:
        - str
        description: 'Offset can only be used if admin_subfield is an integer between
          <0-4294967295> or ''switch_id''.

          Total value of admin_subfield + admin_subfield_offset must be <= 4294967295.

          '
      vrf_admin_subfield:
        type: str
        convert_types:
        - int
        description: 'The method for deriving RD Administrator subfield (first part
          of RD) for VRF services:

          - ''router_id'' means the IP address of Loopback0.

          - ''vtep_loopback'' means the IP address of the VTEP loopback interface.

          - ''bgp_as'' means the AS number of the device.

          - ''switch_id'' means the ''id'' value of the device.

          - Any <IPv4 Address> without mask.

          - Integer between <0-65535>.

          - Integer between <0-4294967295>.

          - ''overlay_loopback_ip'' means the IP address of Loopback0. (deprecated
          - use ''router_id'' instead)


          ''vrf_admin_subfield'' takes precedence for VRF RDs if set. Otherwise the
          ''admin_subfield'' value will be used.

          '
      vrf_admin_subfield_offset:
        type: int
        convert_types:
        - str
        description: 'Offset can only be used if ''vrf_admin_subfield'' is an integer
          between <0-4294967295> or ''switch_id''.

          Total value of ''vrf_admin_subfield'' + ''vrf_admin_subfield_offset'' must
          be <= 4294967295.


          ''vrf_admin_subfield_offset'' takes precedence for VRF RDs if set. Otherwise
          the ''admin_subfield_offset'' value will be used.

          '
      vlan_assigned_number_subfield:
        type: str
        valid_values:
        - mac_vrf_id
        - mac_vrf_vni
        - vlan_id
        default: mac_vrf_id
        description: 'The method for deriving RD Assigned Number subfield for VLAN
          services (second part of RD):

          - ''mac_vrf_id'' means `(mac_vrf_id_base or mac_vrf_vni_base) + vlan_id`.

          - ''mac_vrf_vni'' means `(mac_vrf_vni_base or mac_vrf_id_base) + vlan_id`.

          - ''vlan_id'' will only use the ''vlan_id'' and ignores all base values.


          These methods can be overridden per VLAN if either ''rd_override'', ''rt_override''
          or ''vni_override'' is set (preferred in this order).

          '
  overlay_routing_protocol:
    documentation_options:
      table: overlay-settings
    description: "- The following overlay routing protocols are supported:\n  - ebgp:
      Configures fabric with eBGP, default for l3ls-evpn design.\n  - ibgp: Configured
      fabric with iBGP, only supported with OSPF or ISIS variants in underlay, default
      for mpls design.\n  - cvx: Configures fabric to leverage CloudVision eXchange
      as the overlay controller.\n  - her: Configures fabric with Head-End Replication,
      configures static VXLAN flood-lists instead of using a dynamic overlay protocol.\n
      \ - none: No overlay configuration will be generated, default for l2ls design.\n\n
      \ If not set, the default_overlay_routing_protocol defined under the node_type_keys
      will be used (default is \"ebgp\").\n"
    type: str
    valid_values:
    - ebgp
    - ibgp
    - cvx
    - her
    - none
    convert_to_lower_case: true
  overlay_routing_protocol_address_family:
    documentation_options:
      table: overlay-settings
    type: str
    description: 'When set to `ipv6`, enable overlay EVPN peering with IPv6 addresses.

      This feature depends on underlay_ipv6 variable. As of today, only RFC5549 is
      capable to transport IPv6 in the underlay.

      '
    valid_values:
    - ipv4
    - ipv6
    default: ipv4
  overlay_rt_type:
    documentation_options:
      table: overlay-settings
    type: dict
    description: 'Configuration options for the Administrator subfield (first part
      of RT) and the Assigned Number subfield (second part of RT).


      By default Route Targets (RT) are set to:

      - `<(mac_vrf_id_base or mac_vrf_vni_base) + vlan_id>:<(mac_vrf_id_base or mac_vrf_vni_base)
      + vlan_id>` for VLANs and VLAN-Aware Bundles with L2 vlans.

      - `<vlan_aware_bundle_number_base + vrf_id>:<vlan_aware_bundle_number_base +
      vrf_id>` for VLAN-Aware Bundles with SVIs.

      - `<vlan_aware_bundle_number_base + id>:<vlan_aware_bundle_number_base + id>`
      for VLAN-Aware Bundles defined under ''evpn_vlan_bundles''.

      - `<vrf_id>:<vrf_id>` for VRFs.


      Notes:

      RT is a 48-bit value which is split into <16-bit>:<32-bit> or <32-bit>:<16-bit>.

      When using 32-bit ASN/number the VNI can only be a 16-bit number. Alternatively
      use vlan_id/vrf_id as assigned number.

      For 16-bit ASN/number the assigned number can be a 32-bit number.

      '
    keys:
      admin_subfield:
        type: str
        convert_types:
        - int
        description: 'The method for deriving RT Administrator subfield (first part
          of RT):

          - ''vrf_id'' means `(mac_vrf_id_base or mac_vrf_vni_base) + vlan_id` for
          VLANs, `(vrf_id or vrf_vni)` for VRFs and `id` for bundles defined under
          ''evpn_vlan_bundles''.

          - ''vrf_vni'' means `(mac_vrf_vni_base or mac_vrf_id_base) + vlan_id` for
          VLANs, `(vrf_vni or vrf_id)` for VRFs and `id` for bundles defined under
          ''evpn_vlan_bundles''.

          - ''id'' means `vlan_id` for VLANs, `(vrf_id or vrf_vni)` for VRFs and `id`
          for bundles defined under ''evpn_vlan_bundles''.

          - ''bgp_as'' means the AS number of the device.

          - Integer between <0-65535>.

          - Integer between <0-4294967295>.


          The ''vrf_id'' and ''vrf_vni'' methods can be overridden per VLAN if either
          ''rt_override'' or ''vni_override'' is set (preferred in this order).

          The ''vrf_id'', ''vrf_vni'' and ''id'' methods can be overridden per bundle
          defined under `evpn_vlan_bundles` using ''rt_override''.

          '
        default: vrf_id
      vrf_admin_subfield:
        type: str
        convert_types:
        - int
        description: 'The method for deriving RT Administrator subfield (first part
          of RT) for VRF services:

          - ''id'' means `(vrf_id or vrf_vni)`.

          - ''vrf_id'' means `(vrf_id or vrf_vni)`.

          - ''vrf_vni'' means `(vrf_vni or vrf_id)`.

          - ''bgp_as'' means the AS number of the device.

          - Integer between <0-65535>.

          - Integer between <0-4294967295>.


          ''vrf_admin_subfield'' takes precedence for VRF RDs if set. Otherwise the
          ''admin_subfield'' value will be used.

          '
      vlan_assigned_number_subfield:
        type: str
        valid_values:
        - mac_vrf_id
        - mac_vrf_vni
        - vlan_id
        default: mac_vrf_id
        description: 'The method for deriving RT Assigned Number subfield for VLAN
          services (second part of RT):

          - ''mac_vrf_id'' means `(mac_vrf_id_base or mac_vrf_vni_base) + vlan_id`.

          - ''mac_vrf_vni'' means `(mac_vrf_vni_base or mac_vrf_id_base) + vlan_id`.

          - ''vlan_id'' will only use the ''vlan_id'' and ignores all base values.


          These methods can be overridden per VLAN if either ''rt_override'' or ''vni_override''
          is set (preferred in this order).

          '
  p2p_uplinks_mtu:
    documentation_options:
      table: fabric-settings
    description: 'Point to Point Links MTU.

      Precedence: <node_type>.uplink_mtu -> platform_settings.p2p_uplinks_mtu -> p2p_uplinks_mtu
      -> 9214'
    type: int
    convert_types:
    - str
    min: 68
    max: 65535
    default: 9214
  p2p_uplinks_qos_profile:
    documentation_options:
      table: fabric-settings
    description: QOS Profile assigned on all infrastructure links.
    type: str
  custom_platform_settings:
    $ref: eos_designs#/keys/platform_settings
    default: null
    documentation_options:
      table: platform-settings
    description: Custom Platform settings to override the default `platform_settings`.
      This list will be prepended to the list of `platform_settings`. The first entry
      containing `platforms` matching the `platform` node setting will be chosen.
      If no matches are found, the first entry containing a platform `default` will
      be chosen.
    type: list
  platform_settings:
    type: list
    documentation_options:
      table: platform-settings
    description: Platform settings. The first entry containing `platforms` matching
      the `platform` node setting will be chosen. If no matches are found, the first
      entry containing a platform `default` will be chosen. The default values will
      be overridden if `platform_settings` is defined. If you need to replace all
      the default platforms, it is recommended to copy the defaults and modify them.
      If you need to add custom platforms, create them under `custom_platform_settings`.
      Entries under `custom_platform_settings` will be matched before the equivalent
      entries from `platform_settings`.
    items:
      type: dict
      keys:
        platforms:
          type: list
          items:
            type: str
            convert_types:
            - int
        trident_forwarding_table_partition:
          type: str
          description: Only applied when evpn_multicast is true.
        reload_delay:
          type: dict
          keys:
            mlag:
              type: int
              convert_types:
              - str
              min: 0
              max: 86400
              description: In seconds.
            non_mlag:
              type: int
              convert_types:
              - str
              min: 0
              max: 86400
              description: In seconds.
        tcam_profile:
          type: str
        lag_hardware_only:
          type: bool
        default_interface_mtu:
          type: int
          convert_types:
          - str
          description: 'Default interface MTU configured on EOS under "interface defaults".

            Takes precedence over the root key "default_interface_mtu".

            '
          min: 68
          max: 65535
        p2p_uplinks_mtu:
          type: int
          convert_types:
          - str
          description: 'Set MTU on point to point uplink interfaces.

            Takes precedence over the root key "p2p_uplinks_mtu".

            <node_type>.uplink_mtu -> platform_settings.p2p_uplinks_mtu -> p2p_uplinks_mtu
            -> 9214.

            '
          min: 68
          max: 65535
        feature_support:
          type: dict
          keys:
            queue_monitor_length_notify:
              type: bool
              default: true
            interface_storm_control:
              type: bool
              default: true
            poe:
              type: bool
              default: false
            per_interface_mtu:
              type: bool
              default: true
              description: 'Support for configuration of per interface MTU for p2p
                links, MLAG SVIs and Network Services.

                Effectively this means that all settings regarding interface MTU will
                be ignored if this is false.

                Platforms without support for per interface MTU can use a single default
                interface MTU setting. Set this via "default_interface_mtu"

                '
            bgp_update_wait_install:
              type: bool
              default: true
              description: 'Disables FIB updates and route advertisement when the
                BGP instance is initiated until the BGP convergence state is reached.

                Can be overridden by setting "bgp_update_wait_install" host/group_vars.

                '
            bgp_update_wait_for_convergence:
              type: bool
              default: true
              description: 'Do not advertise reachability to a prefix until that prefix
                has been installed in hardware.

                This will eliminate any temporary black holes due to a BGP speaker
                advertising reachability to a prefix that may not yet be installed
                into the forwarding plane.

                Can be overridden by setting "bgp_update_wait_for_convergence" host/group_vars.

                '
        management_interface:
          type: str
          default: Management1
        security_entropy_sources:
          description: Entropy source improves the randomness of the numbers used
            to generate MACsec's cryptographic keys.
          type: dict
          keys:
            hardware:
              type: bool
              description: Use a hardware based source.
            haveged:
              type: bool
              description: Use the HAVEGE algorithm.
            cpu_jitter:
              type: bool
              description: Use the Jitter RNG algorithm of a CPU based source.
            hardware_exclusive:
              type: bool
              description: Only use entropy from the hardware source.
        structured_config:
          type: dict
          documentation_options:
            hide_keys: true
          description: Custom structured config for eos_cli_config_gen.
          $ref: eos_cli_config_gen#
        raw_eos_cli:
          type: str
          description: EOS CLI rendered directly on the root level of the final EOS
            configuration.
    default:
    - platforms:
      - default
      feature_support:
        queue_monitor_length_notify: false
      reload_delay:
        mlag: 300
        non_mlag: 330
    - platforms:
      - 7050X3
      feature_support:
        queue_monitor_length_notify: false
      reload_delay:
        mlag: 300
        non_mlag: 330
      trident_forwarding_table_partition: flexible exact-match 16384 l2-shared 98304
        l3-shared 131072
    - platforms:
      - 720XP
      feature_support:
        poe: true
        queue_monitor_length_notify: false
      reload_delay:
        mlag: 300
        non_mlag: 330
      trident_forwarding_table_partition: flexible exact-match 16000 l2-shared 18000
        l3-shared 22000
    - platforms:
      - '750'
      - '755'
      - '758'
      management_interface: Management0
      feature_support:
        poe: true
        queue_monitor_length_notify: false
      reload_delay:
        mlag: 300
        non_mlag: 330
    - platforms:
      - 720DP
      - 722XP
      - 710P
      feature_support:
        poe: true
        queue_monitor_length_notify: false
      reload_delay:
        mlag: 300
        non_mlag: 330
    - platforms:
      - 7010TX
      feature_support:
        queue_monitor_length_notify: false
        per_interface_mtu: false
      reload_delay:
        mlag: 300
        non_mlag: 330
    - platforms:
      - 7280R
      - 7280R2
      - 7020R
      lag_hardware_only: true
      reload_delay:
        mlag: 900
        non_mlag: 1020
      tcam_profile: vxlan-routing
    - platforms:
      - 7280R3
      reload_delay:
        mlag: 900
        non_mlag: 1020
      tcam_profile: vxlan-routing
    - platforms:
      - 7500R
      - 7500R2
      lag_hardware_only: true
      management_interface: Management0
      reload_delay:
        mlag: 900
        non_mlag: 1020
      tcam_profile: vxlan-routing
    - platforms:
      - 7500R3
      - 7800R3
      management_interface: Management0
      reload_delay:
        mlag: 900
        non_mlag: 1020
      tcam_profile: vxlan-routing
    - platforms:
      - 7358X4
      management_interface: Management1/1
      reload_delay:
        mlag: 300
        non_mlag: 330
      feature_support:
        queue_monitor_length_notify: false
        interface_storm_control: true
        bgp_update_wait_for_convergence: true
        bgp_update_wait_install: false
    - platforms:
      - 7368X4
      management_interface: Management0
      reload_delay:
        mlag: 300
        non_mlag: 330
    - platforms:
      - 7300X3
      management_interface: Management0
      reload_delay:
        mlag: 1200
        non_mlag: 1320
      trident_forwarding_table_partition: flexible exact-match 16384 l2-shared 98304
        l3-shared 131072
    - platforms:
      - VEOS
      - VEOS-LAB
      - vEOS
      - vEOS-lab
      feature_support:
        bgp_update_wait_for_convergence: false
        bgp_update_wait_install: false
        interface_storm_control: false
        queue_monitor_length_notify: false
      reload_delay:
        mlag: 300
        non_mlag: 330
    - platforms:
      - CEOS
      - cEOS
      - ceos
      - cEOSLab
      feature_support:
        bgp_update_wait_for_convergence: false
        bgp_update_wait_install: false
        interface_storm_control: false
        queue_monitor_length_notify: false
      management_interface: Management0
      reload_delay:
        mlag: 300
        non_mlag: 330
    - platforms:
      - AWE-5310
      - AWE-5510
      - AWE-7250R
      - AWE-7230R
      feature_support:
        bgp_update_wait_for_convergence: true
        bgp_update_wait_install: false
        interface_storm_control: false
        queue_monitor_length_notify: false
      management_interface: Management1/1
      p2p_uplinks_mtu: 9194
    - platforms:
      - AWE-7220R
      feature_support:
        bgp_update_wait_for_convergence: true
        bgp_update_wait_install: false
        interface_storm_control: false
        queue_monitor_length_notify: false
        poe: true
      management_interface: Management1
      p2p_uplinks_mtu: 9194
  platform_speed_groups:
    documentation_options:
      table: platform-settings
    type: list
    primary_key: platform
    description: Set Hardware Speed Groups per Platform.
    items:
      type: dict
      keys:
        platform:
          type: str
          convert_types:
          - int
        speeds:
          type: list
          primary_key: speed
          items:
            type: dict
            keys:
              speed:
                type: str
              speed_groups:
                type: list
                items:
                  type: str
                  convert_types:
                  - int
  pod_name:
    documentation_options:
      table: fabric-topology
    description: 'POD Name is used in:

      - Fabric Documentation (Optional, falls back to dc_name and then to fabric_name)

      - SNMP Location: `snmp_settings.location` (Optional)

      - VRF Loopbacks: `vtep_diagnostic.loopback_ip_pools.pod` (Required)


      Recommended to be common between Spines and Leafs within a POD (One l3ls topology).

      '
    type: str
  port_profiles:
    type: list
    primary_key: profile
    description: 'Optional profiles to share common settings for connected_endpoints
      and/or network_ports.

      Keys are the same used under endpoints adapters. Keys defined under endpoints
      adapters take precedence.

      '
    items:
      type: dict
      $ref: eos_designs#/$defs/adapter_config
      keys:
        profile:
          type: str
          description: Port profile name.
        parent_profile:
          type: str
          description: 'Parent profile is optional.

            Port_profiles can refer to another port_profile to inherit settings in
            up to two levels (adapter->profile->parent_profile).

            '
  ptp:
    deprecation:
      warning: true
      removed: true
      new_key: ptp_settings
      remove_in_version: v5.0.0
    documentation_options:
      table: ptp_settings
    type: dict
  ptp_profiles:
    documentation_options:
      table: ptp_settings
    type: list
    primary_key: profile
    items:
      type: dict
      keys:
        profile:
          type: str
          description: PTP profile.
        announce:
          type: dict
          description: PTP announce interval.
          keys:
            interval:
              type: int
              convert_types:
              - str
              min: -7
              max: 4
            timeout:
              type: int
              convert_types:
              - str
              min: 2
              max: 255
        delay_req:
          type: int
          convert_types:
          - str
          min: -7
          max: 8
        sync_message:
          type: dict
          description: PTP sync message interval.
          keys:
            interval:
              type: int
              convert_types:
              - str
              min: -7
              max: 3
        transport:
          type: str
          valid_values:
          - ipv4
    default:
    - profile: aes67-r16-2016
      announce:
        interval: 0
        timeout: 3
      delay_req: -3
      sync_message:
        interval: -3
      transport: ipv4
    - profile: smpte2059-2
      announce:
        interval: -2
        timeout: 3
      delay_req: -4
      sync_message:
        interval: -4
      transport: ipv4
    - profile: aes67
      announce:
        interval: 2
        timeout: 3
      delay_req: 0
      sync_message:
        interval: 0
      transport: ipv4
  ptp_settings:
    documentation_options:
      table: ptp_settings
    type: dict
    description: Common PTP settings.
    keys:
      enabled:
        type: bool
      profile:
        type: str
        default: aes67-r16-2016
        description: "Default available profiles are:\n  - \"aes67\"\n  - \"aes67-r16-2016\"\n
          \ - \"smpte2059-2\""
      domain:
        type: int
        default: 127
        $ref: eos_cli_config_gen#/keys/ptp/keys/domain
      auto_clock_identity:
        type: bool
        default: true
  queue_monitor_length:
    documentation_options:
      table: system-settings
    $ref: eos_cli_config_gen#/keys/queue_monitor_length
    type: dict
    keys:
      enabled:
        type: bool
      notifying:
        type: bool
        description: 'If True, `eos_designs` will configure `queue-monitor length
          notifying` according to the

          `platform_settings.[].feature_support.queue_monitor_length_notify` setting.

          '
  redundancy:
    documentation_options:
      table: system-settings
    type: dict
    description: Redundancy for chassis platforms with dual supervisors | Optional.
    keys:
      protocol:
        type: str
        valid_values:
        - sso
        - rpr
  router_id_loopback_description:
    documentation_options:
      table: overlay-settings
    description: Customize the description on Router ID interface Loopback0.
    type: str
    default: ROUTER_ID
  serial_number:
    documentation_options:
      table: system-settings
    description: 'Serial Number of the device.

      Used for documentation purpose in the fabric documentation as can also be used
      by the ''eos_config_deploy_cvp'' role.

      "serial_number" can also be set directly under node type settings.

      If both are set, the value under node type settings takes precedence.

      '
    type: str
    convert_types:
    - int
  sflow_settings:
    documentation_options:
      table: management-sflow-settings
    type: dict
    description: 'sFlow settings.

      The sFlow process will only be configured if any interface is enabled for sFlow.

      For default enabling of sFlow for various interface types across the fabric
      see `fabric_sflow`.'
    keys:
      sample:
        type: dict
        keys:
          rate:
            type: int
            convert_types:
            - str
            min: 1
            max: 4294967295
            description: 'Packet sampling rate that defines the average number of
              ingress packets that pass through an interface for every packet that
              is sampled.

              A rate of 16384 corresponds to an average sample of one per 16384 packets.'
      destinations:
        type: list
        required: true
        min_length: 1
        items:
          type: dict
          keys:
            destination:
              type: str
              required: true
              description: sFlow destination name or IP address.
            port:
              type: int
              description: UDP Port number. The default port number for sFlow is 6343.
              convert_types:
              - str
              min: 1
              max: 65535
            vrf:
              type: str
              description: "If not set, the VRF is automatically picked up from the
                global setting `default_mgmt_method`.\nThe value of `vrf` will be
                interpreted according to these rules:\n- `use_mgmt_interface_vrf`
                will configure the sFlow destination under the VRF set with `mgmt_interface_vrf`
                and set the `mgmt_interface` as sFlow source-interface.\n  An error
                will be raised if `mgmt_ip` or `ipv6_mgmt_ip` are not configured for
                the device.\n- `use_inband_mgmt_vrf` will configure the sFlow destination
                under the VRF set with `inband_mgmt_vrf` and set the `inband_mgmt_interface`
                as sFlow source-interface.\n  An error will be raised if inband management
                is not configured for the device.\n- Any other string will be used
                directly as the VRF name. Remember to set the `sflow_settings.vrfs[].source_interface`
                if needed."
              convert_types:
              - int
      vrfs:
        type: list
        primary_key: name
        items:
          type: dict
          keys:
            name:
              type: str
              convert_types:
              - int
              description: VRF name.
            source_interface:
              type: str
              description: 'Source interface to use for sFlow destinations in this
                VRF.

                If set for the VRFs defined by `mgmt_interface_vrf` or `inband_mgmt_vrf`,
                this setting will take precedence.'
  shutdown_bgp_towards_undeployed_peers:
    documentation_options:
      table: fabric-settings
    type: bool
    default: true
    description: 'When a device is set undeployed using `is_deployed: false` and `shutdown_bgp_towards_undeployed_peers`
      key is set to true, the BGP neighborship is shutdown on the peer.'
  shutdown_interfaces_towards_undeployed_peers:
    documentation_options:
      table: fabric-settings
    type: bool
    default: true
    description: '- It is possible to provision configurations for a complete topology
      but flag devices as undeployed using the host level variable `is_deployed: false`.


      ```yaml

      # Use at the host level

      is_deployed: < true or false or default -> true >

      ```


      - By default, this will have no impact within the `eos_designs` role. Configs
      will still be generated by the `eos_cli_config_gen` role and will still be pushed
      by the `eos_config_deploy_eapi` directly to devices if used.

      - However, if the `eos_config_deploy_cvp` role is used to push configurations,
      CloudVision will ignore the devices flagged  as `is_deployed: false` and not
      attempt to configure them.

      - If the device is not present in the network due to CloudVision not configuring
      the device, `eos_validate_state` role will fail tests on peers of the undeployed
      device trying to verify that interfaces are up.

      - To overcome this and shutdown interfaces towards undeployed peers, the variable
      `shutdown_interfaces_towards_undeployed_peers` can be used, satisfying the `eos_validate_state`
      role interface tests.

      - Again, this is only an issue if `eos_config_deploy_cvp` is used and the devices
      are not present in the network.

      '
  snmp_settings:
    documentation_options:
      table: management-snmp-settings
    type: dict
    description: 'SNMP settings.

      For SNMP local-interfaces see "source_interfaces.snmp".

      Configuration of remote SNMP engine IDs are currently only possible using `structured_config`.'
    keys:
      contact:
        type: str
        description: SNMP contact.
      location:
        type: bool
        default: false
        description: Set SNMP location. Formatted as "<fabric_name> <dc_name> <pod_name>
          <switch_rack> <inventory_hostname>".
      vrfs:
        $ref: eos_cli_config_gen#/keys/snmp_server/keys/vrfs
        type: list
        description: 'Enable/disable SNMP for one or more VRFs.

          Can be used in combination with "enable_mgmt_interface_vrf" and "enable_inband_mgmt_vrf".'
      enable_mgmt_interface_vrf:
        type: bool
        description: 'Enable/disable SNMP for the VRF set with "mgmt_interface_vrf".

          Ignored if ''mgmt_ip'' or ''ipv6_mgmt_ip'' are not configured for the device.

          Can be used in combination with "vrfs" and "enable_inband_mgmt_vrf".'
      enable_inband_mgmt_vrf:
        type: bool
        description: 'Enable/disable SNMP for the VRF set with "inband_mgmt_vrf".

          Ignored if inband management is not configured for the device.

          Can be used in combination with "vrfs" and "enable_mgmt_interface_vrf".'
      compute_local_engineid:
        type: bool
        default: false
        description: 'Generate a local engineId for SNMP using the ''compute_local_engineid_source''
          method.

          '
      compute_local_engineid_source:
        type: str
        default: hostname_and_ip
        description: "`compute_local_engineid_source` supports:\n- `hostname_and_ip`
          generate a local engineId for SNMP by hashing via SHA1\n  the string generated
          via the concatenation of the hostname plus the management IP.\n  {{ inventory_hostname
          }} + {{ switch.mgmt_ip }}.\n- `system_mac` generate the switch default engine
          id for AVD usage.\n  To use this, `system_mac_address` MUST be set for the
          device.\n  The formula is f5717f + system_mac_address + 00.\n"
        valid_values:
        - hostname_and_ip
        - system_mac
      compute_v3_user_localized_key:
        type: bool
        default: false
        description: 'Requires compute_local_engineid to be `true`.

          If enabled, the SNMPv3 passphrases for auth and priv are transformed using
          RFC 2574, matching the value they would take in EOS CLI.

          The algorithm requires a local engineId, which is unknown to AVD, hence
          the necessity to generate one beforehand.

          '
      users:
        type: list
        description: 'Configuration of local SNMP users.

          Configuration of remote SNMP users are currently only possible using `structured_config`.'
        items:
          type: dict
          keys:
            name:
              type: str
              description: Username.
            group:
              type: str
              description: Group name.
            version:
              type: str
              valid_values:
              - v1
              - v2c
              - v3
            auth:
              type: str
              valid_values:
              - md5
              - sha
              - sha256
              - sha384
              - sha512
            auth_passphrase:
              type: str
              description: Cleartext passphrase so the recommendation is to use vault.
                Requires 'auth' to be set.
            priv:
              type: str
              valid_values:
              - des
              - aes
              - aes192
              - aes256
            priv_passphrase:
              type: str
              description: Cleartext passphrase so the recommendation is to use vault.
                Requires 'priv' to be set.
      hosts:
        type: list
        $ref: eos_cli_config_gen#/keys/snmp_server/keys/hosts
        items:
          type: dict
          keys:
            host:
              type: str
              $ref: eos_cli_config_gen#/keys/snmp_server/keys/hosts/items/keys/host
            vrf:
              type: str
              description: 'VRF Name.

                Can be used in combination with "use_mgmt_interface_vrf" and "use_inband_mgmt_vrf"
                to configure the SNMP host under multiple VRFs.'
              convert_types:
              - int
            use_mgmt_interface_vrf:
              type: bool
              description: Configure the SNMP host under the VRF set with "mgmt_interface_vrf".
                Ignored if 'mgmt_ip' or 'ipv6_mgmt_ip' are not configured for the
                device, so if the host is only configured with this VRF, the host
                will not be configured at all. Can be used in combination with "vrf"
                and "use_inband_mgmt_vrf" to configure the SNMP host under multiple
                VRFs.
            use_inband_mgmt_vrf:
              type: bool
              description: Configure the SNMP host under the VRF set with "inband_mgmt_vrf".
                Ignored if inband management is not configured for the device, so
                if the host is only configured with this VRF, the host will not be
                configured at all. Can be used in combination with "vrf" and "use_mgmt_interface_vrf"
                to configure the SNMP host under multiple VRFs.
      communities:
        type: list
        $ref: eos_cli_config_gen#/keys/snmp_server/keys/communities
      ipv4_acls:
        type: list
        $ref: eos_cli_config_gen#/keys/snmp_server/keys/ipv4_acls
      ipv6_acls:
        type: list
        $ref: eos_cli_config_gen#/keys/snmp_server/keys/ipv6_acls
      views:
        type: list
        $ref: eos_cli_config_gen#/keys/snmp_server/keys/views
      groups:
        type: list
        $ref: eos_cli_config_gen#/keys/snmp_server/keys/groups
      traps:
        type: dict
        $ref: eos_cli_config_gen#/keys/snmp_server/keys/traps
  source_interfaces:
    documentation_options:
      table: management-source-interfaces-settings
    type: dict
    description: 'Configure source-interfaces based on the management interfaces set
      for other `eos_designs` data models.

      By default, no source-interfaces will be configured. They can still be configured
      manually using `eos_cli_config_gen` and custom structured configuration.

      EOS supports a single source-interface per VRF, so an error will be raised in
      case of conflicts.

      Errors will also be raised if an interface is not found for a device.'
    keys:
      domain_lookup:
        type: dict
        description: IP Domain Lookup source-interfaces.
        keys:
          mgmt_interface:
            type: bool
            default: false
            description: 'Configure an IP Domain Lookup source-interface with the
              interface set by `mgmt_interface` for the VRF set by `mgmt_interface_vrf`.

              `mgmt_interface` is typically the out-of-band Management interface,
              and can be set under the node settings, platform settings or as a group/host
              var.'
          inband_mgmt_interface:
            type: bool
            default: false
            description: 'Configure an IP Domain Lookup source-interface with the
              interface set by `inband_mgmt_interface` for the VRF set by `inband_mgmt_vrf`.

              `inband_mgmt_interface` is typically a loopback or SVI interface, and
              can be set under the node settings.'
      http_client:
        type: dict
        description: IP HTTP Client source-interfaces.
        keys:
          mgmt_interface:
            type: bool
            default: false
            description: 'Configure an IP HTTP Client source-interface with the interface
              set by `mgmt_interface` for the VRF set by `mgmt_interface_vrf`.

              `mgmt_interface` is typically the out-of-band Management interface,
              and can be set under the node settings, platform settings or as a group/host
              var.'
          inband_mgmt_interface:
            type: bool
            default: false
            description: 'Configure an IP HTTP Client source-interface with the interface
              set by `inband_mgmt_interface` for the VRF set by `inband_mgmt_vrf`.

              `inband_mgmt_interface` is typically a loopback or SVI interface, and
              can be set under the node settings.'
      radius:
        type: dict
        description: IP Radius source-interfaces.
        keys:
          mgmt_interface:
            type: bool
            default: false
            description: 'Configure an IP Radius source-interface with the interface
              set by `mgmt_interface` for the VRF set by `mgmt_interface_vrf`.

              `mgmt_interface` is typically the out-of-band Management interface,
              and can be set under the node settings, platform settings or as a group/host
              var.'
          inband_mgmt_interface:
            type: bool
            default: false
            description: 'Configure an IP Radius source-interface with the interface
              set by `inband_mgmt_interface` for the VRF set by `inband_mgmt_vrf`.

              `inband_mgmt_interface` is typically a loopback or SVI interface, and
              can be set under the node settings.'
      snmp:
        type: dict
        description: SNMP local-interfaces.
        keys:
          mgmt_interface:
            type: bool
            default: false
            description: 'Configure a SNMP local-interface with the interface set
              by `mgmt_interface` for the VRF set by `mgmt_interface_vrf`.

              `mgmt_interface` is typically the out-of-band Management interface,
              and can be set under the node settings, platform settings or as a group/host
              var.'
          inband_mgmt_interface:
            type: bool
            default: false
            description: 'Configure a SNMP local-interface with the interface set
              by `inband_mgmt_interface` for the VRF set by `inband_mgmt_vrf`.

              `inband_mgmt_interface` is typically a loopback or SVI interface, and
              can be set under the node settings.'
      ssh_client:
        type: dict
        description: IP SSH Client source-interfaces.
        keys:
          mgmt_interface:
            type: bool
            default: false
            description: 'Configure an IP SSH Client source-interface with the interface
              set by `mgmt_interface` for the VRF set by `mgmt_interface_vrf`.

              `mgmt_interface` is typically the out-of-band Management interface,
              and can be set under the node settings, platform settings or as a group/host
              var.'
          inband_mgmt_interface:
            type: bool
            default: false
            description: 'Configure an IP SSH Client source-interface with the interface
              set by `inband_mgmt_interface` for the VRF set by `inband_mgmt_vrf`.

              `inband_mgmt_interface` is typically a loopback or SVI interface, and
              can be set under the node settings.'
      tacacs:
        type: dict
        description: IP Tacacs source-interfaces.
        keys:
          mgmt_interface:
            type: bool
            default: false
            description: 'Configure an IP Tacacs source-interface with the interface
              set by `mgmt_interface` for the VRF set by `mgmt_interface_vrf`.

              `mgmt_interface` is typically the out-of-band Management interface,
              and can be set under the node settings, platform settings or as a group/host
              var.'
          inband_mgmt_interface:
            type: bool
            default: false
            description: 'Configure an IP Tacacs source-interface with the interface
              set by `inband_mgmt_interface` for the VRF set by `inband_mgmt_vrf`.

              `inband_mgmt_interface` is typically a loopback or SVI interface, and
              can be set under the node settings.'
  svi_profiles:
    type: list
    primary_key: profile
    description: 'Profiles to share common settings for SVIs under `<network_services_key>.[].vrfs.svis`.

      Keys are the same used under SVIs. Keys defined under SVIs take precedence.

      Note: structured configuration is not merged recursively and will be taken directly
      from the most specific level in the following order:

      1. svi.nodes[inventory_hostname].structured_config

      2. svi_profile.nodes[inventory_hostname].structured_config

      3. svi_parent_profile.nodes[inventory_hostname].structured_config

      4. svi.structured_config

      5. svi_profile.structured_config

      6. svi_parent_profile.structured_config

      '
    items:
      $ref: eos_designs#/$defs/svi
      type: dict
      keys:
        profile:
          type: str
          description: Profile name.
        parent_profile:
          type: str
          description: 'Parent SVI profile name to apply.

            svi_profiles can refer to another svi_profile to inherit settings in up
            to two levels (svi -> svi_profile -> svi_parent_profile).

            '
  system_mac_address:
    documentation_options:
      table: system-settings
    type: str
    description: 'Set to the same MAC address as available in "show version" on the
      device.

      "system_mac_address" can also be set under node type settings.

      If both are set, the value under node type settings takes precedence.

      '
  terminattr_disable_aaa:
    documentation_options:
      table: cloudvision-settings
    type: bool
    default: false
  terminattr_ingestexclude:
    documentation_options:
      table: cloudvision-settings
    type: str
    default: /Sysdb/cell/1/agent,/Sysdb/cell/2/agent
  terminattr_ingestgrpcurl_port:
    documentation_options:
      table: cloudvision-settings
    type: int
    convert_types:
    - str
    default: 9910
    description: 'Port number used for Terminattr connection to an on-premise CloudVision
      cluster.

      The port number is always 443 when using CloudVision as a Service, so this value
      is ignored.'
  terminattr_smashexcludes:
    documentation_options:
      table: cloudvision-settings
    type: str
    default: ale,flexCounter,hardware,kni,pulse,strata
  timezone:
    documentation_options:
      table: management-settings
    type: str
    description: Clock timezone like "CET" or "US/Pacific".
  trunk_groups:
    documentation_options:
      table: fabric-settings
    type: dict
    keys:
      mlag:
        type: dict
        description: 'Trunk Group used for MLAG VLAN (Typically VLAN 4094).

          '
        keys:
          name:
            type: str
            default: MLAG
      mlag_l3:
        type: dict
        description: 'Trunk Group used for MLAG L3 peering VLAN and for VRF L3 peering
          VLANs (Typically VLAN 4093).

          '
        keys:
          name:
            type: str
            default: MLAG
      uplink:
        type: dict
        description: 'Trunk Group used on L2 Leaf switches when "enable_trunk_groups"
          is set.

          '
        keys:
          name:
            type: str
            default: UPLINK
  type:
    documentation_options:
      table: type-setting
    type: str
    dynamic_valid_values:
    - custom_node_type_keys.type
    - node_type_keys.type
    description: 'The `type:` variable needs to be defined for each device in the
      fabric.

      This is leveraged to load the appropriate template to generate the configuration.

      '
  underlay_filter_peer_as:
    documentation_options:
      table: fabric-settings
    type: bool
    description: 'Configure route-map on eBGP sessions towards underlay peers, where
      prefixes with the peer''s ASN in the AS Path are filtered away.

      This is very useful in very large scale networks not using EVPN overlays, where
      convergence will be quicker by not having to return

      all updates received from Spine-1 to Spine-2 just for Spine-2 to throw them
      away because of AS Path loop detection.

      Note that this setting cannot be used while there are EVPN services present
      in the default VRF.

      '
    default: false
  underlay_filter_redistribute_connected:
    documentation_options:
      table: fabric-settings
    description: 'Filter redistribution of connected into the underlay routing protocol.

      Only applicable when overlay_routing_protocol != ''none'' and underlay_routing_protocol
      == BGP.

      Creates a route-map and prefix-list assigned to redistribute connected permitting
      only loopbacks and inband management subnets.

      '
    default: true
    type: bool
  underlay_ipv6:
    documentation_options:
      table: fabric-settings
    description: 'This feature allows IPv6 underlay routing protocol with RFC5549
      addresses to be used along with IPv4 advertisements as VXLAN tunnel endpoints.

      Requires "underlay_rfc5549: true" and "loopback_ipv6_pool" under the node type
      settings.

      '
    type: bool
    default: false
<<<<<<< HEAD
  underlay_ipv4:
    documentation_options:
      table: fabric-settings
    description: 'Setting this feature to false allows a pure IPv6 underlay routing
      protocol with numbered addresses.

      Requires "underlay_ipv6: true" and "loopback_ipv6_pool" under the node type
      settings.

      '
    type: bool
    default: true
=======
  underlay_isis_authentication_key:
    documentation_options:
      table: isis-settings
    type: str
    description: Type-7 encrypted password.
  underlay_isis_authentication_mode:
    documentation_options:
      table: isis-settings
    type: str
    description: Underlay ISIS authentication mode.
    valid_values:
    - md5
    - text
>>>>>>> 71a101e7
  underlay_isis_bfd:
    documentation_options:
      table: isis-settings
    type: bool
    default: false
    description: Enable BFD for ISIS on all underlay links.
  underlay_isis_instance_name:
    documentation_options:
      table: isis-settings
    description: Default -> "EVPN_UNDERLAY" for l3ls, "CORE" for mpls.
    type: str
  underlay_l2_ethernet_description:
    type: str
    documentation_options:
      table: fabric-settings
    description: "The description or description template to be used on L2 ethernet
      interfaces.\nThe interfaces using this are the member interfaces of port-channel
      uplinks.\nThis can be a template using the AVD string formatter syntax: https://avd.arista.com/devel/roles/eos_designs/docs/how-to/custom-descriptions-names.html#avd-string-formatter-syntax.\nThe
      available template fields are:\n  - `peer`: The name of the peer.\n  - `interface`:
      The local interface name.\n  - `peer_interface`: The interface on the peer.\n\nBy
      default the description is templated from the hostname and interface of the
      peer."
    default: L2_{peer}_{peer_interface}
  underlay_l2_port_channel_description:
    type: str
    documentation_options:
      table: fabric-settings
    description: "The description or description template to be used on L2 port-channel
      interfaces.\nThe interfaces using this are port-channel uplinks.\nThis can be
      a template using the AVD string formatter syntax: https://avd.arista.com/devel/roles/eos_designs/docs/how-to/custom-descriptions-names.html#avd-string-formatter-syntax.\nThe
      available template fields are:\n  - `peer`: The name of the peer.\n  - `interface`:
      The local interface name.\n  - `peer_interface`: The interface on the peer.\n
      \ - `port_channel_id`: The local port-channel ID.\n  - `peer_port_channel_id`:
      The ID of the port-channel on the peer.\n  - `peer_node_group`: The node group
      of the peer if the peer is an MLAG member or running EVPN A/A.\n  - `peer_node_group_or_peer`:
      Helper alias of the peer_node_group or peer.\n  - `peer_node_group_or_uppercase_peer`:
      Helper alias of the peer_node_group or peer hostname in uppercase.\n\nBy default
      the description is templated from the peer's node group (for MLAG or EVPN A/A)
      or hostname and port-channel interface of the peer."
    default: L2_{peer_node_group_or_peer}_{peer_interface}
  underlay_multicast:
    documentation_options:
      table: fabric-settings
    type: bool
    description: 'Enable Multicast in the underlay on all p2p uplink interfaces and
      mlag l3 peer interface.

      Specifically PIM Sparse-Mode will be configured on all routed underlay interfaces.

      No other configuration is added, so the underlay will only support Source-Specific
      Multicast (SSM).

      The configuration is intended to be used as multicast underlay for EVPN OISM
      overlay.

      '
    default: false
  underlay_multicast_anycast_rp:
    documentation_options:
      table: fabric-settings
    type: dict
    description: 'If multiple nodes are configured under ''underlay_multicast_rps.[].nodes''
      for the same RP address, they will be configured

      with one of the following methods:

      - Anycast RP using PIM (RFC4610).

      - Anycast RP using MSDP (RFC4611).


      NOTE: When using MSDP, all nodes across all MSDP enabled RPs will be added to
      a single MSDP mesh group named "ANYCAST-RP".

      '
    keys:
      mode:
        type: str
        valid_values:
        - pim
        - msdp
        default: pim
  underlay_multicast_rps:
    documentation_options:
      table: fabric-settings
    description: 'List of PIM Sparse-Mode Rendevouz Points configured for underlay
      multicast on all devices.

      The device(s) listed under ''nodes'', will be configured as the Rendevouz point
      router(s).

      If multiple nodes are configured under ''nodes'' for the same RP address, they
      will be configured

      according to the ''underlay_multicast_anycast_rp.mode'' setting.


      Requires ''underlay_multicast: true''.

      '
    type: list
    primary_key: rp
    items:
      type: dict
      keys:
        rp:
          type: str
          description: RP IPv4 address.
        nodes:
          type: list
          description: 'List of nodes where a Loopback interface with the RP address
            will be configured.

            '
          primary_key: name
          items:
            type: dict
            keys:
              name:
                type: str
                description: Hostname.
              loopback_number:
                type: int
                convert_types:
                - str
                required: true
              description:
                type: str
                description: Interface description.
                default: PIM RP
        groups:
          type: list
          description: 'List of groups to associate with the RP address set in ''rp''.

            If access_list_name is set, a standard access-list will be configured
            matching these groups.

            Otherwise the groups are configured directly on the RP command.

            '
          items:
            type: str
            description: Multicast Group IPv4 prefix/mask.
        access_list_name:
          type: str
          convert_types:
          - int
          description: 'Name of standard Access-List.

            '
  underlay_ospf_area:
    documentation_options:
      table: ospf-settings
    type: str
    convert_types:
    - int
    format: ipv4
    default: 0.0.0.0
  underlay_ospf_authentication:
    documentation_options:
      table: ospf-settings
    type: dict
    keys:
      enabled:
        type: bool
        required: true
        default: false
      message_digest_keys:
        type: list
        required: true
        primary_key: id
        min_length: 1
        max_length: 2
        items:
          type: dict
          keys:
            id:
              type: int
              convert_types:
              - str
            hash_algorithm:
              type: str
              valid_values:
              - md5
              - sha1
              - sha256
              - sha384
              - sha512
              default: sha512
            key:
              type: str
              required: true
              max_length: 16
              min_length: 1
              convert_types:
              - int
              description: 'Key password.

                Only plaintext passwords are supported here as `eos_designs` will
                encrypt the password for each individual underlay interface.

                To protect the password at rest it is strongly recommended to make
                use of Ansible Vault or similar.'
  underlay_ospf_bfd_enable:
    documentation_options:
      table: ospf-settings
    type: bool
    default: false
  underlay_ospf_max_lsa:
    documentation_options:
      table: ospf-settings
    type: int
    convert_types:
    - str
    default: 12000
  underlay_ospf_process_id:
    documentation_options:
      table: ospf-settings
    type: int
    convert_types:
    - str
    default: 100
  underlay_rfc5549:
    documentation_options:
      table: fabric-settings
    description: 'Point to Point Underlay with RFC 5549(eBGP), i.e. IPv6 Unnumbered.

      Requires "underlay_routing_protocol: ebgp".

      '
    type: bool
    default: false
  underlay_routing_protocol:
    documentation_options:
      table: fabric-settings
    type: str
    convert_to_lower_case: true
    description: "- The following underlay routing protocols are supported:\n  - EBGP
      (default for l3ls-evpn)\n  - OSPF.\n  - OSPF-LDP*.\n  - ISIS.\n  - ISIS-SR*.\n
      \ - ISIS-LDP*.\n  - ISIS-SR-LDP*.\n  - No underlay routing protocol (none)\n-
      The variables should be applied to all devices in the fabric.\n*Only supported
      with core_interfaces data model.\n"
    valid_values:
    - ebgp
    - ospf
    - ospf-ldp
    - isis
    - isis-sr
    - isis-ldp
    - isis-sr-ldp
    - none
  uplink_ptp:
    documentation_options:
      table: fabric-settings
    description: Enable PTP on all infrastructure links.
    type: dict
    keys:
      enable:
        type: bool
        default: false
  use_cv_topology:
    documentation_options:
      table: cv-topology
    type: bool
    description: 'Generate AVD configurations directly from a given CloudVision topology.

      See `cv_topology` for details.'
  use_router_general_for_router_id:
    type: bool
    description: Use `router general` to set router ID for all routing protocols and
      VRFs.
    default: false
  vtep_loopback_description:
    documentation_options:
      table: overlay-settings
    description: Customize the description on the VTEP interface, typically Loopback1.
    type: str
    default: VXLAN_TUNNEL_SOURCE
  vtep_vvtep_ip:
    documentation_options:
      table: overlay-settings
    description: 'IP Address used as Virtual VTEP. Will be configured as secondary
      IP on Loopback1.

      This is only needed for centralized routing designs.

      '
    type: str
  wan_carriers:
    documentation_options:
      table: wan-path-groups-and-carriers
    description: List of carriers used for the WAN configuration and their mapping
      to path-groups.
    type: list
    primary_key: name
    items:
      type: dict
      keys:
        name:
          type: str
          description: Carrier name.
        description:
          type: str
          description: Additional information about the carrier for documentation
            purposes.
        path_group:
          type: str
          description: The path-group to which this carrier belongs.
          required: true
        trusted:
          type: bool
          default: false
          description: 'Set this to `true` to mark this carrier as "trusted".

            WAN interfaces require an inbound access-list to be set unless the carrier
            is "trusted".'
  wan_encapsulation:
    documentation_options:
      table: wan-settings
    description: Select the encapsulation to use for EVPN peerings for WAN BGP peers.
    type: str
    default: path-selection
    valid_values:
    - path-selection
    - vxlan
  wan_ha:
    documentation_options:
      table: wan-settings
    description: 'PREVIEW: The `wan_ha` key is currently not supported.'
    type: dict
    keys:
      lan_ha_path_group_name:
        type: str
        default: LAN_HA
        description: 'When WAN HA is enabled for a site if `wan_mode: cv-pathfinder`,
          a default path-group is injected to form DPS tunnels over LAN.

          This key allows to overwrite the default LAN HA path-group name.'
  wan_ipsec_profiles:
    documentation_options:
      table: wan-settings
    description: Define IPsec profiles parameters for WAN configuration.
    type: dict
    keys:
      control_plane:
        type: dict
        required: true
        $ref: eos_designs#/$defs/ipsec_profile
        keys:
          ike_policy_name:
            type: str
            default: CP-IKE-POLICY
          sa_policy_name:
            type: str
            default: CP-SA-POLICY
          profile_name:
            type: str
            default: CP-PROFILE
          shared_key:
            type: str
            required: true
            description: 'The IPSec shared key.

              This variable is sensitive and SHOULD be configured using some vault
              mechanism.'
      data_plane:
        type: dict
        $ref: eos_designs#/$defs/ipsec_profile
        description: If `data_plane` is not defined, `control_plane` information is
          used for both.
        keys:
          ike_policy_name:
            type: str
            default: DP-IKE-POLICY
          sa_policy_name:
            type: str
            default: DP-SA-POLICY
          profile_name:
            type: str
            default: DP-PROFILE
  wan_mode:
    documentation_options:
      table: wan-settings
    description: Select if the WAN should be run using CV Pathfinder or AutoVPN only.
    type: str
    default: cv-pathfinder
    valid_values:
    - autovpn
    - cv-pathfinder
  wan_path_groups:
    documentation_options:
      table: wan-path-groups-and-carriers
    description: List of path-groups used for the WAN configuration.
    type: list
    primary_key: name
    items:
      type: dict
      keys:
        name:
          type: str
          description: Path-group name.
        id:
          type: int
          convert_types:
          - str
          description: 'Path-group id.

            Required until an auto ID algorithm is implemented.'
          required: true
        description:
          type: str
          description: Additional information about the path-group for documentation
            purposes.
        ipsec:
          type: dict
          description: Configuration of IPSec at the path-group level.
          keys:
            dynamic_peers:
              type: bool
              description: Enable IPSec for dynamic peers.
              default: true
            static_peers:
              type: bool
              description: Enable IPSec for static peers.
              default: true
        import_path_groups:
          type: list
          description: List of path-groups to import in this path-group.
          items:
            type: dict
            keys:
              remote:
                type: str
                description: Remote path-group to import.
              local:
                type: str
                description: Optional, if not set, the path-group `name` is used as
                  local.
        default_preference:
          type: str
          convert_types:
          - int
          description: 'Preference value used when a preference is not given for a
            path-group in the `wan_virtual_topologies.policies` input or when

            the path-group is used in an auto generated policy except if `excluded_from_default_policy`
            is set to `true.


            Valid values are 1-65535 | "preferred" | "alternate".


            `preferred` is converted to priority 1.

            `alternate` is converted to priority 2.'
          default: preferred
        excluded_from_default_policy:
          type: bool
          default: false
          description: When set to `true`, the path-group is excluded from AVD auto
            generated policies.
        dps_keepalive:
          type: dict
          description: Period between the transmission of consecutive keepalive messages,
            and failure threshold.
          keys:
            interval:
              type: str
              convert_types:
              - int
              description: 'Interval in milliseconds. Valid values are 50-60000 |
                "auto".


                When auto, the interval and failure_threshold are automatically determined
                based on

                path state.'
            failure_threshold:
              type: int
              min: 2
              max: 100
              default: 5
              description: Failure threshold in number of lost keep-alive messages.
              convert_types:
              - str
  wan_route_servers:
    description: 'List of the AutoVPN RRs when using `wan_mode: autovpn`, or the Pathfinders

      when using `wan_mode: cv-pathfinder`, to which the device should connect to.

      This is also used to establish iBGP sessions between WAN route servers.


      When the route server is part of the same inventory as the WAN routers,

      only the name is required.'
    type: list
    primary_key: hostname
    items:
      type: dict
      keys:
        hostname:
          type: str
          description: Route-Reflector hostname.
        vtep_ip:
          type: str
          description: Route-Reflector VTEP IP Address. This is usually the IP address
            under `interface Dps1`.
        path_groups:
          type: list
          description: Path-groups through which the Route Reflector/Pathfinder is
            reached.
          primary_key: name
          items:
            type: dict
            keys:
              name:
                type: str
                description: Path-group name.
              interfaces:
                type: list
                primary_key: name
                required: true
                min_length: 1
                items:
                  type: dict
                  keys:
                    name:
                      type: str
                      description: Interface name.
                    public_ip:
                      type: str
                      description: The public IPv4 address (without mask) of the Route
                        Reflector for this path-group.
  wan_stun_dtls_disable:
    type: bool
    documentation_options:
      table: wan-settings
    default: false
    description: 'WAN STUN connections are authenticated and secured with DTLS by
      default.

      For CV Pathfinder deployments CloudVision will automatically deploy certificates
      on the devices.

      In case of AutoVPN the certificates must be deployed manually to all devices.


      For LAB environments this can be disabled, if there are no certificates available.

      This should NOT be disabled for a WAN network connected to the internet, since
      it will leave the STUN service exposed with no authentication.'
  wan_stun_dtls_profile_name:
    type: str
    documentation_options:
      table: wan-settings
    default: STUN-DTLS
    description: 'Name of the SSL profile used for DTLS on WAN STUN connections.

      When using automatic ceritficate deployment via CloudVision this name must be
      the same on all WAN routers.'
  wan_virtual_topologies:
    type: dict
    description: 'Configure Virtual Topologies for CV Pathfinder and AutoVPN.

      Auto create a control plane profile/policy/application and enforce it being
      first in the default VRF.'
    keys:
      vrfs:
        type: list
        description: Map a VRF that exists in network_services to an AVT policy.
        primary_key: name
        items:
          type: dict
          keys:
            name:
              type: str
              convert_types:
              - int
              description: VRF name.
            policy:
              type: str
              description: 'Name of the policy to apply to this VRF.

                AVD will auto generate a default policy DEFAULT-POLICY and apply it
                to the VRF(s)

                where the `policy` key is not set.

                It is possible to overwrite the default policy for all VRFs using
                it

                by redefining it in the `wan_virtual_topologies.policies` list using
                the

                default name `DEFAULT-POLICY`.'
              default: DEFAULT-POLICY
            wan_vni:
              type: int
              convert_types:
              - str
              min: 1
              max: 255
              required: true
              description: 'Required for VRFs carried over AutoVPN or CV Pathfinder
                WAN.


                A VRF can have different VNIs between the Datacenters and the WAN.

                Note that if no VRF default is configured for WAN, AVD will automatically
                inject the VRF default with

                `wan_vni` set to `1`.

                In addition either `vrf_id` or `vrf_vni` must be set to enforce consistent
                route-targets across domains.'
      control_plane_virtual_topology:
        type: dict
        description: 'Always injected into the default VRF policy as the first entry.


          By default, if no path-groups are specified, all locally available path-groups

          are used in the generated load-balance policy.

          ID is hardcoded to 254 for the AVT profile in CV Pathfinder mode.'
        $ref: eos_designs#/$defs/virtual_topology
        keys:
          name:
            type: str
            description: Optional name, if not set `CONTROL-PLANE-PROFILE` is used.
          application_profile:
            type: str
            default: APP-PROFILE-CONTROL-PLANE
            description: 'The application profile to use for control plane traffic.


              The application profile should be defined under `application_classification.application_profiles`.

              If not defined AVD will auto generate an application profile using the
              provided name or the default value.


              If not overwritten elsewhere, the application profile is generated matching
              one application matching the control plane traffic either sourced from
              or destined to the WAN route servers.'
      policies:
        type: list
        description: "List of virtual topologies policies.\n\nFor AutoVPN, each item
          in the list creates:\n  * one policy with:\n      * one `match` entry per
          `application_virtual_topologies` item\n        they are indexed using `10
          * <list_index>` where `list_index` starts at `1`.\n      * one `default-match`\n
          \ * one load-balance policy per `application_virtual_topologies` and one
          for the `default_virtual_topology`.\n  * if the policy is associated with
          the default VRF, a special control-plane rule is injected\n    in the policy
          with index `1` referring to a control-plane load-balance policy as defined
          under\n    `control_plane_virtual_topology` or if not set, the default one.\n\nFor
          CV Pathfinder, each item in the list creates:\n  * one policy with:\n      *
          one `match` entry per `application_virtual_topologies` item ordered as in
          the data.\n      * one last match entry for the `default` application-profile
          using `default_virtual_topology` information.\n  * one profile per `application_virtual_topologies`
          item.\n  * one profile for the `default_virtual_topology`.\n  * one load-balance
          policy per `application_virtual_topologies`.\n  * one load_balance policy
          for the `default_virtual_topology`.\n  * if the policy is associated with
          the default VRF, a special control-plane profile is configured\n    and
          injected first in the policy assigned to the `default` VRF. This profile
          points to a\n    control-plane load-balance policy as defined under `control_plane_virtual_topology`
          or if not set, the default one."
        primary_key: name
        items:
          type: dict
          keys:
            name:
              type: str
              description: Name of the AVT policy.
            application_virtual_topologies:
              type: list
              description: List of application specific virtual topologies.
              primary_key: application_profile
              items:
                type: dict
                $ref: eos_designs#/$defs/virtual_topology
                keys:
                  application_profile:
                    type: str
                    description: The application profile to use for this virtual topology.
                      It must be a defined `application_classification.application_profile`.
                  name:
                    type: str
                    description: Optional name, if not set `<policy_name>-<application_profile>`
                      is used.
                  id:
                    type: int
                    $ref: eos_cli_config_gen#/keys/router_adaptive_virtual_topology/keys/vrfs/items/keys/profiles/items/keys/id
                    required: false
                    min: 2
                    max: 253
                    description: 'ID of the AVT in each VRFs. ID must be unique across
                      all virtual topologies in a policy.

                      ID 1 is reserved for the default_virtual_toplogy.

                      ID 254 is reserved for the control_plane_virtual_topology.


                      `id` is required when `wan_mode` is ''cv-pathfinder''.'
            default_virtual_topology:
              type: dict
              description: 'Default match for the policy.

                If no default match should be configured, set `drop_unmatched` to
                `true`.

                Otherwise, in CV Pathfinder mode, a default AVT profile will be configured
                with ID 1.'
              $ref: eos_designs#/$defs/virtual_topology
              required: true
              keys:
                name:
                  type: str
                  description: Optional name, if not set `<policy_name>-DEFAULT` is
                    used.
                drop_unmatched:
                  type: bool
                  description: When set, no `catch-all` match is configured for the
                    policy and unmatched traffic is dropped.
                  default: false
  zscaler_endpoints:
    type: dict
    description: 'PREVIEW: These keys are in preview mode.


      Special data model used for testing the WAN internet-exit integration with Zscaler.

      The model is supposed to be autofilled per-device by `eos_designs`.

      Manually setting this model will take precedence and prevent `eos_designs` from
      trying to contact CloudVision.

      This can be useful for offline testing or if CloudVision is not available or
      not configured for Zscaler integration.'
    keys:
      primary:
        type: dict
        required: true
        keys:
          ip_address:
            type: str
            required: true
          datacenter:
            type: str
            required: true
          city:
            type: str
            required: true
          country:
            type: str
            required: true
          region:
            type: str
            required: true
          latitude:
            type: str
            convert_types:
            - int
            - float
            required: true
          longitude:
            type: str
            convert_types:
            - int
            - float
            required: true
      secondary:
        type: dict
        $ref: eos_designs#/keys/zscaler_endpoints/keys/primary
        required: false
      tertiary:
        type: dict
        $ref: eos_designs#/keys/zscaler_endpoints/keys/primary
        required: false
      cloud_name:
        description: The name of the Zscaler cloud the CloudVision cluster is integrated
          with like 'zscaler1' or 'zscalerbeta'.
        type: str
        required: true
      device_location:
        description: The location of the calling device after being resolved by Zscaler
          location APIs. This is required since Zscaler only accepts their own variants
          of City and Country.
        type: dict
        required: true
        keys:
          city:
            type: str
            required: true
          country:
            type: str
            required: true
dynamic_keys:
  connected_endpoints_keys.key:
    $ref: eos_designs#/$defs/connected_endpoints
    type: list
    display_name: Connected Endpoints
    documentation_options:
      table: connected-endpoints
  custom_node_type_keys.key:
    $ref: eos_designs#/$defs/node_type
    type: dict
    display_name: Custom Node Types
    documentation_options:
      hide_keys: true
  network_services_keys.name:
    $ref: eos_designs#/$defs/network_services
    type: list
    display_name: Network Services
    documentation_options:
      table: network-services
  node_type_keys.key:
    $ref: eos_designs#/$defs/node_type
    type: dict
    display_name: Node Types
    documentation_options:
      table: node-type-structure
$defs:
  adapter_config:
    type: dict
    keys:
      speed:
        type: str
        description: 'Set adapter speed in the format `<interface_speed>` or `forced
          <interface_speed>` or `auto <interface_speed>`.

          If not specified speed will be auto.

          '
      description:
        type: str
        description: "Description or description template to be used on all ports.\nThis
          can be a template using the AVD string formatter syntax: https://avd.arista.com/devel/roles/eos_designs/docs/how-to/custom-descriptions-names.html#avd-string-formatter-syntax.\nThe
          available template fields are:\n  - `endpoint_type` - the `type` from `connected_endpoints_keys`
          like `server`, `router` etc.\n  - `endpoint` - The name of the connected
          endpoint\n  - `endpoint_port` - The value from `endpoint_ports` for this
          switch port if set.\n\nThe default description is set by `default_connected_endpoints_description`.\nBy
          default the description is templated from the type, name and port of the
          endpoint if set."
      profile:
        type: str
        description: Port-profile name to inherit configuration.
      enabled:
        type: bool
        description: 'Administrative state, setting to false will set the port to
          ''shutdown'' in the intended configuration.

          '
        default: true
      mode:
        type: str
        valid_values:
        - access
        - dot1q-tunnel
        - trunk
        - trunk phone
        description: Interface mode.
      mtu:
        type: int
        convert_types:
        - str
        min: 68
        max: 65535
      l2_mtu:
        type: int
        $ref: eos_cli_config_gen#/keys/ethernet_interfaces/items/keys/l2_mtu
      l2_mru:
        type: int
        $ref: eos_cli_config_gen#/keys/ethernet_interfaces/items/keys/l2_mru
      native_vlan:
        type: int
        convert_types:
        - str
        description: 'Native VLAN for a trunk port.

          If both `native_vlan` and `native_vlan_tag` are set, `native_vlan_tag` takes
          precedence.

          '
        min: 1
        max: 4094
      native_vlan_tag:
        type: bool
        description: If both `native_vlan` and `native_vlan_tag` are set, `native_vlan_tag`
          takes precedence.
      phone_vlan:
        type: int
        convert_types:
        - str
        description: 'Phone VLAN for a mode `trunk phone` port.

          Requires `mode: trunk phone` to be set.'
        min: 1
        max: 4094
      phone_trunk_mode:
        type: str
        valid_values:
        - tagged
        - untagged
        - tagged phone
        - untagged phone
        description: 'Specify if the phone traffic is tagged or untagged.

          If both data and phone traffic are untagged, MAC-Based VLAN Assignment (MBVA)
          is used, if supported by the model of switch.'
      trunk_groups:
        type: list
        items:
          type: str
        description: 'Required with `enable_trunk_groups: true`.

          Trunk Groups are used for limiting VLANs on trunk ports to VLANs with the
          same Trunk Group.

          '
      vlans:
        type: str
        description: Interface VLANs - if not set, the EOS default is that all VLANs
          are allowed for trunk ports, and VLAN 1 will be used for access ports.
        convert_types:
        - int
      spanning_tree_portfast:
        type: str
        valid_values:
        - edge
        - network
      spanning_tree_bpdufilter:
        type: str
        convert_types:
        - bool
        valid_values:
        - enabled
        - disabled
        - 'True'
        - 'False'
        - 'true'
        - 'false'
      spanning_tree_bpduguard:
        type: str
        convert_types:
        - bool
        valid_values:
        - enabled
        - disabled
        - 'True'
        - 'False'
        - 'true'
        - 'false'
      flowcontrol:
        type: dict
        keys:
          received:
            type: str
            valid_values:
            - received
            - send
            - 'on'
      qos_profile:
        type: str
        description: QOS profile name.
      ptp:
        type: dict
        description: 'The global PTP profile parameters will be applied to all connected
          endpoints where `ptp` is manually enabled.

          `ptp role master` is set to ensure control over the PTP topology.

          '
        keys:
          enabled:
            type: bool
            default: false
          endpoint_role:
            type: str
            default: follower
            valid_values:
            - bmca
            - default
            - follower
          profile:
            type: str
            default: aes67-r16-2016
            description: "Default available profiles are:\n  - \"aes67\"\n  - \"aes67-r16-2016\"\n
              \ - \"smpte2059-2\""
      sflow:
        type: bool
        description: Configures sFlow on the interface. Overrides `fabric_sflow.endpoints`
          setting.
      flow_tracking:
        type: dict
        $ref: eos_designs#/$defs/flow_tracking_link
        description: Configures flow-tracking on the interface. Overrides `fabric_flow_tracking.endpoints`
          setting.
      link_tracking:
        type: dict
        description: 'Configure the downstream interfaces of a respective Link Tracking
          Group.

          If `port_channel` is defined in an adapter, then the port-channel interface
          is configured to be the downstream.

          Else all the ethernet interfaces will be configured as downstream -> to
          configure single-active EVPN multihomed networks.

          '
        keys:
          enabled:
            type: bool
          name:
            type: str
            description: 'Tracking group name.

              The default group name is taken from fabric variable of the switch,
              `link_tracking.groups[0].name` with default value being "LT_GROUP1".

              Optional if default link_tracking settings are configured on the node.

              '
      dot1x:
        type: dict
        $ref: eos_cli_config_gen#/keys/ethernet_interfaces/items/keys/dot1x
      poe:
        $ref: eos_cli_config_gen#/keys/ethernet_interfaces/items/keys/poe
        type: dict
        description: Power Over Ethernet settings applied on port. Only configured
          if platform supports PoE.
      storm_control:
        type: dict
        description: Storm control settings applied on port toward the endpoint.
        keys:
          all:
            type: dict
            keys:
              level:
                type: str
                convert_types:
                - int
                - float
                description: Configure maximum storm-control level.
              unit:
                type: str
                valid_values:
                - percent
                - pps
                default: percent
                description: Optional variable and is hardware dependent.
          broadcast:
            type: dict
            $ref: eos_designs#/$defs/adapter_config/keys/storm_control/keys/all
          multicast:
            type: dict
            $ref: eos_designs#/$defs/adapter_config/keys/storm_control/keys/all
          unknown_unicast:
            type: dict
            $ref: eos_designs#/$defs/adapter_config/keys/storm_control/keys/all
      monitor_sessions:
        type: list
        description: Used to define switchports as source or destination for monitoring
          sessions.
        items:
          type: dict
          keys:
            name:
              type: str
              required: true
              description: Session name.
            role:
              type: str
              valid_values:
              - source
              - destination
            source_settings:
              type: dict
              keys:
                direction:
                  type: str
                  valid_values:
                  - rx
                  - tx
                  - both
                access_group:
                  type: dict
                  description: This can only be set when `session_settings.access_group`
                    is not set.
                  keys:
                    type:
                      type: str
                      valid_values:
                      - ip
                      - ipv6
                      - mac
                    name:
                      description: ACL name.
                      type: str
                    priority:
                      type: int
                      convert_types:
                      - str
            session_settings:
              type: dict
              description: 'Session settings are defined per session name.

                Different session_settings for the same session name will be combined/merged.

                '
              keys:
                encapsulation_gre_metadata_tx:
                  type: bool
                header_remove_size:
                  type: int
                  description: Number of bytes to remove from header.
                  convert_types:
                  - str
                access_group:
                  type: dict
                  keys:
                    type:
                      type: str
                      valid_values:
                      - ip
                      - ipv6
                      - mac
                    name:
                      description: ACL name.
                      type: str
                rate_limit_per_ingress_chip:
                  type: str
                  description: "Ratelimit and unit as string.\nExamples:\n  \"100000
                    bps\"\n  \"100 kbps\"\n  \"10 mbps\"\n"
                rate_limit_per_egress_chip:
                  type: str
                  description: "Ratelimit and unit as string.\nExamples:\n  \"100000
                    bps\"\n  \"100 kbps\"\n  \"10 mbps\"\n"
                sample:
                  type: int
                  convert_types:
                  - str
                truncate:
                  type: dict
                  keys:
                    enabled:
                      type: bool
                    size:
                      type: int
                      description: Size in bytes.
                      convert_types:
                      - str
      ethernet_segment:
        type: dict
        description: Settings for all or single-active EVPN multihoming.
        keys:
          short_esi:
            type: str
            required: true
            description: 'In format xxxx:xxxx:xxxx or "auto".

              Define a manual short-esi (be careful using this on profiles) or set
              the value to "auto" to automatically generate the value.

              Please see the notes under "EVPN A/A ESI dual and single-attached endpoint
              scenarios" before setting `short_esi: auto`.

              '
          redundancy:
            type: str
            valid_values:
            - all-active
            - single-active
            description: 'If omitted, Port-Channels use the EOS default of all-active.

              If omitted, Ethernet interfaces are configured as single-active.

              '
          designated_forwarder_algorithm:
            type: str
            valid_values:
            - auto
            - modulus
            - preference
            description: "Configure DF algorithm and preferences.\n- auto: Use preference-based
              algorithm and assign preference based on position of device in the 'switches'
              list,\n  e.g., assuming a list of three switches, this would assign
              a preference of 200 to the first switch, 100 to the 2nd, and 0 to the
              third.\n- preference: Set preference for each switch manually using
              designated_forwarder_preferences key.\n- modulus: Use the default modulus-based
              algorithm.\nIf omitted, Port-Channels use the EOS default of modulus.\nIf
              omitted, Ethernet interfaces default to the 'auto' mechanism detailed
              above.\n"
          designated_forwarder_preferences:
            type: list
            description: Manual preference as described above, required only for preference
              algorithm.
            items:
              type: int
              convert_types:
              - str
          dont_preempt:
            type: bool
            description: Disable preemption for single-active forwarding when auto/manual
              DF preference is configured.
      port_channel:
        type: dict
        description: Used for port-channel adapter.
        keys:
          mode:
            type: str
            description: Port-Channel Mode.
            valid_values:
            - active
            - passive
            - 'on'
          channel_id:
            type: int
            convert_types:
            - str
            description: 'Port-Channel ID.

              If no channel_id is specified, an id is generated from the first switch
              port in the port channel.

              '
          description:
            type: str
            description: "Description or description template to be used on the port-channel
              interface.\nThis can be a template using the AVD string formatter syntax:
              https://avd.arista.com/devel/roles/eos_designs/docs/how-to/custom-descriptions-names.html#avd-string-formatter-syntax.\nThe
              available template fields are:\n  - `endpoint_type` - the `type` from
              `connected_endpoints_keys` like `server`, `router` etc.\n  - `endpoint`
              - The name of the connected endpoint\n  - `endpoint_port_channel` -
              The value from `endpoint_port_channel` if set.\n  - `port_channel_id`
              - The port-channel number for the switch.\n  - `adapter_description`
              - The adapter's description if set.\n  - `adapter_description_or_endpoint`
              - Helper alias of the adapter_description or endpoint.\n\nThe default
              description is set by `default_connected_endpoints_port_channel_description`.\nBy
              default the description is templated from the type, name and port_channel
              interface of the endpoint if set."
          endpoint_port_channel:
            type: str
            description: 'Name of the port-channel interface on the endpoint.

              Used for the port-channel description template with the field name `peer_interface`'
          enabled:
            type: bool
            default: true
            description: 'Port-Channel administrative state.

              Setting to false will set port to ''shutdown'' in intended configuration.

              '
          ptp_mpass:
            type: bool
            default: false
            description: 'When MPASS is enabled on an MLAG port-channel, MLAG peers
              coordinate to function as a single PTP logical device.

              Arista PTP enabled devices always place PTP messages on the same physical
              link within the port-channel.

              Hence, MPASS is needed only on MLAG port-channels connected to non-Arista
              devices.'
          lacp_fallback:
            type: dict
            description: LACP fallback configuration.
            keys:
              mode:
                type: str
                valid_values:
                - static
                - individual
                description: 'Either static or individual mode is supported.

                  If the mode is set to "individual" the "individual.profile" setting
                  must be defined.

                  '
              individual:
                type: dict
                description: Define parameters for port-channel member interfaces.
                  Applies only if LACP fallback is set to "individual".
                keys:
                  profile:
                    type: str
                    description: Port-profile name to inherit configuration.
              timeout:
                type: int
                convert_types:
                - str
                description: Timeout in seconds. EOS default is 90 seconds.
          lacp_timer:
            type: dict
            description: LACP timer configuration. Applies only when Port-channel
              mode is not "on".
            keys:
              mode:
                type: str
                valid_values:
                - normal
                - fast
                description: LACP mode for interface members.
              multiplier:
                type: int
                convert_types:
                - str
                description: Number of LACP BPDUs lost before deeming the peer down.
                  EOS default is 3.
          subinterfaces:
            type: list
            description: 'Port-Channel L2 Subinterfaces

              Subinterfaces are only supported on routed port-channels, which means
              they cannot be configured on MLAG port-channels.

              Setting short_esi: auto generates the short_esi automatically using
              a hash of configuration elements.

              Please see the notes under "EVPN A/A ESI dual-attached endpoint scenario"
              before setting short_esi: auto.

              '
            items:
              type: dict
              keys:
                number:
                  type: int
                  convert_types:
                  - str
                  description: Subinterface number.
                short_esi:
                  type: str
                  description: 'In format xxxx:xxxx:xxxx or "auto".

                    Required for multihomed port-channels with subinterfaces.

                    '
                vlan_id:
                  type: int
                  convert_types:
                  - str
                  min: 1
                  max: 4094
                  description: 'VLAN ID to bridge.

                    Default is subinterface number.

                    '
                encapsulation_vlan:
                  type: dict
                  description: 'Client VLAN ID encapsulation.

                    Default is subinterface number.

                    '
                  keys:
                    client_dot1q:
                      type: int
                      convert_types:
                      - str
                      min: 1
                      max: 4094
          raw_eos_cli:
            type: str
            description: EOS CLI rendered directly on the port-channel interface in
              the final EOS configuration.
          structured_config:
            type: dict
            description: Custom structured config added under port_channel_interfaces.[name=<interface>]
              for eos_cli_config_gen.
            documentation_options:
              hide_keys: true
            $ref: eos_cli_config_gen#/keys/port_channel_interfaces/items
          short_esi:
            type: str
            description: In format xxxx:xxxx:xxxx or "auto".
            deprecation:
              removed: true
              warning: true
              remove_in_version: 5.0.0
              new_key: ethernet_segment.short_esi
      validate_state:
        type: bool
        description: Set to false to disable interface state and LLDP topology validation
          performed by the `eos_validate_state` role.
      validate_lldp:
        type: bool
        description: Set to false to disable the LLDP topology validation performed
          by the `eos_validate_state` role.
      raw_eos_cli:
        type: str
        description: EOS CLI rendered directly on the ethernet interface in the final
          EOS configuration.
      structured_config:
        type: dict
        description: Custom structured config added under ethernet_interfaces.[name=<interface>]
          for eos_cli_config_gen.
        documentation_options:
          hide_keys: true
        $ref: eos_cli_config_gen#/keys/ethernet_interfaces/items
  connected_endpoints:
    type: list
    primary_key: name
    description: 'This should be applied to group_vars or host_vars where endpoints
      are connecting.

      `connected_endpoints_keys.key` is one of the keys under "connected_endpoints_keys".

      '
    items:
      type: dict
      keys:
        name:
          type: str
          description: Endpoint name will be used in the switchport description.
        rack:
          type: str
          description: Rack is used for documentation purposes only.
        adapters:
          type: list
          description: A list of adapters, group by adapters leveraging the same port-profile.
          items:
            $ref: eos_designs#/$defs/adapter_config
            type: dict
            keys:
              switch_ports:
                type: list
                required: true
                description: 'List of switch interfaces.

                  The lists `endpoint_ports`, `switch_ports`, and `switches` must
                  have the same length.

                  '
                items:
                  type: str
                  description: Switchport interface.
              switches:
                type: list
                required: true
                description: 'List of switches.

                  The lists `endpoint_ports`, `switch_ports`, and `switches` must
                  have the same length.

                  '
                items:
                  type: str
                  description: Device.
              endpoint_ports:
                type: list
                description: 'Endpoint ports is used for description, required unless
                  `description` or `descriptions` is set.

                  The lists `endpoint_ports`, `switch_ports`, `descriptions` and `switches`
                  must have the same length.

                  Each list item is one switchport.

                  '
                items:
                  type: str
                  description: Port name on the endpoint.
              descriptions:
                type: list
                description: "Unique description per port. When set, takes priority
                  over description.\nThis can be a template using the AVD string formatter
                  syntax: https://avd.arista.com/devel/roles/eos_designs/docs/how-to/custom-descriptions-names.html#avd-string-formatter-syntax.\nThe
                  available template fields are:\n  - `endpoint_type` - the `type`
                  from `connected_endpoints_keys` like `server`, `router` etc.\n  -
                  `endpoint` - The name of the connected endpoint\n  - `endpoint_port`
                  - The value from `endpoint_ports` for this switch port if set.\n
                  \ - `port_channel_id`: The port-channel number for the switch."
  flow_tracking_link:
    type: dict
    keys:
      enabled:
        type: bool
      name:
        type: str
        description: Flow tracker name as defined in flow_tracking_settings.
  ipsec_profile:
    type: dict
    keys:
      ike_policy_name:
        type: str
        description: Name of the IKE policy.
      sa_policy_name:
        type: str
        description: Name of the SA policy.
      profile_name:
        type: str
        description: Name of the IPSec profile.
      shared_key:
        type: str
        required: true
        description: 'The type 7 encrypted IPSec shared key.

          This variable is sensitive and should be configured using some vault mechanism.'
  l3_edge:
    type: dict
    keys:
      p2p_links_ip_pools:
        type: list
        primary_key: name
        items:
          type: dict
          keys:
            name:
              type: str
              description: P2P pool name.
            ipv4_pool:
              type: str
              description: IPv4 address/Mask.
            prefix_size:
              type: int
              convert_types:
              - str
              description: Subnet mask size.
              default: 31
              min: 8
              max: 31
      p2p_links_profiles:
        type: list
        primary_key: name
        $ref: eos_designs#/$defs/p2p_links
        items:
          type: dict
          keys:
            name:
              type: str
              description: P2P profile name. Any variable supported under `p2p_links`
                can be inherited from a profile.
      p2p_links:
        type: list
        $ref: eos_designs#/$defs/p2p_links
        items:
          type: dict
          keys:
            nodes:
              type: list
              required: true
            profile:
              type: str
              description: P2P profile name. Profile defined under p2p_profiles.
  network_services:
    documentation_options:
      table: network-services-common-settings
    type: list
    primary_key: name
    items:
      type: dict
      keys:
        name:
          type: str
          description: 'Specify a tenant name.

            Tenant provide a construct to group L3 VRFs and L2 VLANs.

            Networks services can be filtered by tenant name.

            '
        mac_vrf_vni_base:
          type: int
          convert_types:
          - str
          min: 0
          max: 16770000
          description: 'Base number for MAC VRF VXLAN Network Identifier (required
            with VXLAN).

            VXLAN VNI is derived from the base number with simple addition.

            i.e. mac_vrf_vni_base = 10000, svi 100 = VNI 10100, svi 300 = VNI 10300.

            '
        mac_vrf_id_base:
          type: int
          convert_types:
          - str
          min: 0
          max: 16770000
          description: 'If not set, "mac_vrf_vni_base" will be used.

            Base number for MAC VRF RD/RT ID (Required unless mac_vrf_vni_base is
            set)

            ID is derived from the base number with simple addition.

            i.e. mac_vrf_id_base = 10000, svi 100 = RD/RT 10100, svi 300 = RD/RT 10300.

            '
        vlan_aware_bundle_number_base:
          type: int
          convert_types:
          - str
          default: 0
          description: 'Base number for VLAN aware bundle RD/RT.

            The "Assigned Number" part of RD/RT is derived from vrf_vni + vlan_aware_bundle_number_base.

            '
        pseudowire_rt_base:
          documentation_options:
            table: network-services-point-to-point-services-settings
          type: int
          description: 'Pseudowire RT base, used to generate route targets for VPWS
            services.

            Avoid overlapping route target spaces between different services.

            '
          convert_types:
          - str
        enable_mlag_ibgp_peering_vrfs:
          documentation_options:
            table: network-services-vrfs-settings
          type: bool
          default: true
          description: 'MLAG iBGP peering per VRF.

            By default an iBGP peering is configured per VRF between MLAG peers on
            separate VLANs.

            Setting `enable_mlag_ibgp_peering_vrfs` false under a tenant will change
            this default to prevent configuration of these peerings and VLANs for
            all VRFs in the tenant.

            This setting can be overridden per VRF.

            '
        redistribute_mlag_ibgp_peering_vrfs:
          documentation_options:
            table: network-services-vrfs-settings
          type: bool
          default: false
          description: 'Redistribute the connected subnet for the MLAG iBGP peering
            per VRF into overlay BGP.

            By default the iBGP peering subnet is not redistributed into the overlay
            routing protocol per VRF.

            Setting `redistribute_mlag_ibgp_peering_vrfs: true` under a tenant will
            change this default to redistribution of these subnets for all VRFs in
            the tenant.

            This setting can be overridden per VRF.

            '
        evpn_vlan_bundle:
          type: str
          description: Enable `evpn_vlan_bundle` for all l2vlans and SVIs under the
            tenant. This `evpn_vlan_bundle` should be present in `evpn_vlan_bundles`.
        bgp_peer_groups:
          documentation_options:
            table: network-services-vrfs-bgp-settings
          type: list
          primary_key: name
          description: 'List of BGP peer groups definitions.

            This will configure BGP peer groups to be used inside the tenant VRF for
            peering with external devices.

            Since BGP peer groups are configured at higher BGP level, shared between
            VRFs,

            peer_group names should not overlap between VRFs.

            '
          items:
            $ref: eos_cli_config_gen#/keys/router_bgp/keys/peer_groups/items
            type: dict
            keys:
              name:
                type: str
                description: BGP peer group name.
              nodes:
                type: list
                items:
                  type: str
                description: 'Nodes is required to restrict configuration of BGP neighbors
                  to certain nodes in the network.

                  If not set the peer-group is created on devices which have a bgp_peer
                  mapped to the corresponding peer_group.

                  '
              address_family_ipv4:
                type: dict
                keys:
                  activate:
                    type: bool
                  route_map_in:
                    type: str
                    description: Inbound route-map name.
                  route_map_out:
                    type: str
                    description: Outbound route-map name.
                  default_originate:
                    type: dict
                    $ref: eos_cli_config_gen#/keys/router_bgp/keys/address_family_ipv4/keys/peer_groups/items/keys/default_originate
                  next_hop:
                    type: dict
                    $ref: eos_cli_config_gen#/keys/router_bgp/keys/address_family_ipv4/keys/peer_groups/items/keys/next_hop
                  prefix_list_in:
                    type: str
                    description: Inbound prefix-list name.
                  prefix_list_out:
                    type: str
                    description: Outbound prefix-list name.
              address_family_ipv6:
                type: dict
                keys:
                  activate:
                    type: bool
                  route_map_in:
                    type: str
                    description: Inbound route-map name.
                  route_map_out:
                    type: str
                    description: Outbound route-map name.
                  prefix_list_in:
                    type: str
                    description: Inbound prefix-list name.
                  prefix_list_out:
                    type: str
                    description: Outbound prefix-list name.
        evpn_l2_multicast:
          documentation_options:
            table: network-services-multicast-settings
          description: "Enable EVPN L2 Multicast for all SVIs and l2vlans within Tenant.\n-
            Multicast group binding is created only for Multicast traffic. BULL traffic
            will use ingress-replication.\n- Configures binding between VXLAN, VLAN,
            and multicast group IPv4 address using the following formula:\n  < evpn_l2_multicast.underlay_l2_multicast_group_ipv4_pool
            > + < vlan_id - 1 > + < evpn_l2_multicast.underlay_l2_multicast_group_ipv4_pool_offset
            >.\n- The recommendation is to assign a /20 block within the 232.0.0.0/8
            Source-Specific Multicast range.\n- Enables `redistribute igmp` on the
            router bgp MAC VRF.\n- When evpn_l2_multicast.enabled is true for a VLAN
            or a tenant, \"igmp snooping\" and \"igmp snooping querier\" will always
            be enabled - overriding those individual settings.\n- Requires `evpn_multicast`
            to also be set to `true`.\n"
          type: dict
          keys:
            enabled:
              type: bool
            underlay_l2_multicast_group_ipv4_pool:
              type: str
              description: IPv4_address/Mask.
            underlay_l2_multicast_group_ipv4_pool_offset:
              type: int
              default: 0
              convert_types:
              - str
            fast_leave:
              type: bool
              description: Enable IGMP snooping fast-leave feature for all SVIs and
                l2vlans within the Tenant.
            always_redistribute_igmp:
              type: bool
              description: 'Always configure `redistribute igmp` under BGP for all
                SVIs within the Tenant if `evpn_l2_multicast` is True.

                By default `redistribute igmp` is only configured when `evpn_l2_multicast`
                is True and `evpn_l3_multicast` for the VRF is False.

                Configuring `redistribute igmp` when both L2 and L3 EVPN Multicast
                is enabled will take up additional control-plane and data-plane resources,

                but it is required to support forwarding of TTL=1 multicast traffic
                within the VLAN.

                This can be overridden per SVI.'
        evpn_l3_multicast:
          documentation_options:
            table: network-services-multicast-settings
          description: "Enable L3 Multicast for all SVIs and l3vlans within Tenant.\n-
            In the evpn-l3ls design type, this enables L3 EVPN Multicast (aka OISM)'.\n-
            Multicast group binding for VRF is created only for Multicast traffic.
            BULL traffic will use ingress-replication.\n- Configures binding between
            VXLAN, VLAN, and multicast group IPv4 address using the following formula:\n
            \ < l3_multicast.evpn_underlay_l3_multicast_group_ipv4_pool > + < vrf_id
            - 1 > + < l3_multicast.evpn_underlay_l3_multicast_group_ipv4_pool_offset
            >.\n- The recommendation is to assign a /20 block within the 232.0.0.0/8
            Source-Specific Multicast range.\n- If enabled on an SVI using the anycast
            default gateway feature, a diagnostic loopback (see below) MUST be configured
            to source IGMP traffic.\n- Enables `evpn multicast` on the router bgp
            VRF.\n- When enabled on an SVI:\n     - If switch is part of an MLAG pair,
            enables \"pim ipv4 sparse-mode\" on the SVI.\n     - If switch is standalone
            or A-A MH, enables \"ip igmp\" on the SVI.\n     - If \"ip address virtual\"
            is configured, enables \"pim ipv4 local-interface\" and uses the diagnostic
            Loopback defined in the VRF\n- Requires `evpn_multicast` to also be set
            to `true`.\n"
          type: dict
          keys:
            enabled:
              type: bool
            evpn_underlay_l3_multicast_group_ipv4_pool:
              type: str
              description: IPv4_address/Mask.
              required: true
            evpn_underlay_l3_multicast_group_ipv4_pool_offset:
              type: int
              default: 0
              convert_types:
              - str
            evpn_peg:
              type: list
              description: 'For each group of nodes, allow configuration of EVPN PEG
                options.

                The first group of settings where the device''s hostname is present
                in the ''nodes'' list will be used.

                '
              items:
                type: dict
                keys:
                  nodes:
                    description: A description will be applied to all nodes with RP
                      addresses configured if not set.
                    type: list
                    items:
                      type: str
                  transit:
                    description: Enable EVPN PEG transit mode.
                    type: bool
        pim_rp_addresses:
          documentation_options:
            table: network-services-multicast-settings
          description: 'For each group of nodes, allow configuration of RP Addresses
            & associated groups.

            '
          type: list
          items:
            type: dict
            keys:
              rps:
                description: List of Rendevouz Points.
                type: list
                min_length: 1
                items:
                  type: str
                  description: RP address.
              nodes:
                description: 'Restrict configuration to specific nodes.

                  Configuration Will be applied to all nodes if not set.

                  '
                type: list
                items:
                  type: str
              groups:
                type: list
                items:
                  type: str
                  description: Group_prefix/mask.
              access_list_name:
                type: str
                convert_types:
                - int
                description: 'List of groups to associate with the RP address set
                  in ''rp''.

                  If access_list_name is set, a standard access-list will be configured
                  matching these groups.

                  Otherwise the groups are configured directly on the RP command.

                  '
        igmp_snooping_querier:
          documentation_options:
            table: network-services-multicast-settings
          description: 'Enable IGMP snooping querier for each SVI/l2vlan within tenant,
            by default using IP address of Loopback 0.

            When enabled, IGMP snooping querier will only be configured on L3 devices,
            i.e., uplink_type: p2p.

            '
          type: dict
          keys:
            enabled:
              type: bool
              description: Will be enabled automatically if "evpn_l2_multicast" is
                enabled.
            source_address:
              type: str
              format: ipv4
              description: Default IP address of Loopback0.
            version:
              type: int
              description: IGMP Version (By default EOS uses IGMP version 2 for IGMP
                querier).
              convert_types:
              - str
              valid_values:
              - 1
              - 2
              - 3
        evpn_l2_multi_domain:
          type: bool
          default: true
          description: Explicitly extend all VLANs/VLAN-Aware Bundles inside the tenant
            to remote EVPN domains.
        vrfs:
          documentation_options:
            table: network-services-vrfs-settings
          type: list
          primary_key: name
          description: 'VRFs will only be configured on a node if any of the underlying
            objects like `svis` or `l3_interfaces` apply to the node.


            It is recommended to only define a VRF in one Tenant. If the same VRF
            name is used across multiple tenants and those tenants

            are accepted by `filter.tenants` on the node, any object set under the
            duplicate VRFs must either be unique or be an exact match.


            VRF "default" is partially supported under network-services. Currently
            the supported options for "default" vrf are route-target,

            route-distinguisher settings, structured_config, raw_eos_cli in bgp and
            SVIs are the only supported interface type.

            Vlan-aware-bundles are supported as well inside default vrf. OSPF is not
            supported currently.

            '
          items:
            type: dict
            keys:
              name:
                type: str
                convert_types:
                - int
              address_families:
                type: list
                default:
                - evpn
                items:
                  type: str
                  valid_values:
                  - evpn
                  - vpn-ipv4
                  - vpn-ipv6
              description:
                type: str
                description: VRF description.
              vrf_vni:
                type: int
                convert_types:
                - str
                min: 1
                max: 16777215
                description: 'Required if "vrf_id" is not set.

                  The VRF VNI range is not limited, but if vrf_id is not set, "vrf_vni"
                  is used for calculating MLAG iBGP peering vlan id.

                  "vrf_vni" may also be used for VRF RD/RT ID. See "overlay_rd_type"
                  and "overlay_rt_type" for details.

                  See "mlag_ibgp_peering_vrfs.base_vlan" for details.

                  If vrf_vni > 10000 make sure to adjust "mac_vrf_vni_base" accordingly
                  to avoid overlap.

                  '
              vrf_id:
                type: int
                convert_types:
                - str
                description: 'Required if "vrf_vni" is not set.

                  "vrf_id" is used as default value for "vrf_vni" and "ospf.process_id"
                  unless those are set.

                  "vrf_id" may also be used for VRF RD/RT ID. See "overlay_rd_type"
                  and "overlay_rt_type" for details.

                  "vrf_id" is preferred over "vrf_vni" for MLAG iBGP peering vlan,
                  see "mlag_ibgp_peering_vrfs.base_vlan" for details.

                  '
              rd_override:
                type: str
                convert_types:
                - int
                description: "By default, the VRF RD will be derived from the pattern
                  defined in `overlay_rd_type`.\nThe rd_override allows us to override
                  this value and statically define it.\n\nrd_override supports two
                  formats:\n  - A single number will be used in the RD assigned number
                  subfield (second part of the RD).\n  - A full RD string with colon
                  separator which will override the full RD.\n"
              rt_override:
                type: str
                convert_types:
                - int
                description: "By default, the VRF RT will be derived from the pattern
                  defined in `overlay_rt_type`.\nThe rt_override allows us to override
                  this value and statically define it.\n\nrt_override supports two
                  formats:\n  - A single number will be used in the RT assigned number
                  subfield (second part of the RT).\n  - A full RT string with colon
                  separator which will override the full RT.\n"
              mlag_ibgp_peering_ipv4_pool:
                type: str
                description: 'IPv4_address/Mask

                  The subnet used for iBGP peering in the VRF.

                  Each MLAG pair will be assigned a subnet based on the ID of the
                  primary MLAG switch.

                  If not set, "mlag_peer_l3_ipv4_pool" or "mlag_peer_ipv4_pool" will
                  be used.

                  '
              ip_helpers:
                type: list
                primary_key: ip_helper
                description: IP helper for DHCP relay.
                items:
                  type: dict
                  keys:
                    ip_helper:
                      type: str
                      description: IPv4 DHCP server IP.
                    source_interface:
                      type: str
                      description: Interface name.
                    source_vrf:
                      type: str
                      description: VRF to originate DHCP relay packets to DHCP server.
                        If not set, uses current VRF.
                      convert_types:
                      - int
              enable_mlag_ibgp_peering_vrfs:
                type: bool
                description: 'MLAG iBGP peering per VRF.

                  By default an iBGP peering is configured per VRF between MLAG peers
                  on separate VLANs.

                  Setting `enable_mlag_ibgp_peering_vrfs: false` under a VRF overrides
                  the tenant-wide setting.

                  '
              redistribute_mlag_ibgp_peering_vrfs:
                type: bool
                description: 'Redistribute the connected subnet for the MLAG iBGP
                  peering per VRF into overlay BGP.

                  By default the iBGP peering subnet is not redistributed into the
                  overlay routing protocol per VRF.

                  Setting `redistribute_mlag_ibgp_peering_vrfs` under a VRF overrides
                  the tenant-wide setting.

                  '
              mlag_ibgp_peering_vlan:
                type: int
                convert_types:
                - str
                description: 'Manually define the VLAN used on the MLAG pair for the
                  iBGP session.

                  By default this parameter is calculated using the following formula:
                  `<mlag_ibgp_peering_vrfs.base_vlan>` + `<vrf_id>` - 1.

                  '
                min: 1
                max: 4096
              vtep_diagnostic:
                type: dict
                description: 'Enable VTEP Network diagnostics.

                  This will create a loopback with virtual source-nat enable to perform
                  diagnostics from the switch.

                  '
                keys:
                  loopback:
                    type: int
                    convert_types:
                    - str
                    description: 'Loopback interface number, required when vtep_diagnotics
                      defined.

                      '
                    min: 2
                    max: 2100
                  loopback_description:
                    type: str
                    description: "Provide a custom description or description template
                      to be used on the VRF diagnostic loopback interface.\nThis can
                      be a template using the AVD string formatter syntax: https://avd.arista.com/devel/roles/eos_designs/docs/how-to/custom-descriptions-names.html#avd-string-formatter-syntax.\nThe
                      available template fields are:\n  - `interface`: The Loopback
                      interface name.\n  - `vrf`: The VRF name.\n  - `tenant`: The
                      tenant name.\n\nThe default description is set by `default_vrf_diag_loopback_description`.\nBy
                      default the description is templated from the VRF name."
                  loopback_ip_range:
                    type: str
                    description: 'IPv4_address/Mask.

                      Loopback IPv4 range, a unique ip is derived from this range
                      and assigned to each l3 leaf based on it''s unique id.

                      Loopback is not created unless `loopback_ip_range`, `loopback_ipv6_range`
                      or `loopback_ip_pools` are set.

                      '
                  loopback_ipv6_range:
                    type: str
                    description: 'IPv6_address/Mask.

                      Loopback IPv6 range, a unique IPv6 address is derived from this
                      range and assigned to each L3 leaf based on it''s unique ID.

                      Loopback is not created unless `loopback_ip_range`, `loopback_ipv6_range`
                      or `loopback_ip_pools` are set.

                      '
                  loopback_ip_pools:
                    type: list
                    description: 'For inventories with multiple PODs a loopback range
                      can be set per POD to avoid overlaps.

                      `loopback_ip_range` takes precedence for IPv4 and `loopback_ipv6_range`
                      takes precedence for IPV6.

                      Loopback is not created unless `loopback_ip_range`, `loopback_ipv6_range`
                      or `loopback_ip_pools` are set.

                      '
                    primary_key: pod
                    items:
                      type: dict
                      keys:
                        pod:
                          type: str
                          description: POD name.
                        ipv4_pool:
                          type: str
                          description: IPv4_address/Mask.
                        ipv6_pool:
                          type: str
                          description: IPv6_address/Mask.
              ospf:
                documentation_options:
                  table: network-services-vrfs-ospf-settings
                type: dict
                description: 'Router OSPF configuration.

                  This will create an OSPF routing instance in the tenant VRF. If
                  there is no nodes definition, the OSPF instance will be

                  created on all leafs where the VRF is deployed. This will also cause
                  automatic OSPF redistribution into BGP unless

                  explicitly turned off with "redistribute_ospf: false".

                  '
                keys:
                  enabled:
                    type: bool
                  process_id:
                    type: int
                    convert_types:
                    - str
                    description: If not set, "vrf_id" will be used.
                  router_id:
                    type: str
                    description: If not set, switch router_id will be used.
                  max_lsa:
                    type: int
                    convert_types:
                    - str
                  bfd:
                    type: bool
                    default: false
                  redistribute_bgp:
                    type: dict
                    keys:
                      enabled:
                        type: bool
                        default: true
                      route_map:
                        type: str
                        description: Route-map name.
                  redistribute_connected:
                    type: dict
                    keys:
                      enabled:
                        type: bool
                        default: false
                      route_map:
                        type: str
                        description: Route-map name.
                  nodes:
                    type: list
                    items:
                      type: str
                      description: Hostname.
              redistribute_ospf:
                documentation_options:
                  table: network-services-vrfs-ospf-settings
                type: bool
                default: true
                description: Non-selectively enabling or disabling redistribute ospf
                  inside the VRF.
              evpn_l3_multicast:
                documentation_options:
                  table: network-services-multicast-settings
                type: dict
                description: 'Explicitly enable or disable evpn_l3_multicast to override
                  setting of `<network_services_key>.[].evpn_l3_multicast.enabled`.

                  Allow override of `<network_services_key>.[].evpn_l3_multicast`
                  node_settings.

                  Requires `evpn_multicast` to also be set to `true`.

                  '
                keys:
                  enabled:
                    type: bool
                  evpn_underlay_l3_multicast_group:
                    type: str
                    description: 'IPv4 address of evpn underlay l3 multicast group.

                      To override multicast range set using the formula < l3_multicast.evpn_underlay_l3_multicast_group_ipv4_pool
                      > + < vrf_id - 1 > + < l3_multicast.evpn_underlay_l3_multicast_group_ipv4_pool_offset
                      >.'
                  evpn_peg:
                    type: list
                    description: For each group of nodes, allow configuration of EVPN
                      PEG features.
                    items:
                      type: dict
                      keys:
                        nodes:
                          type: list
                          description: 'Restrict configuration to specific nodes.

                            Will apply to all nodes with RP addresses configured if
                            not set.

                            '
                          items:
                            type: str
                        transit:
                          type: bool
                          default: false
                          description: Enable EVPN PEG transit mode.
              pim_rp_addresses:
                documentation_options:
                  table: network-services-multicast-settings
                description: 'For each group of nodes, allow configuration of RP Addresses
                  & associated groups.

                  '
                type: list
                items:
                  type: dict
                  keys:
                    rps:
                      description: A minimum of one RP must be specified.
                      type: list
                      items:
                        type: str
                        description: RP address.
                    nodes:
                      description: 'Restrict configuration to specific nodes.

                        Configuration Will be applied to all nodes if not set.

                        '
                      type: list
                      items:
                        type: str
                    groups:
                      type: list
                      items:
                        type: str
                        description: Group_prefix/mask.
                    access_list_name:
                      type: str
                      convert_types:
                      - int
                      description: 'List of groups to associate with the RP addresses
                        set in ''rps''.

                        If access_list_name is set, a standard access-list will be
                        configured matching these groups.

                        Otherwise the groups are configured directly on the RP command.

                        '
              evpn_l2_multi_domain:
                type: bool
                description: 'Explicitly extend all VLANs/VLAN-Aware Bundles inside
                  the VRF to remote EVPN domains.

                  Overrides `<network_services_key>[].evpn_l2_multi_domain`.

                  '
              svis:
                documentation_options:
                  table: network-services-vrfs-svis-settings
                type: list
                primary_key: id
                allow_duplicate_primary_key: true
                description: 'List of SVIs.

                  This will create both the L3 SVI and L2 VLAN based on filters applied
                  to the node.

                  '
                items:
                  $ref: eos_designs#/$defs/svi
                  type: dict
                  keys:
                    id:
                      type: int
                      convert_types:
                      - str
                      description: SVI interface id and VLAN id.
                      min: 1
                      max: 4096
                    name:
                      type: str
                      description: VLAN name.
                      required: true
                    profile:
                      type: str
                      description: 'SVI profile name to apply.

                        SVI can refer to one svi_profile which again can refer to
                        another svi_profile to inherit settings in up to two levels
                        (svi -> svi_profile -> svi_parent_profile).

                        '
                    tags:
                      type: list
                      description: 'Tags leveraged for networks services filtering.

                        Tags are matched against "filter.tags" defined under node
                        type settings.

                        Tags are also matched against the "node_group" name under
                        node type settings.

                        '
                      default:
                      - all
                      items:
                        type: str
                        convert_types:
                        - int
                        description: Tag value.
                    evpn_vlan_bundle:
                      type: str
                      description: 'Name of a bundle defined under ''evpn_vlan_bundles''
                        to inherit configuration.

                        This setting overrides "evpn_vlan_bundle" set at tenant level.

                        The common option "evpn_vlan_aware_bundles" is disregarded
                        for this option.

                        '
                    nodes:
                      type: list
                      primary_key: node
                      items:
                        type: dict
                        $ref: eos_designs#/$defs/svi_settings
                        keys:
                          node:
                            type: str
                          tags:
                            type: list
                            description: 'Tags leveraged for networks services filtering.

                              Tags are matched against "filter.tags" defined under
                              node type settings.

                              Tags are also matched against the "node_group" name
                              under node type settings.

                              '
                            default:
                            - all
                            items:
                              type: str
                              convert_types:
                              - int
                              description: Tag value.
              l3_interfaces:
                documentation_options:
                  table: network-services-vrfs-l3-interfaces-settings
                type: list
                description: 'List of L3 interfaces.

                  This will create IP routed interface inside VRF. Length of interfaces,
                  nodes and ip_addresses must match.

                  '
                items:
                  type: dict
                  keys:
                    interfaces:
                      type: list
                      items:
                        type: str
                        description: Interface name.
                    encapsulation_dot1q_vlan:
                      type: list
                      description: For sub-interfaces the dot1q vlan is derived from
                        the interface name by default, but can also be specified.
                      items:
                        type: int
                        convert_types:
                        - str
                        min: 1
                        max: 4094
                    ip_addresses:
                      type: list
                      items:
                        type: str
                        description: IPv4_address/Mask.
                    nodes:
                      type: list
                      items:
                        type: str
                        description: Node.
                    description:
                      type: str
                    descriptions:
                      type: list
                      items:
                        type: str
                      description: '"descriptions" has precedence over "description".

                        '
                    enabled:
                      type: bool
                    mtu:
                      type: int
                      convert_types:
                      - str
                    ipv4_acl_in:
                      type: str
                      convert_types:
                      - int
                    ipv4_acl_out:
                      type: str
                      convert_types:
                      - int
                    ospf:
                      type: dict
                      description: OSPF interface configuration.
                      keys:
                        enabled:
                          type: bool
                        point_to_point:
                          type: bool
                          default: false
                        area:
                          type: str
                          convert_types:
                          - int
                          description: OSPF area ID.
                          default: 0.0.0.0
                        cost:
                          type: int
                          convert_types:
                          - str
                          description: OSPF link cost.
                        authentication:
                          type: str
                          valid_values:
                          - simple
                          - message-digest
                        simple_auth_key:
                          type: str
                          description: Password used with simple authentication.
                        message_digest_keys:
                          type: list
                          items:
                            type: dict
                            keys:
                              id:
                                type: int
                                convert_types:
                                - str
                              hash_algorithm:
                                type: str
                                valid_values:
                                - md5
                                - sha1
                                - sha256
                                - sha384
                                - sha512
                                default: sha512
                              key:
                                type: str
                                description: Key password.
                    pim:
                      type: dict
                      description: 'Enable PIM sparse-mode on the interface; requires
                        "evpn_l3_multicast" to be enabled on the VRF/Tenant.

                        Enabling this implicitly makes the device a PIM External Gateway
                        (PEG) in EVPN designs only.

                        At least one RP address must be configured for EVPN PEG to
                        be configured.

                        '
                      keys:
                        enabled:
                          type: bool
                    flow_tracking:
                      type: dict
                      $ref: eos_designs#/$defs/flow_tracking_link
                      description: Configures flow-tracking on the interface. Overrides
                        `fabric_flow_tracking.l3_interfaces` setting.
                    structured_config:
                      type: dict
                      description: Custom structured config added under ethernet_interfaces.[name=<interface>]
                        for eos_cli_config_gen.
                      documentation_options:
                        hide_keys: true
                      $ref: eos_cli_config_gen#/keys/ethernet_interfaces/items
                    raw_eos_cli:
                      type: str
                      description: 'EOS CLI rendered directly on the Ethernet interface
                        in the final EOS configuration.

                        '
              loopbacks:
                documentation_options:
                  table: network-services-vrfs-loopbacks-settings
                type: list
                description: 'List of Loopback interfaces.

                  This will create Loopback interfaces inside the VRF.

                  '
                items:
                  type: dict
                  keys:
                    node:
                      type: str
                      required: true
                    loopback:
                      type: int
                      required: true
                      min: 0
                      max: 8191
                    ip_address:
                      type: str
                      required: true
                    description:
                      type: str
                    enabled:
                      type: bool
                      default: true
                    ospf:
                      type: dict
                      description: OSPF interface configuration.
                      keys:
                        enabled:
                          type: bool
                          default: false
                        area:
                          type: str
                          convert_types:
                          - int
                          description: OSPF area ID.
                          default: 0.0.0.0
                    raw_eos_cli:
                      type: str
                      description: 'EOS CLI rendered directly on the Loopback interface
                        in the final EOS configuration.

                        '
              static_routes:
                type: list
                description: 'List of static routes for v4 and/or v6.

                  This will create static routes inside the tenant VRF.

                  If nodes are not specified, all l3leafs that carry the VRF will
                  also be applied the static routes.

                  If a node has a static route in the VRF, redistribute static will
                  be automatically enabled in that VRF.

                  This automatic behavior can be overridden non-selectively with the
                  redistribute_static knob for the VRF.

                  '
                items:
                  type: dict
                  keys:
                    destination_address_prefix:
                      type: str
                      description: IPv4_address.
                    gateway:
                      type: str
                      description: IPv4_address.
                    track_bfd:
                      type: bool
                      description: Track next-hop using BFD.
                    distance:
                      type: int
                      convert_types:
                      - str
                      min: 1
                      max: 255
                    tag:
                      type: int
                      convert_types:
                      - str
                      min: 0
                      max: 4294967295
                    name:
                      type: str
                      description: description.
                    metric:
                      type: int
                      convert_types:
                      - str
                      min: 0
                      max: 4294967295
                    interface:
                      type: str
                    nodes:
                      type: list
                      items:
                        type: str
              ipv6_static_routes:
                type: list
                items:
                  type: dict
                  keys:
                    destination_address_prefix:
                      type: str
                      description: IPv6_address.
                    gateway:
                      type: str
                    track_bfd:
                      type: bool
                      description: Track next-hop using BFD.
                    distance:
                      type: int
                      convert_types:
                      - str
                      min: 1
                      max: 255
                    tag:
                      type: int
                      convert_types:
                      - str
                      min: 0
                      max: 4294967295
                    name:
                      type: str
                      description: description.
                    metric:
                      type: int
                      convert_types:
                      - str
                      min: 0
                      max: 4294967295
                    interface:
                      type: str
                    nodes:
                      type: list
                      items:
                        type: str
              redistribute_static:
                type: bool
                description: Enable or disable the redistribution of all static routes
                  to BGP in the VRF.
              redistribute_connected:
                type: bool
                default: true
                description: Enable or disable the redistribution of all connected
                  routes to BGP in the VRF. Note this is not applicable to VRF `default`.
              bgp_peers:
                documentation_options:
                  table: network-services-vrfs-bgp-settings
                type: list
                primary_key: ip_address
                allow_duplicate_primary_key: true
                description: 'List of BGP peer definitions.

                  This will configure BGP neighbors inside the tenant VRF for peering
                  with external devices.

                  The configured peer will automatically be activated for ipv4 or
                  ipv6 address family based on the ip address.

                  Note, only ipv4 and ipv6 address families are currently supported
                  in eos_designs.

                  For other address families, use custom_structured configuration
                  with eos_cli_config_gen.

                  '
                items:
                  type: dict
                  keys:
                    ip_address:
                      type: str
                      description: IPv4_address or IPv6_address.
                    peer_group:
                      type: str
                      description: Peer group name.
                    remote_as:
                      type: str
                      convert_types:
                      - int
                      description: 'BGP AS <1-4294967295> or AS number in asdot notation
                        "<1-65535>.<0-65535>".

                        For asdot notation in YAML inputs, the value must be put in
                        quotes, to prevent it from being interpreted as a float number.'
                    description:
                      type: str
                    password:
                      type: str
                      description: Encrypted password.
                    send_community:
                      type: str
                      description: '''all'' or a combination of ''standard'', ''extended'',
                        ''large'' and ''link-bandwidth (w/options)''.

                        '
                    next_hop_self:
                      type: bool
                    timers:
                      type: str
                      description: BGP Keepalive and Hold Timer values in seconds
                        as string <0-3600> <0-3600>.
                    maximum_routes:
                      type: int
                      convert_types:
                      - str
                      min: 0
                      max: 4294967294
                      description: Maximum number of routes (0 means unlimited).
                    maximum_routes_warning_only:
                      type: bool
                    default_originate:
                      type: dict
                      keys:
                        always:
                          type: bool
                    update_source:
                      type: str
                    ebgp_multihop:
                      type: int
                      convert_types:
                      - str
                      min: 1
                      max: 255
                      description: Time-to-live in range of hops.
                    nodes:
                      type: list
                      items:
                        type: str
                      description: Nodes is required to restrict configuration of
                        BGP neighbors to certain nodes in the network.
                    set_ipv4_next_hop:
                      type: str
                      description: 'IPv4_address

                        Next hop settings can be either ipv4 or ipv6 for one neighbor,
                        this will be applied by a uniquely generated route-map per
                        neighbor.

                        Next hop takes precedence over route_map_out.

                        '
                    set_ipv6_next_hop:
                      type: str
                      description: 'IPv6_address

                        Next hop settings can be either ipv4 or ipv6 for one neighbor,
                        this will be applied by a uniquely generated route-map per
                        neighbor.

                        Next hop takes precedence over route_map_out.

                        '
                    route_map_out:
                      type: str
                      description: Route-map name.
                    route_map_in:
                      type: str
                      description: Route-map name.
                    prefix_list_in:
                      type: str
                      description: 'Inbound prefix list name.

                        The prefix-list will be associated under the IPv4 or IPv6
                        address family based on the IP address.'
                    prefix_list_out:
                      type: str
                      description: 'Outbound prefix list name.

                        The prefix-list will be associated under the IPv4 or IPv6
                        address family based on the IP address.'
                    local_as:
                      type: str
                      convert_types:
                      - int
                      description: 'Local BGP AS <1-4294967295> or AS number in asdot
                        notation "<1-65535>.<0-65535>".

                        For asdot notation in YAML inputs, the value must be put in
                        quotes, to prevent it from being interpreted as a float number.'
                    weight:
                      type: int
                      convert_types:
                      - str
                      min: 0
                      max: 65535
                    bfd:
                      type: bool
                    shutdown:
                      type: bool
              bgp:
                type: dict
                keys:
                  enabled:
                    type: bool
                    description: 'Force (no) configuration of BGP for the VRF.

                      If not set, BGP will be configured when needed according to
                      the following rules:

                      - If the VRF is part of an overlay (`evpn` or `mpls`), BGP will
                      be configured for it.

                      - If any BGP peers are configured under the VRF, BGP will be
                      configured for it. This is useful for L2LS designs with VRFs.

                      - If uplink type is `p2p-vrfs` *and* the vrf is included in
                      the uplink VRFs, BGP will be configured for it.'
                  raw_eos_cli:
                    type: str
                    description: 'EOS CLI rendered directly on the Router BGP, VRF
                      definition in the final EOS configuration.

                      '
                  structured_config:
                    type: dict
                    description: Custom structured config added under router_bgp.vrfs.[name=<vrf>]
                      for eos_cli_config_gen.
                    documentation_options:
                      hide_keys: true
                    $ref: eos_cli_config_gen#/keys/router_bgp/keys/vrfs/items
              bgp_peer_groups:
                documentation_options:
                  table: network-services-vrfs-bgp-settings
                type: list
                description: 'List of BGP peer groups definitions.

                  This will configure BGP peer groups to be used inside the tenant
                  VRF for peering with external devices.

                  Since BGP peer groups are configured at higher BGP level, shared
                  between VRFs,

                  peer_group names should not overlap between VRFs.

                  '
                items:
                  $ref: eos_cli_config_gen#/keys/router_bgp/keys/peer_groups/items
                  type: dict
                  keys:
                    name:
                      type: str
                      description: BGP peer group name.
                    nodes:
                      type: list
                      items:
                        type: str
                      description: 'Nodes is required to restrict configuration of
                        BGP neighbors to certain nodes in the network.

                        If not set the peer-group is created on devices which have
                        a bgp_peer mapped to the corresponding peer_group.

                        '
                    address_family_ipv4:
                      type: dict
                      keys:
                        activate:
                          type: bool
                        route_map_in:
                          type: str
                          description: Inbound route-map name.
                        route_map_out:
                          type: str
                          description: Outbound route-map name.
                        default_originate:
                          type: dict
                          $ref: eos_cli_config_gen#/keys/router_bgp/keys/address_family_ipv4/keys/peer_groups/items/keys/default_originate
                        next_hop:
                          type: dict
                          $ref: eos_cli_config_gen#/keys/router_bgp/keys/address_family_ipv4/keys/peer_groups/items/keys/next_hop
                        prefix_list_in:
                          type: str
                          description: Inbound prefix-list name.
                        prefix_list_out:
                          type: str
                          description: Outbound prefix-list name.
                    address_family_ipv6:
                      type: dict
                      keys:
                        activate:
                          type: bool
                        route_map_in:
                          type: str
                          description: Inbound route-map name.
                        route_map_out:
                          type: str
                          description: Outbound route-map name.
                        prefix_list_in:
                          type: str
                          description: Inbound prefix-list name.
                        prefix_list_out:
                          type: str
                          description: Outbound prefix-list name.
              additional_route_targets:
                documentation_options:
                  table: network-services-vrfs-settings
                type: list
                description: Configuration of extra route-targets for this VRF. Useful
                  for route-leaking or gateway between address families.
                items:
                  type: dict
                  keys:
                    type:
                      type: str
                      valid_values:
                      - import
                      - export
                    address_family:
                      type: str
                    route_target:
                      type: str
                    nodes:
                      type: list
                      items:
                        type: str
                      description: Nodes is required to restrict configuration of
                        BGP neighbors to certain nodes in the network.
              raw_eos_cli:
                type: str
                description: EOS CLI rendered directly on the root level of the final
                  EOS configuration.
              structured_config:
                type: dict
                description: Custom structured config for eos_cli_config_gen.
                documentation_options:
                  hide_keys: true
                $ref: eos_cli_config_gen#
        l2vlans:
          documentation_options:
            table: network-services-l2vlans-settings
          type: list
          primary_key: id
          allow_duplicate_primary_key: true
          description: Define L2 network services organized by vlan id.
          items:
            type: dict
            keys:
              id:
                type: int
                convert_types:
                - str
                min: 1
                max: 4094
                description: VLAN ID.
              vni_override:
                type: int
                convert_types:
                - str
                min: 1
                max: 16777215
                description: 'By default the VNI will be derived from mac_vrf_vni_base.

                  The vni_override, allows to override this value and statically define
                  it.

                  '
              rt_override:
                type: str
                convert_types:
                - int
                description: "By default the MAC VRF RT will be derived from mac_vrf_id_base
                  + vlan_id.\nThe rt_override allows us to override this value and
                  statically define it.\nrt_override will default to vni_override
                  if set.\n\nrt_override supports two formats:\n  - A single number
                  which will be used in the RT fields instead of mac_vrf_id/mac_vrf_vni
                  (see 'overlay_rt_type' for details).\n  - A full RT string with
                  colon separator which will override the full RT.\n"
              rd_override:
                type: str
                convert_types:
                - int
                description: "By default the MAC VRF RD will be derived from mac_vrf_id_base
                  + vlan_id.\nThe rt_override allows us to override this value and
                  statically define it.\nrd_override will default to rt_override or
                  vni_override if set.\n\nrd_override supports two formats:\n  - A
                  single number which will be used in the RD assigned number field
                  instead of mac_vrf_id/mac_vrf_vni (see 'overlay_rd_type' for details).\n
                  \ - A full RD string with colon separator which will override the
                  full RD.\n"
              name:
                type: str
                required: true
                description: VLAN name.
              tags:
                type: list
                description: 'Tags leveraged for networks services filtering.

                  Tags are matched against filter.tags defined under node type settings.

                  Tags are also matched against the node_group name under node type
                  settings.

                  '
                default:
                - all
                items:
                  type: str
                  default: all
              vxlan:
                type: bool
                default: true
                description: Extend this L2VLAN over VXLAN.
              spanning_tree_priority:
                type: int
                convert_types:
                - str
                description: 'Setting spanning-tree priority per VLAN is only supported
                  with `spanning_tree_mode: rapid-pvst` under node type settings.

                  The default priority for rapid-PVST is set under the node type settings
                  with `spanning_tree_priority` (default=32768).'
              evpn_vlan_bundle:
                type: str
                description: 'Name of a bundle defined under ''evpn_vlan_bundles''
                  to inherit configuration.

                  This setting overrides "evpn_vlan_bundle" set at tenant level.

                  The common option "evpn_vlan_aware_bundles" is disregarded for this
                  option.

                  '
              trunk_groups:
                type: list
                items:
                  type: str
                  description: 'Trunk groups are used for limiting vlans to trunk
                    ports assigned to the same trunk group.

                    Requires enable_trunk_groups: true.

                    '
              evpn_l2_multi_domain:
                type: bool
                description: 'Explicitly extend this VLAN to remote EVPN domains.

                  Overrides `<network_services_key>[].evpn_l2_multi_domain`.

                  '
              evpn_l2_multicast:
                documentation_options:
                  table: network-services-multicast-settings
                type: dict
                description: 'Explicitly enable or disable evpn_l2_multicast to override
                  setting of `<network_services_key>.[].evpn_l2_multicast.enabled`.

                  When evpn_l2_multicast.enabled is set to true for a vlan or a tenant,
                  igmp snooping and igmp snooping querier will always be enabled,
                  overriding those individual settings.

                  Requires `evpn_multicast` to also be set to `true`.

                  '
                keys:
                  enabled:
                    type: bool
              igmp_snooping_enabled:
                documentation_options:
                  table: network-services-multicast-settings
                type: bool
                description: Enable or disable IGMP snooping (Enabled by default on
                  EOS).
              igmp_snooping_querier:
                documentation_options:
                  table: network-services-multicast-settings
                type: dict
                description: 'Enable igmp snooping querier, by default using IP address
                  of Loopback 0.

                  When enabled, igmp snooping querier will only be configured on l3
                  devices, i.e., uplink_type: p2p.

                  '
                keys:
                  enabled:
                    type: bool
                    description: Will be enabled automatically if evpn_l2_multicast
                      is enabled.
                  source_address:
                    type: str
                    description: 'IPv4_address

                      If not set, IP address of "Loopback0" will be used.

                      '
                  version:
                    type: int
                    description: IGMP Version (By default EOS uses IGMP version 2
                      for IGMP querier).
                    convert_types:
                    - str
                    valid_values:
                    - 1
                    - 2
                    - 3
                  fast_leave:
                    type: bool
                    description: Enable IGMP snooping fast-leave feature.
              bgp:
                type: dict
                keys:
                  structured_config:
                    type: dict
                    description: 'Custom structured config added under router_bgp.vlans.[id=<vlan>]
                      for eos_cli_config_gen.

                      This configuration will not be applied to vlan aware bundles.

                      '
                    documentation_options:
                      hide_keys: true
                    $ref: eos_cli_config_gen#/keys/router_bgp/keys/vlans/items
                  raw_eos_cli:
                    type: str
                    description: 'EOS cli commands rendered on router_bgp.vlans.

                      This configuration will not be applied to vlan aware bundles.

                      '
        point_to_point_services:
          documentation_options:
            table: network-services-point-to-point-services-settings
          type: list
          primary_key: name
          description: 'Point to point services (pseudowires).

            Only supported for node types with "network_services.l1: true".

            By default this is only set for node type "pe" with "design.type: mpls"

            '
          items:
            type: dict
            keys:
              name:
                type: str
                description: Pseudowire name.
              type:
                type: str
                default: vpws-pseudowire
                valid_values:
                - vpws-pseudowire
              subinterfaces:
                type: list
                description: Subinterfaces will create subinterfaces and additional
                  pseudowires/patch panel config for each endpoint.
                primary_key: number
                items:
                  type: dict
                  keys:
                    number:
                      type: int
                      description: Subinterface number.
                      convert_types:
                      - str
              endpoints:
                type: list
                description: Pseudowire terminating endpoints. Must have exactly two
                  items.
                min_length: 2
                max_length: 2
                items:
                  type: dict
                  keys:
                    id:
                      type: int
                      required: true
                      convert_types:
                      - str
                      description: Pseudowire ID on this endpoint.
                    nodes:
                      type: list
                      description: Usually one node. With ESI multihoming we support
                        two nodes per pseudowire endpoint.
                      required: true
                      min_length: 1
                      items:
                        type: str
                    interfaces:
                      type: list
                      description: 'Interfaces patched to the pseudowire on this endpoints.

                        The list of interfaces is mapped to the list of nodes, so
                        they must have the same length.

                        '
                      required: true
                      min_length: 1
                      items:
                        type: str
                    port_channel:
                      type: dict
                      keys:
                        mode:
                          type: str
                          valid_values:
                          - active
                          - 'on'
                        short_esi:
                          type: str
              lldp_disable:
                type: bool
                description: Disable LLDP RX/TX on port mode pseudowire services.
  node_type:
    type: dict
    keys:
      defaults:
        type: dict
        description: Define variables for all nodes of this type.
        keys:
          id:
            documentation_options:
              table: node-type-common-configuration
            description: Unique identifier used for IP addressing and other algorithms.
            type: int
            convert_types:
            - str
          platform:
            documentation_options:
              table: node-type-common-configuration
            description: Arista platform family.
            type: str
            convert_types:
            - int
          mac_address:
            documentation_options:
              table: node-type-common-configuration
            type: str
            description: Leverage to document management interface mac address.
          system_mac_address:
            documentation_options:
              table: node-type-common-configuration
            type: str
            description: 'System MAC Address in this following format: "xx:xx:xx:xx:xx:xx".

              Set to the same MAC address as available in "show version" on the device.

              "system_mac_address" can also be set directly as a hostvar.

              If both are set, the setting under node type settings takes precedence.

              '
          serial_number:
            documentation_options:
              table: node-type-common-configuration
            type: str
            description: 'Set to the Serial Number of the device.

              Only used for documentation purpose in the fabric documentation and
              part of the structured_config.

              "serial_number" can also be set directly as a hostvar.

              If both are set, the setting under node type settings takes precedence.

              '
          rack:
            documentation_options:
              table: node-type-common-configuration
            description: Rack that the switch is located in (only used in snmp_settings
              location).
            type: str
          mgmt_ip:
            documentation_options:
              table: node-type-common-configuration
            description: Node management interface IPv4 address.
            type: str
            format: cidr
          mgmt_gateway:
            type: str
            description: This key sets the management gateway for the device. It takes
              precedence over the global `mgmt_gateway`.
          ipv6_mgmt_ip:
            documentation_options:
              table: node-type-common-configuration
            description: Node management interface IPv6 address.
            type: str
            format: cidr
          ipv6_mgmt_gateway:
            type: str
            description: This key sets the ipv6 management gateway for the device.
              It takes precedence over the global `ipv6_mgmt_gateway`.
          mgmt_interface:
            documentation_options:
              table: node-type-common-configuration
            description: 'Management Interface Name.

              Default -> platform_management_interface -> mgmt_interface -> "Management1".

              '
            type: str
          link_tracking:
            documentation_options:
              table: node-type-uplink-configuration
            description: 'This configures the Link Tracking Group on a switch as well
              as adds the p2p-uplinks of the switch as the upstream interfaces.

              Useful in EVPN multhoming designs.

              '
            type: dict
            keys:
              enabled:
                type: bool
                default: false
              groups:
                type: list
                description: 'Link Tracking Groups.

                  By default a single group named "LT_GROUP1" is defined with default
                  values.

                  Any groups defined under "groups" will replace the default.

                  '
                default:
                - name: LT_GROUP1
                items:
                  type: dict
                  keys:
                    name:
                      type: str
                      description: Tracking group name.
                    recovery_delay:
                      type: int
                      convert_types:
                      - str
                      min: 0
                      max: 3600
                      description: default -> platform_settings_mlag_reload_delay
                        -> 300.
                    links_minimum:
                      type: int
                      convert_types:
                      - str
                      min: 1
                      max: 100000
          lacp_port_id_range:
            documentation_options:
              table: node-type-common-configuration
            description: 'This will generate the "lacp port-id range", "begin" and
              "end" values based on node "id" and the number of nodes in the "node_group".

              Unique LACP port-id ranges are recommended for EVPN Multihoming designs.

              '
            type: dict
            keys:
              enabled:
                type: bool
                default: false
              size:
                description: Recommended size > = number of ports in the switch.
                type: int
                convert_types:
                - str
                default: 128
              offset:
                description: 'Offset is used to avoid overlapping port-id ranges of
                  different switches.

                  Useful when a "connected-endpoint" is connected to switches in different
                  "node_groups".

                  '
                type: int
                convert_types:
                - str
                default: 0
          always_configure_ip_routing:
            documentation_options:
              table: node-type-common-configuration
            type: bool
            default: false
            description: 'Force configuration of "ip routing" even on L2 devices.

              Use this to retain behavior of AVD versions below 4.0.0.

              '
          raw_eos_cli:
            documentation_options:
              table: node-type-common-configuration
            description: EOS CLI rendered directly on the root level of the final
              EOS configuration.
            type: str
          structured_config:
            documentation_options:
              table: node-type-common-configuration
              hide_keys: true
            description: Custom structured config for eos_cli_config_gen.
            type: dict
            $ref: eos_cli_config_gen#
          uplink_type:
            documentation_options:
              table: node-type-uplink-configuration
            type: str
            valid_values:
            - p2p
            - port-channel
            - p2p-vrfs
            - lan
            description: 'Override the default `uplink_type` set at the `node_type_key`
              level.

              `uplink_type` must be "p2p" if `vtep` or `underlay_router` is true for
              the `node_type_key` definition.'
          uplink_ipv4_pool:
            documentation_options:
              table: node-type-uplink-configuration
            description: IPv4 subnet to use to connect to uplink switches.
            type: str
            format: ipv4_cidr
          uplink_ipv6_pool:
            documentation_options:
              table: node-type-uplink-configuration
            description: IPv6 subnet to use to connect to uplink switches.
            type: str
            format: ipv6_cidr
          uplink_interfaces:
            documentation_options:
              table: node-type-uplink-configuration
            description: 'Local uplink interfaces.

              Each list item supports range syntax that can be expanded into a list
              of interfaces.

              If uplink_interfaces is not defined, platform-specific defaults (defined
              under default_interfaces) will be used instead.

              Please note that default_interfaces are not defined by default, you
              should define these yourself.

              '
            type: list
            items:
              type: str
              pattern: Ethernet[\d/]+
          uplink_switch_interfaces:
            documentation_options:
              table: node-type-uplink-configuration
            description: Interfaces located on uplink switches.
            type: list
            items:
              type: str
              pattern: Ethernet[\d/]+
          uplink_switches:
            documentation_options:
              table: node-type-uplink-configuration
            type: list
            items:
              type: str
              required: true
              description: 'Hostname of uplink switch.

                If parallel uplinks are in use, update max_parallel_uplinks below
                and specify each uplink switch multiple times.

                e.g. uplink_switches: [ ''DC1-SPINE1'', ''DC1-SPINE1'', ''DC1-SPINE2'',
                ''DC1-SPINE2'' ].

                '
          uplink_interface_speed:
            documentation_options:
              table: node-type-uplink-configuration
            description: 'Set point-to-Point interface speed and will apply to uplink
              interfaces on both ends.

              (Uplink switch interface speed can be overridden with `uplink_switch_interface_speed`).

              Speed should be set in the format `<interface_speed>` or `forced <interface_speed>`
              or `auto <interface_speed>`.

              '
            type: str
          uplink_switch_interface_speed:
            documentation_options:
              table: node-type-uplink-configuration
            description: 'Set point-to-Point interface speed for the uplink switch
              interface only.

              Speed should be set in the format `<interface_speed>` or `forced <interface_speed>`
              or `auto <interface_speed>`.

              '
            type: str
          uplink_mtu:
            documentation_options:
              table: node-type-uplink-configuration
            description: Point-to-Point uplinks MTU in bytes. This setting overrides
              the `p2p_uplinks_mtu` setting.
            type: int
            convert_types:
            - str
            min: 68
            max: 65535
          max_uplink_switches:
            documentation_options:
              table: node-type-uplink-configuration
            type: int
            convert_types:
            - str
            description: 'Maximum number of uplink switches.

              Changing this value may change IP Addressing on uplinks.

              Can be used to reserve IP space for future expansions.

              '
          max_parallel_uplinks:
            documentation_options:
              table: node-type-uplink-configuration
            type: int
            convert_types:
            - str
            description: 'Number of parallel links towards uplink switches.

              Changing this value may change interface naming on uplinks (and corresponding
              downlinks).

              Can be used to reserve interfaces for future parallel uplinks.

              '
          uplink_bfd:
            documentation_options:
              table: node-type-uplink-configuration
            type: bool
            default: false
            description: Enable bfd on uplink interfaces.
          uplink_native_vlan:
            documentation_options:
              table: node-type-uplink-configuration
            type: int
            convert_types:
            - str
            min: 1
            max: 4094
            description: 'Only applicable to switches with layer-2 port-channel uplinks.

              A suspended (disabled) vlan will be created in both ends of the link
              unless the vlan is defined under network services.

              By default the uplink will not have a native_vlan configured, so EOS
              defaults to vlan 1.

              '
          uplink_ptp:
            documentation_options:
              table: node-type-uplink-configuration
            description: Enable PTP on all infrastructure links.
            type: dict
            keys:
              enable:
                type: bool
                default: false
          uplink_macsec:
            documentation_options:
              table: node-type-uplink-configuration
            description: Enable MacSec on all uplinks.
            type: dict
            keys:
              profile:
                type: str
          uplink_port_channel_id:
            documentation_options:
              table: node-type-uplink-configuration
            type: int
            convert_types:
            - str
            min: 1
            max: 999999
            description: "Only applicable for L2 switches with `uplink_type: port-channel`.\nBy
              default the uplink Port-channel ID will be set to the number of the
              lowest member interface defined under `uplink_interfaces`.\nFor example:\n
              \ member ports [ Eth22, Eth23 ] -> ID 22\n  member ports [ Eth11/1,
              Eth22/1 ] -> ID 111\nFor MLAG port-channels ID will be based on the
              lowest member interface on the first MLAG switch.\nThis option overrides
              the default behavior and statically sets the local Port-channel ID.\nNote!
              Make sure the ID is unique and does not overlap with autogenerated Port-channel
              IDs in the Network Services.\nNote! For MLAG pairs the ID must be between
              1 and 2000 and both MLAG switches must have the same value.\n"
          uplink_switch_port_channel_id:
            documentation_options:
              table: node-type-uplink-configuration
            type: int
            convert_types:
            - str
            min: 1
            max: 999999
            description: "Only applicable for L2 switches with `uplink_type: port-channel`.\nBy
              default the uplink switch Port-channel ID will be set to the number
              of the first interface defined under `uplink_switch_interfaces`.\nFor
              example:\n  member ports [ Eth22, Eth23 ] -> ID 22\n  member ports [
              Eth11/1, Eth22/1 ] -> ID 111\nFor MLAG port-channels ID will be based
              on the lowest member interface on the first MLAG switch.\nThis option
              overrides the default behavior and statically sets the Port-channel
              ID on the uplink switch.\nNote! Make sure the ID is unique and does
              not overlap with autogenerated Port-channel IDs in the Network Services.\nNote!
              For MLAG pairs the ID must be between 1 and 2000 and both MLAG switches
              must have the same value.\n"
          uplink_structured_config:
            documentation_options:
              table: node-type-uplink-configuration
              hide_keys: true
            type: dict
            description: 'Custom structured config applied to "uplink_interfaces",
              and "uplink_switch_interfaces".

              When uplink_type == "p2p", custom structured config added under ethernet_interfaces.[name=<interface>]
              for eos_cli_config_gen overrides the settings on the ethernet interface
              level.

              When uplink_type == "port-channel", custom structured config added under
              port_channel_interfaces.[name=<interface>] for eos_cli_config_gen overrides
              the settings on the port-channel interface level.

              "uplink_structured_config" is applied after "structured_config", so
              it can override "structured_config" defined on node-level.

              Note! The content of this dictionary is _not_ validated by the schema,
              since it can be either ethernet_interfaces or port_channel_interfaces.

              '
          mlag_port_channel_structured_config:
            $ref: eos_cli_config_gen#/keys/port_channel_interfaces/items
            documentation_options:
              table: node-type-l2-mlag-configuration
              hide_keys: true
            type: dict
            description: 'Custom structured config applied to MLAG peer link port-channel
              id.

              Added under port_channel_interfaces.[name=<interface>] for eos_cli_config_gen.

              Overrides the settings on the port-channel interface level.

              "mlag_port_channel_structured_config" is applied after "structured_config",
              so it can override "structured_config" defined on node-level.

              '
          mlag_peer_vlan_structured_config:
            $ref: eos_cli_config_gen#/keys/vlan_interfaces/items
            documentation_options:
              table: node-type-l2-mlag-configuration
              hide_keys: true
            type: dict
            description: 'Custom structured config applied to MLAG Peer Link (control
              link) SVI interface id.

              Added under vlan_interfaces.[name=<interface>] for eos_cli_config_gen.

              Overrides the settings on the vlan interface level.

              "mlag_peer_vlan_structured_config" is applied after "structured_config",
              so it can override "structured_config" defined on node-level.

              '
          mlag_peer_l3_vlan_structured_config:
            $ref: eos_cli_config_gen#/keys/vlan_interfaces/items
            documentation_options:
              table: node-type-l2-mlag-configuration
              hide_keys: true
            type: dict
            description: 'Custom structured config applied to MLAG underlay L3 peering
              SVI interface id.

              Added under vlan_interfaces.[name=<interface>] for eos_cli_config_gen.

              Overrides the settings on the vlan interface level.

              "mlag_peer_l3_vlan_structured_config" is applied after "structured_config",
              so it can override "structured_config" defined on node-level.

              '
          short_esi:
            documentation_options:
              table: node-type-uplink-configuration
            description: 'short_esi only valid for l2leaf devices using port-channel
              uplink.

              Setting short_esi to "auto" generates the short_esi automatically using
              a hash of configuration elements.

              < 0000:0000:0000 | auto >.

              '
            type: str
          isis_system_id_prefix:
            documentation_options:
              table: node-type-isis-configuration
            description: (4.4 hexadecimal).
            type: str
            pattern: '[0-9a-f]{4}\.[0-9a-f]{4}'
          isis_maximum_paths:
            documentation_options:
              table: node-type-isis-configuration
            description: Number of path to configure in ECMP for ISIS.
            type: int
            convert_types:
            - str
          is_type:
            documentation_options:
              table: node-type-isis-configuration
            type: str
            valid_values:
            - level-1-2
            - level-1
            - level-2
            description: Overrides `isis_default_is_type`.
          node_sid_base:
            documentation_options:
              table: node-type-isis-configuration
            description: Node-SID base for isis-sr underlay variants. Combined with
              node id to generate ISIS-SR node-SID.
            type: int
            convert_types:
            - str
            default: 0
          loopback_ipv4_pool:
            documentation_options:
              table: node-type-loopback-vtep-configuration
            description: IPv4 subnet for Loopback0 allocation.
            type: str
            format: ipv4_cidr
          loopback_ipv4_address:
            documentation_options:
              table: node-type-loopback-vtep-configuration
            description: 'IPv4 address without mask for Loopback0.

              When set, it takes precedence over `loopback_ipv4_pool`.

              Note: AVD does not check for validity of the IPv4 address and does not
              catch duplicates.'
            type: str
            format: ipv4
          vtep_loopback_ipv4_pool:
            documentation_options:
              table: node-type-loopback-vtep-configuration
            description: IPv4 subnet for VTEP-Loopback allocation.
            type: str
            format: ipv4_cidr
          router_id_pool:
            documentation_options:
              table: node-type-loopback-vtep-configuration
            description: IPv4 subnet for allocation router-id allocation.
            type: str
            format: ipv4_cidr
          vtep_loopback_ipv6_pool:
            documentation_options:
              table: node-type-loopback-vtep-configuration
            description: IPv6 subnet for VTEP-Loopback allocation.
            type: str
            format: ipv6_cidr
          vtep_loopback_ipv4_address:
            documentation_options:
              table: node-type-loopback-vtep-configuration
            description: 'IPv4 address without mask for VTEP-Loopback.

              When set, it takes precedence over `vtep_loopback_ipv4_pool`.

              Note: AVD does not check for validity of the IPv4 address and does not
              catch duplicates.'
            type: str
            format: ipv4
          vtep_loopback_ipv6_address:
            documentation_options:
              table: node-type-loopback-vtep-configuration
            description: 'IPv6 address without mask for VTEP-Loopback.

              When set, it takes precedence over `vtep_loopback_ipv6_pool`.

              Note: AVD does not check for validity of the IPv6 address and does not
              catch duplicates.'
            type: str
            format: ipv6
          loopback_ipv4_offset:
            documentation_options:
              table: node-type-loopback-vtep-configuration
            description: 'Offset all assigned loopback IP addresses.

              Required when the < loopback_ipv4_pool > is same for 2 different node_types
              (like spine and l3leaf) to avoid over-lapping IPs.

              For example, set the minimum offset l3leaf.defaults.loopback_ipv4_offset:
              < total # spine switches > or vice versa.

              '
            type: int
            convert_types:
            - str
            default: 0
          loopback_ipv6_pool:
            documentation_options:
              table: node-type-loopback-vtep-configuration
            description: IPv6 subnet for Loopback0 allocation.
            type: str
            format: ipv6_cidr
          loopback_ipv6_prefix_length:
            documentation_options:
              table: node-type-loopback-vtep-configuration
            description: IPv6 prefix length used for loopbacks
            type: int
            valid_values:
            - 64
            - 128
            default: 128
          loopback_ipv6_offset:
            documentation_options:
              table: node-type-loopback-vtep-configuration
            description: 'Offset all assigned loopback IPv6 addresses.

              Required when the < loopback_ipv6_pool > is same for 2 different node_types
              (like spine and l3leaf) to avoid overlapping IPs.

              For example, set the minimum offset l3leaf.defaults.loopback_ipv6_offset:
              < total # spine switches > or vice versa.

              '
            type: int
            convert_types:
            - str
            default: 0
          vtep:
            type: bool
            description: 'Node is configured as a VTEP when applicable based on ''overlay_routing_protocol''.

              Overrides VTEP setting inherited from node_type_keys.'
            documentation_options:
              table: node-type-loopback-vtep-configuration
          vtep_loopback:
            documentation_options:
              table: node-type-loopback-vtep-configuration
            description: Set VXLAN source interface.
            type: str
            pattern: Loopback[\d/]+
          bgp_as:
            documentation_options:
              table: node-type-bgp-configuration
            description: 'BGP AS <1-4294967295> or AS number in asdot notation "<1-65535>.<0-65535>".

              For asdot notation in YAML inputs, the value must be put in quotes,
              to prevent it from being interpreted as a float number.

              Required with eBGP.'
            type: str
            convert_types:
            - int
            - float
          bgp_defaults:
            documentation_options:
              table: node-type-bgp-configuration
            description: List of EOS commands to apply to BGP daemon.
            type: list
            items:
              type: str
          evpn_role:
            documentation_options:
              table: node-type-bgp-configuration
            type: str
            description: 'Acting role in EVPN control plane.

              Default is set in node_type definition from node_type_keys.

              '
            valid_values:
            - client
            - server
            - none
          evpn_route_servers:
            documentation_options:
              table: node-type-bgp-configuration
            description: List of nodes acting as EVPN Route-Servers / Route-Reflectors.
            type: list
            items:
              type: str
          evpn_services_l2_only:
            documentation_options:
              table: node-type-evpn-services-configuration
            description: 'Possibility to prevent configuration of Tenant VRFs and
              SVIs.

              Override node definition "network_services_l3" from node_type_keys.

              This allows support for centralized routing.

              '
            type: bool
            default: false
          filter:
            documentation_options:
              table: node-type-evpn-services-configuration
            description: 'Filter L3 and L2 network services based on tenant and tags
              (and operation filter).

              If filter is not defined it will default to all.

              '
            type: dict
            keys:
              tenants:
                type: list
                description: 'Limit configured Network Services to those defined under
                  these Tenants. Set to [''all''] for all Tenants (default).

                  This list also limits Tenants included by `always_include_vrfs_in_tenants`.'
                items:
                  type: str
                default:
                - all
              tags:
                type: list
                description: Limit configured VLANs to those matching the given tags.
                  Set to ['all'] for all VLANs (default).
                items:
                  type: str
                default:
                - all
              allow_vrfs:
                type: list
                description: 'Limit configured Network Services to those defined under
                  these VRFs. Set to [''all''] for all VRFs (default).

                  This list also limits VRFs included by `always_include_vrfs_in_tenants`.'
                items:
                  type: str
                  convert_types:
                  - int
                default:
                - all
              deny_vrfs:
                type: list
                description: 'Prevent configuration of Network Services defined under
                  these VRFs.

                  This list prevents the given VRFs to be included by any other filtering
                  mechanism.'
                items:
                  type: str
                  convert_types:
                  - int
                default:
                - all
              always_include_vrfs_in_tenants:
                description: 'List of tenants where VRFs will be configured even if
                  VLANs are not included in tags.

                  Useful for L3 "border" leaf.

                  '
                type: list
                items:
                  type: str
              only_vlans_in_use:
                type: bool
                default: false
                description: 'Only configure VLANs, SVIs, VRFs in use by connected
                  endpoints or downstream L2 switches.

                  Note! This feature only considers configuration managed by eos_designs.

                  This excludes structured_config, custom_structured_configuration_,
                  raw_eos_cli, eos_cli, custom templates, configlets etc.

                  '
          igmp_snooping_enabled:
            documentation_options:
              table: node-type-evpn-services-configuration
            description: Activate or deactivate IGMP snooping on device level.
            type: bool
          evpn_gateway:
            documentation_options:
              table: node-type-evpn-multi-domain-gateway-configuration
            description: 'Node is acting as EVPN Multi-Domain Gateway.

              New BGP peer-group is generated between EVPN GWs in different domains
              or between GWs and Route Servers.

              Name can be changed under "bgp_peer_groups.evpn_overlay_core" variable.

              L3 rechability for different EVPN GWs must be already in place, it is
              recommended to use DCI & L3 Edge if Route Servers and GWs are not defined
              under the same Ansible inventory.

              '
            type: dict
            keys:
              remote_peers:
                description: 'Define remote peers of the EVPN VXLAN Gateway.

                  If the hostname can be found in the inventory, ip_address and BGP
                  ASN will be automatically populated. Manual override takes precedence.

                  If the peer''s hostname can not be found in the inventory, ip_address
                  and bgp_as must be defined.

                  '
                type: list
                primary_key: hostname
                items:
                  type: dict
                  keys:
                    hostname:
                      description: Hostname of remote EVPN GW server.
                      type: str
                    ip_address:
                      description: Peering IP of remote Route Server.
                      type: str
                      format: ipv4
                    bgp_as:
                      description: 'Remote Route Server''s BGP AS <1-4294967295> or
                        AS number in asdot notation "<1-65535>.<0-65535>".

                        For asdot notation in YAML inputs, the value must be put in
                        quotes, to prevent it from being interpreted as a float number.'
                      type: str
                      convert_types:
                      - int
                      - float
              evpn_l2:
                description: Enable EVPN Gateway functionality for route-types 2 (MAC-IP)
                  and 3 (IMET).
                type: dict
                keys:
                  enabled:
                    type: bool
                    default: false
              evpn_l3:
                description: Enable EVPN Gateway functionality for route-type 5 (IP-PREFIX).
                type: dict
                keys:
                  enabled:
                    type: bool
                    default: false
                  inter_domain:
                    type: bool
                    default: true
          ipvpn_gateway:
            documentation_options:
              table: node-type-evpn-ipvpn-gateway-configuration
            description: 'Node is acting as IP-VPN Gateway for EVPN to MPLS-IP-VPN
              Interworking. The BGP peer group used for this is "bgp_peer_groups.ipvpn_gateway_peers".

              L3 Reachability is required for this to work, the preferred method to
              establish underlay connectivity is to use core_interfaces.

              '
            type: dict
            keys:
              enabled:
                type: bool
                required: true
              evpn_domain_id:
                description: Domain ID to assign to EVPN address family for use with
                  D-path. Format <nn>:<nn>.
                type: str
                default: '65535:1'
              ipvpn_domain_id:
                description: Domain ID to assign to IPVPN address families for use
                  with D-path. Format <nn>:<nn>.
                type: str
                default: '65535:2'
              enable_d_path:
                description: Enable D-path for use with BGP bestpath selection algorithm.
                type: bool
                default: true
              maximum_routes:
                description: Maximum routes to accept from IPVPN remote peers.
                type: int
                convert_types:
                - str
                default: 0
              local_as:
                description: 'Local BGP AS applied to peering with IPVPN remote peers.

                  BGP AS <1-4294967295> or AS number in asdot notation "<1-65535>.<0-65535>".

                  For asdot notation in YAML inputs, the value must be put in quotes,
                  to prevent it from being interpreted as a float number.'
                type: str
                convert_types:
                - int
              address_families:
                description: IPVPN address families to enable for remote peers.
                type: list
                items:
                  type: str
                default:
                - vpn-ipv4
              remote_peers:
                type: list
                primary_key: hostname
                items:
                  type: dict
                  keys:
                    hostname:
                      description: Hostname of remote IPVPN Peer.
                      type: str
                    ip_address:
                      description: Peering IP of remote IPVPN Peer.
                      type: str
                      format: ipv4
                      required: true
                    bgp_as:
                      description: 'Remote IPVPN Peer''s BGP AS <1-4294967295> or
                        AS number in asdot notation "<1-65535>.<0-65535>".

                        For asdot notation in YAML inputs, the value must be put in
                        quotes, to prevent it from being interpreted as a float number.'
                      type: str
                      required: true
                      convert_types:
                      - int
                      - float
          mlag:
            documentation_options:
              table: node-type-l2-mlag-configuration
            description: Enable / Disable auto MLAG, when two nodes are defined in
              node group.
            type: bool
            default: true
          mlag_dual_primary_detection:
            documentation_options:
              table: node-type-l2-mlag-configuration
            description: Enable / Disable MLAG dual primary detection.
            type: bool
            default: false
          mlag_ibgp_origin_incomplete:
            documentation_options:
              table: node-type-l2-mlag-configuration
            description: 'Set origin of routes received from MLAG iBGP peer to incomplete.

              The purpose is to optimize routing for leaf loopbacks from spine perspective
              and

              avoid suboptimal routing via peerlink for control plane traffic.

              '
            type: bool
            default: true
          mlag_interfaces:
            documentation_options:
              table: node-type-l2-mlag-configuration
            description: 'Each list item supports range syntax that can be expanded
              into a list of interfaces.

              Required when MLAG leafs are present in the topology.

              '
            type: list
            items:
              type: str
          mlag_interfaces_speed:
            documentation_options:
              table: node-type-l2-mlag-configuration
            description: 'Set MLAG interface speed.

              Speed should be set in the format `<interface_speed>` or `forced <interface_speed>`
              or `auto <interface_speed>`.

              '
            type: str
          mlag_peer_l3_vlan:
            documentation_options:
              table: node-type-l2-mlag-configuration
            description: 'Underlay L3 peering SVI interface id.

              If set to 0 or the same vlan as mlag_peer_vlan, the mlag_peer_vlan will
              be used for L3 peering.

              '
            type: int
            convert_types:
            - str
            - bool
            min: 0
            max: 4094
            default: 4093
          mlag_peer_l3_ipv4_pool:
            documentation_options:
              table: node-type-l2-mlag-configuration
            description: 'IPv4 address pool used for MLAG underlay L3 peering. IP
              is derived from the node id.

              Required when MLAG leafs present in topology and they are using a separate
              L3 peering VLAN.

              '
            type: str
            format: ipv4_cidr
          mlag_peer_l3_ipv6_pool:
            documentation_options:
              table: node-type-l2-mlag-configuration
            description: 'IPv6 address pool used for MLAG underlay L3 peering. IP
              is derived from the node id.

              Required when MLAG leafs present in topology and they are using a separate
              L3 peering VLAN.

              '
            type: str
            format: ipv6_cidr
          mlag_peer_vlan:
            documentation_options:
              table: node-type-l2-mlag-configuration
            description: MLAG Peer Link (control link) SVI interface id.
            type: int
            convert_types:
            - str
            min: 1
            max: 4094
            default: 4094
          mlag_peer_link_allowed_vlans:
            documentation_options:
              table: node-type-l2-mlag-configuration
            type: str
          mlag_peer_address_family:
            documentation_options:
              table: node-type-l2-mlag-configuration
            description: 'IP address family used to establish MLAG Peer Link (control
              link).

              `ipv6` requires EOS version 4.31.1F or higher.

              Note: `ipv6` is not supported in combination with a common MLAG peer
              link VLAN (ex. `mlag_peer_l3_vlan` set to 4094).'
            type: str
            valid_values:
            - ipv4
            - ipv6
            default: ipv4
          mlag_peer_ipv4_pool:
            documentation_options:
              table: node-type-l2-mlag-configuration
            description: 'IPv4 address pool used for MLAG Peer Link (control link).
              IP is derived from the node id.

              Required for MLAG leafs when `mlag_peer_address_family` is `ipv4` (default).'
            type: str
            format: ipv4_cidr
          mlag_peer_ipv6_pool:
            documentation_options:
              table: node-type-l2-mlag-configuration
            description: 'IPv6 address pool used for MLAG Peer Link (control link).
              IP is derived from the node id.

              Required for MLAG leafs when `mlag_peer_address_family` is `ipv6`.'
            type: str
            format: ipv6_cidr
          mlag_port_channel_id:
            documentation_options:
              table: node-type-l2-mlag-configuration
            description: 'If not set, the mlag port-channel id is generated based
              on the digits of the first interface present in ''mlag_interfaces''.

              Valid port-channel id numbers are < 1-2000 > for EOS < 4.25.0F and <
              1 - 999999 > for EOS >= 4.25.0F.

              '
            type: int
            convert_types:
            - str
          mlag_domain_id:
            documentation_options:
              table: node-type-l2-mlag-configuration
            description: MLAG Domain ID. If not set the node group name (Set with
              "group" key) will be used.
            type: str
          spanning_tree_mode:
            documentation_options:
              table: node-type-l2-mlag-configuration
            type: str
            valid_values:
            - mstp
            - rstp
            - rapid-pvst
            - none
          spanning_tree_priority:
            documentation_options:
              table: node-type-l2-mlag-configuration
            type: int
            convert_types:
            - str
            default: 32768
            description: 'Spanning-tree priority configured for the selected mode.

              For `rapid-pvst` the priority can also be set per VLAN under network
              services.'
          spanning_tree_root_super:
            documentation_options:
              table: node-type-l2-mlag-configuration
            type: bool
            default: false
          virtual_router_mac_address:
            documentation_options:
              table: node-type-l2-mlag-configuration
            description: Virtual router mac address for anycast gateway.
            type: str
            format: mac
          inband_mgmt_interface:
            documentation_options:
              table: node-type-inband-management-configuration
            description: 'Pointer to interface used for inband management.

              All configuration must be done using other data models like network
              services or structured_config.

              ''inband_mgmt_interface'' is only used to refer to this interface as
              source in various management protocol settings (future feature).


              On L2 switches, this defaults to Vlan<inband_mgmt_vlan> if either ''inband_mgmt_subnet''
              or ''inband_mgmt_ip'' is set.

              '
            type: str
          inband_mgmt_vlan:
            documentation_options:
              table: node-type-inband-management-configuration
            description: 'VLAN number used for inband management on L2 switches (switches
              using port-channel trunks as uplinks).

              When using ''inband_mgmt_subnet'' the VLAN and SVIs will be created
              automatically on this switch as well as all ''uplink_switches''.

              When using ''inband_mgmt_ip'' the VLAN and SVI will only be created
              on this device and added to uplink trunk. The VLAN and SVI on the parent
              switches must be created using network services data models.'
            type: int
            convert_types:
            - str
            default: 4092
          inband_mgmt_subnet:
            documentation_options:
              table: node-type-inband-management-configuration
            description: 'Optional IP subnet assigned to inband management SVIs on
              L2 switches (switches using port-channels as uplinks).

              Parent l3leafs will have SVI with "ip virtual-router" and host-route
              injection based on ARP.

              This allows all l3leafs to reuse the same subnet across multiple racks
              without VXLAN extension.

              SVI IP address will be assigned as follows:

              virtual-router: <subnet> + 1

              l3leaf A      : <subnet> + 2 (same IP on all l3leaf A)

              l3leaf B      : <subnet> + 3 (same IP on all l3leaf B)

              l2leafs       : <subnet> + 3 + <l2leaf id>

              GW on l2leafs : <subnet> + 1

              Assign range larger than total l2leafs + 5


              Setting is ignored if ''inband_mgmt_ip'' is set.


              This setting is applicable to L2 switches (switches using port-channel
              trunks as uplinks).

              '
            type: str
            format: ipv4_cidr
          inband_mgmt_ip:
            documentation_options:
              table: node-type-inband-management-configuration
            description: 'IP address assigned to the inband management interface set
              with ''inband_mgmt_vlan''.

              This overrides ''inband_mgmt_subnet'', hence all behavior of ''inband_mgmt_subnet''
              is removed.


              If this is set the VLAN and SVI will only be created on the L2 switch
              and added to uplink trunk.

              The VLAN and SVI on the parent switches must be created using network
              services data models.


              This setting is applicable to L2 switches (switches using port-channel
              trunks as uplinks).

              '
            type: str
            format: ipv4_cidr
          inband_mgmt_gateway:
            documentation_options:
              table: node-type-inband-management-configuration
            description: 'Default gateway configured in the ''inband_mgmt_vrf'' when
              using ''inband_mgmt_ip''. Otherwise gateway is derived from ''inband_mgmt_subnet''
              if set.


              This setting is applicable to L2 switches (switches using port-channel
              trunks as uplinks).

              '
            type: str
            format: ipv4
          inband_mgmt_ipv6_address:
            documentation_options:
              table: node-type-inband-management-configuration
            description: 'IPv6 address assigned to the inband management interface
              set with ''inband_mgmt_vlan''.

              This overrides ''inband_mgmt_ipv6_subnet'', hence the configuration
              of ''inband_mgmt_ipv6_subnet'' is ignored.


              If this is set the VLAN and SVI will only be created on the L2 switch
              and added to uplink trunk.

              The VLAN and SVI on the parent switches must be created using network
              services data models.


              This setting is applicable to L2 switches (switches using port-channel
              trunks as uplinks).

              '
            type: str
            format: ipv6
          inband_mgmt_ipv6_subnet:
            documentation_options:
              table: node-type-inband-management-configuration
            description: 'Optional IPv6 prefix assigned to inband management SVIs
              on L2 switches (switches using port-channels as uplinks).

              Parent l3leafs will have SVI with "ipv6 virtual-router" and host-route
              injection based on ARP.

              This allows all l3leafs to reuse the same subnet across multiple racks
              without VXLAN extension.

              SVI IP address will be assigned as follows:

              virtual-router: <subnet> + 1

              l3leaf A      : <subnet> + 2 (same IP on all l3leaf A)

              l3leaf B      : <subnet> + 3 (same IP on all l3leaf B)

              l2leafs       : <subnet> + 3 + <l2leaf id>

              GW on l2leafs : <subnet> + 1

              Assign range larger than total l2leafs + 5


              Setting is ignored if ''inband_mgmt_ipv6_address'' is set.


              This setting is applicable to L2 switches (switches using port-channel
              trunks as uplinks).

              '
            type: str
            format: ipv6_cidr
          inband_mgmt_ipv6_gateway:
            documentation_options:
              table: node-type-inband-management-configuration
            description: 'Default gateway configured in the ''inband_mgmt_vrf''.

              Used when `inband_mgmt_ipv6_address` is set.

              Ignored when ''inband_mgmt_ipv6_subnet'' is set (first IP in subnet
              used as gateway).


              This setting is applicable to L2 switches (switches using port-channel
              trunks as uplinks).

              '
            type: str
            format: ipv6
          inband_mgmt_description:
            documentation_options:
              table: node-type-inband-management-configuration
            description: 'Description configured on the Inband Management SVI.


              This setting is only applied on the devices where it is set, it does
              not automatically affect any parent/child devices configuration, so
              it must be set on each applicable node/node-group/node-type as needed.'
            type: str
            default: Inband Management
          inband_mgmt_vlan_name:
            documentation_options:
              table: node-type-inband-management-configuration
            description: 'Name configured on the Inband Management VLAN.

              This setting is only applied on the devices where it is set, it does
              not automatically affect any parent/child devices configuration, so
              it must be set on each applicable node/node-group/node-type as needed.'
            type: str
            default: INBAND_MGMT
          inband_mgmt_vrf:
            documentation_options:
              table: node-type-inband-management-configuration
            description: 'VRF configured on the Inband Management Interface.

              The VRF is created if not already created by other means.

              This setting is only applied on the devices where it is set, it does
              not automatically affect any parent/child devices configuration, so
              it must be set on each applicable node/node-group/node-type as needed.'
            type: str
            default: default
            convert_types:
            - int
          inband_mgmt_mtu:
            documentation_options:
              table: node-type-inband-management-configuration
            description: 'MTU configured on the Inband Management Interface.

              This setting is only applied on the devices where it is set, it does
              not automatically affect any parent/child devices configuration, so
              it must be set on each applicable node/node-group/node-type as needed.'
            type: int
            default: 1500
          inband_ztp:
            documentation_options:
              table: node-type-inband-management-configuration
            description: 'Enable to configure upstream device with proper configuration
              to allow downstream devices to ZTP inband.

              This setting also requires that the `inband_mgmt_vlan` is set for the
              node.'
            type: bool
            default: false
          inband_ztp_lacp_fallback_delay:
            documentation_options:
              table: node-type-inband-management-configuration
            description: 'Set the LACP fallback timeout of the upstream device''s
              port-channel towards the downstream inband ZTP node.

              This setting also requires that `inband_ztp` is set for the node.'
            type: int
            min: 0
            max: 300
            default: 30
          mpls_overlay_role:
            documentation_options:
              table: node-type-mpls-configuration
            type: str
            valid_values:
            - client
            - server
            - none
            description: 'Set the default mpls overlay role.

              Acting role in overlay control plane.

              '
          overlay_address_families:
            documentation_options:
              table: node-type-mpls-configuration
            type: list
            items:
              type: str
              valid_values:
              - evpn
              - vpn-ipv4
              - vpn-ipv6
            description: 'Set the default overlay address families.

              '
          mpls_route_reflectors:
            documentation_options:
              table: node-type-mpls-configuration
            type: list
            description: List of inventory hostname acting as MPLS route-reflectors.
            items:
              type: str
              description: Inventory_hostname_of_mpls_route_reflectors.
          bgp_cluster_id:
            documentation_options:
              table: node-type-mpls-configuration
            type: str
            convert_types:
            - int
            description: Set BGP cluster id.
          ptp:
            documentation_options:
              table: node-type-ptp-configuration
            type: dict
            keys:
              enabled:
                type: bool
              profile:
                type: str
                description: "Default available profiles are:\n  - \"aes67\"\n  -
                  \"aes67-r16-2016\"\n  - \"smpte2059-2\""
              mlag:
                description: Configure PTP on the MLAG peer-link port-channel when
                  PTP is enabled. By default PTP will not be configured on the MLAG
                  peer-link port-channel.
                type: bool
                default: false
              domain:
                type: int
                convert_types:
                - str
                min: 0
                max: 255
                default: 127
              priority1:
                type: int
                convert_types:
                - str
                min: 0
                max: 255
                description: 'default -> automatically set based on node_type.

                  '
              priority2:
                type: int
                convert_types:
                - str
                min: 0
                max: 255
                description: 'default -> (node_id modulus 256).

                  '
              auto_clock_identity:
                type: bool
                description: 'If you prefer to have PTP clock identity be the system
                  MAC-address of the switch, which is the default EOS behaviour, simply
                  disable the automatic PTP clock identity.

                  default -> (clock_identity_prefix = 00:1C:73 (default)) + (PTP priority
                  1 as HEX) + ":00:" + (PTP priority 2 as HEX).

                  '
              clock_identity_prefix:
                type: str
                default: 00:1C:73
                description: 'PTP clock idetentiy 3-byte prefix. i.e. "01:02:03".

                  By default the 3-byte prefix is "00:1C:73".

                  This can be overridden if auto_clock_identity is set to true (which
                  is the default).

                  '
              clock_identity:
                type: str
                description: 'Set PTP clock identity manually. 6-byte value i.e. "01:02:03:04:05:06".

                  '
              source_ip:
                type: str
                description: 'By default in EOS, PTP packets are sourced with an IP
                  address from the routed port or from the relevant SVI, which is
                  the recommended behaviour.

                  This can be set manually if required, for example, to a value of
                  "10.1.2.3".

                  '
              mode:
                type: str
                valid_values:
                - boundary
                default: boundary
              mode_one_step:
                type: bool
                default: false
              ttl:
                type: int
                convert_types:
                - str
              forward_unicast:
                type: bool
                default: false
                description: 'Enable PTP unicast forwarding.

                  '
              dscp:
                type: dict
                keys:
                  general_messages:
                    type: int
                    convert_types:
                    - str
                  event_messages:
                    type: int
                    convert_types:
                    - str
              monitor:
                type: dict
                keys:
                  enabled:
                    type: bool
                    default: true
                  threshold:
                    type: dict
                    keys:
                      offset_from_master:
                        type: int
                        convert_types:
                        - str
                        min: 0
                        max: 1000000000
                        default: 250
                      mean_path_delay:
                        type: int
                        convert_types:
                        - str
                        min: 0
                        max: 1000000000
                        default: 1500
                      drop:
                        type: dict
                        keys:
                          offset_from_master:
                            type: int
                            convert_types:
                            - str
                            min: 0
                            max: 1000000000
                          mean_path_delay:
                            type: int
                            convert_types:
                            - str
                            min: 0
                            max: 1000000000
                  missing_message:
                    type: dict
                    keys:
                      intervals:
                        type: dict
                        keys:
                          announce:
                            type: int
                            convert_types:
                            - str
                            min: 2
                            max: 255
                          follow_up:
                            type: int
                            convert_types:
                            - str
                            min: 2
                            max: 255
                          sync:
                            type: int
                            convert_types:
                            - str
                            min: 2
                            max: 255
                      sequence_ids:
                        type: dict
                        keys:
                          enabled:
                            type: bool
                            default: true
                          announce:
                            type: int
                            convert_types:
                            - str
                            min: 2
                            max: 255
                            default: 3
                          delay_resp:
                            type: int
                            convert_types:
                            - str
                            min: 2
                            max: 255
                            default: 3
                          follow_up:
                            type: int
                            convert_types:
                            - str
                            min: 2
                            max: 255
                            default: 3
                          sync:
                            type: int
                            convert_types:
                            - str
                            min: 2
                            max: 255
                            default: 3
          wan_role:
            documentation_options:
              table: node-type-wan-configuration
            type: str
            $ref: eos_designs#/keys/node_type_keys/items/keys/default_wan_role
            description: 'Override the default WAN role.


              This is used both for AutoVPN and Pathfinder designs.

              That means if `wan_mode` root key is set to `autovpn` or `cv-pathfinder`.

              `server` indicates that the router is a route-reflector.


              Only supported if `overlay_routing_protocol` is set to `ibgp`.'
          cv_pathfinder_transit_mode:
            documentation_options:
              table: node-type-wan-configuration
            type: str
            valid_values:
            - region
            - zone
            description: 'Configure the transit mode for a WAN client for CV Pathfinder
              designs

              only when the `wan_mode` root key is set to `cv_pathfinder`.


              ''zone'' is currently not supported.'
          cv_pathfinder_region:
            documentation_options:
              table: node-type-wan-configuration
            type: str
            description: 'The CV Pathfinder region name.

              This key is required for WAN routers but optional for pathfinders.

              The region name must be defined under ''cv_pathfinder_regions''.'
          cv_pathfinder_site:
            documentation_options:
              table: node-type-wan-configuration
            type: str
            description: 'The CV Pathfinder site name.

              This key is required for WAN routers but optional for pathfinders.

              For WAN routers and pathfinders with `cv_pathfinder_region`, the site
              name must be defined for the relevant region under ''cv_pathfinder_regions''.

              For pathfinders without `cv_pathfinder_region` set, the site must be
              defined under `cv_pathfinder_global_sites`.'
          wan_ha:
            documentation_options:
              table: node-type-wan-configuration
            type: dict
            description: 'PREVIEW: This key is currently not supported


              The key is supported only if `wan_mode` == `cv-pathfinder`.

              AutoVPN support is still to be determined.


              Maximum 2 devices supported by group for HA.'
            keys:
              enabled:
                type: bool
                description: Enable / Disable auto CV-Pathfinder HA, when two nodes
                  are defined in the same node_group.
              ipsec:
                type: bool
                default: true
                description: Enable / Disable IPsec over HA path-group when HA is
                  enabled.
              mtu:
                type: int
                convert_types:
                - str
                description: Set MTU on WAN HA interfaces.
                min: 68
                max: 65535
                default: 9194
              ha_interfaces:
                description: "Local WAN HA interfaces\nOverwrite the default behavior
                  which is to pick all the `uplink_interfaces`.\nCan be used to filter
                  uplink interfaces when there are multiple uplinks.\nLimitations:\n
                  \ Either all interfaces must be uplinks or all interfaces must not
                  be uplinks.\n  Only one interface is supported for non uplinks."
                type: list
                items:
                  type: str
                  pattern: Ethernet[\d/]+
              ha_ipv4_pool:
                description: 'IP address pool used for WAN HA connectivity.

                  IP is derived from the node ID.

                  Not used for uplink interfaces.'
                type: str
                format: ipv4_cidr
              max_ha_interfaces:
                type: int
                convert_types:
                - str
                description: 'Number of parallel links towards HA switches.

                  Can be used to reserve IP addresses for future parallel HA links.'
              port_channel_id:
                type: int
                convert_types:
                - str
                description: Port-channel ID to use for direct HA.
              use_port_channel_for_direct_ha:
                type: bool
                default: true
                description: 'Enable or disable using a port-channel interface for
                  direct HA when there is only one interface.

                  This feature was introduced in EOS 4.33.0F.'
              flow_tracking:
                type: dict
                $ref: eos_designs#/$defs/flow_tracking_link
                description: Configures flow-tracking on the HA interfaces. Overrides
                  `fabric_flow_tracking.wan_ha_links` setting.
          dps_mss_ipv4:
            documentation_options:
              table: node-type-wan-configuration
            type: str
            $ref: eos_cli_config_gen#/keys/router_path_selection/keys/tcp_mss_ceiling/keys/ipv4_segment_size
            description: IPv4 MSS value configured under "router path-selection" on
              WAN Devices.
            default: auto
          l3_interfaces:
            type: list
            $ref: eos_designs#/$defs/node_type_l3_interfaces
            documentation_options:
              table: node-type-l3-interfaces-configuration
            description: 'L3 Interfaces to configure on the node.

              Used to define the node for WAN interfaces when `wan_carrier` is set.'
            items:
              type: dict
              keys:
                profile:
                  type: str
                  description: 'L3 interface profile name. Profile defined under `l3_interface_profiles`.

                    '
          data_plane_cpu_allocation_max:
            documentation_options:
              table: system-settings
            type: int
            $ref: eos_cli_config_gen#/keys/platform/keys/sfe/keys/data_plane_cpu_allocation_max
            description: 'Set the maximum number of CPU used for the data plane.

              This setting is useful on virtual Route Reflectors and Pathfinders where
              more CPU cores should be allocated for control plane.'
          flow_tracker_type:
            type: str
            valid_values:
            - sampled
            - hardware
            description: 'Set the flow tracker type.

              Override the `default_flow_tracker_type`` set at the `node_type_key`
              level.

              `default_flow_tracker_type` default value is `sampled`.'
          inband_management_subnet:
            documentation_options:
              table: node-type-inband-management-configuration
            deprecation:
              removed: true
              warning: true
              new_key: inband_mgmt_subnet
              remove_in_version: 5.0.0
            type: str
          inband_management_vlan:
            documentation_options:
              table: node-type-inband-management-configuration
            deprecation:
              removed: true
              warning: true
              new_key: inband_mgmt_vlan
              remove_in_version: 5.0.0
            type: int
      node_groups:
        type: list
        description: Define variables related to all nodes part of this group.
        primary_key: group
        items:
          $ref: eos_designs#/$defs/node_type/keys/defaults
          type: dict
          keys:
            group:
              type: str
              description: 'The Node Group Name is used for MLAG domain unless set
                with ''mlag_domain_id''.

                The Node Group Name is also used for peer description on downstream
                switches'' uplinks.

                '
            nodes:
              $ref: eos_designs#/$defs/node_type/keys/nodes
              description: Define variables per node.
              type: list
      nodes:
        description: Define variables per node.
        type: list
        primary_key: name
        items:
          $ref: eos_designs#/$defs/node_type/keys/defaults
          type: dict
          keys:
            name:
              type: str
              description: The Node Name is used as "hostname".
            downlink_pools:
              documentation_options:
                table: node-type-uplink-configuration
              description: IPv4 pools used for links to downlink switches. Set this
                on the parent switch. Cannot be combined with `uplink_ipv4_pool` set
                on the downlink switch.
              type: list
              items:
                type: dict
                keys:
                  ipv4_pool:
                    type: str
                    format: ipv4_cidr
                    description: IPv4 pool from which subnets will be allocated for
                      links to downlink switches.
                  downlink_interfaces:
                    type: list
                    description: List of downlink interfaces or ranges of interfaces
                      to use this pool. The index of the interface in this list will
                      determine which subnet will be taken from the pool.
                    items:
                      type: str
  node_type_l3_interfaces:
    type: list
    primary_key: name
    items:
      type: dict
      keys:
        name:
          type: str
          description: 'Ethernet interface name like ''Ethernet2'' or subinterface
            name like ''Ethernet2.42''.

            For a subinterface, the parent physical interface is automatically created.'
          pattern: Ethernet[\d/]+(.[\d]+)?
        description:
          type: str
          description: 'Interface description.

            If not set a default description will be configured with ''[<peer>[ <peer_interface>]]''.'
        ip_address:
          type: str
          description: Node IPv4 address/Mask or 'dhcp'.
        dhcp_ip:
          type: str
          description: 'When the `ip_address` is `dhcp`, this optional field allows
            to indicate the expected

            IPv4 address (without mask) to be allocated on the interface if known.

            This is not rendered in the configuration but can be used for substitution
            of ''interface_ip'' in the Access-list

            set under `ipv4_acl_in` and `ipv4_acl_out`.'
        public_ip:
          type: str
          description: "Node IPv4 address (no mask).\n\nThis is used to get the public
            IP (if known) when the device is behind NAT.\nThis is only used for `wan_rr`
            routers (AutoVPN RRs and Pathfinders) to determine the Public IP\nwith
            the following preference:\n  `wan_route_servers.path_groups.interfaces.ip_address`\n
            \     -> `l3_interfaces.public_ip`\n          -> `l3_interfaces.ip_address`\n\nThe
            determined Public IP is used by WAN routers when peering with this interface."
        encapsulation_dot1q_vlan:
          description: For subinterfaces the dot1q vlan is derived from the interface
            name by default, but can also be specified.
          type: int
          convert_types:
          - str
          min: 1
          max: 4094
        dhcp_accept_default_route:
          type: bool
          default: true
          description: Accept a default route from DHCP if `ip_address` is set to
            `dhcp`.
        enabled:
          type: bool
          default: true
          description: Enable or Shutdown the interface.
        speed:
          type: str
          description: Speed should be set in the format `<interface_speed>` or `forced
            <interface_speed>` or `auto <interface_speed>`.
        peer:
          type: str
          description: The peer device name. Used for description and documentation.
        peer_interface:
          type: str
          description: The peer device interface. Used for description and documentation.
        peer_ip:
          type: str
          description: The peer device IPv4 address (no mask). Used as default route
            gateway if `set_default_route` is true and `ip` is an IP address.
        bgp:
          type: dict
          description: Enforce IPv4 BGP peering for the peer
          keys:
            peer_as:
              type: str
              required: true
              convert_types:
              - int
              description: 'BGP AS <1-4294967295> or AS number in asdot notation "<1-65535>.<0-65535>".

                For asdot notation in YAML inputs, the value must be put in quotes,
                to prevent it from being interpreted as a float number.'
            ipv4_prefix_list_in:
              type: str
              description: 'Prefix List Name. Accept routes for only these prefixes
                from the peer.

                Required for wan interfaces.'
            ipv4_prefix_list_out:
              type: str
              description: 'Prefix List Name. Advertise routes for only these prefixes.

                If not specified, nothing would be advertised.'
        ipv4_acl_in:
          description: 'Name of the IPv4 access-list to be assigned in the ingress
            direction.

            The access-list must be defined under `ipv4_acls` and supports field substitution
            for "interface_ip" and "peer_ip".

            Required for all WAN interfaces (`wan_carrier` is set) unless the carrier
            is marked as ''trusted'' under `wan_carriers`.'
          type: str
          convert_types:
          - int
        ipv4_acl_out:
          description: 'Name of the IPv4 Access-list to be assigned in the egress
            direction.

            The access-list must be defined under `ipv4_acls` and supports field substitution
            for "interface_ip" and "peer_ip".'
          type: str
          convert_types:
          - int
        static_routes:
          description: Configure IPv4 static routes pointing to `peer_ip`.
          type: list
          min_length: 1
          items:
            type: dict
            keys:
              prefix:
                type: str
                required: true
                description: IPv4_network/Mask.
        qos_profile:
          type: str
          description: QOS service profile.
        wan_carrier:
          type: str
          description: 'The WAN carrier this interface is connected to.

            This is used to infer the path-groups in which this interface should be
            configured.

            Unless the carrier is marked as ''trusted'' under `wan_carriers`, `ipv4_acl_in`
            is also required on all WAN interfaces.'
        wan_circuit_id:
          type: str
          convert_types:
          - int
          description: 'The WAN circuit ID for this interface.

            This is not rendered in the configuration but used for WAN designs.'
        connected_to_pathfinder:
          type: bool
          default: true
          description: For a WAN interface (`wan_carrier` is set), allow to disable
            the static tunnel towards Pathfinders.
        cv_pathfinder_internet_exit:
          description: 'PREVIEW: This key is in preview mode'
          type: dict
          keys:
            policies:
              type: list
              primary_key: name
              description: List of Internet-exit policies using this interface as
                exit.
              items:
                type: dict
                keys:
                  name:
                    type: str
                    description: Internet-exit policy name.
                  tunnel_interface_numbers:
                    type: str
                    description: 'Number range to use for Tunnel interfaces to an
                      internet-exit service provider using this local interface.

                      Examples: ''1-3'' or ''100,200,300'''
        raw_eos_cli:
          type: str
          description: EOS CLI rendered directly on the interface in the final EOS
            configuration.
        flow_tracking:
          type: dict
          $ref: eos_designs#/$defs/flow_tracking_link
          description: Configures flow-tracking on the interface. Overrides `fabric_flow_tracking.l3_interfaces`
            setting.
        structured_config:
          type: dict
          documentation_options:
            hide_keys: true
          description: Custom structured config for the Ethernet interface.
          $ref: eos_cli_config_gen#/keys/ethernet_interfaces/items
  p2p_links:
    type: list
    items:
      type: dict
      keys:
        id:
          type: int
          convert_types:
          - str
          description: 'Unique id per subnet_summary. Used to calculate ip addresses.

            Required with ip_pool. ID starting from 1.

            '
        speed:
          type: str
          description: Speed should be set in the format `<interface_speed>` or `forced
            <interface_speed>` or `auto <interface_speed>`.
        ip_pool:
          type: str
          description: P2P pool name. IP Pool defined under p2p_links_ip_pools. A
            /31 will be taken from the pool per P2P link.
        subnet:
          type: str
          description: IPv4 address/Mask. Subnet used on this P2P link.
        ip:
          type: list
          description: Specific IP addresses used on this P2P link.
          items:
            type: str
            description: Node IPv4 address/Mask.
        ipv6_enable:
          type: bool
          default: false
          description: Allows turning on ipv6 for the link or profile (also autodetected
            based on underlay_rfc5549 and include_in_underlay_protocol).
        nodes:
          type: list
          description: Nodes where this link should be configured.
          items:
            type: str
            description: 'The values can be < node_a >, < node_b >.

              ex.- [ core-1-isis-sr-ldp, core-2-ospf-ldp ].

              '
        interfaces:
          type: list
          description: Interfaces where this link should be configured and Required
            unless using port-channels.
          items:
            type: str
            description: 'The value can be like < node_a_interface >, < node_b_interface
              >.

              ex. - [ Ethernet2, Ethernet2 ].

              '
        as:
          type: list
          description: 'AS numbers for BGP.

            Required with bgp peering.

            '
          items:
            type: str
            convert_types:
            - int
            description: The values can be like ["node_a_as", "node_b_as"].
        descriptions:
          type: list
          description: Interface descriptions.
          items:
            type: str
            description: "Description or description template to be used on the ethernet
              interface.\nThis can be a template using the AVD string formatter syntax:
              https://avd.arista.com/devel/roles/eos_designs/docs/how-to/custom-descriptions-names.html#avd-string-formatter-syntax.\nThe
              available template fields are:\n  - `peer`: The name of the peer.\n
              \ - `interface`: The local interface name.\n  - `peer_interface`: The
              interface on the peer.\n\nThe default description is set by `default_underlay_p2p_ethernet_description`.\nBy
              default the description is templated from the name and interface of
              the peer."
        include_in_underlay_protocol:
          type: bool
          default: true
          description: Add this interface to underlay routing protocol.
        isis_hello_padding:
          type: bool
          default: true
        isis_metric:
          type: int
          convert_types:
          - str
        isis_circuit_type:
          type: str
          valid_values:
          - level-1
          - level-2
          - level-1-2
        isis_authentication_mode:
          type: str
          valid_values:
          - md5
          - text
        isis_authentication_key:
          type: str
          description: Type-7 encrypted password.
        isis_network_type:
          type: str
          default: point-to-point
          valid_values:
          - point-to-point
          - broadcast
        mpls_ip:
          type: bool
          description: MPLS parameters. Default value is true if switch.mpls_lsr is
            true.
        mpls_ldp:
          type: bool
          description: MPLS parameters. Default value is true for ldp underlay variants,
            otherwise false.
        mtu:
          type: int
          convert_types:
          - str
          description: MTU for this P2P link. Default value same as p2p_uplinks_mtu.
        bfd:
          type: bool
          description: Enable BFD (only considered for BGP).
        ptp:
          description: PTP parameters.
          type: dict
          keys:
            enabled:
              type: bool
              default: false
              description: Enable PTP.
        sflow:
          type: bool
          description: Enable sFlow. Overrides `fabric_sflow` setting.
        underlay_multicast:
          type: bool
          description: Enable PIM sparse mode. Requires `include_in_underlay_protocol`
            and the global `underlay_multicast` to be `true`.
          default: false
        flow_tracking:
          type: dict
          $ref: eos_designs#/$defs/flow_tracking_link
          description: Enable flow-tracking. Overrides `fabric_flow_tracking` setting.
        qos_profile:
          type: str
          description: QOS service profile.
        macsec_profile:
          type: str
          description: MAC security profile.
        port_channel:
          description: Port-channel parameters.
          type: dict
          keys:
            description:
              type: str
              description: "Description or description template to be used on the
                port-channel interface.\nThis can be a template using the AVD string
                formatter syntax: https://avd.arista.com/devel/roles/eos_designs/docs/how-to/custom-descriptions-names.html#avd-string-formatter-syntax.\nThe
                available template fields are:\n  - `peer`: The name of the peer.\n
                \ - `interface`: The local port-channel interface name.\n  - `peer_interface`:
                The port-channel interface on the peer.\n  - `port_channel_id`: The
                local port-channel ID.\n  - `peer_port_channel_id`: The ID of the
                port-channel on the peer.\n\nFalls back to the description on the
                `p2p_link` if set. Otherwise default description is set by `default_underlay_p2p_port_channel_description`.\nBy
                default the description is templated from the name and port_channel
                interface of the peer."
            mode:
              type: str
              default: active
            nodes_child_interfaces:
              type: list
              primary_key: node
              items:
                type: dict
                keys:
                  node:
                    type: str
                  interfaces:
                    type: list
                    description: List of node interfaces. Ex.- [ 'node1 interface1',
                      'node1 interface2' ].
                    items:
                      type: str
                  channel_id:
                    type: int
                    convert_types:
                    - str
                    description: Port-Channel ID. If no channel_id is specified, an
                      id is generated from the first switch port in the port channel.
        raw_eos_cli:
          type: str
          description: EOS CLI rendered directly on the point-to-point interface in
            the final EOS configuration.
        routing_protocol:
          type: str
          valid_values:
          - ebgp
          description: 'Enables deviation of the routing protocol used on this link
            from the fabric underlay default.

            - ebgp: Enforce plain IPv4 BGP peering'
        structured_config:
          type: dict
          documentation_options:
            hide_keys: true
          description: 'Custom structured config for interfaces.

            Note! The content of this dictionary is _not_ validated by the schema,
            since it can be either ethernet_interfaces or port_channel_interfaces.'
  svi:
    type: dict
    $ref: eos_designs#/$defs/svi_settings
    keys:
      nodes:
        type: list
        primary_key: node
        description: 'Define node specific configuration, such as unique IP addresses.

          Any keys set here will be merged onto the SVI config, except `structured_config`
          keys which will replace the `structured_config` set on SVI level.

          '
        items:
          type: dict
          $ref: eos_designs#/$defs/svi_settings
          keys:
            node:
              type: str
              description: Node inventory hostname.
  svi_settings:
    type: dict
    keys:
      name:
        type: str
        description: VLAN name.
      enabled:
        type: bool
        description: Enable or disable interface.
      description:
        type: str
        description: 'SVI description. By default set to VLAN name.

          '
      ip_address:
        type: str
        description: IPv4_address/Mask. Usually set under "nodes" to have unique IPv4
          addresses per node.
      ipv6_address:
        type: str
        description: IPv6_address/Mask. Usually set under "nodes" to have unique IPv6
          addresses per node.
      ipv6_enable:
        type: bool
        description: Explicitly enable/disable link-local IPv6 addressing.
      ip_address_virtual:
        type: str
        description: 'IPv4_address/Mask.

          IPv4 VXLAN Anycast IP address.

          Conserves IP addresses in VXLAN deployments as it doesn''t require unique
          IP addresses on each node.

          '
      ipv6_address_virtuals:
        type: list
        description: 'IPv6 VXLAN Anycast IP addresses.

          Conserves IPv6 addresses in VXLAN deployments as it doesn''t require unique
          IPv6 addresses on each node.

          '
        items:
          type: str
          description: IPv6_address/Mask.
      ip_address_virtual_secondaries:
        type: list
        description: Secondary IPv4 VXLAN Anycast IP addresses.
        items:
          type: str
          description: IPv4_address/Mask.
      ip_virtual_router_addresses:
        type: list
        description: 'IPv4 VARP addresses.

          Requires an IP address to be configured on the SVI.

          If ip_address_virtual is also set, ip_virtual_router_addresses will take
          precedence

          _if_ there is an ip_address configured for the node.

          '
        items:
          type: str
          description: 'IPv4_address/Mask or IPv4_address.

            IPv4_address/Mask will also configure a static route to the SVI per best
            practice.

            '
      ipv6_virtual_router_addresses:
        type: list
        description: 'IPv6 VARP addresses.

          Requires an IPv6 address to be configured on the SVI.

          If ipv6_address_virtuals is also set, ipv6_virtual_router_addresses will
          take precedence

          _if_ there is an ipv6_address configured for the node.

          '
        items:
          type: str
          description: IPv6_address.
      ipv4_acl_in:
        description: 'Name of the IPv4 access-list to be assigned in the ingress direction.

          The access-list must be defined under `ipv4_acls` and supports substitution
          of the field "interface_ip".'
        type: str
        convert_types:
        - int
      ipv4_acl_out:
        description: 'Name of the IPv4 Access-list to be assigned in the egress direction.

          The access-list must be defined under `ipv4_acls` and supports substitution
          of the field "interface_ip".'
        type: str
        convert_types:
        - int
      ip_helpers:
        type: list
        primary_key: ip_helper
        description: IP helper for DHCP relay.
        items:
          type: dict
          keys:
            ip_helper:
              type: str
              description: IPv4 DHCP server IP.
            source_interface:
              type: str
              description: Interface name to originate DHCP relay packets to DHCP
                server.
            source_vrf:
              type: str
              description: VRF to originate DHCP relay packets to DHCP server. If
                not set, EOS uses the VRF on the SVI.
              convert_types:
              - int
      vni_override:
        type: int
        convert_types:
        - str
        min: 1
        max: 16777215
        description: 'By default the VNI will be derived from "mac_vrf_vni_base".

          The vni_override allows us to override this value and statically define
          it (optional).

          '
      rt_override:
        type: str
        convert_types:
        - int
        description: "By default the MAC VRF RT will be derived from mac_vrf_id_base
          + vlan_id.\nThe rt_override allows us to override this value and statically
          define it.\nrt_override will default to vni_override if set.\n\nrt_override
          supports two formats:\n  - A single number which will be used in the RT
          fields instead of mac_vrf_id/mac_vrf_vni (see 'overlay_rt_type' for details).\n
          \ - A full RT string with colon separator which will override the full RT.\n"
      rd_override:
        type: str
        convert_types:
        - int
        description: "By default the MAC VRF RD will be derived from mac_vrf_id_base
          + vlan_id.\nThe rt_override allows us to override this value and statically
          define it.\nrd_override will default to rt_override or vni_override if set.\n\nrd_override
          supports two formats:\n  - A single number which will be used in the RD
          assigned number field instead of mac_vrf_id/mac_vrf_vni (see 'overlay_rd_type'
          for details).\n  - A full RD string with colon separator which will override
          the full RD.\n"
      trunk_groups:
        type: list
        items:
          type: str
          description: 'Trunk groups are used for limiting vlans to trunk ports assigned
            to the same trunk group.

            Requires "enable_trunk_groups: true".

            '
      evpn_l2_multicast:
        documentation_options:
          table: network-services-multicast-settings
        type: dict
        description: 'Explicitly enable or disable evpn_l2_multicast to override setting
          of `<network_services_key>.[].evpn_l2_multicast.enabled`.

          When evpn_l2_multicast.enabled is set to true for a vlan or a tenant, "igmp
          snooping" and "igmp snooping querier" will always be enabled, overriding
          those individual settings.

          Requires `evpn_multicast` to also be set to `true`.

          '
        keys:
          enabled:
            type: bool
          always_redistribute_igmp:
            type: bool
            description: 'Always configure `redistribute igmp` under BGP for the VLAN.
              Overrides the setting of `<network_services_key>.[].evpn_l2_multicast.always_redistribute_igmp`.

              By default `redistribute igmp` is only configured when `evpn_l2_multicast`
              is True and `evpn_l3_multicast` for the VRF is False.

              Configuring `redistribute igmp` when both L2 and L3 EVPN Multicast is
              enabled will take up additional control-plane and data-plane resources,

              but it is required to support forwarding of TTL=1 multicast traffic
              within the VLAN.'
      evpn_l3_multicast:
        documentation_options:
          table: network-services-multicast-settings
        type: dict
        description: 'Explicitly enable or disable evpn_l3_multicast to override setting
          of `<network_services_key>.[].evpn_l3_multicast.enabled` and `<network_services_key>.[].vrfs.[].evpn_l3_multicast.enabled`.

          Requires `evpn_multicast` to also be set to `true`.

          '
        keys:
          enabled:
            type: bool
      igmp_snooping_enabled:
        documentation_options:
          table: network-services-multicast-settings
        type: bool
        description: Enable or disable IGMP snooping (Enabled by default on EOS).
      igmp_snooping_querier:
        documentation_options:
          table: network-services-multicast-settings
        type: dict
        keys:
          enabled:
            type: bool
            description: Will be enabled automatically if evpn_l2_multicast is enabled.
          source_address:
            type: str
            description: 'IPv4_address

              If not set, IP address of "Loopback0" will be used.

              '
          version:
            type: int
            description: IGMP Version (By default EOS uses IGMP version 2 for IGMP
              querier).
            convert_types:
            - str
            valid_values:
            - 1
            - 2
            - 3
          fast_leave:
            type: bool
            description: Enable IGMP snooping fast-leave feature.
      vxlan:
        type: bool
        default: true
        description: Extend this SVI over VXLAN.
      spanning_tree_priority:
        type: int
        convert_types:
        - str
        description: 'Setting spanning-tree priority per VLAN is only supported with
          `spanning_tree_mode: rapid-pvst` under node type settings.

          The default priority for rapid-PVST is set under the node type settings
          with `spanning_tree_priority` (default=32768).'
      mtu:
        type: int
        convert_types:
        - str
        description: Interface MTU.
      ospf:
        documentation_options:
          table: network-services-vrfs-ospf-settings
        type: dict
        description: OSPF interface configuration.
        keys:
          enabled:
            type: bool
          point_to_point:
            type: bool
            default: false
          area:
            type: str
            convert_types:
            - int
            description: OSPF area ID.
            default: 0.0.0.0
          cost:
            type: int
            convert_types:
            - str
            description: OSPF link cost.
          authentication:
            type: str
            valid_values:
            - simple
            - message-digest
          simple_auth_key:
            type: str
            description: Password used with simple authentication.
          message_digest_keys:
            type: list
            items:
              type: dict
              keys:
                id:
                  type: int
                  convert_types:
                  - str
                hash_algorithm:
                  type: str
                  valid_values:
                  - md5
                  - sha1
                  - sha256
                  - sha384
                  - sha512
                  default: sha512
                key:
                  type: str
                  description: Type 7 encrypted key.
      bgp:
        type: dict
        keys:
          structured_config:
            type: dict
            description: 'Structured configuration and EOS CLI commands rendered on
              router_bgp.vlans.[id=<vlan>].

              This configuration will not be applied to vlan aware bundles.

              '
            documentation_options:
              hide_keys: true
            $ref: eos_cli_config_gen#/keys/router_bgp/keys/vlans/items
          raw_eos_cli:
            type: str
            description: 'EOS CLI rendered directly on the Router BGP, VLAN definition
              in the final EOS configuration.

              '
      raw_eos_cli:
        type: str
        description: 'EOS CLI rendered directly on the VLAN interface in the final
          EOS configuration.

          '
      structured_config:
        type: dict
        description: 'Custom structured config added under vlan_interfaces.[name=<interface>]
          for eos_cli_config_gen.

          '
        documentation_options:
          hide_keys: true
        $ref: eos_cli_config_gen#/keys/vlan_interfaces/items
      ipv6_address_virtual:
        type: str
        description: 'IPv6_address/Mask.

          ipv6 address virtuals to configure VXLAN Anycast IP address (Optional).

          '
        deprecation:
          removed: true
          warning: true
          remove_in_version: 5.0.0
          new_key: ipv6_address_virtuals
      evpn_l2_multi_domain:
        type: bool
        description: 'Explicitly extend SVI to remote EVPN domains.

          Overrides `<network_services_key>[].evpn_l2_multi_domain` and `<network_services_key>[].vrfs[].evpn_l2_multi_domain`.

          Not supported in conjuction with EVPN vlan aware bundles. i.e. `evpn_vlan_aware_bundles:
          true` or `<network_services_key>[].evpn_vlan_bundle` or `<network_services_key>[].vrfs[].svis[].evpn_vlan_bundle`.

          '
  virtual_topology:
    type: dict
    keys:
      name:
        type: str
        description: Optional name.
      traffic_class:
        type: int
        $ref: eos_cli_config_gen#/keys/router_adaptive_virtual_topology/keys/policies/items/keys/matches/items/keys/traffic_class
      dscp:
        type: int
        $ref: eos_cli_config_gen#/keys/router_adaptive_virtual_topology/keys/policies/items/keys/matches/items/keys/dscp
      lowest_hop_count:
        description: 'Prefer paths with lowest hop-count.

          Only applicable for `wan_mode: "cv-pathfinder"`.'
        type: bool
        default: false
        $ref: eos_cli_config_gen#/keys/router_path_selection/keys/load_balance_policies/items/keys/lowest_hop_count
      constraints:
        type: dict
        keys:
          jitter:
            type: int
            $ref: eos_cli_config_gen#/keys/router_path_selection/keys/load_balance_policies/items/keys/jitter
          latency:
            type: int
            $ref: eos_cli_config_gen#/keys/router_path_selection/keys/load_balance_policies/items/keys/latency
          loss_rate:
            type: str
            $ref: eos_cli_config_gen#/keys/router_path_selection/keys/load_balance_policies/items/keys/loss_rate
      path_groups:
        type: list
        min_length: 1
        items:
          type: dict
          keys:
            names:
              type: list
              description: List of path-group names.
              required: true
              min_length: 1
              items:
                type: str
            preference:
              type: str
              convert_types:
              - int
              description: 'Valid values are 1-65535 | "preferred" | "alternate".


                "preferred" is converted to priority 1.

                "alternate" is converted to priority 2.


                If not set, each path-group in `names` will be attributed its `default_preference`.'
      internet_exit:
        type: dict
        keys:
          policy:
            type: str
            description: 'PREVIEW: This key is in preview mode.


              Internet-exit policy name associated with this virtual_topology.

              The policy must be defined under `cv_pathfinder_internet_exit_policies`.'<|MERGE_RESOLUTION|>--- conflicted
+++ resolved
@@ -4276,7 +4276,6 @@
       '
     type: bool
     default: false
-<<<<<<< HEAD
   underlay_ipv4:
     documentation_options:
       table: fabric-settings
@@ -4289,7 +4288,6 @@
       '
     type: bool
     default: true
-=======
   underlay_isis_authentication_key:
     documentation_options:
       table: isis-settings
@@ -4303,7 +4301,6 @@
     valid_values:
     - md5
     - text
->>>>>>> 71a101e7
   underlay_isis_bfd:
     documentation_options:
       table: isis-settings
