--- conflicted
+++ resolved
@@ -9,21 +9,7 @@
 
 from jinja2 import ChoiceLoader, Environment, FileSystemLoader, ModuleLoader, StrictUndefined
 
-<<<<<<< HEAD
-from .constants import JINJA2_EXTENSIONS, JINJA2_PRECOMPILED_TEMPLATE_PATH
-=======
 from .constants import JINJA2_EXTENSIONS, JINJA2_PRECOMPILED_TEMPLATE_PATH, JINJA2_TEMPLATE_PATHS, RUNNING_FROM_SRC
-from .j2filters.add_md_toc import add_md_toc
-from .j2filters.convert_dicts import convert_dicts
-from .j2filters.default import default
-from .j2filters.generate_esi import generate_esi
-from .j2filters.generate_route_target import generate_route_target
-from .j2filters.hide_passwords import hide_passwords
-from .j2filters.is_in_filter import is_in_filter
-from .j2filters.list_compress import list_compress
-from .j2filters.natural_sort import natural_sort
-from .j2tests.contains import contains
->>>>>>> 35ef6cde
 
 
 class Undefined(StrictUndefined):
@@ -86,6 +72,7 @@
         from .j2filters.generate_esi import generate_esi
         from .j2filters.generate_route_target import generate_route_target
         from .j2filters.hide_passwords import hide_passwords
+        from .j2filters.is_in_filter import is_in_filter
         from .j2filters.list_compress import list_compress
         from .j2filters.natural_sort import natural_sort
         from .j2tests.contains import contains
