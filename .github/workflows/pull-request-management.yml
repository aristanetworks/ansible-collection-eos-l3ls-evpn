---
name: "Collection code testing"

on:
  # For a pull_request event, only branches and tags on the base are evaluated.
  pull_request:
    branches-ignore:
      - releases/**

concurrency:
  group: ${{ github.workflow }}-${{ github.head_ref }}
  cancel-in-progress: true

jobs:
  file-changes:
    runs-on: ubuntu-20.04
    outputs:
      eos_design: ${{ steps.filter.outputs.eos_design }}
      config_gen: ${{ steps.filter.outputs.config_gen }}
      cloudvision: ${{ steps.filter.outputs.cloudvision }}
      dhcp: ${{ steps.filter.outputs.dhcp }}
      plugins: ${{ steps.filter.outputs.plugins }}
      requirements: ${{ steps.filter.outputs.requirements }}
      docs: ${{ steps.filter.outputs.docs }}
    steps:
      - uses: actions/checkout@v2
      - uses: dorny/paths-filter@v2
        id: filter
        with:
          filters: |
            eos_design:
              - 'ansible_collections/arista/avd/roles/eos_designs/*'
              - 'ansible_collections/arista/avd/roles/eos_designs/**/*'
              - '.github/workflows/pull-request-management.yml'
              - 'ansible_collections/arista/avd/molecule/*'
              - 'ansible_collections/arista/avd/molecule/**/*'
              - '!ansible_collections/arista/avd/roles/eos_config_deploy_cvp/*'
              - '!ansible_collections/arista/avd/roles/eos_config_deploy_cvp/**/*'
              - '!ansible_collections/arista/avd/molecule/cvp_configlet_upload/*'
              - '!ansible_collections/arista/avd/molecule/cvp_configlet_upload/**/*'
            config_gen:
              - 'ansible_collections/arista/avd/roles/eos_cli_config_gen/*'
              - 'ansible_collections/arista/avd/roles/eos_cli_config_gen/**/*'
              - '.github/workflows/pull-request-management.yml'
              - 'ansible_collections/arista/avd/molecule/eos_cli_config_gen/*'
              - 'ansible_collections/arista/avd/molecule/eos_cli_config_gen/**/*'
              - 'ansible_collections/arista/avd/molecule/upgrade_eos_cli_config_gen/*'
              - 'ansible_collections/arista/avd/molecule/upgrade_eos_cli_config_gen/**/*'
            cloudvision:
              - 'ansible_collections/arista/avd/roles/eos_config_deploy_cvp/*'
              - 'ansible_collections/arista/avd/roles/eos_config_deploy_cvp/**/*'
              - 'ansible_collections/arista/avd/molecule/cvp_configlet_upload/*'
              - 'ansible_collections/arista/avd/molecule/cvp_configlet_upload/**/*'
              - '.github/workflows/pull-request-management.yml'
            dhcp:
              - 'ansible_collections/arista/avd/roles/dhcp_provisioner/*'
              - 'ansible_collections/arista/avd/roles/dhcp_provisioner/**/*'
              - '.github/workflows/pull-request-management.yml'
            plugins:
              - 'ansible_collections/arista/avd/plugins/filter/**'
              - 'ansible_collections/arista/avd/plugins/test/**'
            requirements:
              - 'ansible_collections/arista/avd/requirements.txt'
              - 'ansible_collections/arista/avd/requirements-dev.txt'
              - 'ansible_collections/arista/avd/meta/runtime.yml'
              - '.github/workflows/pull-request-management.yml'
            docs:
              - '.github/workflows/pull-request-management.yml'
              - 'mkdocs.yml'
              - 'ansible_collections/arista/avd/docs/**'
              - 'ansible_collections/arista/avd/roles/**/*.md'
              - 'ansible_collections/arista/avd/**/*.md'
              - 'ansible_collections/arista/avd/README.md'
  # ----------------------------------- #
  # Pre Commit code validation
  # ----------------------------------- #
  pre_commit:
    name: Run pre-commit validation hooks
    runs-on: ubuntu-20.04
    container: avdteam/base:3.8-v2.0
    needs: file-changes
    if: needs.file-changes.outputs.eos_design == 'true' || needs.file-changes.outputs.config_gen == 'true' || needs.file-changes.outputs.requirements == 'true'
    steps:
      - uses: actions/checkout@v2
      - name: Install requirements
        run: |
          pip install -r ansible_collections/arista/avd/requirements-dev.txt
          pip install -r ansible_collections/arista/avd/requirements.txt
      - name: Run pre-commit
        run: |
          pre-commit run --all-files --color always

  # ----------------------------------- #
  # Check Links  offline for dead target
  # ----------------------------------- #
  offline_link_check:
    name: 'Validate mkdoc content'
    runs-on: ubuntu-20.04
    needs: [ file-changes ]
    if: needs.file-changes.outputs.docs == 'true'
    steps:
      - uses: actions/checkout@master
      - name: 'start docker-compose stack'
        run: |
          cp development/docker-compose.yml .
          sed -i 's/cd\sansible-avd\/\s\&\&//g' docker-compose.yml
          docker-compose -f docker-compose.yml up -d webdoc_avd
          docker-compose -f docker-compose.yml ps
      - name: 'test connectivity to mkdoc server'
        run: |
          until docker exec webdoc_avd curl -s -I http://localhost:8000/ ; do sleep 2; done
      - name: check links for 404
        run: |
          docker run --network container:webdoc_avd raviqqe/muffet:1.5.7 http://127.0.0.1:8000/ -e ".*fonts.googleapis.com.*" -e ".*fonts.gstatic.com.*" -e ".*tools.ietf.org.*" -e ".*edit.*" -f --limit-redirections=3 --timeout=30
      - name: 'stop docker-compose stack'
        run: |
          docker-compose -f docker-compose.yml down
  # ----------------------------------- #
  # Test Requirements
  # ----------------------------------- #
  python_requirements:
    name: Test Python requirements installation
    runs-on: ubuntu-20.04
    needs: [ pre_commit ]
    if: needs.file-changes.outputs.requirements == 'true'
    strategy:
      fail-fast: true
      matrix:
        python_version: [ 3.8, 3.9 ]
    steps:
      - name: 'set environment variables'
        run: |
          echo "PY_COLORS=1" >> $GITHUB_ENV
          echo "ANSIBLE_FORCE_COLOR=1" >> $GITHUB_ENV
      - uses: actions/checkout@v2
      - name: Set up Python 3
        uses: actions/setup-python@v2
        with:
          python-version: ${{ matrix.python_version }}
      - name: 'Install Python requirements'
        run: |
          pip install -r ansible_collections/arista/avd/requirements.txt
          pip install -r ansible_collections/arista/avd/requirements-dev.txt

  # ----------------------------------- #
  # EOS CLI CONFIG GEN MOLECULE
  # ----------------------------------- #
  molecule_eos_cli_config_gen:
    name: Validate eos_cli_config_gen
    runs-on: ubuntu-20.04
    strategy:
      fail-fast: true
      matrix:
        avd_scenario: ['eos_cli_config_gen', 'upgrade_eos_cli_config_gen']
        ansible_version: ['ansible-core==2.11.3', 'ansible-core>=2.11.3,<2.13.0']
    needs: [ pre_commit ]
    if: needs.file-changes.outputs.config_gen == 'true'
    steps:
      - name: 'set environment variables'
        run: |
          echo "PY_COLORS=1" >> $GITHUB_ENV
          echo "ANSIBLE_FORCE_COLOR=1" >> $GITHUB_ENV
      - uses: actions/checkout@v2
      - name: Run molecule action
        uses: arista-netdevops-community/action-molecule-avd@v1.3
        with:
          molecule_parentdir: 'ansible_collections/arista/avd'
          molecule_command: 'test'
          molecule_args: '--scenario-name ${{ matrix.avd_scenario }}'
          pip_file: ansible_collections/arista/avd/requirements.txt
          galaxy_file: "ansible_collections/arista/avd/collections.yml"
          ansible: ${{ matrix.ansible_version }}
          check_git: true
          check_git_enforced: true
      # - uses: actions/upload-artifact@v2
      #   with:
      #     name: molecule-${{ matrix.avd_scenario }}-artifacts
      #     path: ${PWD}/ansible_collections/arista/avd/molecule/${{ matrix.avd_scenario }}

  # ----------------------------------- #
  # DHCP PROVISIONNER MOLECULE
  # ----------------------------------- #
  molecule_dhcp_provisionner:
    name: Validate DHCP configuration
    runs-on: ubuntu-20.04
    strategy:
      fail-fast: true
      matrix:
        avd_scenario: ['dhcp_configuration', 'dhcp_provisionning']
        ansible_version: ['ansible-core==2.11.3', 'ansible-core>=2.11.3,<2.13.0']
    needs: [ pre_commit ]
    if: needs.file-changes.outputs.dhcp == 'true'
    steps:
      - name: 'set environment variables'
        run: |
          echo "PY_COLORS=1" >> $GITHUB_ENV
          echo "ANSIBLE_FORCE_COLOR=1" >> $GITHUB_ENV
      - uses: actions/checkout@v2
      - name: Run molecule action
        uses: arista-netdevops-community/action-molecule-avd@v1.3
        with:
          molecule_parentdir: 'ansible_collections/arista/avd'
          molecule_command: 'test'
          molecule_args: '--scenario-name ${{ matrix.avd_scenario }}'
          pip_file: ansible_collections/arista/avd/requirements.txt
          galaxy_file: "ansible_collections/arista/avd/collections.yml"
          ansible: ${{ matrix.ansible_version }}
          check_git: true
          check_git_enforced: true
      # - uses: actions/upload-artifact@v2
      #   with:
      #     name: molecule-${{ matrix.avd_scenario }}-artifacts
      #     path: ${PWD}/ansible_collections/arista/avd/molecule/${{ matrix.avd_scenario }}

  # ----------------------------------- #
  # EOS Design MOLECULE
  # ----------------------------------- #
  molecule_eos_designs:
    name: Validate eos_designs
    runs-on: ubuntu-20.04
    strategy:
      fail-fast: true
      matrix:
        avd_scenario:
          - 'eos_designs_unit_tests'
          - 'evpn_underlay_ebgp_overlay_ebgp'
          - 'evpn_underlay_ospf_overlay_ebgp'
          - 'evpn_underlay_isis_overlay_ibgp'
          - 'eos_designs-twodc-5stage-clos'
          - 'evpn_underlay_rfc5549_overlay_ebgp'
          - 'upgrade_v2.x_to_v3.0_evpn_underlay_ebgp_overlay_ebgp'
          - 'upgrade_v2.x_to_v3.0_evpn_underlay_ospf_overlay_ebgp'
          - 'upgrade_v2.x_to_v3.0_evpn_underlay_isis_overlay_ibgp'
          - 'upgrade_v2.x_to_v3.0_eos_designs-twodc-5stage-clos'
          - 'upgrade_v2.x_to_v3.0_evpn_underlay_rfc5549_overlay_ebgp'
        ansible_version: ['ansible-core==2.11.3', 'ansible-core>=2.11.3,<2.13.0']
    needs: [ pre_commit ]
    if: needs.file-changes.outputs.eos_design == 'true' || needs.file-changes.outputs.config_gen == 'true'
    steps:
      - name: 'set environment variables'
        run: |
          echo "PY_COLORS=1" >> $GITHUB_ENV
          echo "ANSIBLE_FORCE_COLOR=1" >> $GITHUB_ENV
      - uses: actions/checkout@v2
      - name: Run molecule action
        uses: arista-netdevops-community/action-molecule-avd@v1.3
        with:
          molecule_parentdir: 'ansible_collections/arista/avd'
          molecule_command: 'test'
          molecule_args: '--scenario-name ${{ matrix.avd_scenario }}'
          pip_file: ansible_collections/arista/avd/requirements.txt
          galaxy_file: "ansible_collections/arista/avd/collections.yml"
          ansible: ${{ matrix.ansible_version }}
          check_git: true
          check_git_enforced: true
      # - uses: actions/upload-artifact@v2
      #   with:
      #     name: molecule-${{ matrix.avd_scenario }}-artifacts
      #     path: ${PWD}/ansible_collections/arista/avd/molecule/${{ matrix.avd_scenario }}
  # ----------------------------------- #
  # Cloudvision MOLECULE
  # ----------------------------------- #
  molecule_cloudvision:
    name: Validate cvp_collection
    runs-on: ubuntu-20.04
    strategy:
      fail-fast: true
      matrix:
        avd_scenario: ['eos_config_deploy_cvp']
        ansible_version: ['ansible-core==2.11.3', 'ansible-core>=2.11.3,<2.13.0']
    needs: [ pre_commit ]
    if: needs.file-changes.outputs.cloudvision == 'true'
    steps:
      - name: 'set environment variables'
        run: |
          echo "PY_COLORS=1" >> $GITHUB_ENV
          echo "ANSIBLE_FORCE_COLOR=1" >> $GITHUB_ENV
      - uses: actions/checkout@v2
      - name: Run molecule action
        uses: arista-netdevops-community/action-molecule-avd@v1.3
        with:
          molecule_parentdir: 'ansible_collections/arista/avd'
          molecule_command: 'test'
          molecule_args: '--scenario-name ${{ matrix.avd_scenario }}'
          pip_file: ansible_collections/arista/avd/requirements.txt
          galaxy_file: "ansible_collections/arista/avd/collections.yml"
          ansible: ${{ matrix.ansible_version }}
          check_git: true
          check_git_enforced: true
      # - uses: actions/upload-artifact@v2
      #   with:
      #     name: molecule-${{ matrix.avd_scenario }}-artifacts
      #     path: ${PWD}/ansible_collections/arista/avd/molecule/${{ matrix.avd_scenario }}
  # ----------------------------------- #
  # Ansible tests
  # ----------------------------------- #
  ansible_test:
    name: Run ansible-test validation
    runs-on: ubuntu-20.04
    needs: [ molecule_eos_designs, molecule_cloudvision ]
    if: needs.cloudvision.status != 'failed' && needs.molecule_eos_designs.status != 'failed' && needs.file-changes.outputs.plugins == 'true'
    strategy:
      fail-fast: true
      matrix:
        python_version: [ 3.8 ]
    steps:
      - name: 'set environment variables'
        run: |
          echo "PY_COLORS=1" >> $GITHUB_ENV
          echo "ANSIBLE_FORCE_COLOR=1" >> $GITHUB_ENV
      - uses: actions/checkout@v2
      - name: Set up Python 3
        uses: actions/setup-python@v2
        with:
          python-version: ${{ matrix.python_version }}
      - name: 'Install Python requirements'
        run: |
          pip install -r ansible_collections/arista/avd/requirements.txt
          pip install -r ansible_collections/arista/avd/requirements-dev.txt
      - name: 'ansible-test linting'
        run: |
          cd ansible_collections/arista/avd/
          ansible-test sanity  -v --requirements --docker

  galaxy_importer:
    name: Test galaxy-importer
    runs-on: ubuntu-latest
    container: avdteam/base:3.8-v2.0
    needs: [ molecule_eos_designs, molecule_cloudvision ]
    if: needs.cloudvision.status != 'failed' && needs.molecule_eos_designs.status != 'failed' && needs.file-changes.outputs.plugins == 'true'
    env:
      PY_COLORS: 1 # allows molecule colors to be passed to GitHub Actions
      ANSIBLE_FORCE_COLOR: 1 # allows ansible colors to be passed to GitHub Actions
    steps:
      - name: 'set environment variables'
        run: |
          echo "PY_COLORS=1" >> $GITHUB_ENV
          echo "ANSIBLE_FORCE_COLOR=1" >> $GITHUB_ENV
      - uses: actions/checkout@v2
      - name: install requirements
        run: |
          pip install -r ansible_collections/arista/avd/requirements.txt
          pip install -r ansible_collections/arista/avd/requirements-dev.txt
      - name: 'build ansible package'
        run: make collection-build
      - name: 'run ansible-importer checks'
        run: python -m galaxy_importer.main *.tar.gz
      - uses: actions/upload-artifact@v2
        with:
          name: importer-logs
          path: ./importer_result.json
<<<<<<< HEAD
  j2lint:
    name: Validate j2 files
    runs-on: ubuntu-20.04
    if: always()
    steps:
      - uses: actions/checkout@v2
      - name: Setup J2Lint
        run: |
          pip install git+https://github.com/aristanetworks/j2lint.git
      - name: Run J2lint
=======

  j2lint:
    name: Validate j2 files
    runs-on: ubuntu-20.04
    steps:
      - uses: actions/checkout@v2
        timeout-minutes: 2
      - name: Setup J2Lint
        timeout-minutes: 2
        run: |
          pip install git+https://github.com/aristanetworks/j2lint.git
      - name: Run J2lint
        timeout-minutes: 2
>>>>>>> 00accd07
        run: |
          j2lint $GITHUB_WORKSPACE --ignore S7 S6 V1<|MERGE_RESOLUTION|>--- conflicted
+++ resolved
@@ -349,18 +349,6 @@
         with:
           name: importer-logs
           path: ./importer_result.json
-<<<<<<< HEAD
-  j2lint:
-    name: Validate j2 files
-    runs-on: ubuntu-20.04
-    if: always()
-    steps:
-      - uses: actions/checkout@v2
-      - name: Setup J2Lint
-        run: |
-          pip install git+https://github.com/aristanetworks/j2lint.git
-      - name: Run J2lint
-=======
 
   j2lint:
     name: Validate j2 files
@@ -374,6 +362,5 @@
           pip install git+https://github.com/aristanetworks/j2lint.git
       - name: Run J2lint
         timeout-minutes: 2
->>>>>>> 00accd07
         run: |
           j2lint $GITHUB_WORKSPACE --ignore S7 S6 V1