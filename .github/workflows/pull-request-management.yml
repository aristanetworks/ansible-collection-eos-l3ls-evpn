--- conflicted
+++ resolved
@@ -217,11 +217,8 @@
           - 'example-isis-ldp-ipvpn'
           - 'example-l2ls-fabric'
           - 'example-single-dc-l3ls'
-<<<<<<< HEAD
           - 'example-single-dc-l3ls-ipv6-underlay'
-=======
           - 'example-cv-pathfinder'
->>>>>>> 8a750b4e
         ansible_version:
           # Testing all scenario with 2.16.x, due to bug with in 2.17.0 with and the way we test eos_designs_negative_unit_tests https://github.com/ansible/ansible/issues/83292
           - 'ansible-core>=2.16.0,<2.17.0 --upgrade'
