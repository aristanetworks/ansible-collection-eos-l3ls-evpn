--- conflicted
+++ resolved
@@ -198,17 +198,6 @@
               - Custom Templates: ansible_collections/arista/avd/roles/eos_cli_config_gen/docs/how-to/custom-templates.md
       - cvp_configlet_upload: ansible_collections/arista/avd/roles/cvp_configlet_upload/README.md
       - eos_config_deploy_cvp:
-<<<<<<< HEAD
-          - Overview: roles/eos_config_deploy_cvp/README.md
-          - Integrating AVD with CVaaS: roles/eos_config_deploy_cvp/docs/avd-to-cvaas.md
-      - eos_config_deploy_eapi: roles/eos_config_deploy_eapi/README.md
-      - eos_validate_state: roles/eos_validate_state/README.md
-      - eos_snapshot: roles/eos_snapshot/README.md
-      - dhcp_provisioner: roles/dhcp_provisioner/README.md
-      - build_output_folders: roles/build_output_folders/README.md
-      - cv_deploy: roles/cv_deploy/README.md
-      - anta_runner: roles/anta_runner/README.md
-=======
           - Overview: ansible_collections/arista/avd/roles/eos_config_deploy_cvp/README.md
           - Integrating AVD with CVaaS: ansible_collections/arista/avd/roles/eos_config_deploy_cvp/docs/avd-to-cvaas.md
       - eos_config_deploy_eapi: ansible_collections/arista/avd/roles/eos_config_deploy_eapi/README.md
@@ -217,7 +206,7 @@
       - dhcp_provisioner: ansible_collections/arista/avd/roles/dhcp_provisioner/README.md
       - build_output_folders: ansible_collections/arista/avd/roles/build_output_folders/README.md
       - cv_deploy: ansible_collections/arista/avd/roles/cv_deploy/README.md
->>>>>>> 473c6998
+      - anta_runner: roles/anta_runner/README.md
   - Ansible Collection Plugins: docs/plugins/
   - Contributing to AVD:
       - Overview: docs/contribution/overview.md
