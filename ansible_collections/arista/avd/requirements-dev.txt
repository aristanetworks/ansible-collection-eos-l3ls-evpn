# pyavd minimal requirements when running from source
<<<<<<< HEAD
# TODO: Change this to anta>=1.3.0 when available
anta @ git+https://github.com/aristanetworks/anta.git@main
=======
# anta is set to latest version to make sure developers run with the latest version
# when generating molecule artifacts.
anta==1.2.0
>>>>>>> 473c6998
cvprac>=1.4.0
netaddr>=0.7.19
PyYAML>=6.0.0
treelib>=1.5.5
jsonschema>=3.2.0
# dev requirements
ansible-core>=2.16.0,<2.19.0
ansible-doc-extractor>=0.1.10
ansible-lint>=24.6.0
aristaproto[compiler]>=0.1.1
codespell>=2.2.6
deepmerge>=1.1.0
docker>=7.1.0
identify>=1.4.20
jsonschema-rs>=0.24
molecule>=6.0
molecule-plugins[docker]>=23.4.0
pydantic>=2.3.0
pylint>=3.2.6
pre-commit>=3.2.0
pre-commit-hooks>=3.3.0
referencing>=0.35.0
ruff==0.9.6
tox
treelib>=1.5.5
twine
yamllint<|MERGE_RESOLUTION|>--- conflicted
+++ resolved
@@ -1,12 +1,6 @@
 # pyavd minimal requirements when running from source
-<<<<<<< HEAD
 # TODO: Change this to anta>=1.3.0 when available
 anta @ git+https://github.com/aristanetworks/anta.git@main
-=======
-# anta is set to latest version to make sure developers run with the latest version
-# when generating molecule artifacts.
-anta==1.2.0
->>>>>>> 473c6998
 cvprac>=1.4.0
 netaddr>=0.7.19
 PyYAML>=6.0.0
