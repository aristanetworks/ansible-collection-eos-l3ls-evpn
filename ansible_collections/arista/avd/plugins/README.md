--- conflicted
+++ resolved
@@ -202,13 +202,8 @@
 ```jinja
 bgp_peer_groups:
   ipv4_underlay_peers:
-<<<<<<< HEAD
     name: IPv4-UNDERLAY-PEERS
-      password: "{{ bgp_vault_password | encrypt(passwd_type='bgp', key='IPv4-UNDERLAY-PEERS') }}"
-=======
-      name: IPv4-UNDERLAY-PEERS
-          password: "{{ bgp_vault_password | arista.avd.encrypt(passwd_type='bgp', key='IPv4-UNDERLAY-PEERS') }}"
->>>>>>> ce57b9f7
+      password: "{{ bgp_vault_password | arista.avd.encrypt(passwd_type='bgp', key='IPv4-UNDERLAY-PEERS') }}"
 ```
 
 ## Plugin Tests
