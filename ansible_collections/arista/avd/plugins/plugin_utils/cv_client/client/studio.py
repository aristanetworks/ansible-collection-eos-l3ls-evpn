--- conflicted
+++ resolved
@@ -19,9 +19,6 @@
     InputsRequest,
     InputsServiceStub,
     InputsStreamRequest,
-<<<<<<< HEAD
-    InterfaceInfo,
-    InterfaceInfos,
     Studio,
     StudioConfig,
     StudioConfigServiceStub,
@@ -29,10 +26,6 @@
     StudioKey,
     StudioRequest,
     StudioServiceStub,
-    TopologyInput,
-    TopologyInputKey,
-=======
->>>>>>> 4f74b039
 )
 from ..api.fmp import RepeatedString
 from .exceptions import CVResourceNotFound, get_cv_client_exception
