--- conflicted
+++ resolved
@@ -151,13 +151,11 @@
 - (New) AvdTestAPIHttpsSSL (No Ansible tags, use the new `skipped_tests` variable instead)
   - VerifyAPIHttpsSSL: Validate eAPI HTTPS SSL profile status.
 
-<<<<<<< HEAD
+- (New) AvdTestIPSecurity (No Ansible tags, use the new `skipped_tests` variable instead)
+  - VerifySpecificIPSecConn: Validates the establishment of IP security connections for a peer within the default VRF. In its current state, the test validates only IPsec connections defined as static peers under the `router path-selection` section of the configuration.
+
 - (New) AvdTestStun (No Ansible tags, use the new `skipped_tests` variable instead)
   - VerifyStunClient: Validates the presence of a STUN client translation for a given source IPv4 address and port for WAN scenarios. The list of expected translations for each device is built by searching local interfaces in each path-group.
-=======
-- (New) AvdTestIPSecurity (No Ansible tags, use the new `skipped_tests` variable instead)
-  - VerifySpecificIPSecConn: Validates the establishment of IP security connections for a peer within the default VRF. In its current state, the test validates only IPsec connections defined as static peers under the `router path-selection` section of the configuration.
->>>>>>> 276b77ff
 
 ## Input variables
 
