--- conflicted
+++ resolved
@@ -38,11 +38,8 @@
     AvdTestInbandReachability: {"legacy_ansible_tags": ["loopback_reachability", "loopback0_reachability", "optional"]},
     AvdTestLoopback0Reachability: {"legacy_ansible_tags": ["loopback_reachability", "loopback0_reachability"]},
     AvdTestAPIHttpsSSL: {},
-<<<<<<< HEAD
+    AvdTestIPSecurity: {},
     AvdTestStun: {},
-=======
-    AvdTestIPSecurity: {},
->>>>>>> 276b77ff
 }
 """
 A dict of all AVD eos_validate_state test classes with their equivalent legacy Ansible tags.
