--- conflicted
+++ resolved
@@ -56,14 +56,6 @@
                 keys:
                   first_ip:
                     type: str
-<<<<<<< HEAD
-                    required: true
-                    description: IPv4 address.
-                  last_ip:
-                    type: str
-                    required: true
-                    description: IPv4 address.
-=======
                     description: |-
                       IPv4 address.
                       Required when `type` is `ip-port` and ignored otherwise.
@@ -73,7 +65,6 @@
                       IPv4 address.
                       Required when `type` is `ip-port` and ignored otherwise.
                       `first_ip` and `last_ip` ip addresses should lie in same subnet.
->>>>>>> 0c985ee3
                   first_port:
                     type: int
                     convert_types:
