type: dict
allow_other_keys: true
keys:
  aaa_accounting:
    display_name: AAA Accounting
    type: dict
    keys:
      exec:
        type: dict
        keys:
          console:
            type: dict
            keys:
              type:
                type: str
                valid_values:
                - none
                - start-stop
                - stop-only
              group:
                description: Group Name
                type: str
          default:
            type: dict
            keys:
              type:
                type: str
                valid_values:
                - none
                - start-stop
                - stop-only
              group:
                description: Group Name
                type: str
      system:
        type: dict
        keys:
          default:
            type: dict
            keys:
              type:
                type: str
                valid_values:
                - none
                - start-stop
                - stop-only
              group:
                description: Group Name
                type: str
      commands:
        type: dict
        keys:
          console:
            type: list
            items:
              type: dict
              keys:
                commands:
                  type: str
                  convert_types:
                  - int
                  description: Privelege level 'all' or 0-15
                type:
                  type: str
                  valid_values:
                  - none
                  - start-stop
                  - stop-only
                group:
                  description: Group Name
                  type: str
                logging:
                  type: bool
          default:
            type: list
            items:
              type: dict
              keys:
                commands:
                  type: str
                  convert_types:
                  - int
                  description: Privelege level 'all' or 0-15
                type:
                  type: str
                  valid_values:
                  - none
                  - start-stop
                  - stop-only
                group:
                  description: Group Name
                  type: str
                logging:
                  type: bool
          commands_default:
            type: list
            description: Deprecated and removed key from AVD 2.x
  aaa_authentication:
    type: dict
    display_name: AAA Authentication
    keys:
      login:
        type: dict
        keys:
          default:
            type: str
            description: 'Login authentication method(s) as a string.

              Examples:

              - "group tacacs+ local"

              - "group MYGROUP none"

              - "group radius group MYGROUP local"

              '
          console:
            type: str
            description: 'Console authentication method(s) as a string.

              Examples:

              - "group tacacs+ local"

              - "group MYGROUP none"

              - "group radius group MYGROUP local"

              '
      enable:
        type: dict
        keys:
          default:
            type: str
            description: 'Enable authentication method(s) as a string.

              Examples:

              - "group tacacs+ local"

              - "group MYGROUP none"

              - "group radius group MYGROUP local"

              '
      dot1x:
        type: dict
        keys:
          default:
            type: str
            description: '802.1x authentication method(s) as a string.

              Examples:

              - "group radius"

              - "group MYGROUP group radius"

              '
      policies:
        type: dict
        keys:
          on_failure_log:
            type: bool
          on_success_log:
            type: bool
          local:
            type: dict
            keys:
              allow_nopassword:
                type: bool
          lockout:
            type: dict
            keys:
              failure:
                type: int
                min: 1
                max: 255
                convert_types:
                - str
              duration:
                type: int
                min: 1
                max: 4294967295
                convert_types:
                - str
              window:
                type: int
                min: 1
                max: 4294967295
                convert_types:
                - str
  aaa_authorization:
    type: dict
    display_name: AAA Authorization
    keys:
      exec:
        type: dict
        keys:
          default:
            type: str
            description: 'Exec authorization method(s) as a string.

              Examples:

              - "group tacacs+ local"

              - "group MYGROUP none"

              - "group radius group MYGROUP local"

              '
      config_commands:
        type: bool
      serial_console:
        type: bool
      commands:
        type: dict
        keys:
          all_default:
            type: str
            description: 'Command authorization method(s) as a string.

              Examples:

              - "group tacacs+ local"

              - "group MYGROUP none"

              - "group tacacs+ group MYGROUP local

              '
          privilege:
            type: list
            items:
              type: dict
              keys:
                level:
                  type: str
                  description: Privilege level(s) 0-15
                  convert_types:
                  - int
                default:
                  type: str
                  description: 'Command authorization method(s) as a string.

                    Examples:

                    - "group tacacs+ local"

                    - "group MYGROUP none"

                    - "group tacacs+ group MYGROUP local"'
  aaa_root:
    type: dict
    display_name: AAA Root
    keys:
      secret:
        type: dict
        keys:
          sha512_password:
            type: str
  aaa_server_groups:
    display_name: AAA Server Groups
    type: list
    items:
      type: dict
      keys:
        name:
          description: Group name
          type: str
        type:
          type: str
          valid_values:
          - tacacs+
          - radius
          - ldap
        servers:
          type: list
          items:
            type: dict
            keys:
              server:
                type: str
                description: Hostname or IP address
              vrf:
                type: str
                description: VRF name
  access_lists:
    type: list
    primary_key: name
    convert_types:
    - dict
    display_name: IP Extended Access-Lists (legacy model)
    description: 'AVD currently supports 2 different data models for extended ACLs:


      - The legacy `access_lists` data model, for compatibility with existing deployments

      - The improved `ip_access_lists` data model, for access to more EOS features


      Both data models can coexists without conflicts, as different keys are used:
      `access_lists` vs `ip_access_lists`.

      Access list names must be unique.


      The legacy data model supports simplified ACL definition with `sequence` to
      `action` mapping:

      '
    items:
      type: dict
      keys:
        name:
          type: str
          required: true
          display_name: Access-list Name
        counters_per_entry:
          type: bool
        sequence_numbers:
          type: list
          required: true
          primary_key: sequence
          convert_types:
          - dict
          items:
            type: dict
            keys:
              sequence:
                type: int
                required: true
                display_name: Sequence ID
                convert_types:
                - str
              action:
                type: str
                required: true
                description: 'Action as string

                  Example: "deny ip any any"'
  arp:
    display_name: ARP
    type: dict
    keys:
      aging:
        type: dict
        keys:
          timeout_default:
            description: Timeout in seconds
            type: int
            min: 60
            max: 65535
  as_path:
    type: dict
    keys:
      regex_mode:
        type: str
        valid_values:
        - asn
        - string
      access_lists:
        type: list
        items:
          type: dict
          keys:
            name:
              type: str
              display_name: Access List Name
            entries:
              type: list
              items:
                type: dict
                keys:
                  type:
                    type: str
                    valid_values:
                    - permit
                    - deny
                  match:
                    type: str
                    display_name: Regex To Match
                  origin:
                    type: str
                    valid_values:
                    - any
                    - egp
                    - igp
                    - incomplete
                    default: any
  banners:
    type: dict
    keys:
      login:
        type: str
        description: Multiline string ending with EOF on the last line
      motd:
        type: str
        description: Multiline string ending with EOF on the last line
  bgp_groups:
    type: list
    primary_key: name
    convert_types:
    - dict
    items:
      type: dict
      keys:
        name:
          type: str
          required: true
          display_name: Group Name
        vrf:
          type: str
          display_name: VRF
        neighbors:
          type: list
          items:
            type: str
        bgp_maintenance_profiles:
          type: list
          items:
            type: str
            display_name: Profile Name
  boot:
    display_name: System Boot Settings
    description: 'Set the Aboot password

      '
    type: dict
    keys:
      secret:
        type: dict
        keys:
          hash_algorithm:
            type: str
            valid_values:
            - md5
            - sha512
            default: sha512
          key:
            display_name: Hashed Password
            type: str
  class_maps:
    type: dict
    display_name: QOS Class-maps
    keys:
      pbr:
        type: list
        primary_key: name
        convert_types:
        - dict
        items:
          type: dict
          keys:
            name:
              type: str
              display_name: Class-Map Name
            ip:
              type: dict
              keys:
                access_group:
                  type: str
                  display_name: Standard Access-List Name
      qos:
        type: list
        primary_key: name
        convert_types:
        - dict
        items:
          type: dict
          keys:
            name:
              type: str
              display_name: Class-Map Name
            vlan:
              type: int
              convert_types:
              - str
              description: VLAN value(s) or range(s) of VLAN values
            cos:
              type: int
              convert_types:
              - str
              description: CoS value(s) or range(s) of CoS values
            ip:
              type: dict
              keys:
                access_group:
                  type: str
                  display_name: IPv4 Access-List Name
            ipv6:
              type: dict
              keys:
                access_group:
                  type: str
                  display_name: IPv6 Access-List Name
  clock:
    type: dict
    keys:
      timezone:
        type: str
  community_lists:
    type: list
    primary_key: name
    convert_types:
    - dict
    display_name: Community Lists (legacy model)
    description: 'AVD supports 2 different data models for community lists:


      - The legacy `community_lists` data model that can be used for compatibility
      with the existing deployments.

      - The improved `ip_community_lists` data model.


      Both data models can coexist without conflicts, as different keys are used:
      `community_lists` vs `ip_community_lists`.

      Community list names must be unique.


      The legacy data model supports simplified community list definition that only
      allows a single action to be defined as string:

      '
    items:
      type: dict
      keys:
        name:
          type: str
          required: true
          display_name: Community-list Name
        action:
          type: str
          required: true
          description: 'Action as string

            Example: "permit GSHUT 65123:123"'
  custom_templates:
    type: list
    display_name: Extensibility with Custom Templates
    description: "- Custom templates can be added below the playbook directory.\n-
      If a location above the directory is desired, a symbolic link can be used.\n-
      Example under the `playbooks` directory create symbolic link with the following
      command:\n\n  ```bash\n  ln -s ../../shared_repo/custom_avd_templates/ ./custom_avd_templates\n
      \ ```\n\n- The output will be rendered at the end of the configuration.\n- The
      order of custom templates in the list can be important if they overlap.\n- It
      is recommenended to use a `!` delimiter at the top of each custom template.\n\nAdd
      `custom_templates` to group/host variables:\n"
    items:
      type: str
      description: Template relative path below playbook directory
  cvx:
    type: dict
    display_name: CVX
    description: CVX server features are not supported on physical switches. See `management_cvx`
      for client configurations.
    keys:
      shutdown:
        type: bool
      services:
        type: dict
        keys:
          mcs:
            type: dict
            display_name: MCS
            keys:
              redis:
                type: dict
                keys:
                  password:
                    type: str
                    description: Hashed password using the password_type
                  password_type:
                    type: str
                    convert_types:
                    - int
                    valid_values:
                    - '0'
                    - '7'
                    - 8a
                    default: '7'
              shutdown:
                type: bool
  daemon_terminattr:
    type: dict
    display_name: Daemon TerminAttr
    description: "You can either provide a list of IPs/FQDNs to target on-premise
      Cloudvision cluster or use DNS name for your Cloudvision as a Service instance.\nStreaming
      to multiple clusters both on-prem and cloud service is supported.\n> Note For
      TerminAttr version recommendation and EOS compatibility matrix, please refer
      to the latest TerminAttr Release Notes\n  which always contain the latest recommended
      versions and minimum required versions per EOS release.\n"
    keys:
      cvaddrs:
        type: list
        description: 'Streaming address(es) for CloudVision single cluster

<<<<<<< HEAD
            '
        enabled:
          type: bool
          default: true
  eos_cli:
    type: str
    display_name: EOS CLI
    description: Multiline string with EOS CLI rendered directly on the root level
      of the final EOS configuration
  errdisable:
    type: dict
    keys:
      detect:
        type: dict
        keys:
          causes:
            type: list
            items:
              type: str
              valid_values:
              - acl
              - arp-inspection
              - dot1x
              - link-change
              - tapagg
              - xcvr-misconfigured
              - xcvr-overheat
              - xcvr-power-unsupported
      recovery:
        type: dict
        keys:
          causes:
            type: list
            items:
              type: str
              valid_values:
              - arp-inspection
              - bpduguard
              - dot1x
              - hitless-reload-down
              - lacp-rate-limit
              - link-flap
              - no-internal-vlan
              - portchannelguard
              - portsec
              - speed-misconfigured
              - tap-port-init
              - tapagg
              - uplink-failure-detection
              - xcvr-misconfigured
              - xcvr-overheat
              - xcvr-power-unsupported
              - xcvr-unsupported
          interval:
            type: int
            convert_types:
            - str
            display_name: Interval in seconds
            default: 300
            min: 30
            max: 86400
  event_handlers:
    type: list
    primary_key: name
    convert_types:
    - dict
    display_name: Event Handlers
    items:
      type: dict
      keys:
        name:
          type: str
          display_name: Event Handler Name
        action_type:
          type: str
          display_name: Action Type
          description: 'Type of action
=======
          - TCP 9910 is used for CV on-prem
>>>>>>> a1340e77

          - TCP 443 is used for CV as a Service

          '
        items:
          type: str
          description: Server address in the format `<ip/fqdn>:<port>`
      clusters:
        type: list
        description: 'Multiple CloudVision clusters

          '
        primary_key: name
        convert_types:
        - dict
        items:
          type: dict
          keys:
            name:
              type: str
              required: true
              display_name: Cluster Name
            cvaddrs:
              type: list
              description: 'Streaming address(es) for CloudVision cluster

                - TCP 9910 is used for CV on-prem

                - TCP 443 is used for CV as a Service

                '
              items:
                type: str
                description: Server address in the format `<ip/fqdn>:<port>`
            cvauth:
              type: dict
              description: 'Authentication scheme used to connect to CloudVision

                '
              keys:
                method:
                  type: str
                  valid_values:
                  - token
                  - token-secure
                  - key
                key:
                  type: str
                token_file:
                  type: str
                  description: 'Token file path

                    e.g. "/tmp/token"

                    '
            cvobscurekeyfile:
              type: bool
              display_name: Obscure Key File
              description: 'Encrypt the private key used for authentication to CloudVision

                '
            cvproxy:
              type: str
              display_name: Proxy URL
              description: 'Proxy server through which CloudVision is reachable. Useful
                when the CloudVision server is hosted in the cloud.

                The expected form is http://[user:password@]ip:port, e.g.: ''http://arista:arista@10.83.12.78:3128''.
                Available as of TerminAttr v1.13.0

                '
            cvsourceip:
              type: str
              display_name: Source IP Address
              description: 'Set source IP address in case of in-band managament

                '
            cvvrf:
              type: str
              display_name: VRF
              description: 'The VRF to use to connect to CloudVision

                '
      cvauth:
        type: dict
        description: 'Authentication scheme used to connect to CloudVision

          '
        keys:
          method:
            type: str
            valid_values:
            - token
            - token-secure
            - key
          key:
            type: str
          token_file:
            type: str
            description: 'Token file path

              e.g. "/tmp/token"

              '
      cvobscurekeyfile:
        type: bool
        display_name: Obscure Key File
        description: 'Encrypt the private key used for authentication to CloudVision

          '
      cvproxy:
        type: str
        display_name: Proxy URL
        description: 'Proxy server through which CloudVision is reachable. Useful
          when the CloudVision server is hosted in the cloud.

          The expected form is http://[user:password@]ip:port, e.g.: ''http://arista:arista@10.83.12.78:3128''.
          Available as of TerminAttr v1.13.0

          '
      cvsourceip:
        type: str
        display_name: Source IP Address
        description: 'Set source IP address in case of in-band managament

          '
      cvvrf:
        type: str
        display_name: VRF
        description: 'The VRF to use to connect to CloudVision

          '
      cvgnmi:
        type: bool
        description: 'Stream states from EOS GNMI servers (Openconfig) to CloudVision.
          Available as of TerminAttr v1.13.1

          '
      disable_aaa:
        type: bool
        description: 'Disable AAA authorization and accounting.

          When setting this flag, all commands pushed from CloudVision are applied
          directly to the CLI without authorization

          '
      grpcaddr:
        type: str
        description: 'Set the gRPC server address, the default is 127.0.0.1:6042

          e.g. "MGMT/0.0.0.0:6042"

          '
      grpcreadonly:
        type: bool
        description: 'gNMI read-only mode - Disable gnmi.Set()

          '
      ingestexclude:
        type: str
        description: 'Exclude paths from Sysdb on the ingest side.

          e.g. "/Sysdb/cell/1/agent,/Sysdb/cell/2/agent"

          '
      smashexcludes:
        type: str
        description: 'Exclude paths from the shared memory table.

          e.g. "ale,flexCounter,hardware,kni,pulse,strata"

          '
      taillogs:
        type: str
        description: 'Enable log file collection; /var/log/messages is streamed by
          default if no path is set.

          e.g. "/var/log/messages"

          '
      ecodhcpaddr:
        type: str
        description: 'ECO DHCP Collector address or ECO DHCP Fingerprint listening
          address in standalone mode (default "127.0.0.1:67")

          '
      ipfix:
        type: bool
        description: 'Enable IPFIX provider (TerminAttr default is true).

          This flag is enabled by default and does not have to be added to the daemon
          configuration.

          '
      ipfixaddr:
        type: str
        description: 'ECO IPFIX Collector address to listen on to receive IPFIX packets
          (TerminAttr default "127.0.0.1:4739").

          '
      sflow:
        type: bool
        description: 'Enable sFlow provider (TerminAttr default is true).

          '
      sflowaddr:
        type: str
        description: 'ECO sFlow Collector address to listen on to receive sFlow packets
          (TerminAttr default "127.0.0.1:6343").

          '
      cvconfig:
        type: bool
        description: 'Subscribe to dynamic device configuration from CloudVision (TerminAttr
          default is false).

          '
      cvcompression:
        type: str
        description: 'The default compression scheme when streaming to CloudVision
          is gzip since TerminAttr 1.6.1 and CVP 2019.1.0.

          There is no need to change the compression scheme.

          '
      ingestauth_key:
        type: str
        description: 'Deprecated key. Use `cvauth` instead.

          '
      ingestgrpcurl:
        type: dict
        description: 'Deprecated key. Use `cvaddrs` instead.

          '
        keys:
          ips:
            type: list
            items:
              type: str
          port:
            type: int
            convert_types:
            - str
      ingestvrf:
        description: 'Deprecated key. Use `cvvrf` instead.

          '
        type: str
  daemons:
    type: list
    primary_key: name
    convert_types:
    - dict
    display_name: Custom Daemons
    items:
      type: dict
      keys:
        name:
          type: str
          required: true
          display_name: Daemon Name
        exec:
          type: str
          required: true
          description: 'command to run as a daemon

            '
        enabled:
          type: bool
          default: true
  dhcp_relay:
    type: dict
    display_name: DHCP Relay
    keys:
      servers:
        type: list
        items:
          type: str
          display_name: Server IP or Hostname
      tunnel_requests_disabled:
        type: bool
  dns_domain:
    type: str
    display_name: DNS Domain
    description: Domain Name
  domain_list:
    type: list
    description: Search list of DNS domains
    items:
      type: str
      description: Domain name
  dot1x:
    type: dict
    display_name: Global 802.1x Authentication
    keys:
      system_auth_control:
        type: bool
      protocol_lldp_bypass:
        type: bool
        display_name: Protocol LLDP Bypass
      dynamic_authorization:
        type: bool
  dynamic_prefix_lists:
    type: list
    items:
      type: dict
      keys:
        name:
          type: str
          description: Dynamic prefix-list name
        match_map:
          type: str
          description: Route-map name
        prefix_list:
          type: dict
          keys:
            ipv4:
              type: str
              display_name: IPv4
              description: Prefix-list name
            ipv6:
              type: str
              display_name: IPv6
              description: Prefix-list name
  enable_password:
    type: dict
    keys:
      hash_algorithm:
        type: str
        valid_values:
        - md5
        - sha512
      key:
        type: str
        description: 'Must be the hash of the password using the specified algorithm.

          By default EOS salts the password, so the simplest is to generate the hash
          on an EOS device.'
  eos_cli:
    type: str
    display_name: EOS CLI
    description: Multiline string with EOS CLI rendered directly on the root level
      of the final EOS configuration
  event_handlers:
    type: list
    primary_key: name
    convert_types:
    - dict
    display_name: Event Handlers
    items:
      type: dict
      keys:
        name:
          type: str
          display_name: Event Handler Name
        action_type:
          type: str
          display_name: Action Type
          description: 'Type of action

            '
          valid_values:
          - bash
          - increment
          - log
        action:
          type: str
          description: 'Command to execute

            '
        delay:
          type: int
          description: 'Event-handler delay in seconds

            '
        trigger:
          type: str
          description: 'Configure event trigger condition.

            '
          valid_values:
          - on-logging
        regex:
          type: str
          description: 'Regular expression to use for searching log messages. Required
            for on-logging trigger

            '
        asynchronous:
          type: bool
          default: false
          description: Set the action to be non-blocking.
  event_monitor:
    type: dict
    keys:
      enabled:
        type: bool
  generate_default_config:
    type: bool
    default: true
    description: 'The `generate_default_config` knob allows to omit default EOS configuration.

      This can be useful when leveraging `eos_cli_config_gen` to generate configlets
      with CloudVision.


      The following commands will be omitted when `generate_default_config` is set
      to `false`:


      - RANCID Content Type

      - Hostname

      - Default configuration for `aaa`

      - Default configuration for `enable password`

      - Transceiver qsfp default mode

      - End of configuration delimiter'
  generate_device_documentation:
    type: bool
    default: true
  hardware:
    type: dict
    keys:
      access_list:
        type: dict
        keys:
          mechanism:
            type: str
            valid_values:
            - algomatch
            - none
            - tcam
      speed_groups:
        type: list
        primary_key: speed_group
        convert_types:
        - dict
        items:
          type: dict
          keys:
            speed_group:
              type: int
              convert_types:
              - str
              required: true
            serdes:
              type: str
              description: Serdes speed like "10g" or "25g"
  interface_defaults:
    type: dict
    keys:
      ethernet:
        type: dict
        keys:
          shutdown:
            type: bool
      mtu:
        type: int
        convert_types:
        - str
  interface_groups:
    type: list
    display_name: Maintenance Interface Groups
    primary_key: name
    convert_types:
    - dict
    items:
      type: dict
      keys:
        name:
          type: str
          required: true
          display_name: Interface-Group name
        interfaces:
          type: list
          items:
            type: str
            description: Interface Name
        bgp_maintenance_profiles:
          type: list
          items:
            type: str
            description: Name of BGP Maintenance Profile
        interface_maintenance_profiles:
          type: list
          items:
            type: str
            description: Name of Interface Maintenance Profile
  interface_profiles:
    type: list
    primary_key: name
    convert_types:
    - dict
    items:
      type: dict
      keys:
        name:
          type: str
          required: true
          display_name: Interface-Profile Name
        commands:
          type: list
          required: true
          items:
            type: str
            description: 'EOS CLI interface command

              Example: "switchport mode access"'
  ip_access_lists:
    type: list
    primary_key: name
    convert_types:
    - dict
    display_name: IP Extended Access-Lists (improved model)
    description: 'AVD currently supports 2 different data models for extended ACLs:


      - The legacy `access_lists` data model, for compatibility with existing deployments

      - The improved `ip_access_lists` data model, for access to more EOS features


      Both data models can coexists without conflicts, as different keys are used:
      `access_lists` vs `ip_access_lists`.

      Access list names must be unique.


      The improved data model has a more sophisticated design documented below:

      '
    items:
      type: dict
      keys:
        name:
          type: str
          required: true
          display_name: Access-list Name
        counters_per_entry:
          type: bool
        entries:
          type: list
          display_name: ACL Entries
          items:
            type: dict
            keys:
              sequence:
                type: int
                convert_types:
                - str
                description: 'ACL entry sequence number.

                  '
              remark:
                type: str
                description: 'Comment up to 100 characters.

                  If remark is defined, other keys in acl entry will be ignored.

                  '
              action:
                type: str
                valid_values:
                - permit
                - deny
                description: 'ACL action.

                  Required for standard entry.

                  '
              protocol:
                type: str
                description: 'ip, tcp, udp, icmp or other protocol name or number.

                  Required for standard entry.

                  '
              source:
                type: str
                description: 'any, A.B.C.D/E or A.B.C.D.

                  A.B.C.D without a mask means host.

                  Required for standard entry.

                  '
              source_ports_match:
                type: str
                valid_values:
                - eq
                - gt
                - lt
                - neq
                - range
                default: eq
              source_ports:
                type: list
                items:
                  type: str
                  convert_types:
                  - int
                  description: TCP/UDP source port name or number.
              destination:
                type: str
                description: 'any, A.B.C.D/E or A.B.C.D.

                  A.B.C.D without a mask means host.

                  Required for standard entry.

                  '
              destination_ports_match:
                type: str
                valid_values:
                - eq
                - gt
                - lt
                - neq
                - range
                default: eq
              destination_ports:
                type: list
                items:
                  type: str
                  convert_types:
                  - int
                  description: TCP/UDP destination port name or number.
              tcp_flags:
                type: list
                items:
                  type: str
                  display_name: TCP Flag Name
              fragments:
                type: bool
                description: Match non-head fragment packets.
              log:
                type: bool
                description: Log matches against this rule.
              ttl:
                type: int
                display_name: TTL value
                convert_types:
                - str
                min: 0
                max: 254
              ttl_match:
                type: str
                valid_values:
                - eq
                - gt
                - lt
                - neq
                default: eq
              icmp_type:
                type: str
                convert_types:
                - int
                description: Message type name/number for ICMP packets.
              icmp_code:
                type: str
                convert_types:
                - int
                description: Message code for ICMP packets.
              nexthop_group:
                type: str
                description: nexthop-group name.
              tracked:
                type: bool
                description: Match packets in existing ICMP/UDP/TCP connections.
              dscp:
                type: str
                convert_types:
                - int
                description: DSCP value or name.
              vlan_number:
                type: int
                convert_types:
                - str
              vlan_inner:
                type: bool
                default: false
              vlan_mask:
                type: str
                description: 0x000-0xFFF VLAN mask.
  ip_community_lists:
    type: list
    secondary_key: entries
    primary_key: name
    convert_types:
    - dict
    display_name: IP Community Lists
    description: "AVD supports 2 different data models for community lists:\n\n- The
      legacy `community_lists` data model that can be used for compatibility with
      the existing deployments.\n- The improved `ip_community_lists` data model.\n\nBoth
      data models can coexist without conflicts, as different keys are used: `community_lists`
      vs `ip_community_lists`.\nCommunity list names must be unique.\n\nThe improved
      data model has a better design documented below:\n\ncommunities and regexp MUST
      not be configured together in the same entry\npossible community strings are
      (case insensitive):\n - GSHUT\n - internet\n - local-as\n - no-advertise\n -
      no-export\n - <1-4294967040>\n - aa:nn\n"
    items:
      type: dict
      keys:
        name:
          type: str
          required: true
          display_name: IP Community-list Name
        entries:
          type: list
          required: true
          items:
            type: dict
            keys:
              action:
                type: str
                required: true
                valid_values:
                - permit
                - deny
              communities:
                type: list
                items:
                  type: str
                description: If defined, a standard community-list will be configured
              regexp:
                type: str
                display_name: Regular Expression
                description: If defined, a regex community-list will be configured
  ip_dhcp_relay:
    type: dict
    display_name: IP DHCP Relay
    keys:
      information_option:
        type: bool
        description: Insert Option-82 information
  ip_domain_lookup:
    type: dict
    display_name: Domain Lookup
    keys:
      source_interfaces:
        type: list
        primary_key: name
        convert_types:
        - dict
        items:
          type: dict
          keys:
            name:
              type: str
              required: true
              description: 'Source Interface

                '
            vrf:
              type: str
              display_name: VRF
  ip_extcommunity_lists:
    type: list
    primary_key: name
    secondary_key: entries
    convert_types:
    - dict
    display_name: IP Extended Community Lists
    items:
      type: dict
      keys:
        name:
          type: str
          required: true
          display_name: Community-list Name
        entries:
          type: list
          required: true
          items:
            type: dict
            keys:
              type:
                type: str
                required: true
                valid_values:
                - permit
                - deny
              extcommunities:
                type: str
                required: true
                description: 'Communities as string

                  Example: "65000:65000"'
  ip_extcommunity_lists_regexp:
    type: list
    primary_key: name
    secondary_key: entries
    convert_types:
    - dict
    display_name: IP Extended Community Lists RegExp
    items:
      type: dict
      keys:
        name:
          type: str
          required: true
          display_name: Community-list Name
        entries:
          type: list
          required: true
          items:
            type: dict
            keys:
              type:
                type: str
                required: true
                valid_values:
                - permit
                - deny
              regexp:
                type: str
                required: true
                description: Regular Expression
  ip_http_client_source_interfaces:
    type: list
    display_name: IP HTTP Client Source Interfaces
    items:
      type: dict
      keys:
        name:
          display_name: Interface Name
          type: str
        vrf:
          display_name: VRF
          type: str
  ip_icmp_redirect:
    type: bool
    display_name: IP ICMP Redirect
  ip_igmp_snooping:
    type: dict
    display_name: IP IGMP Snooping
    keys:
      globally_enabled:
        type: bool
        default: true
      robustness_variable:
        type: int
        convert_types:
        - str
      restart_query_interval:
        type: int
        convert_types:
        - str
      interface_restart_query:
        type: int
        convert_types:
        - str
      fast_leave:
        type: bool
      querier:
        type: dict
        keys:
          enabled:
            type: bool
          address:
            type: str
            display_name: IP Address
          query_interval:
            type: int
            convert_types:
            - str
          max_response_time:
            type: int
            convert_types:
            - str
          last_member_query_interval:
            type: int
            convert_types:
            - str
          last_member_query_count:
            type: int
            convert_types:
            - str
          startup_query_interval:
            type: int
            convert_types:
            - str
          startup_query_count:
            type: int
            convert_types:
            - str
          version:
            type: int
            convert_types:
            - str
      proxy:
        type: bool
      vlans:
        type: list
        primary_key: id
        convert_types:
        - dict
        items:
          type: dict
          keys:
            id:
              type: int
              convert_types:
              - str
              required: true
              display_name: VLAN ID
            enabled:
              type: bool
            querier:
              type: dict
              keys:
                enabled:
                  type: bool
                address:
                  type: str
                  display_name: IP Address
                query_interval:
                  type: int
                  convert_types:
                  - str
                max_response_time:
                  type: int
                  convert_types:
                  - str
                last_member_query_interval:
                  type: int
                  convert_types:
                  - str
                last_member_query_count:
                  type: int
                  convert_types:
                  - str
                startup_query_interval:
                  type: int
                  convert_types:
                  - str
                startup_query_count:
                  type: int
                  convert_types:
                  - str
                version:
                  type: int
                  convert_types:
                  - str
            max_groups:
              type: int
              convert_types:
              - str
            fast_leave:
              type: bool
            proxy:
              type: bool
              description: Global proxy settings should be enabled before enabling
                per-vlan
  ip_radius_source_interfaces:
    type: list
    display_name: IP RADIUS Source Interfaces
    items:
      type: dict
      keys:
        name:
          type: str
          display_name: Interface Name
        vrf:
          type: str
          display_name: VRF Name
  ip_routing:
    type: bool
    display_name: IP Routing
  ip_routing_ipv6_interfaces:
    type: bool
    display_name: IP Routing IPv6 Interfaces
  ip_ssh_client_source_interfaces:
    type: list
    display_name: IP SSH Client Source Interfaces
    items:
      type: dict
      keys:
        name:
          display_name: Interface Name
          type: str
        vrf:
          display_name: VRF
          type: str
          default: default
  ip_tacacs_source_interfaces:
    type: list
    display_name: IP Tacacs Source Interfaces
    items:
      type: dict
      keys:
        name:
          type: str
          description: Interface name
        vrf:
          type: str
          display_name: VRF
  ip_virtual_router_mac_address:
    display_name: IP Virtual Router MAC Address
    type: str
    description: MAC address (hh:hh:hh:hh:hh:hh)
  ipv6_access_lists:
    type: list
    primary_key: name
    convert_types:
    - dict
    display_name: IPv6 Extended Access-Lists
    items:
      type: dict
      keys:
        name:
          type: str
          required: true
          display_name: IPv6 Access-list Name
        counters_per_entry:
          type: bool
        sequence_numbers:
          type: list
          required: true
          primary_key: sequence
          convert_types:
          - dict
          items:
            type: dict
            keys:
              sequence:
                type: int
                required: true
                display_name: Sequence ID
                convert_types:
                - str
              action:
                type: str
                required: true
                description: 'Action as string

                  Example: "deny ipv6 any any"'
  ipv6_hardware:
    display_name: IPv6 Hardware
    type: dict
    keys:
      fib:
        type: dict
        keys:
          optimize:
            type: dict
            keys:
              prefixes:
                type: dict
                keys:
                  profile:
                    type: str
                    description: Pre-defined profile 'internet' or user-defined profile
                      name
  ipv6_icmp_redirect:
    type: bool
    display_name: IPv6 ICMP Redirect
  ipv6_prefix_lists:
    type: list
    primary_key: name
    convert_types:
    - dict
    display_name: IPv6 Prefix Lists
    items:
      type: dict
      keys:
        name:
          type: str
          required: true
          display_name: Prefix-list Name
        sequence_numbers:
          type: list
          required: true
          primary_key: sequence
          convert_types:
          - dict
          items:
            type: dict
            keys:
              sequence:
                type: int
                required: true
                display_name: Sequence ID
                convert_types:
                - str
              action:
                type: str
                required: true
                description: 'Action as string

                  Example: "permit 1b11:3a00:22b0:0082::/64 eq 128"'
  ipv6_standard_access_lists:
    type: list
    primary_key: name
    convert_types:
    - dict
    display_name: IPv6 Standard Access-Lists
    items:
      type: dict
      keys:
        name:
          type: str
          required: true
          display_name: Access-list Name
        counters_per_entry:
          type: bool
        sequence_numbers:
          type: list
          required: true
          primary_key: sequence
          convert_types:
          - dict
          items:
            type: dict
            keys:
              sequence:
                type: int
                required: true
                display_name: Sequence ID
                convert_types:
                - str
              action:
                type: str
                required: true
                description: 'Action as string

                  Example: "deny ipv6 any any"'
  ipv6_static_routes:
    type: list
    display_name: IPv6 Static Routes
    items:
      type: dict
      keys:
        vrf:
          type: str
          display_name: VRF
        destination_address_prefix:
          type: str
          description: IPv6 Network/Mask
        interface:
          type: str
        gateway:
          type: str
          display_name: IPv6 Address
        distance:
          type: int
          convert_types:
          - str
          min: 1
          max: 255
        tag:
          type: int
          convert_types:
          - str
          min: 0
          max: 4294967295
        name:
          type: str
          display_name: Description
        metric:
          type: int
          convert_types:
          - str
          min: 0
          max: 4294967295
  lacp:
    type: dict
    display_name: LACP
    description: Set Link Aggregation Control Protocol (LACP) parameters.
    keys:
      port_id:
        type: dict
        description: LACP port-ID range configuration.
        keys:
          range:
            type: dict
            keys:
              begin:
                type: int
                description: Minimum LACP port-ID range.
              end:
                type: int
                description: Maximum LACP port-ID range.
      rate_limit:
        type: dict
        description: Set LACPDU rate limit options.
        keys:
          default:
            type: bool
            description: Enable LACPDU rate limiting by default on all ports.
      system_priority:
        type: int
        description: Set local system LACP priority.
        min: 0
        max: 65535
  lldp:
    type: dict
    display_name: LLDP
    keys:
      timer:
        type: int
      timer_reinitialization:
        type: str
      holdtime:
        type: int
      management_address:
        type: str
      vrf:
        type: str
        display_name: VRF
      receive_packet_tagged_drop:
        type: str
      tlvs:
        type: list
        display_name: TLVs
        primary_key: name
        convert_types:
        - dict
        items:
          type: dict
          keys:
            name:
              type: str
              valid_values:
              - link-aggregation
              - management-address
              - max-frame-size
              - med
              - port-description
              - port-vlan
              - power-via-mdi
              - system-capabilities
              - system-description
              - system-name
              - vlan-name
            transmit:
              type: bool
      run:
        type: bool
  load_interval:
    type: dict
    keys:
      default:
        type: int
        description: Default load interval in seconds
        convert_types:
        - str
  local_users:
    type: list
    primary_key: name
    convert_types:
    - dict
    items:
      type: dict
      keys:
        name:
          display_name: Username
          type: str
          required: true
        privilege:
          type: int
          convert_types:
          - str
          min: 1
          max: 15
          description: 'Initial privilege level with local EXEC authorization.

            '
        role:
          type: str
          description: 'EOS RBAC Role to be assigned to the user such as "network-admin"
            or "network-operator"

            '
        sha512_password:
          display_name: SHA512 Hash of Password
          type: str
          description: 'Must be the hash of the password. By default EOS salts the
            password with the username, so the simplest is to generate the hash on
            an EOS device using the same username.

            '
        no_password:
          type: bool
          description: 'If set a password will not be configured for this user. "sha512_password"
            MUST not be defined for this user.

            '
        ssh_key:
          display_name: SSH Key
          type: str
  logging:
    type: dict
    keys:
      console:
        type: str
        valid_values:
        - debugging
        - informational
        - notifications
        - warnings
        - errors
        - critical
        - alerts
        - emergencies
        - disabled
        description: 'Console logging severity level

          '
      monitor:
        type: str
        valid_values:
        - debugging
        - informational
        - notifications
        - warnings
        - errors
        - critical
        - alerts
        - emergencies
        - disabled
        description: 'Monitor logging severity level

          '
      buffered:
        type: dict
        keys:
          size:
            type: int
            convert_types:
            - str
            min: 10
            max: 2147483647
          level:
            type: str
            valid_values:
            - debugging
            - informational
            - notifications
            - warnings
            - errors
            - critical
            - alerts
            - emergencies
            - disabled
            description: 'Buffer logging severity level

              '
      trap:
        type: str
        valid_values:
        - debugging
        - informational
        - notifications
        - warnings
        - errors
        - critical
        - alerts
        - emergencies
        - disabled
        description: 'Trap logging severity level

          '
      synchronous:
        type: dict
        keys:
          level:
            type: str
            valid_values:
            - debugging
            - informational
            - notifications
            - warnings
            - errors
            - critical
            - alerts
            - emergencies
            - disabled
            description: 'Synchronous logging severity level

              '
            default: critical
      format:
        type: dict
        keys:
          timestamp:
            type: str
            valid_values:
            - high-resolution
            - traditional
            - traditional timezone
            - traditional year
            - traditional timezone year
            - traditional year timezone
            description: Timestamp format
          hostname:
            type: str
            valid_values:
            - fqdn
            - ipv4
            description: Hostname format
          sequence_numbers:
            type: bool
            description: 'Add sequence numbers to log messages

              '
      facility:
        type: str
        valid_values:
        - auth
        - cron
        - daemon
        - kern
        - local0
        - local1
        - local2
        - local3
        - local4
        - local5
        - local6
        - local7
        - lpr
        - mail
        - news
        - sys9
        - sys10
        - sys11
        - sys12
        - sys13
        - sys14
        - syslog
        - user
        - uucp
      source_interface:
        type: str
        description: Source Interface Name
      vrfs:
        display_name: VRFs
        type: list
        primary_key: name
        convert_types:
        - dict
        items:
          type: dict
          keys:
            name:
              type: str
              required: true
              description: VRF name
            source_interface:
              type: str
              description: Source interface name
            hosts:
              type: list
              primary_key: name
              convert_types:
              - dict
              items:
                type: dict
                keys:
                  name:
                    type: str
                    required: true
                    description: Syslog server name
                  protocol:
                    type: str
                    valid_values:
                    - tcp
                    - udp
                    default: udp
                  ports:
                    type: list
                    items:
                      type: int
                      convert_types:
                      - str
      policy:
        type: dict
        keys:
          match:
            type: dict
            keys:
              match_lists:
                type: list
                primary_key: name
                convert_types:
                - dict
                items:
                  type: dict
                  keys:
                    name:
                      type: str
                      required: true
                      description: Match list
                    action:
                      type: str
                      valid_values:
                      - discard
  mac_access_lists:
    type: list
    primary_key: name
    convert_types:
    - dict
    items:
      type: dict
      keys:
        name:
          type: str
          required: true
          display_name: MAC Access-list Name
        counters_per_entry:
          type: bool
        entries:
          type: list
          items:
            type: dict
            keys:
              sequence:
                type: int
                convert_types:
                - str
              action:
                type: str
  mac_security:
    type: dict
    display_name: MACsec
    keys:
      license:
        type: dict
        required: true
        keys:
          license_name:
            type: str
            required: true
          license_key:
            type: str
            required: true
      fips_restrictions:
        type: bool
        required: true
      profiles:
        type: list
        primary_key: name
        convert_types:
        - dict
        items:
          type: dict
          keys:
            name:
              type: str
              required: true
              display_name: Profile-Name
            cipher:
              type: str
              valid_values:
              - aes128-gcm
              - aes128-gcm-xpn
              - aes256-gcm
              - aes256-gcm-xpn
            connection_keys:
              type: list
              primary_key: id
              convert_types:
              - dict
              items:
                type: dict
                keys:
                  id:
                    type: str
                  encrypted_key:
                    type: str
                  fallback:
                    type: bool
            mka:
              type: dict
              keys:
                session:
                  type: dict
                  keys:
                    rekey_period:
                      type: int
                      convert_types:
                      - str
                      min: 30
                      max: 100000
                      description: Rekey period in seconds
            sci:
              type: bool
  maintenance:
    type: dict
    display_name: Maintenance Mode
    keys:
      default_interface_profile:
        type: str
        description: 'Name of default Interface Profile

          '
      default_bgp_profile:
        type: str
        description: 'Name of default BGP Profile

          '
      default_unit_profile:
        type: str
        description: 'Name of default Unit Profile

          '
      interface_profiles:
        type: list
        primary_key: name
        convert_types:
        - dict
        items:
          type: dict
          keys:
            name:
              type: str
              required: true
            rate_monitoring:
              type: dict
              keys:
                load_interval:
                  type: int
                  convert_types:
                  - str
                  description: 'Load Interval in Seconds

                    '
                threshold:
                  type: int
                  convert_types:
                  - str
                  description: 'Threshold in kbps

                    '
            shutdown:
              type: dict
              keys:
                max_delay:
                  type: int
                  convert_types:
                  - str
                  description: 'Max delay in seconds

                    '
      bgp_profiles:
        type: list
        display_name: BGP Profiles
        primary_key: name
        convert_types:
        - dict
        items:
          type: dict
          keys:
            name:
              type: str
              required: true
              display_name: BGP Profile Name
            initiator:
              type: dict
              keys:
                route_map_inout:
                  type: str
                  display_name: Route Map
      unit_profiles:
        type: list
        primary_key: name
        convert_types:
        - dict
        items:
          type: dict
          keys:
            name:
              type: str
              required: true
              display_name: Unit Profile Name
            on_boot:
              type: dict
              keys:
                duration:
                  type: int
                  convert_types:
                  - str
                  min: 300
                  max: 3600
                  description: 'On-boot in seconds

                    '
      units:
        type: list
        primary_key: name
        convert_types:
        - dict
        items:
          type: dict
          keys:
            name:
              type: str
              required: true
              display_name: Unit Name
            quiesce:
              type: bool
            profile:
              type: str
              required: true
              description: 'Name of Unit Profile

                '
            groups:
              type: dict
              keys:
                bgp_groups:
                  type: list
                  display_name: BGP Groups
                  items:
                    type: str
                    description: 'Name of BGP Group

                      '
                interface_groups:
                  type: list
                  items:
                    type: str
                    description: Name of Interface Group
  management_api_http:
    display_name: Management HTTP
    type: dict
    keys:
      enable_http:
        type: bool
      enable_https:
        type: bool
      https_ssl_profile:
        display_name: SSL Profile Name
        type: str
      default_services:
        type: bool
        description: 'Enable default services: capi-doc and tapagg'
      enable_vrfs:
        type: list
        primary_key: name
        convert_types:
        - dict
        items:
          type: dict
          keys:
            name:
              display_name: VRF Name
              type: str
              required: true
            access_group:
              display_name: Standard IPv4 ACL name
              type: str
            ipv6_access_group:
              display_name: Standard IPv6 ACL name
              type: str
      protocol_https_certificate:
        type: dict
        keys:
          certificate:
            type: str
            description: Name of certificate; private key must also be specified
          private_key:
            type: str
            description: Name of private key; certificate must also be specified
  management_api_models:
    display_name: Management API Models
    type: dict
    keys:
      providers:
        type: list
        items:
          type: dict
          keys:
            name:
              type: str
              valid_values:
              - sysdb
              - smash
            paths:
              type: list
              items:
                type: dict
                keys:
                  path:
                    type: str
                  disabled:
                    type: bool
                    default: false
  management_console:
    type: dict
    keys:
      idle_timeout:
        type: int
        min: 0
        max: 86400
        convert_types:
        - str
  management_cvx:
    type: dict
    display_name: Management CVX
    keys:
      shutdown:
        type: bool
      server_hosts:
        type: list
        items:
          type: str
          description: IP or hostname
  management_defaults:
    type: dict
    keys:
      secret:
        type: dict
        keys:
          hash:
            type: str
            valid_values:
            - md5
            - sha512
  management_interfaces:
    type: list
    primary_key: name
    convert_types:
    - dict
    items:
      type: dict
      keys:
        name:
          type: str
          required: true
          display_name: Management Interface Name
        description:
          type: str
        shutdown:
          type: bool
        mtu:
          type: int
        vrf:
          type: str
          display_name: VRF Name
        ip_address:
          type: str
          display_name: IPv4_address/Mask
        ipv6_enable:
          type: bool
        ipv6_address:
          type: str
          display_name: IPv6_address/Mask
        type:
          type: str
          valid_values:
          - oob
          - inband
          default: oob
          description: For documentation purposes only
        gateway:
          type: str
          description: IPv4 address of default gateway in management VRF
        ipv6_gateway:
          type: str
          description: IPv6 address of default gateway in management VRF
  management_security:
    type: dict
    keys:
      entropy_source:
        type: str
      password:
        type: dict
        keys:
          minimum_length:
            type: int
            min: 1
            max: 32
            convert_types:
            - str
          encryption_key_common:
            type: bool
          encryption_reversible:
            type: str
      ssl_profiles:
        type: list
        display_name: SSL Profiles
        items:
          type: dict
          keys:
            name:
              type: str
            tls_versions:
              type: str
              display_name: TLS Versions
              description: 'List of allowed TLS versions as string

                '
            cipher_list:
              type: str
              description: 'cipher_list syntax follows the openssl cipher strings
                format.

                Colon (:) separated list of allowed ciphers as a string

                '
            certificate:
              type: dict
              keys:
                file:
                  type: str
                key:
                  type: str
  management_ssh:
    type: dict
    display_name: Management SSH
    keys:
      access_groups:
        type: list
        items:
          type: dict
          keys:
            name:
              type: str
              display_name: Standard ACL Name
            vrf:
              type: str
              display_name: VRF Name
      ipv6_access_groups:
        type: list
        items:
          type: dict
          keys:
            name:
              type: str
              display_name: Standard ACL Name
            vrf:
              type: str
              display_name: VRF Name
      idle_timeout:
        type: int
        convert_types:
        - str
        min: 0
        max: 86400
        description: Idle timeout in minutes
      cipher:
        description: Cryptographic ciphers for SSH to use
        type: list
        items:
          type: str
      key_exchange:
        description: Cryptographic key exchange methods for SSH to use
        type: list
        items:
          type: str
      mac:
        description: Cryptographic MAC algorithms for SSH to use
        type: list
        items:
          type: str
      hostkey:
        type: dict
        keys:
          server:
            description: SSH host key settings
            type: list
            items:
              type: str
      enable:
        description: Enable SSH daemon
        type: bool
      connection:
        type: dict
        keys:
          limit:
            type: int
            convert_types:
            - str
            min: 1
            max: 100
            description: Maximum total number of SSH sessions to device
          per_host:
            type: int
            convert_types:
            - str
            min: 1
            max: 20
            description: Maximum number of SSH sessions to device from a single host
      vrfs:
        type: list
        primary_key: name
        convert_types:
        - dict
        items:
          type: dict
          keys:
            name:
              type: str
              required: true
              display_name: VRF Name
            enable:
              description: Enable SSH in VRF
              type: bool
      log_level:
        type: str
        description: SSH daemon log level
  match_list_input:
    type: dict
    display_name: Match Lists
    keys:
      string:
        type: list
        primary_key: name
        convert_types:
        - dict
        items:
          type: dict
          keys:
            name:
              type: str
              required: true
              display_name: Match-list Name
            sequence_numbers:
              type: list
              required: true
              primary_key: sequence
              convert_types:
              - dict
              items:
                type: dict
                keys:
                  sequence:
                    type: int
                    required: true
                    display_name: Sequence ID
                    convert_types:
                    - str
                  match_regex:
                    type: str
                    required: true
                    display_name: Regular Expression
  mcs_client:
    type: dict
    display_name: MCS Client
    keys:
      shutdown:
        type: bool
      cvx_secondary:
        type: dict
        display_name: CVX Secondary
        keys:
          name:
            type: str
          shutdown:
            type: bool
          server_hosts:
            type: list
            items:
              type: str
              description: IP or hostname
  mlag_configuration:
    type: dict
    display_name: Multi-Chassis Link Aggregation (MLAG) Configuration
    keys:
      domain_id:
        type: str
        display_name: Domain ID
      heartbeat_interval:
        type: int
        description: Heartbeat interval in milliseconds
        convert_types:
        - str
      local_interface:
        display_name: Local Interface Name
        type: str
      peer_address:
        type: str
        description: IPv4 Address
      peer_address_heartbeat:
        type: dict
        keys:
          peer_ip:
            type: str
            description: IPv4 Address
          vrf:
            display_name: VRF Name
            type: str
      dual_primary_detection_delay:
        type: int
        description: Delay in seconds
        min: 0
        max: 86400
        convert_types:
        - str
      dual_primary_recovery_delay_mlag:
        type: int
        display_name: Dual Primary Recovery Delay MLAG
        description: Delay in seconds
        min: 0
        max: 86400
        convert_types:
        - str
      dual_primary_recovery_delay_non_mlag:
        type: int
        display_name: Dual Primary Recovery Delay Non MLAG
        description: Delay in seconds
        min: 0
        max: 86400
        convert_types:
        - str
      peer_link:
        description: Port-Channel interface name
        type: str
      reload_delay_mlag:
        type: str
        display_name: Reload Delay MLAG
        description: Delay in seconds <0-86400> or 'infinity'
        convert_types:
        - int
      reload_delay_non_mlag:
        type: str
        display_name: Reload Delay Non MLAG
        description: Delay in seconds <0-86400> or 'infinity'
        convert_types:
        - int
  monitor_connectivity:
    type: dict
    keys:
      shutdown:
        type: bool
      interval:
        type: int
        convert_types:
        - str
      interface_sets:
        type: list
        items:
          type: dict
          keys:
            name:
              type: str
            interfaces:
              type: str
              description: 'Interface range(s) should be of same type, Ethernet, Loopback,
                Management etc.

                Multiple interface ranges can be specified separated by ","

                '
      local_interfaces:
        type: str
      hosts:
        type: list
        items:
          type: dict
          keys:
            name:
              display_name: Host Name
              type: str
            description:
              type: str
            ip:
              type: str
            local_interfaces:
              type: str
            url:
              type: str
      vrfs:
        type: list
        items:
          type: dict
          keys:
            name:
              display_name: VRF Name
              type: str
            description:
              type: str
            interface_sets:
              type: list
              items:
                type: dict
                keys:
                  name:
                    type: str
                  interfaces:
                    type: str
            local_interfaces:
              type: str
            hosts:
              type: list
              items:
                type: dict
                keys:
                  name:
                    display_name: Host name
                    type: str
                  description:
                    type: str
                  ip:
                    type: str
                  local_interfaces:
                    type: str
                  url:
                    type: str
  monitor_sessions:
    type: list
    convert_types:
    - dict
    items:
      type: dict
      keys:
        name:
          type: str
          required: true
          description: Session Name
        sources:
          type: list
          items:
            type: dict
            keys:
              name:
                type: str
                description: Interface name, range or comma separated list
              direction:
                type: str
                valid_values:
                - rx
                - tx
                - both
              access_group:
                type: dict
                keys:
                  type:
                    type: str
                    valid_values:
                    - ip
                    - ipv6
                    - mac
                  name:
                    description: ACL Name
                    type: str
                  priority:
                    type: int
                    convert_types:
                    - str
        destinations:
          type: list
          items:
            type: str
            description: '''cpu'' or interface name, range or comma separated list'
        encapsulation_gre_metadata_tx:
          type: bool
          display_name: Encapsulation GRE metadata TX
        header_remove_size:
          type: int
          description: Number of bytes to remove from header
          convert_types:
          - str
        access_group:
          type: dict
          keys:
            type:
              type: str
              valid_values:
              - ip
              - ipv6
              - mac
            name:
              display_name: ACL Name
              type: str
        rate_limit_per_ingress_chip:
          type: str
          description: "Ratelimit and unit as string.\nExamples:\n  \"100000 bps\"\n
            \ \"100 kbps\"\n  \"10 mbps\"\n"
        rate_limit_per_egress_chip:
          type: str
          description: "Ratelimit and unit as string.\nExamples:\n  \"100000 bps\"\n
            \ \"100 kbps\"\n  \"10 mbps\"\n"
        sample:
          type: int
          convert_types:
          - str
        truncate:
          type: dict
          keys:
            enabled:
              type: bool
            size:
              type: int
              description: Size in bytes
              convert_types:
              - str
  mpls:
    type: dict
    display_name: MPLS
    keys:
      ip:
        type: bool
      ldp:
        type: dict
        keys:
          interface_disabled_default:
            type: bool
          router_id:
            type: str
            display_name: Router ID
          shutdown:
            type: bool
          transport_address_interface:
            display_name: Interface Name
            type: str
  name_server:
    type: dict
    keys:
      source:
        type: dict
        keys:
          vrf:
            display_name: VRF Name
            type: str
      nodes:
        type: list
        items:
          type: str
  peer_filters:
    type: list
    primary_key: name
    convert_types:
    - dict
    items:
      type: dict
      keys:
        name:
          type: str
          required: true
          display_name: Peer-filter Name
        sequence_numbers:
          type: list
          required: true
          primary_key: sequence
          convert_types:
          - dict
          items:
            type: dict
            keys:
              sequence:
                type: int
                required: true
                display_name: Sequence ID
                convert_types:
                - str
              match:
                type: str
                required: true
                description: 'Match as string

                  Example: "as-range 1-100 result accept"'
  platform:
    type: dict
    keys:
      trident:
        type: dict
        keys:
          forwarding_table_partition:
            type: str
            convert_types:
            - int
      sand:
        type: dict
        description: Most of the platform sand options are hardware dependant and
          optional
        keys:
          qos_maps:
            type: list
            display_name: QOS Maps
            items:
              type: dict
              keys:
                traffic_class:
                  type: int
                  min: 0
                  max: 7
                  convert_types:
                  - str
                to_network_qos:
                  type: int
                  display_name: To Network QOS
                  min: 0
                  max: 63
                  convert_types:
                  - str
          lag:
            type: dict
            display_name: LAG
            keys:
              hardware_only:
                type: bool
              mode:
                type: str
          forwarding_mode:
            type: str
          multicast_replication:
            type: dict
            keys:
              default:
                type: str
                valid_values:
                - ingress
                - egress
  policy_maps:
    type: dict
    display_name: Policy-Maps
    keys:
      pbr:
        type: list
        display_name: PBR Policy-Maps
        primary_key: name
        convert_types:
        - dict
        items:
          type: dict
          keys:
            name:
              type: str
              display_name: Policy-Map Name
            classes:
              type: list
              primary_key: name
              convert_types:
              - dict
              items:
                type: dict
                keys:
                  name:
                    type: str
                    display_name: Class Name
                  index:
                    type: int
                    convert_types:
                    - str
                  drop:
                    description: '''drop'' and ''set'' are mutually exclusive'
                    display_name: Drop
                    type: bool
                  set:
                    description: '''drop'' and ''set'' are mutually exclusive'
                    display_name: Set Nexthop
                    type: dict
                    keys:
                      nexthop:
                        type: dict
                        keys:
                          ip_address:
                            type: str
                            description: IPv4 or IPv6 Address
                          recursive:
                            type: bool
      qos:
        type: list
        display_name: QOS Policy-Maps
        primary_key: name
        convert_types:
        - dict
        items:
          type: dict
          keys:
            name:
              type: str
              display_name: Policy-Map Name
            classes:
              type: list
              primary_key: name
              convert_types:
              - dict
              items:
                type: dict
                keys:
                  name:
                    type: str
                    display_name: Class Name
                  set:
                    type: dict
                    keys:
                      cos:
                        type: int
                        convert_types:
                        - str
                        display_name: COS
                      dscp:
                        type: str
                        convert_types:
                        - int
                        display_name: DSCP
                      traffic_class:
                        type: int
                        convert_types:
                        - str
                        display_name: Traffic-class
                      drop_precedence:
                        type: int
                        convert_types:
                        - str
                        display_name: Drop-precedence
  prefix_lists:
    type: list
    primary_key: name
    convert_types:
    - dict
    items:
      type: dict
      keys:
        name:
          type: str
          required: true
          display_name: Prefix-list Name
        sequence_numbers:
          type: list
          required: true
          primary_key: sequence
          convert_types:
          - dict
          items:
            type: dict
            keys:
              sequence:
                type: int
                required: true
                display_name: Sequence ID
                convert_types:
                - str
              action:
                type: str
                required: true
                description: 'Action as string

                  Example: "permit 10.255.0.0/27 eq 32"'
  prompt:
    type: str
  qos:
    type: dict
    display_name: QOS
    keys:
      map:
        type: dict
        keys:
          cos:
            type: list
            display_name: COS
            items:
              type: str
              description: 'Example: "0 1 to traffic-class 1"

                '
          dscp:
            type: list
            display_name: DSCP
            items:
              type: str
              description: 'Example: "8 9 10 to traffic-class 1"

                '
          traffic_class:
            type: list
            items:
              type: str
              description: 'Example: "1 to dscp 32"

                '
      rewrite_dscp:
        display_name: Rewrite DSCP
        type: bool
  qos_profiles:
    type: list
    display_name: QOS Profiles
    primary_key: name
    convert_types:
    - dict
    items:
      type: dict
      keys:
        name:
          type: str
          required: true
          description: Profile-Name
        trust:
          type: str
          valid_values:
          - cos
          - dscp
          - disabled
        cos:
          type: int
          convert_types:
          - str
          display_name: COS
        dscp:
          type: int
          convert_types:
          - str
          display_name: DSCP
        shape:
          type: dict
          keys:
            rate:
              type: str
              description: 'Supported options are platform dependent

                Example: "< rate > kbps", "1-100 percent", "< rate > pps"

                '
        service_policy:
          type: dict
          keys:
            type:
              type: dict
              keys:
                qos_input:
                  type: str
                  description: Policy-map name
        tx_queues:
          type: list
          display_name: TX Queues
          primary_key: id
          convert_types:
          - dict
          items:
            type: dict
            keys:
              id:
                type: int
                display_name: ID
                convert_types:
                - str
                required: true
                description: TX-Queue ID
              bandwidth_percent:
                type: int
                convert_types:
                - str
              bandwidth_guaranteed_percent:
                type: int
                convert_types:
                - str
              priority:
                type: str
                valid_values:
                - priority strict
                - no priority
              shape:
                type: dict
                keys:
                  rate:
                    type: str
                    description: 'Supported options are platform dependent

                      Example: "< rate > kbps", "1-100 percent", "< rate > pps"

                      '
        uc_tx_queues:
          type: list
          display_name: UC TX Queues
          primary_key: id
          convert_types:
          - dict
          items:
            type: dict
            keys:
              id:
                type: int
                display_name: ID
                convert_types:
                - str
                required: true
                description: UC TX queue ID
              bandwidth_percent:
                type: int
                convert_types:
                - str
              bandwidth_guaranteed_percent:
                type: int
                convert_types:
                - str
              priority:
                type: str
                valid_values:
                - priority strict
                - no priority
              shape:
                type: dict
                keys:
                  rate:
                    type: str
                    description: 'Supported options are platform dependent

                      Example: "< rate > kbps", "1-100 percent", "< rate > pps"

                      '
        mc_tx_queues:
          type: list
          display_name: MC TX Queues
          primary_key: id
          convert_types:
          - dict
          items:
            type: dict
            keys:
              id:
                type: int
                display_name: ID
                convert_types:
                - str
                required: true
                description: MC TX queue ID
              bandwidth_percent:
                type: int
                convert_types:
                - str
              bandwidth_guaranteed_percent:
                type: int
                convert_types:
                - str
              priority:
                type: str
                valid_values:
                - priority strict
                - no priority
              shape:
                type: dict
                keys:
                  rate:
                    type: str
                    description: 'Supported options are platform dependent

                      Example: "< rate > kbps", "1-100 percent", "< rate > pps"'
  queue_monitor_length:
    type: dict
    keys:
      enabled:
        type: bool
        description: '"enabled: true" will be required in AVD4.0.

          In AVD3.x default is true as long as queue_monitor_length is defined and
          not None

          '
      log:
        type: int
        convert_types:
        - str
        description: Logging interval in seconds
      notifying:
        type: bool
        description: should only be used for platforms supporting the "queue-monitor
          length notifying" CLI
      cpu:
        type: dict
        display_name: CPU
        keys:
          thresholds:
            type: dict
            keys:
              high:
                type: int
                required: true
                convert_types:
                - str
              low:
                type: int
                convert_types:
                - str
  queue_monitor_streaming:
    type: dict
    keys:
      enable:
        type: bool
      ip_access_group:
        type: str
        display_name: IP Access Group
        description: Name of IP ACL
      ipv6_access_group:
        type: str
        display_name: IPv6 Access Group
        description: Name of IPv6 ACL
      max_connections:
        type: int
        convert_types:
        - str
        min: 1
        max: 100
      vrf:
        type: str
        display_name: VRF
  radius_servers:
    type: list
    items:
      type: dict
      keys:
        host:
          type: str
          description: Host IP address or name
        vrf:
          type: str
          display_name: VRF
        key:
          type: str
          description: Encrypted key
  redundancy:
    type: dict
    keys:
      protocol:
        type: str
        display_name: Redundancy Protocol
  roles:
    type: list
    items:
      type: dict
      keys:
        name:
          type: str
          description: Role name
        sequence_numbers:
          type: list
          items:
            type: dict
            keys:
              sequence:
                type: int
                convert_types:
                - str
                description: Sequence number
              action:
                type: str
                valid_values:
                - permit
                - deny
              mode:
                type: str
                description: '"config", "config-all", "exec" or mode key as string

                  '
              command:
                type: str
                description: Command as string
  route_maps:
    type: list
    primary_key: name
    convert_types:
    - dict
    items:
      type: dict
      keys:
        name:
          type: str
          required: true
          display_name: Route-map Name
        sequence_numbers:
          type: list
          required: true
          primary_key: sequence
          convert_types:
          - dict
          items:
            type: dict
            keys:
              sequence:
                type: int
                required: true
                display_name: Sequence ID
                convert_types:
                - str
              type:
                type: str
                required: true
                valid_values:
                - permit
                - deny
              description:
                type: str
              match:
                type: list
                description: List of "match" statements
                items:
                  type: str
                  description: 'Match as string

                    Example: "ip address prefix-list PL-LOOPBACKS-EVPN-OVERLAY"

                    '
              set:
                type: list
                description: List of "set" statements
                items:
                  type: str
                  description: 'Set as string

                    Example: "origin incomplete"

                    '
              sub_route_map:
                type: str
                description: Name of Sub-Route-map
              continue:
                type: dict
                keys:
                  enabled:
                    type: bool
                  sequence_number:
                    type: int
                    convert_types:
                    - str
  router_bfd:
    type: dict
    display_name: Router BFD
    keys:
      interval:
        type: int
        description: Rate in milliseconds
      min_rx:
        type: int
        display_name: Min RX
        description: Rate in milliseconds
      multiplier:
        type: int
        min: 3
        max: 50
      multihop:
        type: dict
        keys:
          interval:
            type: int
            description: Rate in milliseconds
          min_rx:
            type: int
            display_name: Min RX
            description: Rate in milliseconds
          multiplier:
            type: int
            min: 3
            max: 50
      sbfd:
        type: dict
        display_name: SBFD
        keys:
          local_interface:
            type: dict
            keys:
              name:
                type: str
                description: Interface Name
              protocols:
                type: dict
                keys:
                  ipv4:
                    type: bool
                    display_name: IPv4
                  ipv6:
                    type: bool
                    display_name: IPv6
          initiator_interval:
            type: int
            description: Rate in milliseconds
          initiator_multiplier:
            type: int
            min: 3
            max: 50
          reflector:
            type: dict
            keys:
              min_rx:
                type: int
                display_name: Min RX
                description: Rate in milliseconds
              local_discriminator:
                type: str
                description: IPv4 address or 32 bit integer
  router_general:
    type: dict
    display_name: Router General configuration
    keys:
      router_id:
        type: dict
        keys:
          ipv4:
            type: str
            display_name: IPv4 Address
          ipv6:
            type: str
            display_name: IPv6 Address
      nexthop_fast_failover:
        type: bool
        default: false
      vrfs:
        type: list
        primary_key: name
        convert_types:
        - dict
        items:
          type: dict
          keys:
            name:
              type: str
              required: true
              display_name: Destination-VRF
            leak_routes:
              type: list
              items:
                type: dict
                keys:
                  source_vrf:
                    type: str
                    display_name: Source-VRF
                  subscribe_policy:
                    type: str
                    display_name: Route-Map Policy
            routes:
              type: dict
              keys:
                dynamic_prefix_lists:
                  type: list
                  items:
                    type: dict
                    keys:
                      name:
                        type: str
                        display_name: Dynamic Prefix List Name
  router_igmp:
    type: dict
    display_name: Router IGMP Configuration
    keys:
      ssm_aware:
        type: bool
  router_isis:
    type: dict
    display_name: Router ISIS
    keys:
      instance:
        type: str
        description: ISIS Instance Name
      net:
        type: str
        description: CLNS Address like "49.0001.0001.0000.0001.00"
      router_id:
        type: str
        display_name: Router ID
        description: IPv4 Address
      is_type:
        type: str
        display_name: IS Type
        valid_values:
        - level-1
        - level-1-2
        - level-2
      log_adjacency_changes:
        type: bool
      mpls_ldp_sync_default:
        type: bool
        display_name: MPLS LDP Sync Default
      timers:
        type: dict
        keys:
          local_convergence:
            type: dict
            keys:
              protected_prefixes:
                type: bool
              delay:
                type: int
                convert_types:
                - str
                default: 10000
                description: Delay in milliseconds.
      advertise:
        type: dict
        keys:
          passive_only:
            type: bool
      address_family:
        type: list
        items:
          type: str
          valid_values:
          - ipv4
          - ipv6
          - ipv4 unicast
          - ipv6 unicast
          description: Address Family
      isis_af_defaults:
        type: list
        display_name: ISIS AF Defaults
        items:
          type: str
          description: 'EOS CLI rendered under the address families

            Example "maximum-paths 64"

            '
      redistribute_routes:
        type: list
        items:
          type: dict
          keys:
            source_protocol:
              type: str
              required: true
              valid_values:
              - bgp
              - connected
              - isis
              - ospf
              - ospfv3
              - static
            route_map:
              type: str
              description: Route-map name
            include_leaked:
              type: bool
            ospf_route_type:
              type: str
              display_name: OSPF Route Type
              valid_values:
              - external
              - internal
              - nssa-external
              description: ospf_route_type is required with source_protocols 'ospf'
                and 'ospfv3'
      address_family_ipv4:
        type: dict
        display_name: Address Family IPv4
        keys:
          maximum_paths:
            type: int
            convert_types:
            - str
            min: 1
            max: 128
          fast_reroute_ti_lfa:
            type: dict
            display_name: Fast Reroute TI LFA
            keys:
              mode:
                type: str
                valid_values:
                - link-protection
                - node-protection
              level:
                type: str
                valid_values:
                - level-1
                - level-2
              srlg:
                type: dict
                display_name: SRLG
                description: Shared Risk Link Group
                keys:
                  enable:
                    type: bool
                  strict:
                    type: bool
          tunnel_source_labeled_unicast:
            type: dict
            keys:
              enabled:
                type: bool
              rcf:
                type: str
                display_name: RCF
                description: Route Control Function
      address_family_ipv6:
        type: dict
        display_name: Address Family IPv6
        keys:
          maximum_paths:
            type: int
            convert_types:
            - str
            min: 1
            max: 128
          fast_reroute_ti_lfa:
            type: dict
            display_name: Fast Reroute TI LFA
            keys:
              mode:
                type: str
                valid_values:
                - link-protection
                - node-protection
              level:
                type: str
                valid_values:
                - level-1
                - level-2
                description: Optional, default is to protect all levels
              srlg:
                type: dict
                display_name: SRLG
                description: Shared Risk Link Group
                keys:
                  enable:
                    type: bool
                  strict:
                    type: bool
      segment_routing_mpls:
        type: dict
        display_name: Segment Routing MPLS
        keys:
          enabled:
            type: bool
          router_id:
            type: str
            display_name: Router ID
          prefix_segments:
            type: list
            convert_types:
            - dict
            items:
              type: dict
              keys:
                prefix:
                  type: str
                index:
                  type: int
                  convert_types:
                  - str
      no_passive_interfaces:
        type: list
        description: Unused key - to be removed from eos_designs.
  router_l2_vpn:
    type: dict
    display_name: Router L2 VPN
    keys:
      nd_rs_flooding_disabled:
        type: bool
        display_name: ND RS Flooding Disabled
      virtual_router_nd_ra_flooding_disabled:
        type: bool
        display_name: Virtual Router ND RA Flooding Disabled
      arp_selective_install:
        type: bool
        display_name: ARP Selective Install
      arp_proxy:
        type: dict
        display_name: ARP Proxy
        keys:
          prefix_list:
            type: str
            description: Prefix-list Name
  router_multicast:
    type: dict
    keys:
      ipv4:
        type: dict
        display_name: IPv4
        keys:
          counters:
            type: dict
            keys:
              rate_period_decay:
                description: Rate in seconds
                type: int
                min: 0
                max: 600
                convert_types:
                - str
          routing:
            type: bool
          multipath:
            type: str
            valid_values:
            - none
            - deterministic
            - deterministic color
            - deterministic router-id
          software_forwarding:
            type: str
            valid_values:
            - kernel
            - sfe
          rpf:
            type: dict
            keys:
              routes:
                type: list
                items:
                  type: dict
                  keys:
                    source_prefix:
                      description: Source address A.B.C.D or Source prefix A.B.C.D/E
                      type: str
                      required: true
                    destinations:
                      type: list
                      required: true
                      items:
                        type: dict
                        keys:
                          nexthop:
                            description: Next-hop IP address or interface name
                            type: str
                            required: true
                          distance:
                            description: Administrative distance for this route
                            type: int
                            min: 1
                            max: 255
                            convert_types:
                            - str
      vrfs:
        type: list
        display_name: VRFs
        items:
          type: dict
          keys:
            name:
              type: str
            ipv4:
              type: dict
              display_name: IPv4
              keys:
                routing:
                  type: bool
  router_ospf:
    type: dict
    display_name: Router OSPF Configuration
    keys:
      process_ids:
        type: list
        display_name: Process IDs
        primary_key: id
        convert_types:
        - dict
        items:
          type: dict
          keys:
            id:
              type: int
              convert_types:
              - str
              display_name: ID
              description: OSPF Process ID
            vrf:
              type: str
              display_name: VRF
              description: VRF Name for OSPF Process
            passive_interface_default:
              type: bool
            router_id:
              type: str
              display_name: Router ID
              description: IPv4 Address
            distance:
              type: dict
              keys:
                external:
                  type: int
                  convert_types:
                  - str
                  min: 1
                  max: 255
                inter_area:
                  type: int
                  convert_types:
                  - str
                  min: 1
                  max: 255
                intra_area:
                  type: int
                  convert_types:
                  - str
                  min: 1
                  max: 255
            log_adjacency_changes_detail:
              type: bool
            network_prefixes:
              type: list
              primary_key: ipv4_prefix
              convert_types:
              - dict
              items:
                type: dict
                keys:
                  ipv4_prefix:
                    type: str
                    display_name: IPv4 Prefix
                  area:
                    type: str
            bfd_enable:
              type: bool
              display_name: BFD Enable
            bfd_adjacency_state_any:
              type: bool
              display_name: BFD Adjacency State Any
            no_passive_interfaces:
              type: list
              items:
                type: str
                display_name: Interface Name
            distribute_list_in:
              type: dict
              keys:
                route_map:
                  type: str
            max_lsa:
              type: int
              display_name: Max LSA
              convert_types:
              - str
            timers:
              type: dict
              keys:
                lsa:
                  type: dict
                  keys:
                    rx_min_interval:
                      type: int
                      display_name: RX Min Interval
                      convert_types:
                      - str
                      description: Min interval in msecs between accepting the same
                        LSA
                      min: 0
                      max: 600000
                    tx_delay:
                      type: dict
                      display_name: TX Delay
                      keys:
                        initial:
                          type: int
                          convert_types:
                          - str
                          description: Delay to generate first occurrence of LSA in
                            msecs
                          min: 0
                          max: 600000
                        min:
                          type: int
                          convert_types:
                          - str
                          description: Min delay between originating the same LSA
                            in msecs
                          min: 1
                          max: 600000
                        max:
                          type: int
                          convert_types:
                          - str
                          description: 1-600000 Maximum delay between originating
                            the same LSA in msec
                          min: 1
                          max: 600000
                spf_delay:
                  type: dict
                  display_name: SPF Delay
                  keys:
                    initial:
                      type: int
                      convert_types:
                      - str
                      description: Initial SPF schedule delay in msecs
                      min: 0
                      max: 600000
                    min:
                      type: int
                      convert_types:
                      - str
                      description: Min Hold time between two SPFs in msecs
                      min: 0
                      max: 65535000
                    max:
                      type: int
                      convert_types:
                      - str
                      description: Max wait time between two SPFs in msecs
                      min: 0
                      max: 65535000
            default_information_originate:
              type: dict
              keys:
                always:
                  type: bool
            summary_addresses:
              type: list
              primary_key: prefix
              items:
                type: dict
                keys:
                  prefix:
                    type: str
                    description: Summary Prefix Address
                  tag:
                    type: int
                  attribute_map:
                    type: str
                  not_advertise:
                    type: bool
            redistribute:
              type: dict
              keys:
                static:
                  type: dict
                  keys:
                    route_map:
                      type: str
                      display_name: Route Map Name
                connected:
                  type: dict
                  keys:
                    route_map:
                      type: str
                      display_name: Route Map Name
                bgp:
                  type: dict
                  display_name: BGP
                  keys:
                    route_map:
                      type: str
                      display_name: Route Map Name
            auto_cost_reference_bandwidth:
              type: int
              convert_types:
              - str
              description: Bandwidth in mbps
            areas:
              type: list
              primary_key: id
              convert_types:
              - dict
              items:
                type: dict
                keys:
                  id:
                    type: str
                    display_name: ID
                  filter:
                    type: dict
                    keys:
                      networks:
                        type: list
                        items:
                          type: str
                          display_name: IPv4 Prefix
                      prefix_list:
                        type: str
                        display_name: Prefix-List Name
                  type:
                    type: str
                    valid_values:
                    - normal
                    - stub
                    - nssa
                    default: normal
                  no_summary:
                    type: bool
                  nssa_only:
                    type: bool
                    display_name: NSSA Only
                  default_information_originate:
                    type: dict
                    keys:
                      metric:
                        type: int
                        convert_types:
                        - str
                        description: Metric for default route
                        min: 1
                        max: 65535
                      metric_type:
                        type: int
                        convert_types:
                        - str
                        valid_values:
                        - 1
                        - 2
                        description: OSPF metric type for default route
            maximum_paths:
              type: int
              convert_types:
              - str
              min: 1
              max: 32
            max_metric:
              type: dict
              keys:
                router_lsa:
                  type: dict
                  keys:
                    external_lsa:
                      type: dict
                      keys:
                        override_metric:
                          type: int
                          convert_types:
                          - str
                          min: 1
                          max: 16777215
                    include_stub:
                      type: bool
                    on_startup:
                      type: str
                      convert_types:
                      - int
                      description: '"wait-for-bgp" or Integer 5-86400

                        Example: "wait-for-bgp" Or "222"

                        '
                    summary_lsa:
                      type: dict
                      display_name: Summary LSA
                      keys:
                        override_metric:
                          type: int
                          convert_types:
                          - str
                          min: 1
                          max: 16777215
            mpls_ldp_sync_default:
              type: bool
  router_pim_sparse_mode:
    type: dict
    display_name: Routing PIM Sparse Mode
    keys:
      ipv4:
        type: dict
        display_name: IPv4
        keys:
          ssm_range:
            type: str
            description: IPv4 Prefix associated with SSM
          rp_addresses:
            type: list
            display_name: RP Addresses
            primary_key: address
            convert_types:
            - dict
            items:
              type: dict
              keys:
                address:
                  type: str
                  required: true
                  display_name: RP Address
                groups:
                  type: list
                  convert_types:
                  - dict
                  items:
                    type: str
          anycast_rps:
            type: list
            display_name: Anycast RPs
            primary_key: address
            convert_types:
            - dict
            items:
              type: dict
              keys:
                address:
                  type: str
                  required: true
                  display_name: Anycast RP Address
                other_anycast_rp_addresses:
                  type: list
                  display_name: Other Anycast RP Addresses
                  primary_key: address
                  convert_types:
                  - dict
                  items:
                    type: dict
                    keys:
                      address:
                        type: str
                        required: true
                        display_name: Other Anycast RP Address
                      register_count:
                        type: int
                        convert_types:
                        - str
      vrfs:
        type: list
        display_name: VRFs
        items:
          type: dict
          keys:
            name:
              type: str
              display_name: VRF Name
            ipv4:
              type: dict
              keys:
                rp_addresses:
                  type: list
                  display_name: RP Addresses
                  items:
                    type: dict
                    keys:
                      address:
                        type: str
                        display_name: RP Address
                      groups:
                        type: list
                        items:
                          type: str
  service_routing_configuration_bgp:
    type: dict
    display_name: Service Routing Configuration BGP
    keys:
      no_equals_default:
        type: bool
  service_routing_protocols_model:
    type: str
    valid_values:
    - multi-agent
    - ribd
  sflow:
    type: dict
    display_name: Sflow
    keys:
      sample:
        type: int
        convert_types:
        - str
      dangerous:
        type: bool
      vrfs:
        type: list
        primary_key: name
        convert_types:
        - dict
        items:
          type: dict
          keys:
            name:
              type: str
              display_name: VRF
            destinations:
              type: list
              primary_key: destination
              convert_types:
              - dict
              items:
                type: dict
                keys:
                  destination:
                    type: str
                    display_name: Sflow Destination IP
                  port:
                    type: int
                    display_name: Port Number
                    convert_types:
                    - str
            source_interface:
              type: str
              display_name: Source Interface
      destinations:
        type: list
        primary_key: destination
        convert_types:
        - dict
        items:
          type: dict
          keys:
            destination:
              type: str
              display_name: Sflow Destination IP
            port:
              type: int
              display_name: Port Number
              convert_types:
              - str
      source_interface:
        type: str
        display_name: Source Interface
      interface:
        type: dict
        keys:
          disable:
            type: dict
            keys:
              default:
                type: bool
      run:
        type: bool
      hardware_acceleration:
        type: dict
        keys:
          enabled:
            type: bool
          sample:
            type: int
            convert_types:
            - str
          modules:
            type: list
            primary_key: name
            items:
              type: dict
              keys:
                name:
                  type: str
                enabled:
                  type: bool
                  default: true
  spanning_tree:
    type: dict
    keys:
      root_super:
        type: bool
      edge_port:
        type: dict
        keys:
          bpdufilter_default:
            type: bool
          bpduguard_default:
            type: bool
      mode:
        type: str
        valid_values:
        - mstp
        - rstp
        - rapid-pvst
        - none
      bpduguard_rate_limit:
        type: dict
        keys:
          default:
            type: bool
          count:
            type: int
            convert_types:
            - str
            description: Maximum number of BPDUs per timer interval
      rstp_priority:
        type: int
        convert_types:
        - str
      mst:
        type: dict
        keys:
          pvst_border:
            type: bool
          configuration:
            type: dict
            keys:
              name:
                type: str
              revision:
                type: int
                convert_types:
                - str
                description: 0-65535
              instances:
                type: list
                primary_key: id
                convert_types:
                - dict
                items:
                  type: dict
                  keys:
                    id:
                      type: int
                      convert_types:
                      - str
                      display_name: Instance ID
                    vlans:
                      type: str
                      convert_types:
                      - int
                      description: '"< vlan_id >, < vlan_id >-< vlan_id >"

                        Example: 15,16,17,18

                        '
      mst_instances:
        type: list
        primary_key: id
        convert_types:
        - dict
        items:
          type: dict
          keys:
            id:
              type: str
              convert_types:
              - int
              display_name: Instance ID
            priority:
              type: int
              convert_types:
              - str
      no_spanning_tree_vlan:
        type: str
        convert_types:
        - int
        description: '"< vlan_id >, < vlan_id >-< vlan_id >"

          Example: 105,202,505-506

          '
      rapid_pvst_instances:
        type: list
        primary_key: id
        convert_types:
        - dict
        items:
          type: dict
          keys:
            id:
              type: str
              convert_types:
              - int
              description: '"< vlan_id >, < vlan_id >-< vlan_id >"

                Example: 105,202,505-506

                '
            priority:
              type: int
              convert_types:
              - str
  standard_access_lists:
    type: list
    primary_key: name
    convert_types:
    - dict
    display_name: Standard Access-Lists
    items:
      type: dict
      keys:
        name:
          type: str
          required: true
          display_name: Access-list Name
        counters_per_entry:
          type: bool
        sequence_numbers:
          type: list
          required: true
          primary_key: sequence
          convert_types:
          - dict
          items:
            type: dict
            keys:
              sequence:
                type: int
                required: true
                display_name: Sequence ID
                convert_types:
                - str
              action:
                type: str
                required: true
                description: 'Action as string

                  Example: "deny ip any any"'
  static_routes:
    type: list
    display_name: Static Routes
    items:
      type: dict
      keys:
        vrf:
          type: str
          display_name: VRF Name
          description: If vrf_name = default the route will be placed in the GRT
        destination_address_prefix:
          type: str
          display_name: IPv4_network/Mask
        interface:
          type: str
        gateway:
          type: str
          display_name: IPv4 Address
        distance:
          type: int
          convert_types:
          - str
          min: 1
          max: 255
        tag:
          type: int
          convert_types:
          - str
          min: 0
          max: 4294967295
        name:
          type: str
          display_name: Description
        metric:
          type: int
          convert_types:
          - str
          min: 0
          max: 4294967295
  switchport_default:
    type: dict
    keys:
      mode:
        type: str
        valid_values:
        - routed
        - access
      phone:
        type: dict
        keys:
          cos:
            type: int
            display_name: COS
            convert_types:
            - str
            min: 0
            max: 7
          trunk:
            type: str
            valid_values:
            - tagged
            - untagged
          vlan:
            type: int
            display_name: VLAN ID
            convert_types:
            - str
            min: 1
            max: 4094
  system:
    type: dict
    keys:
      control_plane:
        type: dict
        keys:
          tcp_mss:
            type: dict
            keys:
              ipv4:
                type: int
                description: Segment size
              ipv6:
                type: int
                description: Segment size
          ipv4_access_groups:
            type: list
            primary_key: acl_name
            convert_types:
            - dict
            items:
              type: dict
              keys:
                acl_name:
                  type: str
                vrf:
                  type: str
          ipv6_access_groups:
            type: list
            primary_key: acl_name
            convert_types:
            - dict
            items:
              type: dict
              keys:
                acl_name:
                  type: str
                vrf:
                  type: str
  tacacs_servers:
    type: dict
    keys:
      hosts:
        type: list
        items:
          type: dict
          keys:
            host:
              type: str
              description: Host IP address or name
            vrf:
              type: str
              display_name: VRF
            key:
              type: str
              description: Encrypted key
            key_type:
              type: str
              convert_types:
              - int
              valid_values:
              - '0'
              - '7'
              - 8a
              default: '7'
            single_connection:
              type: bool
            timeout:
              type: int
              convert_types:
              - str
      policy_unknown_mandatory_attribute_ignore:
        type: bool
  tap_aggregation:
    type: dict
    keys:
      mode:
        type: dict
        keys:
          exclusive:
            type: dict
            keys:
              enabled:
                type: bool
              profile:
                description: Profile Name
                type: str
              no_errdisable:
                type: list
                items:
                  type: str
                  description: Interface name e.g Ethernet1, Port-Channel1
      encapsulation_dot1br_strip:
        display_name: Encapsulation dot1br Strip
        type: bool
      encapsulation_vn_tag_strip:
        display_name: Encapsulation VN Tag Strip
        type: bool
      protocol_lldp_trap:
        display_name: Protocol LLDP Trap
        type: bool
      truncation_size:
        type: int
        description: 'Allowed truncation_size values vary depending on the platform

          '
      mac:
        display_name: MAC
        type: dict
        keys:
          timestamp:
            type: dict
            description: 'mac.timestamp.replace_source_mac and mac.timestamp.header.format
              are mutually exclsuive. If both are defined, replace_source_mac takes
              precedence

              '
            keys:
              replace_source_mac:
                display_name: Replace Source MAC
                type: bool
              header:
                type: dict
                keys:
                  format:
                    type: str
                    valid_values:
                    - 48-bit
                    - 64-bit
                  eth_type:
                    display_name: EtherType
                    type: int
                    convert_types:
                    - str
          fcs_append:
            display_name: FCS Append
            type: bool
            description: 'mac.fcs_append and mac.fcs_error are mutually exclusive.
              If both are defined, mac.fcs_append takes precedence

              '
          fcs_error:
            display_name: FCS Error
            type: str
            valid_values:
            - correct
            - discard
            - pass-through
  tcam_profile:
    type: dict
    display_name: Hardware TCAM Profiles
    keys:
      system:
        type: str
        description: 'TCAM profile name to activate

          '
      profiles:
        type: list
        secondary_key: config
        primary_key: name
        convert_types:
        - dict
        items:
          type: dict
          keys:
            name:
              type: str
              required: true
              display_name: Tcam-Profile Name
            config:
              type: str
              required: true
              description: 'TCAM Profile Config. Since these can be very long, it
                is often a good idea to import the config from a file.

                Example: "{{lookup(''file'', ''{{ root_dir }}/inventory/TCAM_TRAFFIC_POLICY.conf'')}}"'
  terminal:
    type: dict
    display_name: Terminal Settings
    keys:
      length:
        type: int
        min: 1
        max: 32767
      width:
        type: int
        min: 1
        max: 32767
  trackers:
    type: list
    primary_key: name
    items:
      type: dict
      keys:
        name:
          type: str
          description: Name of tracker object
          required: true
        interface:
          type: str
          description: Name of tracked interface
          required: true
        tracked_property:
          type: str
          default: line-protocol
          description: Property to track
  traffic_policies:
    type: dict
    keys:
      options:
        type: dict
        keys:
          counter_per_interface:
            type: bool
      field_sets:
        type: dict
        keys:
          ipv4:
            type: list
            display_name: IPv4
            secondary_key: prefixes
            primary_key: name
            convert_types:
            - dict
            items:
              type: dict
              keys:
                name:
                  type: str
                  description: IPv4 Prefix Field Set Name
                prefixes:
                  type: list
                  items:
                    type: str
                    display_name: IPv4 Prefix
          ipv6:
            type: list
            display_name: IPv6
            primary_key: name
            convert_types:
            - dict
            items:
              type: dict
              keys:
                name:
                  type: str
                  description: IPv6 Prefix Field Set Name
                prefixes:
                  type: list
                  items:
                    type: str
                    display_name: IPv6 Prefix
          ports:
            type: list
            primary_key: name
            secondary_key: port_range
            convert_types:
            - dict
            items:
              type: dict
              keys:
                name:
                  type: str
                  description: L4 Port Field Set Name
                port_range:
                  type: str
                  description: 'Example: ''10,20,80,440-450'''
      policies:
        type: list
        primary_key: name
        convert_types:
        - dict
        items:
          type: dict
          keys:
            name:
              type: str
              description: Traffic Policy Name
            matches:
              type: list
              primary_key: name
              convert_types:
              - dict
              items:
                type: dict
                keys:
                  name:
                    type: str
                    description: Traffic Policy Item
                  type:
                    type: str
                    valid_values:
                    - ipv4
                    - ipv6
                  source:
                    type: dict
                    keys:
                      prefixes:
                        type: list
                        items:
                          type: str
                          description: IP address or prefix
                      prefix_lists:
                        type: list
                        description: Field-set prefix lists
                        items:
                          type: str
                  destination:
                    type: dict
                    keys:
                      prefixes:
                        type: list
                        items:
                          type: str
                          description: IP address or prefix
                      prefix_lists:
                        type: list
                        description: Field-set prefix lists
                        items:
                          type: str
                  ttl:
                    type: str
                    display_name: TTL
                    description: TTL range
                  fragment:
                    type: dict
                    description: 'The ''fragment'' command is not supported when ''source
                      port''

                      or ''destination port'' command is configured

                      '
                    keys:
                      offset:
                        type: str
                        description: Fragment offset range
                  protocols:
                    type: list
                    primary_key: protocol
                    convert_types:
                    - dict
                    items:
                      type: dict
                      keys:
                        protocol:
                          type: str
                        src_port:
                          type: str
                          description: Port range
                        dst_port:
                          type: str
                          description: Port range
                        src_field:
                          type: str
                          description: L4 port range field set
                        dst_field:
                          type: str
                          description: L4 port range field set
                        flags:
                          type: list
                          items:
                            type: str
                            valid_values:
                            - established
                            - initial
                        icmp_type:
                          type: list
                          items:
                            type: str
                          display_name: ICMP Type
                  actions:
                    type: dict
                    keys:
                      dscp:
                        type: int
                        convert_types:
                        - str
                        display_name: DSCP
                      traffic_class:
                        type: int
                        convert_types:
                        - str
                        description: Traffic class ID
                      count:
                        type: str
                        description: Counter name
                      drop:
                        type: bool
                      log:
                        type: bool
                        description: Only supported when action is set to drop
            default_actions:
              type: dict
              keys:
                ipv4:
                  type: dict
                  display_name: IPv4
                  keys:
                    dscp:
                      type: int
                      convert_types:
                      - str
                      display_name: DSCP
                    traffic_class:
                      type: int
                      convert_types:
                      - str
                      description: Traffic class ID
                    count:
                      type: str
                      description: Counter name
                    drop:
                      type: bool
                    log:
                      type: bool
                      description: Only supported when action is set to drop
                ipv6:
                  type: dict
                  display_name: IPv6
                  keys:
                    dscp:
                      type: int
                      convert_types:
                      - str
                      display_name: DSCP
                    traffic_class:
                      type: int
                      convert_types:
                      - str
                      description: Traffic class ID
                    count:
                      type: str
                      description: Counter name
                    drop:
                      type: bool
                    log:
                      type: bool
                      description: Only supported when action is set to drop
  virtual_source_nat_vrfs:
    type: list
    primary_key: name
    convert_types:
    - dict
    display_name: Virtual Source NAT
    items:
      type: dict
      keys:
        name:
          type: str
          display_name: VRF Name
        ip_address:
          type: str
          display_name: IPv4 Address
  vlan_internal_order:
    type: dict
    display_name: Internal VLAN Order
    keys:
      allocation:
        type: str
        required: true
        valid_values:
        - ascending
        - descending
      range:
        type: dict
        required: true
        keys:
          beginning:
            type: int
            min: 1
            max: 4094
            required: true
            display_name: Vlan ID
            convert_types:
            - str
          ending:
            type: int
            min: 1
            max: 4094
            required: true
            display_name: Vlan ID
            convert_types:
            - str
  vlans:
    type: list
    display_name: VLANs
    primary_key: id
    convert_types:
    - dict
    items:
      type: dict
      keys:
        id:
          type: int
          convert_types:
          - str
          display_name: VLAN ID
        name:
          type: str
          display_name: VLAN Name
        state:
          type: str
          valid_values:
          - active
          - suspend
        trunk_groups:
          type: list
          items:
            type: str
            display_name: Trunk Group Name
        private_vlan:
          type: dict
          keys:
            type:
              type: str
              valid_values:
              - community
              - isolated
            primary_vlan:
              type: int
              convert_types:
              - str
              display_name: Primary VLAN ID
        tenant:
          type: str
          description: Key only used for documentation or validation purposes
  vmtracer_sessions:
    type: list
    primary_key: name
    convert_types:
    - dict
    display_name: VM Tracer Sessions
    items:
      type: dict
      keys:
        name:
          type: str
          required: true
          display_name: Vmtracer Session Name
        url:
          type: str
          display_name: URL
        username:
          type: str
        password:
          type: str
          description: Type 7 Password Hash
        autovlan_disable:
          type: bool
        source_interface:
          type: str<|MERGE_RESOLUTION|>--- conflicted
+++ resolved
@@ -599,11 +599,346 @@
         type: list
         description: 'Streaming address(es) for CloudVision single cluster
 
-<<<<<<< HEAD
+          - TCP 9910 is used for CV on-prem
+
+          - TCP 443 is used for CV as a Service
+
+          '
+        items:
+          type: str
+          description: Server address in the format `<ip/fqdn>:<port>`
+      clusters:
+        type: list
+        description: 'Multiple CloudVision clusters
+
+          '
+        primary_key: name
+        convert_types:
+        - dict
+        items:
+          type: dict
+          keys:
+            name:
+              type: str
+              required: true
+              display_name: Cluster Name
+            cvaddrs:
+              type: list
+              description: 'Streaming address(es) for CloudVision cluster
+
+                - TCP 9910 is used for CV on-prem
+
+                - TCP 443 is used for CV as a Service
+
+                '
+              items:
+                type: str
+                description: Server address in the format `<ip/fqdn>:<port>`
+            cvauth:
+              type: dict
+              description: 'Authentication scheme used to connect to CloudVision
+
+                '
+              keys:
+                method:
+                  type: str
+                  valid_values:
+                  - token
+                  - token-secure
+                  - key
+                key:
+                  type: str
+                token_file:
+                  type: str
+                  description: 'Token file path
+
+                    e.g. "/tmp/token"
+
+                    '
+            cvobscurekeyfile:
+              type: bool
+              display_name: Obscure Key File
+              description: 'Encrypt the private key used for authentication to CloudVision
+
+                '
+            cvproxy:
+              type: str
+              display_name: Proxy URL
+              description: 'Proxy server through which CloudVision is reachable. Useful
+                when the CloudVision server is hosted in the cloud.
+
+                The expected form is http://[user:password@]ip:port, e.g.: ''http://arista:arista@10.83.12.78:3128''.
+                Available as of TerminAttr v1.13.0
+
+                '
+            cvsourceip:
+              type: str
+              display_name: Source IP Address
+              description: 'Set source IP address in case of in-band managament
+
+                '
+            cvvrf:
+              type: str
+              display_name: VRF
+              description: 'The VRF to use to connect to CloudVision
+
+                '
+      cvauth:
+        type: dict
+        description: 'Authentication scheme used to connect to CloudVision
+
+          '
+        keys:
+          method:
+            type: str
+            valid_values:
+            - token
+            - token-secure
+            - key
+          key:
+            type: str
+          token_file:
+            type: str
+            description: 'Token file path
+
+              e.g. "/tmp/token"
+
+              '
+      cvobscurekeyfile:
+        type: bool
+        display_name: Obscure Key File
+        description: 'Encrypt the private key used for authentication to CloudVision
+
+          '
+      cvproxy:
+        type: str
+        display_name: Proxy URL
+        description: 'Proxy server through which CloudVision is reachable. Useful
+          when the CloudVision server is hosted in the cloud.
+
+          The expected form is http://[user:password@]ip:port, e.g.: ''http://arista:arista@10.83.12.78:3128''.
+          Available as of TerminAttr v1.13.0
+
+          '
+      cvsourceip:
+        type: str
+        display_name: Source IP Address
+        description: 'Set source IP address in case of in-band managament
+
+          '
+      cvvrf:
+        type: str
+        display_name: VRF
+        description: 'The VRF to use to connect to CloudVision
+
+          '
+      cvgnmi:
+        type: bool
+        description: 'Stream states from EOS GNMI servers (Openconfig) to CloudVision.
+          Available as of TerminAttr v1.13.1
+
+          '
+      disable_aaa:
+        type: bool
+        description: 'Disable AAA authorization and accounting.
+
+          When setting this flag, all commands pushed from CloudVision are applied
+          directly to the CLI without authorization
+
+          '
+      grpcaddr:
+        type: str
+        description: 'Set the gRPC server address, the default is 127.0.0.1:6042
+
+          e.g. "MGMT/0.0.0.0:6042"
+
+          '
+      grpcreadonly:
+        type: bool
+        description: 'gNMI read-only mode - Disable gnmi.Set()
+
+          '
+      ingestexclude:
+        type: str
+        description: 'Exclude paths from Sysdb on the ingest side.
+
+          e.g. "/Sysdb/cell/1/agent,/Sysdb/cell/2/agent"
+
+          '
+      smashexcludes:
+        type: str
+        description: 'Exclude paths from the shared memory table.
+
+          e.g. "ale,flexCounter,hardware,kni,pulse,strata"
+
+          '
+      taillogs:
+        type: str
+        description: 'Enable log file collection; /var/log/messages is streamed by
+          default if no path is set.
+
+          e.g. "/var/log/messages"
+
+          '
+      ecodhcpaddr:
+        type: str
+        description: 'ECO DHCP Collector address or ECO DHCP Fingerprint listening
+          address in standalone mode (default "127.0.0.1:67")
+
+          '
+      ipfix:
+        type: bool
+        description: 'Enable IPFIX provider (TerminAttr default is true).
+
+          This flag is enabled by default and does not have to be added to the daemon
+          configuration.
+
+          '
+      ipfixaddr:
+        type: str
+        description: 'ECO IPFIX Collector address to listen on to receive IPFIX packets
+          (TerminAttr default "127.0.0.1:4739").
+
+          '
+      sflow:
+        type: bool
+        description: 'Enable sFlow provider (TerminAttr default is true).
+
+          '
+      sflowaddr:
+        type: str
+        description: 'ECO sFlow Collector address to listen on to receive sFlow packets
+          (TerminAttr default "127.0.0.1:6343").
+
+          '
+      cvconfig:
+        type: bool
+        description: 'Subscribe to dynamic device configuration from CloudVision (TerminAttr
+          default is false).
+
+          '
+      cvcompression:
+        type: str
+        description: 'The default compression scheme when streaming to CloudVision
+          is gzip since TerminAttr 1.6.1 and CVP 2019.1.0.
+
+          There is no need to change the compression scheme.
+
+          '
+      ingestauth_key:
+        type: str
+        description: 'Deprecated key. Use `cvauth` instead.
+
+          '
+      ingestgrpcurl:
+        type: dict
+        description: 'Deprecated key. Use `cvaddrs` instead.
+
+          '
+        keys:
+          ips:
+            type: list
+            items:
+              type: str
+          port:
+            type: int
+            convert_types:
+            - str
+      ingestvrf:
+        description: 'Deprecated key. Use `cvvrf` instead.
+
+          '
+        type: str
+  daemons:
+    type: list
+    primary_key: name
+    convert_types:
+    - dict
+    display_name: Custom Daemons
+    items:
+      type: dict
+      keys:
+        name:
+          type: str
+          required: true
+          display_name: Daemon Name
+        exec:
+          type: str
+          required: true
+          description: 'command to run as a daemon
+
             '
         enabled:
           type: bool
           default: true
+  dhcp_relay:
+    type: dict
+    display_name: DHCP Relay
+    keys:
+      servers:
+        type: list
+        items:
+          type: str
+          display_name: Server IP or Hostname
+      tunnel_requests_disabled:
+        type: bool
+  dns_domain:
+    type: str
+    display_name: DNS Domain
+    description: Domain Name
+  domain_list:
+    type: list
+    description: Search list of DNS domains
+    items:
+      type: str
+      description: Domain name
+  dot1x:
+    type: dict
+    display_name: Global 802.1x Authentication
+    keys:
+      system_auth_control:
+        type: bool
+      protocol_lldp_bypass:
+        type: bool
+        display_name: Protocol LLDP Bypass
+      dynamic_authorization:
+        type: bool
+  dynamic_prefix_lists:
+    type: list
+    items:
+      type: dict
+      keys:
+        name:
+          type: str
+          description: Dynamic prefix-list name
+        match_map:
+          type: str
+          description: Route-map name
+        prefix_list:
+          type: dict
+          keys:
+            ipv4:
+              type: str
+              display_name: IPv4
+              description: Prefix-list name
+            ipv6:
+              type: str
+              display_name: IPv6
+              description: Prefix-list name
+  enable_password:
+    type: dict
+    keys:
+      hash_algorithm:
+        type: str
+        valid_values:
+        - md5
+        - sha512
+      key:
+        type: str
+        description: 'Must be the hash of the password using the specified algorithm.
+
+          By default EOS salts the password, so the simplest is to generate the hash
+          on an EOS device.'
   eos_cli:
     type: str
     display_name: EOS CLI
@@ -661,369 +996,6 @@
             default: 300
             min: 30
             max: 86400
-  event_handlers:
-    type: list
-    primary_key: name
-    convert_types:
-    - dict
-    display_name: Event Handlers
-    items:
-      type: dict
-      keys:
-        name:
-          type: str
-          display_name: Event Handler Name
-        action_type:
-          type: str
-          display_name: Action Type
-          description: 'Type of action
-=======
-          - TCP 9910 is used for CV on-prem
->>>>>>> a1340e77
-
-          - TCP 443 is used for CV as a Service
-
-          '
-        items:
-          type: str
-          description: Server address in the format `<ip/fqdn>:<port>`
-      clusters:
-        type: list
-        description: 'Multiple CloudVision clusters
-
-          '
-        primary_key: name
-        convert_types:
-        - dict
-        items:
-          type: dict
-          keys:
-            name:
-              type: str
-              required: true
-              display_name: Cluster Name
-            cvaddrs:
-              type: list
-              description: 'Streaming address(es) for CloudVision cluster
-
-                - TCP 9910 is used for CV on-prem
-
-                - TCP 443 is used for CV as a Service
-
-                '
-              items:
-                type: str
-                description: Server address in the format `<ip/fqdn>:<port>`
-            cvauth:
-              type: dict
-              description: 'Authentication scheme used to connect to CloudVision
-
-                '
-              keys:
-                method:
-                  type: str
-                  valid_values:
-                  - token
-                  - token-secure
-                  - key
-                key:
-                  type: str
-                token_file:
-                  type: str
-                  description: 'Token file path
-
-                    e.g. "/tmp/token"
-
-                    '
-            cvobscurekeyfile:
-              type: bool
-              display_name: Obscure Key File
-              description: 'Encrypt the private key used for authentication to CloudVision
-
-                '
-            cvproxy:
-              type: str
-              display_name: Proxy URL
-              description: 'Proxy server through which CloudVision is reachable. Useful
-                when the CloudVision server is hosted in the cloud.
-
-                The expected form is http://[user:password@]ip:port, e.g.: ''http://arista:arista@10.83.12.78:3128''.
-                Available as of TerminAttr v1.13.0
-
-                '
-            cvsourceip:
-              type: str
-              display_name: Source IP Address
-              description: 'Set source IP address in case of in-band managament
-
-                '
-            cvvrf:
-              type: str
-              display_name: VRF
-              description: 'The VRF to use to connect to CloudVision
-
-                '
-      cvauth:
-        type: dict
-        description: 'Authentication scheme used to connect to CloudVision
-
-          '
-        keys:
-          method:
-            type: str
-            valid_values:
-            - token
-            - token-secure
-            - key
-          key:
-            type: str
-          token_file:
-            type: str
-            description: 'Token file path
-
-              e.g. "/tmp/token"
-
-              '
-      cvobscurekeyfile:
-        type: bool
-        display_name: Obscure Key File
-        description: 'Encrypt the private key used for authentication to CloudVision
-
-          '
-      cvproxy:
-        type: str
-        display_name: Proxy URL
-        description: 'Proxy server through which CloudVision is reachable. Useful
-          when the CloudVision server is hosted in the cloud.
-
-          The expected form is http://[user:password@]ip:port, e.g.: ''http://arista:arista@10.83.12.78:3128''.
-          Available as of TerminAttr v1.13.0
-
-          '
-      cvsourceip:
-        type: str
-        display_name: Source IP Address
-        description: 'Set source IP address in case of in-band managament
-
-          '
-      cvvrf:
-        type: str
-        display_name: VRF
-        description: 'The VRF to use to connect to CloudVision
-
-          '
-      cvgnmi:
-        type: bool
-        description: 'Stream states from EOS GNMI servers (Openconfig) to CloudVision.
-          Available as of TerminAttr v1.13.1
-
-          '
-      disable_aaa:
-        type: bool
-        description: 'Disable AAA authorization and accounting.
-
-          When setting this flag, all commands pushed from CloudVision are applied
-          directly to the CLI without authorization
-
-          '
-      grpcaddr:
-        type: str
-        description: 'Set the gRPC server address, the default is 127.0.0.1:6042
-
-          e.g. "MGMT/0.0.0.0:6042"
-
-          '
-      grpcreadonly:
-        type: bool
-        description: 'gNMI read-only mode - Disable gnmi.Set()
-
-          '
-      ingestexclude:
-        type: str
-        description: 'Exclude paths from Sysdb on the ingest side.
-
-          e.g. "/Sysdb/cell/1/agent,/Sysdb/cell/2/agent"
-
-          '
-      smashexcludes:
-        type: str
-        description: 'Exclude paths from the shared memory table.
-
-          e.g. "ale,flexCounter,hardware,kni,pulse,strata"
-
-          '
-      taillogs:
-        type: str
-        description: 'Enable log file collection; /var/log/messages is streamed by
-          default if no path is set.
-
-          e.g. "/var/log/messages"
-
-          '
-      ecodhcpaddr:
-        type: str
-        description: 'ECO DHCP Collector address or ECO DHCP Fingerprint listening
-          address in standalone mode (default "127.0.0.1:67")
-
-          '
-      ipfix:
-        type: bool
-        description: 'Enable IPFIX provider (TerminAttr default is true).
-
-          This flag is enabled by default and does not have to be added to the daemon
-          configuration.
-
-          '
-      ipfixaddr:
-        type: str
-        description: 'ECO IPFIX Collector address to listen on to receive IPFIX packets
-          (TerminAttr default "127.0.0.1:4739").
-
-          '
-      sflow:
-        type: bool
-        description: 'Enable sFlow provider (TerminAttr default is true).
-
-          '
-      sflowaddr:
-        type: str
-        description: 'ECO sFlow Collector address to listen on to receive sFlow packets
-          (TerminAttr default "127.0.0.1:6343").
-
-          '
-      cvconfig:
-        type: bool
-        description: 'Subscribe to dynamic device configuration from CloudVision (TerminAttr
-          default is false).
-
-          '
-      cvcompression:
-        type: str
-        description: 'The default compression scheme when streaming to CloudVision
-          is gzip since TerminAttr 1.6.1 and CVP 2019.1.0.
-
-          There is no need to change the compression scheme.
-
-          '
-      ingestauth_key:
-        type: str
-        description: 'Deprecated key. Use `cvauth` instead.
-
-          '
-      ingestgrpcurl:
-        type: dict
-        description: 'Deprecated key. Use `cvaddrs` instead.
-
-          '
-        keys:
-          ips:
-            type: list
-            items:
-              type: str
-          port:
-            type: int
-            convert_types:
-            - str
-      ingestvrf:
-        description: 'Deprecated key. Use `cvvrf` instead.
-
-          '
-        type: str
-  daemons:
-    type: list
-    primary_key: name
-    convert_types:
-    - dict
-    display_name: Custom Daemons
-    items:
-      type: dict
-      keys:
-        name:
-          type: str
-          required: true
-          display_name: Daemon Name
-        exec:
-          type: str
-          required: true
-          description: 'command to run as a daemon
-
-            '
-        enabled:
-          type: bool
-          default: true
-  dhcp_relay:
-    type: dict
-    display_name: DHCP Relay
-    keys:
-      servers:
-        type: list
-        items:
-          type: str
-          display_name: Server IP or Hostname
-      tunnel_requests_disabled:
-        type: bool
-  dns_domain:
-    type: str
-    display_name: DNS Domain
-    description: Domain Name
-  domain_list:
-    type: list
-    description: Search list of DNS domains
-    items:
-      type: str
-      description: Domain name
-  dot1x:
-    type: dict
-    display_name: Global 802.1x Authentication
-    keys:
-      system_auth_control:
-        type: bool
-      protocol_lldp_bypass:
-        type: bool
-        display_name: Protocol LLDP Bypass
-      dynamic_authorization:
-        type: bool
-  dynamic_prefix_lists:
-    type: list
-    items:
-      type: dict
-      keys:
-        name:
-          type: str
-          description: Dynamic prefix-list name
-        match_map:
-          type: str
-          description: Route-map name
-        prefix_list:
-          type: dict
-          keys:
-            ipv4:
-              type: str
-              display_name: IPv4
-              description: Prefix-list name
-            ipv6:
-              type: str
-              display_name: IPv6
-              description: Prefix-list name
-  enable_password:
-    type: dict
-    keys:
-      hash_algorithm:
-        type: str
-        valid_values:
-        - md5
-        - sha512
-      key:
-        type: str
-        description: 'Must be the hash of the password using the specified algorithm.
-
-          By default EOS salts the password, so the simplest is to generate the hash
-          on an EOS device.'
-  eos_cli:
-    type: str
-    display_name: EOS CLI
-    description: Multiline string with EOS CLI rendered directly on the root level
-      of the final EOS configuration
   event_handlers:
     type: list
     primary_key: name
