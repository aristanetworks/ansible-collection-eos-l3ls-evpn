--- conflicted
+++ resolved
@@ -5660,235 +5660,6 @@
       cpu:
         type: dict
         keys:
-<<<<<<< HEAD
-          prefix_list:
-            type: str
-            description: Prefix-list Name
-  router_msdp:
-    type: dict
-    keys:
-      originator_id_local_interface:
-        type: str
-        description: Interface to use for originator ID
-      rejected_limit:
-        type: int
-        convert_types:
-        - str
-        description: Maximum number of rejected SA messages allowed in cache
-        min: 0
-        max: 40000
-      forward_register_packets:
-        type: bool
-      connection_retry_interval:
-        type: int
-        convert_types:
-        - str
-        min: 1
-        max: 65535
-      group_limits:
-        type: list
-        primary_key: source_prefix
-        items:
-          type: dict
-          keys:
-            source_prefix:
-              type: str
-              description: Source address prefix
-              required: true
-            limit:
-              type: int
-              convert_types:
-              - str
-              description: Limit for SAs matching the source address prefix
-              min: 0
-              max: 40000
-              required: true
-      peers:
-        type: list
-        primary_key: ipv4_address
-        items:
-          type: dict
-          keys:
-            ipv4_address:
-              type: str
-              required: true
-              description: Peer IP Address
-            default_peer:
-              type: dict
-              keys:
-                enabled:
-                  type: bool
-                prefix_list:
-                  type: str
-                  description: Prefix list to filter source of SA messages
-            local_interface:
-              type: str
-            description:
-              type: str
-            disabled:
-              type: bool
-              description: Disable the MSDP peer
-            sa_limit:
-              type: int
-              convert_types:
-              - str
-              description: Maximum number of SA messages allowed in cache
-              min: 0
-              max: 40000
-            mesh_groups:
-              type: list
-              primary_key: name
-              items:
-                type: dict
-                keys:
-                  name:
-                    type: str
-                    required: true
-                    description: Mesh group name
-            keepalive:
-              type: dict
-              keys:
-                keepalive_timer:
-                  type: int
-                  convert_types:
-                  - str
-                  required: true
-                  min: 1
-                  max: 65535
-                hold_timer:
-                  type: int
-                  convert_types:
-                  - str
-                  required: true
-                  description: Must be greater than keepalive timer
-                  min: 1
-                  max: 65535
-            sa_filter:
-              type: dict
-              keys:
-                in_list:
-                  type: str
-                  description: ACL to filter inbound SA messages
-                out_list:
-                  type: str
-                  description: ACL to filter outbound SA messages
-      vrfs:
-        type: list
-        primary_key: name
-        items:
-          type: dict
-          keys:
-            name:
-              type: str
-              required: true
-              description: VRF name
-            originator_id_local_interface:
-              type: str
-              description: Interface to use for originator ID
-            rejected_limit:
-              type: int
-              convert_types:
-              - str
-              description: Maximum number of rejected SA messages allowed in cache
-              min: 0
-              max: 40000
-            forward_register_packets:
-              type: bool
-            connection_retry_interval:
-              type: int
-              convert_types:
-              - str
-              min: 1
-              max: 65535
-            group_limits:
-              type: list
-              primary_key: source_prefix
-              items:
-                type: dict
-                keys:
-                  source_prefix:
-                    type: str
-                    description: Source address prefix
-                    required: true
-                  limit:
-                    type: int
-                    convert_types:
-                    - str
-                    description: Limit for SAs matching the source address prefix
-                    min: 0
-                    max: 40000
-                    required: true
-            peers:
-              type: list
-              primary_key: ipv4_address
-              items:
-                type: dict
-                keys:
-                  ipv4_address:
-                    type: str
-                    required: true
-                    description: Peer IP Address
-                  default_peer:
-                    type: dict
-                    keys:
-                      enabled:
-                        type: bool
-                      prefix_list:
-                        type: str
-                        description: Prefix list to filter source of SA messages
-                  local_interface:
-                    type: str
-                  description:
-                    type: str
-                  disabled:
-                    type: bool
-                    description: Disable the MSDP peer
-                  sa_limit:
-                    type: int
-                    convert_types:
-                    - str
-                    description: Maximum number of SA messages allowed in cache
-                    min: 0
-                    max: 40000
-                  mesh_groups:
-                    type: list
-                    primary_key: name
-                    items:
-                      type: dict
-                      keys:
-                        name:
-                          type: str
-                          required: true
-                          description: Mesh group name
-                  keepalive:
-                    type: dict
-                    keys:
-                      keepalive_timer:
-                        type: int
-                        convert_types:
-                        - str
-                        required: true
-                        min: 1
-                        max: 65535
-                      hold_timer:
-                        type: int
-                        convert_types:
-                        - str
-                        required: true
-                        description: Must be greater than keepalive timer
-                        min: 1
-                        max: 65535
-                  sa_filter:
-                    type: dict
-                    keys:
-                      in_list:
-                        type: str
-                        description: ACL to filter inbound SA messages
-                      out_list:
-                        type: str
-                        description: ACL to filter outbound SA messages
-  router_multicast:
-=======
           thresholds:
             type: dict
             keys:
@@ -5902,7 +5673,6 @@
                 convert_types:
                 - str
   queue_monitor_streaming:
->>>>>>> 7ba47a7f
     type: dict
     keys:
       enable:
@@ -7906,6 +7676,229 @@
           prefix_list:
             type: str
             description: Prefix-list Name
+  router_msdp:
+    type: dict
+    keys:
+      originator_id_local_interface:
+        type: str
+        description: Interface to use for originator ID
+      rejected_limit:
+        type: int
+        convert_types:
+        - str
+        description: Maximum number of rejected SA messages allowed in cache
+        min: 0
+        max: 40000
+      forward_register_packets:
+        type: bool
+      connection_retry_interval:
+        type: int
+        convert_types:
+        - str
+        min: 1
+        max: 65535
+      group_limits:
+        type: list
+        primary_key: source_prefix
+        items:
+          type: dict
+          keys:
+            source_prefix:
+              type: str
+              description: Source address prefix
+              required: true
+            limit:
+              type: int
+              convert_types:
+              - str
+              description: Limit for SAs matching the source address prefix
+              min: 0
+              max: 40000
+              required: true
+      peers:
+        type: list
+        primary_key: ipv4_address
+        items:
+          type: dict
+          keys:
+            ipv4_address:
+              type: str
+              required: true
+              description: Peer IP Address
+            default_peer:
+              type: dict
+              keys:
+                enabled:
+                  type: bool
+                prefix_list:
+                  type: str
+                  description: Prefix list to filter source of SA messages
+            local_interface:
+              type: str
+            description:
+              type: str
+            disabled:
+              type: bool
+              description: Disable the MSDP peer
+            sa_limit:
+              type: int
+              convert_types:
+              - str
+              description: Maximum number of SA messages allowed in cache
+              min: 0
+              max: 40000
+            mesh_groups:
+              type: list
+              primary_key: name
+              items:
+                type: dict
+                keys:
+                  name:
+                    type: str
+                    required: true
+                    description: Mesh group name
+            keepalive:
+              type: dict
+              keys:
+                keepalive_timer:
+                  type: int
+                  convert_types:
+                  - str
+                  required: true
+                  min: 1
+                  max: 65535
+                hold_timer:
+                  type: int
+                  convert_types:
+                  - str
+                  required: true
+                  description: Must be greater than keepalive timer
+                  min: 1
+                  max: 65535
+            sa_filter:
+              type: dict
+              keys:
+                in_list:
+                  type: str
+                  description: ACL to filter inbound SA messages
+                out_list:
+                  type: str
+                  description: ACL to filter outbound SA messages
+      vrfs:
+        type: list
+        primary_key: name
+        items:
+          type: dict
+          keys:
+            name:
+              type: str
+              required: true
+              description: VRF name
+            originator_id_local_interface:
+              type: str
+              description: Interface to use for originator ID
+            rejected_limit:
+              type: int
+              convert_types:
+              - str
+              description: Maximum number of rejected SA messages allowed in cache
+              min: 0
+              max: 40000
+            forward_register_packets:
+              type: bool
+            connection_retry_interval:
+              type: int
+              convert_types:
+              - str
+              min: 1
+              max: 65535
+            group_limits:
+              type: list
+              primary_key: source_prefix
+              items:
+                type: dict
+                keys:
+                  source_prefix:
+                    type: str
+                    description: Source address prefix
+                    required: true
+                  limit:
+                    type: int
+                    convert_types:
+                    - str
+                    description: Limit for SAs matching the source address prefix
+                    min: 0
+                    max: 40000
+                    required: true
+            peers:
+              type: list
+              primary_key: ipv4_address
+              items:
+                type: dict
+                keys:
+                  ipv4_address:
+                    type: str
+                    required: true
+                    description: Peer IP Address
+                  default_peer:
+                    type: dict
+                    keys:
+                      enabled:
+                        type: bool
+                      prefix_list:
+                        type: str
+                        description: Prefix list to filter source of SA messages
+                  local_interface:
+                    type: str
+                  description:
+                    type: str
+                  disabled:
+                    type: bool
+                    description: Disable the MSDP peer
+                  sa_limit:
+                    type: int
+                    convert_types:
+                    - str
+                    description: Maximum number of SA messages allowed in cache
+                    min: 0
+                    max: 40000
+                  mesh_groups:
+                    type: list
+                    primary_key: name
+                    items:
+                      type: dict
+                      keys:
+                        name:
+                          type: str
+                          required: true
+                          description: Mesh group name
+                  keepalive:
+                    type: dict
+                    keys:
+                      keepalive_timer:
+                        type: int
+                        convert_types:
+                        - str
+                        required: true
+                        min: 1
+                        max: 65535
+                      hold_timer:
+                        type: int
+                        convert_types:
+                        - str
+                        required: true
+                        description: Must be greater than keepalive timer
+                        min: 1
+                        max: 65535
+                  sa_filter:
+                    type: dict
+                    keys:
+                      in_list:
+                        type: str
+                        description: ACL to filter inbound SA messages
+                      out_list:
+                        type: str
+                        description: ACL to filter outbound SA messages
   router_multicast:
     type: dict
     keys:
