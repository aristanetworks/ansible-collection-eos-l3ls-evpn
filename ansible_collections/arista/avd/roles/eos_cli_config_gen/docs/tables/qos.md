--- conflicted
+++ resolved
@@ -17,17 +17,10 @@
     | [<samp>&nbsp;&nbsp;&nbsp;&nbsp;&nbsp;&nbsp;- &lt;str&gt;</samp>](## "qos.map.traffic_class.[].&lt;str&gt;") | String |  |  |  | Example: "1 to dscp 32"<br> |
     | [<samp>&nbsp;&nbsp;rewrite_dscp</samp>](## "qos.rewrite_dscp") | Boolean |  |  |  |  |
     | [<samp>&nbsp;&nbsp;random_detect</samp>](## "qos.random_detect") | Dictionary |  |  |  | Global random-detect settings |
-<<<<<<< HEAD
-    | [<samp>&nbsp;&nbsp;&nbsp;&nbsp;drop</samp>](## "qos.random_detect.drop") | Dictionary |  |  |  | Global ECN Configuration |
-    | [<samp>&nbsp;&nbsp;&nbsp;&nbsp;&nbsp;&nbsp;allow_non_ect</samp>](## "qos.random_detect.drop.allow_non_ect") | Dictionary |  |  |  |  |
-    | [<samp>&nbsp;&nbsp;&nbsp;&nbsp;&nbsp;&nbsp;&nbsp;&nbsp;enabled</samp>](## "qos.random_detect.drop.allow_non_ect.enabled") | Boolean |  |  |  | Allow non-ect and set drop-precedence 1 in a policy map simultaneously.<br>Check which command is required for your platform. |
-    | [<samp>&nbsp;&nbsp;&nbsp;&nbsp;&nbsp;&nbsp;&nbsp;&nbsp;chip_based</samp>](## "qos.random_detect.drop.allow_non_ect.chip_based") | Boolean |  |  |  | Allow non-ect chip-based. |
-=======
     | [<samp>&nbsp;&nbsp;&nbsp;&nbsp;ecn</samp>](## "qos.random_detect.ecn") | Dictionary |  |  |  | Global ECN Configuration |
     | [<samp>&nbsp;&nbsp;&nbsp;&nbsp;&nbsp;&nbsp;allow_non_ect</samp>](## "qos.random_detect.ecn.allow_non_ect") | Dictionary |  |  |  |  |
     | [<samp>&nbsp;&nbsp;&nbsp;&nbsp;&nbsp;&nbsp;&nbsp;&nbsp;enabled</samp>](## "qos.random_detect.ecn.allow_non_ect.enabled") | Boolean |  |  |  | Allow non-ect and set drop-precedence 1 in a policy map simultaneously.<br>Check which command is required for your platform. |
     | [<samp>&nbsp;&nbsp;&nbsp;&nbsp;&nbsp;&nbsp;&nbsp;&nbsp;chip_based</samp>](## "qos.random_detect.ecn.allow_non_ect.chip_based") | Boolean |  |  |  | Allow non-ect chip-based |
->>>>>>> 545033b1
 
 === "YAML"
 
@@ -42,11 +35,7 @@
           - <str>
       rewrite_dscp: <bool>
       random_detect:
-<<<<<<< HEAD
-        drop:
-=======
         ecn:
->>>>>>> 545033b1
           allow_non_ect:
             enabled: <bool>
             chip_based: <bool>
