--- conflicted
+++ resolved
@@ -10,14 +10,8 @@
     | [<samp>event_handlers</samp>](## "event_handlers") | List, items: Dictionary |  |  |  | Gives the ability to monitor and react to Syslog messages.<br>Event Handlers provide a powerful and flexible tool that can be used to apply self-healing actions,<br>customize the system behavior, and implement workarounds to problems discovered in the field.<br> |
     | [<samp>&nbsp;&nbsp;-&nbsp;name</samp>](## "event_handlers.[].name") | String | Required, Unique |  |  | Event Handler Name. |
     | [<samp>&nbsp;&nbsp;&nbsp;&nbsp;action_type</samp>](## "event_handlers.[].action_type") | String |  |  | Valid Values:<br>- <code>bash</code><br>- <code>increment</code><br>- <code>log</code> |  |
-<<<<<<< HEAD
     | [<samp>&nbsp;&nbsp;&nbsp;&nbsp;action</samp>](## "event_handlers.[].action") | String |  |  |  | Command to execute.<br> |
     | [<samp>&nbsp;&nbsp;&nbsp;&nbsp;delay</samp>](## "event_handlers.[].delay") | Integer |  |  |  | Event-handler delay in seconds.<br> |
-    | [<samp>&nbsp;&nbsp;&nbsp;&nbsp;trigger</samp>](## "event_handlers.[].trigger") | String |  |  | Valid Values:<br>- <code>on-boot</code><br>- <code>on-logging</code><br>- <code>on-startup-config</code> | Configure event trigger condition.<br> |
-    | [<samp>&nbsp;&nbsp;&nbsp;&nbsp;regex</samp>](## "event_handlers.[].regex") | String |  |  |  | Regular expression to use for searching log messages. Required for on-logging trigger.<br> |
-=======
-    | [<samp>&nbsp;&nbsp;&nbsp;&nbsp;action</samp>](## "event_handlers.[].action") | String |  |  |  | Command to execute<br> |
-    | [<samp>&nbsp;&nbsp;&nbsp;&nbsp;delay</samp>](## "event_handlers.[].delay") | Integer |  |  |  | Event-handler delay in seconds<br> |
     | [<samp>&nbsp;&nbsp;&nbsp;&nbsp;trigger</samp>](## "event_handlers.[].trigger") | String |  |  | Valid Values:<br>- <code>on-boot</code><br>- <code>on-logging</code><br>- <code>on-startup-config</code><br>- <code>on-maintenance</code> | Configure event trigger condition.<br> |
     | [<samp>&nbsp;&nbsp;&nbsp;&nbsp;trigger_on_maintenance</samp>](## "event_handlers.[].trigger_on_maintenance") | Dictionary |  |  |  | Settings required for trigger 'on-maintenance'. |
     | [<samp>&nbsp;&nbsp;&nbsp;&nbsp;&nbsp;&nbsp;operation</samp>](## "event_handlers.[].trigger_on_maintenance.operation") | String | Required |  | Valid Values:<br>- <code>enter</code><br>- <code>exit</code> |  |
@@ -27,8 +21,7 @@
     | [<samp>&nbsp;&nbsp;&nbsp;&nbsp;&nbsp;&nbsp;vrf</samp>](## "event_handlers.[].trigger_on_maintenance.vrf") | String |  |  |  | VRF name. VRF can be defined for "bgp_peer" only. |
     | [<samp>&nbsp;&nbsp;&nbsp;&nbsp;&nbsp;&nbsp;interface</samp>](## "event_handlers.[].trigger_on_maintenance.interface") | String |  |  |  | Trigger condition occurs on maintenance operation of specified interface. |
     | [<samp>&nbsp;&nbsp;&nbsp;&nbsp;&nbsp;&nbsp;unit</samp>](## "event_handlers.[].trigger_on_maintenance.unit") | String |  |  |  | Name of unit. Trigger condition occurs on maintenance operation of specified unit |
-    | [<samp>&nbsp;&nbsp;&nbsp;&nbsp;regex</samp>](## "event_handlers.[].regex") | String |  |  |  | Regular expression to use for searching log messages. Required for on-logging trigger<br> |
->>>>>>> 64dcde2f
+    | [<samp>&nbsp;&nbsp;&nbsp;&nbsp;regex</samp>](## "event_handlers.[].regex") | String |  |  |  | Regular expression to use for searching log messages. Required for on-logging trigger.<br> |
     | [<samp>&nbsp;&nbsp;&nbsp;&nbsp;asynchronous</samp>](## "event_handlers.[].asynchronous") | Boolean |  | `False` |  | Set the action to be non-blocking.<br> |
 
 === "YAML"
