<!--
  ~ Copyright (c) 2024 Arista Networks, Inc.
  ~ Use of this source code is governed by the Apache License 2.0
  ~ that can be found in the LICENSE file.
  -->
=== "Table"

    | Variable | Type | Required | Default | Value Restrictions | Description |
    | -------- | ---- | -------- | ------- | ------------------ | ----------- |
    | [<samp>port_channel_interfaces</samp>](## "port_channel_interfaces") | List, items: Dictionary |  |  |  |  |
    | [<samp>&nbsp;&nbsp;-&nbsp;name</samp>](## "port_channel_interfaces.[].name") | String | Required, Unique |  |  |  |
    | [<samp>&nbsp;&nbsp;&nbsp;&nbsp;description</samp>](## "port_channel_interfaces.[].description") | String |  |  |  |  |
    | [<samp>&nbsp;&nbsp;&nbsp;&nbsp;profile</samp>](## "port_channel_interfaces.[].profile") | String |  |  |  | Interface profile. |
    | [<samp>&nbsp;&nbsp;&nbsp;&nbsp;logging</samp>](## "port_channel_interfaces.[].logging") | Dictionary |  |  |  |  |
    | [<samp>&nbsp;&nbsp;&nbsp;&nbsp;&nbsp;&nbsp;event</samp>](## "port_channel_interfaces.[].logging.event") | Dictionary |  |  |  |  |
    | [<samp>&nbsp;&nbsp;&nbsp;&nbsp;&nbsp;&nbsp;&nbsp;&nbsp;link_status</samp>](## "port_channel_interfaces.[].logging.event.link_status") | Boolean |  |  |  |  |
    | [<samp>&nbsp;&nbsp;&nbsp;&nbsp;&nbsp;&nbsp;&nbsp;&nbsp;storm_control_discards</samp>](## "port_channel_interfaces.[].logging.event.storm_control_discards") | Boolean |  |  |  | Discards due to storm-control.<br> |
    | [<samp>&nbsp;&nbsp;&nbsp;&nbsp;shutdown</samp>](## "port_channel_interfaces.[].shutdown") | Boolean |  |  |  |  |
    | [<samp>&nbsp;&nbsp;&nbsp;&nbsp;l2_mtu</samp>](## "port_channel_interfaces.[].l2_mtu") | Integer |  |  | Min: 68<br>Max: 65535 | "l2_mtu" should only be defined for platforms supporting the "l2 mtu" CLI.<br> |
    | [<samp>&nbsp;&nbsp;&nbsp;&nbsp;l2_mru</samp>](## "port_channel_interfaces.[].l2_mru") | Integer |  |  | Min: 68<br>Max: 65535 | "l2_mru" should only be defined for platforms supporting the "l2 mru" CLI.<br> |
    | [<samp>&nbsp;&nbsp;&nbsp;&nbsp;vlans</samp>](## "port_channel_interfaces.[].vlans") <span style="color:red">deprecated</span> | String |  |  |  | List of switchport vlans as string.<br>For a trunk port this would be a range like "1-200,300".<br>For an access port this would be a single vlan "123".<br><span style="color:red">This key is deprecated. Support will be removed in AVD version 6.0.0. Use <samp>switchport.access_vlan or switchport.trunk.allowed_vlan</samp> instead.</span> |
    | [<samp>&nbsp;&nbsp;&nbsp;&nbsp;snmp_trap_link_change</samp>](## "port_channel_interfaces.[].snmp_trap_link_change") | Boolean |  |  |  |  |
    | [<samp>&nbsp;&nbsp;&nbsp;&nbsp;type</samp>](## "port_channel_interfaces.[].type") <span style="color:red">deprecated</span> | String |  |  | Valid Values:<br>- <code>routed</code><br>- <code>switched</code><br>- <code>l3dot1q</code><br>- <code>l2dot1q</code> | l3dot1q and l2dot1q are used for sub-interfaces. The parent interface should be defined as routed.<br>Interface will not be listed in device documentation, unless "type" is set.<br><span style="color:red">This key is deprecated. Support will be removed in AVD version 6.0.0. See [here](https://avd.arista.com/stable/docs/release-notes/5.x.x.html#removal-of-type-key-dependency-for-rendering-ethernetport-channel-interfaces-configuration-and-documentation) for details.</span> |
    | [<samp>&nbsp;&nbsp;&nbsp;&nbsp;encapsulation_dot1q_vlan</samp>](## "port_channel_interfaces.[].encapsulation_dot1q_vlan") <span style="color:red">deprecated</span> | Integer |  |  |  | VLAN tag to configure on sub-interface.<span style="color:red">This key is deprecated. Support will be removed in AVD version 6.0.0. Use <samp>encapsulation_dot1q.vlan</samp> instead.</span> |
    | [<samp>&nbsp;&nbsp;&nbsp;&nbsp;encapsulation_dot1q</samp>](## "port_channel_interfaces.[].encapsulation_dot1q") | Dictionary |  |  |  | Warning: `encapsulation_dot1q` should not be combined with `ethernet_interfaces[].type: l3dot1q` or `ethernet_interfaces[].type: l2dot1q`. |
    | [<samp>&nbsp;&nbsp;&nbsp;&nbsp;&nbsp;&nbsp;vlan</samp>](## "port_channel_interfaces.[].encapsulation_dot1q.vlan") | Integer | Required |  | Min: 1<br>Max: 4094 | VLAD ID. |
    | [<samp>&nbsp;&nbsp;&nbsp;&nbsp;&nbsp;&nbsp;inner_vlan</samp>](## "port_channel_interfaces.[].encapsulation_dot1q.inner_vlan") | Integer |  |  | Min: 1<br>Max: 4094 | Inner VLAN ID. This setting can only be applied to sub-interfaces on EOS. |
    | [<samp>&nbsp;&nbsp;&nbsp;&nbsp;vrf</samp>](## "port_channel_interfaces.[].vrf") | String |  |  |  | VRF name. |
    | [<samp>&nbsp;&nbsp;&nbsp;&nbsp;encapsulation_vlan</samp>](## "port_channel_interfaces.[].encapsulation_vlan") | Dictionary |  |  |  | This setting can only be applied to sub-interfaces on EOS.<br>Warning: `encapsulation_vlan` should not be combined with `ethernet_interfaces[].type: l3dot1q` or `ethernet_interfaces[].type: l2dot1q`. |
    | [<samp>&nbsp;&nbsp;&nbsp;&nbsp;&nbsp;&nbsp;client</samp>](## "port_channel_interfaces.[].encapsulation_vlan.client") | Dictionary |  |  |  |  |
    | [<samp>&nbsp;&nbsp;&nbsp;&nbsp;&nbsp;&nbsp;&nbsp;&nbsp;dot1q</samp>](## "port_channel_interfaces.[].encapsulation_vlan.client.dot1q") <span style="color:red">deprecated</span> | Dictionary |  |  |  | <span style="color:red">This key is deprecated. Support will be removed in AVD version 6.0.0.</span> |
    | [<samp>&nbsp;&nbsp;&nbsp;&nbsp;&nbsp;&nbsp;&nbsp;&nbsp;&nbsp;&nbsp;vlan</samp>](## "port_channel_interfaces.[].encapsulation_vlan.client.dot1q.vlan") | Integer |  |  |  | Client VLAN ID. |
    | [<samp>&nbsp;&nbsp;&nbsp;&nbsp;&nbsp;&nbsp;&nbsp;&nbsp;&nbsp;&nbsp;outer</samp>](## "port_channel_interfaces.[].encapsulation_vlan.client.dot1q.outer") | Integer |  |  | Min: 1<br>Max: 4094 | Client Outer VLAN ID. |
    | [<samp>&nbsp;&nbsp;&nbsp;&nbsp;&nbsp;&nbsp;&nbsp;&nbsp;&nbsp;&nbsp;inner</samp>](## "port_channel_interfaces.[].encapsulation_vlan.client.dot1q.inner") | Integer |  |  | Min: 1<br>Max: 4094 | Client Inner VLAN ID. |
    | [<samp>&nbsp;&nbsp;&nbsp;&nbsp;&nbsp;&nbsp;&nbsp;&nbsp;unmatched</samp>](## "port_channel_interfaces.[].encapsulation_vlan.client.unmatched") <span style="color:red">deprecated</span> | Boolean |  |  |  | <span style="color:red">This key is deprecated. Support will be removed in AVD version 6.0.0.</span> |
    | [<samp>&nbsp;&nbsp;&nbsp;&nbsp;&nbsp;&nbsp;&nbsp;&nbsp;encapsulation</samp>](## "port_channel_interfaces.[].encapsulation_vlan.client.encapsulation") | String |  |  | Valid Values:<br>- <code>dot1q</code><br>- <code>dot1ad</code><br>- <code>unmatched</code><br>- <code>untagged</code> |  |
    | [<samp>&nbsp;&nbsp;&nbsp;&nbsp;&nbsp;&nbsp;&nbsp;&nbsp;vlan</samp>](## "port_channel_interfaces.[].encapsulation_vlan.client.vlan") | Integer |  |  | Min: 1<br>Max: 4094 | Client VLAN ID. Not applicable for `encapsulation: untagged` or `encapsulation: unmatched`. |
    | [<samp>&nbsp;&nbsp;&nbsp;&nbsp;&nbsp;&nbsp;&nbsp;&nbsp;outer_vlan</samp>](## "port_channel_interfaces.[].encapsulation_vlan.client.outer_vlan") | Integer |  |  | Min: 1<br>Max: 4094 | Client Outer VLAN ID. Not applicable for `encapsulation: untagged` or `encapsulation: unmatched`. |
    | [<samp>&nbsp;&nbsp;&nbsp;&nbsp;&nbsp;&nbsp;&nbsp;&nbsp;inner_vlan</samp>](## "port_channel_interfaces.[].encapsulation_vlan.client.inner_vlan") | Integer |  |  | Min: 1<br>Max: 4094 | Client Inner VLAN ID. Not applicable for `encapsulation: untagged` or `encapsulation: unmatched`. |
    | [<samp>&nbsp;&nbsp;&nbsp;&nbsp;&nbsp;&nbsp;&nbsp;&nbsp;inner_encapsulation</samp>](## "port_channel_interfaces.[].encapsulation_vlan.client.inner_encapsulation") | String |  |  | Valid Values:<br>- <code>dot1q</code><br>- <code>dot1ad</code> |  |
    | [<samp>&nbsp;&nbsp;&nbsp;&nbsp;&nbsp;&nbsp;network</samp>](## "port_channel_interfaces.[].encapsulation_vlan.network") | Dictionary |  |  |  | Network encapsulation are all optional, and skipped if using client unmatched. |
    | [<samp>&nbsp;&nbsp;&nbsp;&nbsp;&nbsp;&nbsp;&nbsp;&nbsp;dot1q</samp>](## "port_channel_interfaces.[].encapsulation_vlan.network.dot1q") <span style="color:red">deprecated</span> | Dictionary |  |  |  | <span style="color:red">This key is deprecated. Support will be removed in AVD version 6.0.0.</span> |
    | [<samp>&nbsp;&nbsp;&nbsp;&nbsp;&nbsp;&nbsp;&nbsp;&nbsp;&nbsp;&nbsp;vlan</samp>](## "port_channel_interfaces.[].encapsulation_vlan.network.dot1q.vlan") | Integer |  |  | Min: 1<br>Max: 4094 | Network VLAN ID. |
    | [<samp>&nbsp;&nbsp;&nbsp;&nbsp;&nbsp;&nbsp;&nbsp;&nbsp;&nbsp;&nbsp;outer</samp>](## "port_channel_interfaces.[].encapsulation_vlan.network.dot1q.outer") | Integer |  |  | Min: 1<br>Max: 4094 | Network Outer VLAN ID. |
    | [<samp>&nbsp;&nbsp;&nbsp;&nbsp;&nbsp;&nbsp;&nbsp;&nbsp;&nbsp;&nbsp;inner</samp>](## "port_channel_interfaces.[].encapsulation_vlan.network.dot1q.inner") | Integer |  |  | Min: 1<br>Max: 4094 | Network Inner VLAN ID. |
    | [<samp>&nbsp;&nbsp;&nbsp;&nbsp;&nbsp;&nbsp;&nbsp;&nbsp;client</samp>](## "port_channel_interfaces.[].encapsulation_vlan.network.client") <span style="color:red">deprecated</span> | Boolean |  |  |  | <span style="color:red">This key is deprecated. Support will be removed in AVD version 6.0.0.</span> |
    | [<samp>&nbsp;&nbsp;&nbsp;&nbsp;&nbsp;&nbsp;&nbsp;&nbsp;encapsulation</samp>](## "port_channel_interfaces.[].encapsulation_vlan.network.encapsulation") | String |  |  | Valid Values:<br>- <code>dot1q</code><br>- <code>dot1ad</code><br>- <code>client</code><br>- <code>client inner</code><br>- <code>untagged</code> | `untagged` (no encapsulation) is applicable for `untagged` client only.<br>`client` and `client inner` (retain client encapsulation) is not applicable for `untagged` client. |
    | [<samp>&nbsp;&nbsp;&nbsp;&nbsp;&nbsp;&nbsp;&nbsp;&nbsp;vlan</samp>](## "port_channel_interfaces.[].encapsulation_vlan.network.vlan") | Integer |  |  | Min: 1<br>Max: 4094 | Network VLAN ID. Not applicable for `encapsulation: untagged` or `encapsulation: client`. |
    | [<samp>&nbsp;&nbsp;&nbsp;&nbsp;&nbsp;&nbsp;&nbsp;&nbsp;outer_vlan</samp>](## "port_channel_interfaces.[].encapsulation_vlan.network.outer_vlan") | Integer |  |  | Min: 1<br>Max: 4094 | Network outer VLAN ID. Not applicable for `encapsulation: untagged` or `encapsulation: client`. |
    | [<samp>&nbsp;&nbsp;&nbsp;&nbsp;&nbsp;&nbsp;&nbsp;&nbsp;inner_vlan</samp>](## "port_channel_interfaces.[].encapsulation_vlan.network.inner_vlan") | Integer |  |  | Min: 1<br>Max: 4094 | Network inner VLAN ID. Not applicable for `encapsulation: untagged` or `encapsulation: client`. |
    | [<samp>&nbsp;&nbsp;&nbsp;&nbsp;&nbsp;&nbsp;&nbsp;&nbsp;inner_encapsulation</samp>](## "port_channel_interfaces.[].encapsulation_vlan.network.inner_encapsulation") | String |  |  | Valid Values:<br>- <code>dot1q</code><br>- <code>dot1ad</code> |  |
    | [<samp>&nbsp;&nbsp;&nbsp;&nbsp;vlan_id</samp>](## "port_channel_interfaces.[].vlan_id") | Integer |  |  | Min: 1<br>Max: 4094 | This setting can only be applied to sub-interfaces on EOS.<br>Warning: `vlan_id` should not be combined with `ethernet_interfaces[].type == l2dot1q`. |
    | [<samp>&nbsp;&nbsp;&nbsp;&nbsp;mode</samp>](## "port_channel_interfaces.[].mode") <span style="color:red">deprecated</span> | String |  |  | Valid Values:<br>- <code>access</code><br>- <code>dot1q-tunnel</code><br>- <code>trunk</code><br>- <code>trunk phone</code> | <span style="color:red">This key is deprecated. Support will be removed in AVD version 6.0.0. Use <samp>switchport.mode</samp> instead.</span> |
    | [<samp>&nbsp;&nbsp;&nbsp;&nbsp;native_vlan</samp>](## "port_channel_interfaces.[].native_vlan") <span style="color:red">deprecated</span> | Integer |  |  |  | If setting both native_vlan and native_vlan_tag, native_vlan_tag takes precedence.<span style="color:red">This key is deprecated. Support will be removed in AVD version 6.0.0. Use <samp>switchport.trunk.native_vlan</samp> instead.</span> |
    | [<samp>&nbsp;&nbsp;&nbsp;&nbsp;native_vlan_tag</samp>](## "port_channel_interfaces.[].native_vlan_tag") <span style="color:red">deprecated</span> | Boolean |  | `False` |  | If setting both native_vlan and native_vlan_tag, native_vlan_tag takes precedence.<span style="color:red">This key is deprecated. Support will be removed in AVD version 6.0.0. Use <samp>switchport.trunk.native_vlan_tag</samp> instead.</span> |
    | [<samp>&nbsp;&nbsp;&nbsp;&nbsp;link_tracking_groups</samp>](## "port_channel_interfaces.[].link_tracking_groups") | List, items: Dictionary |  |  |  |  |
    | [<samp>&nbsp;&nbsp;&nbsp;&nbsp;&nbsp;&nbsp;-&nbsp;name</samp>](## "port_channel_interfaces.[].link_tracking_groups.[].name") | String | Required, Unique |  |  | Group name. |
    | [<samp>&nbsp;&nbsp;&nbsp;&nbsp;&nbsp;&nbsp;&nbsp;&nbsp;direction</samp>](## "port_channel_interfaces.[].link_tracking_groups.[].direction") | String |  |  | Valid Values:<br>- <code>upstream</code><br>- <code>downstream</code> |  |
    | [<samp>&nbsp;&nbsp;&nbsp;&nbsp;phone</samp>](## "port_channel_interfaces.[].phone") <span style="color:red">deprecated</span> | Dictionary |  |  |  | <span style="color:red">This key is deprecated. Support will be removed in AVD version 6.0.0. Use <samp>switchport.phone</samp> instead.</span> |
    | [<samp>&nbsp;&nbsp;&nbsp;&nbsp;&nbsp;&nbsp;trunk</samp>](## "port_channel_interfaces.[].phone.trunk") | String |  |  | Valid Values:<br>- <code>tagged</code><br>- <code>untagged</code> |  |
    | [<samp>&nbsp;&nbsp;&nbsp;&nbsp;&nbsp;&nbsp;vlan</samp>](## "port_channel_interfaces.[].phone.vlan") | Integer |  |  | Min: 1<br>Max: 4094 |  |
    | [<samp>&nbsp;&nbsp;&nbsp;&nbsp;l2_protocol</samp>](## "port_channel_interfaces.[].l2_protocol") | Dictionary |  |  |  |  |
    | [<samp>&nbsp;&nbsp;&nbsp;&nbsp;&nbsp;&nbsp;encapsulation_dot1q_vlan</samp>](## "port_channel_interfaces.[].l2_protocol.encapsulation_dot1q_vlan") | Integer |  |  |  | Vlan tag to configure on sub-interface. |
    | [<samp>&nbsp;&nbsp;&nbsp;&nbsp;&nbsp;&nbsp;forwarding_profile</samp>](## "port_channel_interfaces.[].l2_protocol.forwarding_profile") | String |  |  |  | L2 protocol forwarding profile. |
    | [<samp>&nbsp;&nbsp;&nbsp;&nbsp;mtu</samp>](## "port_channel_interfaces.[].mtu") | Integer |  |  | Min: 68<br>Max: 65535 |  |
    | [<samp>&nbsp;&nbsp;&nbsp;&nbsp;mlag</samp>](## "port_channel_interfaces.[].mlag") | Integer |  |  | Min: 1<br>Max: 2000 | MLAG ID. |
    | [<samp>&nbsp;&nbsp;&nbsp;&nbsp;trunk_groups</samp>](## "port_channel_interfaces.[].trunk_groups") <span style="color:red">deprecated</span> | List, items: String |  |  |  | <span style="color:red">This key is deprecated. Support will be removed in AVD version 6.0.0. Use <samp>switchport.trunk.groups</samp> instead.</span> |
    | [<samp>&nbsp;&nbsp;&nbsp;&nbsp;&nbsp;&nbsp;-&nbsp;&lt;str&gt;</samp>](## "port_channel_interfaces.[].trunk_groups.[]") | String |  |  |  |  |
    | [<samp>&nbsp;&nbsp;&nbsp;&nbsp;lacp_fallback_timeout</samp>](## "port_channel_interfaces.[].lacp_fallback_timeout") | Integer |  | `90` | Min: 0<br>Max: 300 | Timeout in seconds. |
    | [<samp>&nbsp;&nbsp;&nbsp;&nbsp;lacp_fallback_mode</samp>](## "port_channel_interfaces.[].lacp_fallback_mode") | String |  |  | Valid Values:<br>- <code>individual</code><br>- <code>static</code> |  |
    | [<samp>&nbsp;&nbsp;&nbsp;&nbsp;qos</samp>](## "port_channel_interfaces.[].qos") | Dictionary |  |  |  |  |
    | [<samp>&nbsp;&nbsp;&nbsp;&nbsp;&nbsp;&nbsp;trust</samp>](## "port_channel_interfaces.[].qos.trust") | String |  |  | Valid Values:<br>- <code>dscp</code><br>- <code>cos</code><br>- <code>disabled</code> |  |
    | [<samp>&nbsp;&nbsp;&nbsp;&nbsp;&nbsp;&nbsp;dscp</samp>](## "port_channel_interfaces.[].qos.dscp") | Integer |  |  |  | DSCP value. |
    | [<samp>&nbsp;&nbsp;&nbsp;&nbsp;&nbsp;&nbsp;cos</samp>](## "port_channel_interfaces.[].qos.cos") | Integer |  |  |  | COS value. |
    | [<samp>&nbsp;&nbsp;&nbsp;&nbsp;bfd</samp>](## "port_channel_interfaces.[].bfd") | Dictionary |  |  |  |  |
    | [<samp>&nbsp;&nbsp;&nbsp;&nbsp;&nbsp;&nbsp;echo</samp>](## "port_channel_interfaces.[].bfd.echo") | Boolean |  |  |  |  |
    | [<samp>&nbsp;&nbsp;&nbsp;&nbsp;&nbsp;&nbsp;interval</samp>](## "port_channel_interfaces.[].bfd.interval") | Integer |  |  |  | Interval in milliseconds. |
    | [<samp>&nbsp;&nbsp;&nbsp;&nbsp;&nbsp;&nbsp;min_rx</samp>](## "port_channel_interfaces.[].bfd.min_rx") | Integer |  |  |  | Rate in milliseconds. |
    | [<samp>&nbsp;&nbsp;&nbsp;&nbsp;&nbsp;&nbsp;multiplier</samp>](## "port_channel_interfaces.[].bfd.multiplier") | Integer |  |  | Min: 3<br>Max: 50 |  |
    | [<samp>&nbsp;&nbsp;&nbsp;&nbsp;&nbsp;&nbsp;neighbor</samp>](## "port_channel_interfaces.[].bfd.neighbor") | String |  |  |  | IPv4 or IPv6 address. When the Port-channel is a L2 interface, a local L3 BFD address (router_bfd.local_address) has to be defined globally on the switch. |
    | [<samp>&nbsp;&nbsp;&nbsp;&nbsp;&nbsp;&nbsp;per_link</samp>](## "port_channel_interfaces.[].bfd.per_link") | Dictionary |  |  |  |  |
    | [<samp>&nbsp;&nbsp;&nbsp;&nbsp;&nbsp;&nbsp;&nbsp;&nbsp;enabled</samp>](## "port_channel_interfaces.[].bfd.per_link.enabled") | Boolean |  |  |  |  |
    | [<samp>&nbsp;&nbsp;&nbsp;&nbsp;&nbsp;&nbsp;&nbsp;&nbsp;rfc_7130</samp>](## "port_channel_interfaces.[].bfd.per_link.rfc_7130") | Boolean |  |  |  |  |
    | [<samp>&nbsp;&nbsp;&nbsp;&nbsp;service_policy</samp>](## "port_channel_interfaces.[].service_policy") | Dictionary |  |  |  |  |
    | [<samp>&nbsp;&nbsp;&nbsp;&nbsp;&nbsp;&nbsp;pbr</samp>](## "port_channel_interfaces.[].service_policy.pbr") | Dictionary |  |  |  |  |
    | [<samp>&nbsp;&nbsp;&nbsp;&nbsp;&nbsp;&nbsp;&nbsp;&nbsp;input</samp>](## "port_channel_interfaces.[].service_policy.pbr.input") | String |  |  |  | Policy Based Routing Policy-map name. |
    | [<samp>&nbsp;&nbsp;&nbsp;&nbsp;&nbsp;&nbsp;qos</samp>](## "port_channel_interfaces.[].service_policy.qos") | Dictionary |  |  |  |  |
    | [<samp>&nbsp;&nbsp;&nbsp;&nbsp;&nbsp;&nbsp;&nbsp;&nbsp;input</samp>](## "port_channel_interfaces.[].service_policy.qos.input") | String | Required |  |  | Quality of Service Policy-map name. |
    | [<samp>&nbsp;&nbsp;&nbsp;&nbsp;mpls</samp>](## "port_channel_interfaces.[].mpls") | Dictionary |  |  |  |  |
    | [<samp>&nbsp;&nbsp;&nbsp;&nbsp;&nbsp;&nbsp;ip</samp>](## "port_channel_interfaces.[].mpls.ip") | Boolean |  |  |  |  |
    | [<samp>&nbsp;&nbsp;&nbsp;&nbsp;&nbsp;&nbsp;ldp</samp>](## "port_channel_interfaces.[].mpls.ldp") | Dictionary |  |  |  |  |
    | [<samp>&nbsp;&nbsp;&nbsp;&nbsp;&nbsp;&nbsp;&nbsp;&nbsp;interface</samp>](## "port_channel_interfaces.[].mpls.ldp.interface") | Boolean |  |  |  |  |
    | [<samp>&nbsp;&nbsp;&nbsp;&nbsp;&nbsp;&nbsp;&nbsp;&nbsp;igp_sync</samp>](## "port_channel_interfaces.[].mpls.ldp.igp_sync") | Boolean |  |  |  |  |
    | [<samp>&nbsp;&nbsp;&nbsp;&nbsp;trunk_private_vlan_secondary</samp>](## "port_channel_interfaces.[].trunk_private_vlan_secondary") <span style="color:red">deprecated</span> | Boolean |  |  |  | <span style="color:red">This key is deprecated. Support will be removed in AVD version 6.0.0. Use <samp>switchport.trunk.private_vlan_secondary</samp> instead.</span> |
    | [<samp>&nbsp;&nbsp;&nbsp;&nbsp;pvlan_mapping</samp>](## "port_channel_interfaces.[].pvlan_mapping") <span style="color:red">deprecated</span> | String |  |  |  | List of vlans as string.<span style="color:red">This key is deprecated. Support will be removed in AVD version 6.0.0. Use <samp>switchport.pvlan_mapping</samp> instead.</span> |
    | [<samp>&nbsp;&nbsp;&nbsp;&nbsp;vlan_translations</samp>](## "port_channel_interfaces.[].vlan_translations") <span style="color:red">deprecated</span> | List, items: Dictionary |  |  |  | <span style="color:red">This key is deprecated. Support will be removed in AVD version 6.0.0. Use <samp>switchport.vlan_translations</samp> instead.</span> |
    | [<samp>&nbsp;&nbsp;&nbsp;&nbsp;&nbsp;&nbsp;-&nbsp;from</samp>](## "port_channel_interfaces.[].vlan_translations.[].from") | String |  |  |  | List of vlans as string (only one vlan if direction is "both"). |
    | [<samp>&nbsp;&nbsp;&nbsp;&nbsp;&nbsp;&nbsp;&nbsp;&nbsp;to</samp>](## "port_channel_interfaces.[].vlan_translations.[].to") | Integer |  |  |  | VLAN ID. |
    | [<samp>&nbsp;&nbsp;&nbsp;&nbsp;&nbsp;&nbsp;&nbsp;&nbsp;direction</samp>](## "port_channel_interfaces.[].vlan_translations.[].direction") | String |  | `both` | Valid Values:<br>- <code>in</code><br>- <code>out</code><br>- <code>both</code> |  |
    | [<samp>&nbsp;&nbsp;&nbsp;&nbsp;shape</samp>](## "port_channel_interfaces.[].shape") | Dictionary |  |  |  |  |
    | [<samp>&nbsp;&nbsp;&nbsp;&nbsp;&nbsp;&nbsp;rate</samp>](## "port_channel_interfaces.[].shape.rate") | String |  |  |  | Rate in kbps, pps or percent.<br>Supported options are platform dependent.<br>Examples:<br>- "5000 kbps"<br>- "1000 pps"<br>- "20 percent"<br> |
    | [<samp>&nbsp;&nbsp;&nbsp;&nbsp;storm_control</samp>](## "port_channel_interfaces.[].storm_control") | Dictionary |  |  |  |  |
    | [<samp>&nbsp;&nbsp;&nbsp;&nbsp;&nbsp;&nbsp;all</samp>](## "port_channel_interfaces.[].storm_control.all") | Dictionary |  |  |  |  |
    | [<samp>&nbsp;&nbsp;&nbsp;&nbsp;&nbsp;&nbsp;&nbsp;&nbsp;level</samp>](## "port_channel_interfaces.[].storm_control.all.level") | String |  |  |  | Configure maximum storm-control level. |
    | [<samp>&nbsp;&nbsp;&nbsp;&nbsp;&nbsp;&nbsp;&nbsp;&nbsp;unit</samp>](## "port_channel_interfaces.[].storm_control.all.unit") | String |  | `percent` | Valid Values:<br>- <code>percent</code><br>- <code>pps</code> | Optional field and is hardware dependent. |
    | [<samp>&nbsp;&nbsp;&nbsp;&nbsp;&nbsp;&nbsp;broadcast</samp>](## "port_channel_interfaces.[].storm_control.broadcast") | Dictionary |  |  |  |  |
    | [<samp>&nbsp;&nbsp;&nbsp;&nbsp;&nbsp;&nbsp;&nbsp;&nbsp;level</samp>](## "port_channel_interfaces.[].storm_control.broadcast.level") | String |  |  |  | Configure maximum storm-control level. |
    | [<samp>&nbsp;&nbsp;&nbsp;&nbsp;&nbsp;&nbsp;&nbsp;&nbsp;unit</samp>](## "port_channel_interfaces.[].storm_control.broadcast.unit") | String |  | `percent` | Valid Values:<br>- <code>percent</code><br>- <code>pps</code> | Optional field and is hardware dependent. |
    | [<samp>&nbsp;&nbsp;&nbsp;&nbsp;&nbsp;&nbsp;multicast</samp>](## "port_channel_interfaces.[].storm_control.multicast") | Dictionary |  |  |  |  |
    | [<samp>&nbsp;&nbsp;&nbsp;&nbsp;&nbsp;&nbsp;&nbsp;&nbsp;level</samp>](## "port_channel_interfaces.[].storm_control.multicast.level") | String |  |  |  | Configure maximum storm-control level. |
    | [<samp>&nbsp;&nbsp;&nbsp;&nbsp;&nbsp;&nbsp;&nbsp;&nbsp;unit</samp>](## "port_channel_interfaces.[].storm_control.multicast.unit") | String |  | `percent` | Valid Values:<br>- <code>percent</code><br>- <code>pps</code> | Optional field and is hardware dependent. |
    | [<samp>&nbsp;&nbsp;&nbsp;&nbsp;&nbsp;&nbsp;unknown_unicast</samp>](## "port_channel_interfaces.[].storm_control.unknown_unicast") | Dictionary |  |  |  |  |
    | [<samp>&nbsp;&nbsp;&nbsp;&nbsp;&nbsp;&nbsp;&nbsp;&nbsp;level</samp>](## "port_channel_interfaces.[].storm_control.unknown_unicast.level") | String |  |  |  | Configure maximum storm-control level. |
    | [<samp>&nbsp;&nbsp;&nbsp;&nbsp;&nbsp;&nbsp;&nbsp;&nbsp;unit</samp>](## "port_channel_interfaces.[].storm_control.unknown_unicast.unit") | String |  | `percent` | Valid Values:<br>- <code>percent</code><br>- <code>pps</code> | Optional field and is hardware dependent. |
    | [<samp>&nbsp;&nbsp;&nbsp;&nbsp;ip_proxy_arp</samp>](## "port_channel_interfaces.[].ip_proxy_arp") | Boolean |  |  |  |  |
    | [<samp>&nbsp;&nbsp;&nbsp;&nbsp;isis_enable</samp>](## "port_channel_interfaces.[].isis_enable") | String |  |  |  | ISIS instance. |
    | [<samp>&nbsp;&nbsp;&nbsp;&nbsp;isis_bfd</samp>](## "port_channel_interfaces.[].isis_bfd") | Boolean |  |  |  | Enable BFD for ISIS. |
    | [<samp>&nbsp;&nbsp;&nbsp;&nbsp;isis_passive</samp>](## "port_channel_interfaces.[].isis_passive") | Boolean |  |  |  |  |
    | [<samp>&nbsp;&nbsp;&nbsp;&nbsp;isis_metric</samp>](## "port_channel_interfaces.[].isis_metric") | Integer |  |  |  |  |
    | [<samp>&nbsp;&nbsp;&nbsp;&nbsp;isis_network_point_to_point</samp>](## "port_channel_interfaces.[].isis_network_point_to_point") | Boolean |  |  |  |  |
    | [<samp>&nbsp;&nbsp;&nbsp;&nbsp;isis_circuit_type</samp>](## "port_channel_interfaces.[].isis_circuit_type") | String |  |  | Valid Values:<br>- <code>level-1-2</code><br>- <code>level-1</code><br>- <code>level-2</code> |  |
    | [<samp>&nbsp;&nbsp;&nbsp;&nbsp;isis_hello_padding</samp>](## "port_channel_interfaces.[].isis_hello_padding") | Boolean |  |  |  |  |
    | [<samp>&nbsp;&nbsp;&nbsp;&nbsp;isis_authentication_mode</samp>](## "port_channel_interfaces.[].isis_authentication_mode") | String |  |  | Valid Values:<br>- <code>text</code><br>- <code>md5</code> |  |
    | [<samp>&nbsp;&nbsp;&nbsp;&nbsp;isis_authentication_key</samp>](## "port_channel_interfaces.[].isis_authentication_key") | String |  |  |  | Type-7 encrypted password. |
    | [<samp>&nbsp;&nbsp;&nbsp;&nbsp;traffic_policy</samp>](## "port_channel_interfaces.[].traffic_policy") | Dictionary |  |  |  |  |
    | [<samp>&nbsp;&nbsp;&nbsp;&nbsp;&nbsp;&nbsp;input</samp>](## "port_channel_interfaces.[].traffic_policy.input") | String |  |  |  | Ingress traffic policy. |
    | [<samp>&nbsp;&nbsp;&nbsp;&nbsp;&nbsp;&nbsp;output</samp>](## "port_channel_interfaces.[].traffic_policy.output") | String |  |  |  | Egress traffic policy. |
    | [<samp>&nbsp;&nbsp;&nbsp;&nbsp;evpn_ethernet_segment</samp>](## "port_channel_interfaces.[].evpn_ethernet_segment") | Dictionary |  |  |  |  |
    | [<samp>&nbsp;&nbsp;&nbsp;&nbsp;&nbsp;&nbsp;identifier</samp>](## "port_channel_interfaces.[].evpn_ethernet_segment.identifier") | String |  |  |  | EVPN Ethernet Segment Identifier (Type 1 format). |
    | [<samp>&nbsp;&nbsp;&nbsp;&nbsp;&nbsp;&nbsp;redundancy</samp>](## "port_channel_interfaces.[].evpn_ethernet_segment.redundancy") | String |  |  | Valid Values:<br>- <code>all-active</code><br>- <code>single-active</code> |  |
    | [<samp>&nbsp;&nbsp;&nbsp;&nbsp;&nbsp;&nbsp;designated_forwarder_election</samp>](## "port_channel_interfaces.[].evpn_ethernet_segment.designated_forwarder_election") | Dictionary |  |  |  |  |
    | [<samp>&nbsp;&nbsp;&nbsp;&nbsp;&nbsp;&nbsp;&nbsp;&nbsp;algorithm</samp>](## "port_channel_interfaces.[].evpn_ethernet_segment.designated_forwarder_election.algorithm") | String |  |  | Valid Values:<br>- <code>modulus</code><br>- <code>preference</code> |  |
    | [<samp>&nbsp;&nbsp;&nbsp;&nbsp;&nbsp;&nbsp;&nbsp;&nbsp;preference_value</samp>](## "port_channel_interfaces.[].evpn_ethernet_segment.designated_forwarder_election.preference_value") | Integer |  |  | Min: 0<br>Max: 65535 | Preference_value is only used when "algorithm" is "preference". |
    | [<samp>&nbsp;&nbsp;&nbsp;&nbsp;&nbsp;&nbsp;&nbsp;&nbsp;dont_preempt</samp>](## "port_channel_interfaces.[].evpn_ethernet_segment.designated_forwarder_election.dont_preempt") | Boolean |  | `False` |  | Dont_preempt is only used when "algorithm" is "preference". |
    | [<samp>&nbsp;&nbsp;&nbsp;&nbsp;&nbsp;&nbsp;&nbsp;&nbsp;hold_time</samp>](## "port_channel_interfaces.[].evpn_ethernet_segment.designated_forwarder_election.hold_time") | Integer |  |  |  |  |
    | [<samp>&nbsp;&nbsp;&nbsp;&nbsp;&nbsp;&nbsp;&nbsp;&nbsp;subsequent_hold_time</samp>](## "port_channel_interfaces.[].evpn_ethernet_segment.designated_forwarder_election.subsequent_hold_time") | Integer |  |  |  |  |
    | [<samp>&nbsp;&nbsp;&nbsp;&nbsp;&nbsp;&nbsp;&nbsp;&nbsp;candidate_reachability_required</samp>](## "port_channel_interfaces.[].evpn_ethernet_segment.designated_forwarder_election.candidate_reachability_required") | Boolean |  |  |  |  |
    | [<samp>&nbsp;&nbsp;&nbsp;&nbsp;&nbsp;&nbsp;mpls</samp>](## "port_channel_interfaces.[].evpn_ethernet_segment.mpls") | Dictionary |  |  |  |  |
    | [<samp>&nbsp;&nbsp;&nbsp;&nbsp;&nbsp;&nbsp;&nbsp;&nbsp;shared_index</samp>](## "port_channel_interfaces.[].evpn_ethernet_segment.mpls.shared_index") | Integer |  |  | Min: 1<br>Max: 1024 |  |
    | [<samp>&nbsp;&nbsp;&nbsp;&nbsp;&nbsp;&nbsp;&nbsp;&nbsp;tunnel_flood_filter_time</samp>](## "port_channel_interfaces.[].evpn_ethernet_segment.mpls.tunnel_flood_filter_time") | Integer |  |  |  |  |
    | [<samp>&nbsp;&nbsp;&nbsp;&nbsp;&nbsp;&nbsp;route_target</samp>](## "port_channel_interfaces.[].evpn_ethernet_segment.route_target") | String |  |  |  | EVPN Route Target for ESI with format xx:xx:xx:xx:xx:xx. |
    | [<samp>&nbsp;&nbsp;&nbsp;&nbsp;lacp_id</samp>](## "port_channel_interfaces.[].lacp_id") | String |  |  |  | LACP ID with format xxxx.xxxx.xxxx. |
    | [<samp>&nbsp;&nbsp;&nbsp;&nbsp;spanning_tree_bpdufilter</samp>](## "port_channel_interfaces.[].spanning_tree_bpdufilter") | String |  |  | Valid Values:<br>- <code>enabled</code><br>- <code>disabled</code><br>- <code>True</code><br>- <code>False</code><br>- <code>true</code><br>- <code>false</code> |  |
    | [<samp>&nbsp;&nbsp;&nbsp;&nbsp;spanning_tree_bpduguard</samp>](## "port_channel_interfaces.[].spanning_tree_bpduguard") | String |  |  | Valid Values:<br>- <code>enabled</code><br>- <code>disabled</code><br>- <code>True</code><br>- <code>False</code><br>- <code>true</code><br>- <code>false</code> |  |
    | [<samp>&nbsp;&nbsp;&nbsp;&nbsp;spanning_tree_guard</samp>](## "port_channel_interfaces.[].spanning_tree_guard") | String |  |  | Valid Values:<br>- <code>loop</code><br>- <code>root</code><br>- <code>disabled</code> |  |
    | [<samp>&nbsp;&nbsp;&nbsp;&nbsp;spanning_tree_portfast</samp>](## "port_channel_interfaces.[].spanning_tree_portfast") | String |  |  | Valid Values:<br>- <code>edge</code><br>- <code>network</code> |  |
    | [<samp>&nbsp;&nbsp;&nbsp;&nbsp;vmtracer</samp>](## "port_channel_interfaces.[].vmtracer") | Boolean |  |  |  |  |
    | [<samp>&nbsp;&nbsp;&nbsp;&nbsp;ptp</samp>](## "port_channel_interfaces.[].ptp") | Dictionary |  |  |  |  |
    | [<samp>&nbsp;&nbsp;&nbsp;&nbsp;&nbsp;&nbsp;enable</samp>](## "port_channel_interfaces.[].ptp.enable") | Boolean |  |  |  |  |
    | [<samp>&nbsp;&nbsp;&nbsp;&nbsp;&nbsp;&nbsp;announce</samp>](## "port_channel_interfaces.[].ptp.announce") | Dictionary |  |  |  |  |
    | [<samp>&nbsp;&nbsp;&nbsp;&nbsp;&nbsp;&nbsp;&nbsp;&nbsp;interval</samp>](## "port_channel_interfaces.[].ptp.announce.interval") | Integer |  |  |  |  |
    | [<samp>&nbsp;&nbsp;&nbsp;&nbsp;&nbsp;&nbsp;&nbsp;&nbsp;timeout</samp>](## "port_channel_interfaces.[].ptp.announce.timeout") | Integer |  |  |  |  |
    | [<samp>&nbsp;&nbsp;&nbsp;&nbsp;&nbsp;&nbsp;delay_req</samp>](## "port_channel_interfaces.[].ptp.delay_req") | Integer |  |  |  |  |
    | [<samp>&nbsp;&nbsp;&nbsp;&nbsp;&nbsp;&nbsp;delay_mechanism</samp>](## "port_channel_interfaces.[].ptp.delay_mechanism") | String |  |  | Valid Values:<br>- <code>e2e</code><br>- <code>p2p</code> |  |
    | [<samp>&nbsp;&nbsp;&nbsp;&nbsp;&nbsp;&nbsp;profile</samp>](## "port_channel_interfaces.[].ptp.profile") | Dictionary |  |  |  |  |
    | [<samp>&nbsp;&nbsp;&nbsp;&nbsp;&nbsp;&nbsp;&nbsp;&nbsp;g8275_1</samp>](## "port_channel_interfaces.[].ptp.profile.g8275_1") | Dictionary |  |  |  |  |
    | [<samp>&nbsp;&nbsp;&nbsp;&nbsp;&nbsp;&nbsp;&nbsp;&nbsp;&nbsp;&nbsp;destination_mac_address</samp>](## "port_channel_interfaces.[].ptp.profile.g8275_1.destination_mac_address") | String |  |  | Valid Values:<br>- <code>forwardable</code><br>- <code>non-forwardable</code> |  |
    | [<samp>&nbsp;&nbsp;&nbsp;&nbsp;&nbsp;&nbsp;sync_message</samp>](## "port_channel_interfaces.[].ptp.sync_message") | Dictionary |  |  |  |  |
    | [<samp>&nbsp;&nbsp;&nbsp;&nbsp;&nbsp;&nbsp;&nbsp;&nbsp;interval</samp>](## "port_channel_interfaces.[].ptp.sync_message.interval") | Integer |  |  |  |  |
    | [<samp>&nbsp;&nbsp;&nbsp;&nbsp;&nbsp;&nbsp;role</samp>](## "port_channel_interfaces.[].ptp.role") | String |  |  | Valid Values:<br>- <code>master</code><br>- <code>dynamic</code> |  |
    | [<samp>&nbsp;&nbsp;&nbsp;&nbsp;&nbsp;&nbsp;vlan</samp>](## "port_channel_interfaces.[].ptp.vlan") | String |  |  |  | VLAN can be 'all' or list of vlans as string. |
    | [<samp>&nbsp;&nbsp;&nbsp;&nbsp;&nbsp;&nbsp;transport</samp>](## "port_channel_interfaces.[].ptp.transport") | String |  |  | Valid Values:<br>- <code>ipv4</code><br>- <code>ipv6</code><br>- <code>layer2</code> |  |
    | [<samp>&nbsp;&nbsp;&nbsp;&nbsp;&nbsp;&nbsp;mpass</samp>](## "port_channel_interfaces.[].ptp.mpass") | Boolean |  |  |  | When MPASS is enabled on an MLAG port-channel, MLAG peers coordinate to function as a single PTP logical device.<br>Arista PTP enabled devices always place PTP messages on the same physical link within the port-channel.<br>Hence, MPASS is needed only on MLAG port-channels connected to non-Arista devices. |
    | [<samp>&nbsp;&nbsp;&nbsp;&nbsp;ip_address</samp>](## "port_channel_interfaces.[].ip_address") | String |  |  |  | IPv4 address/mask. |
    | [<samp>&nbsp;&nbsp;&nbsp;&nbsp;ip_verify_unicast_source_reachable_via</samp>](## "port_channel_interfaces.[].ip_verify_unicast_source_reachable_via") | String |  |  | Valid Values:<br>- <code>any</code><br>- <code>rx</code> |  |
    | [<samp>&nbsp;&nbsp;&nbsp;&nbsp;ip_nat</samp>](## "port_channel_interfaces.[].ip_nat") | Dictionary |  |  |  |  |
    | [<samp>&nbsp;&nbsp;&nbsp;&nbsp;&nbsp;&nbsp;destination</samp>](## "port_channel_interfaces.[].ip_nat.destination") | Dictionary |  |  |  |  |
    | [<samp>&nbsp;&nbsp;&nbsp;&nbsp;&nbsp;&nbsp;&nbsp;&nbsp;dynamic</samp>](## "port_channel_interfaces.[].ip_nat.destination.dynamic") | List, items: Dictionary |  |  |  |  |
    | [<samp>&nbsp;&nbsp;&nbsp;&nbsp;&nbsp;&nbsp;&nbsp;&nbsp;&nbsp;&nbsp;-&nbsp;access_list</samp>](## "port_channel_interfaces.[].ip_nat.destination.dynamic.[].access_list") | String | Required, Unique |  |  |  |
    | [<samp>&nbsp;&nbsp;&nbsp;&nbsp;&nbsp;&nbsp;&nbsp;&nbsp;&nbsp;&nbsp;&nbsp;&nbsp;comment</samp>](## "port_channel_interfaces.[].ip_nat.destination.dynamic.[].comment") | String |  |  |  |  |
    | [<samp>&nbsp;&nbsp;&nbsp;&nbsp;&nbsp;&nbsp;&nbsp;&nbsp;&nbsp;&nbsp;&nbsp;&nbsp;pool_name</samp>](## "port_channel_interfaces.[].ip_nat.destination.dynamic.[].pool_name") | String | Required |  |  |  |
    | [<samp>&nbsp;&nbsp;&nbsp;&nbsp;&nbsp;&nbsp;&nbsp;&nbsp;&nbsp;&nbsp;&nbsp;&nbsp;priority</samp>](## "port_channel_interfaces.[].ip_nat.destination.dynamic.[].priority") | Integer |  |  | Min: 0<br>Max: 4294967295 |  |
    | [<samp>&nbsp;&nbsp;&nbsp;&nbsp;&nbsp;&nbsp;&nbsp;&nbsp;static</samp>](## "port_channel_interfaces.[].ip_nat.destination.static") | List, items: Dictionary |  |  |  |  |
    | [<samp>&nbsp;&nbsp;&nbsp;&nbsp;&nbsp;&nbsp;&nbsp;&nbsp;&nbsp;&nbsp;-&nbsp;access_list</samp>](## "port_channel_interfaces.[].ip_nat.destination.static.[].access_list") | String |  |  |  | 'access_list' and 'group' are mutual exclusive. |
    | [<samp>&nbsp;&nbsp;&nbsp;&nbsp;&nbsp;&nbsp;&nbsp;&nbsp;&nbsp;&nbsp;&nbsp;&nbsp;comment</samp>](## "port_channel_interfaces.[].ip_nat.destination.static.[].comment") | String |  |  |  |  |
    | [<samp>&nbsp;&nbsp;&nbsp;&nbsp;&nbsp;&nbsp;&nbsp;&nbsp;&nbsp;&nbsp;&nbsp;&nbsp;direction</samp>](## "port_channel_interfaces.[].ip_nat.destination.static.[].direction") | String |  |  | Valid Values:<br>- <code>egress</code><br>- <code>ingress</code> | Egress or ingress can be the default. This depends on source/destination, EOS version, and hardware platform.<br>EOS might remove this keyword in the configuration. So, check the configuration on targeted HW/SW.<br> |
    | [<samp>&nbsp;&nbsp;&nbsp;&nbsp;&nbsp;&nbsp;&nbsp;&nbsp;&nbsp;&nbsp;&nbsp;&nbsp;group</samp>](## "port_channel_interfaces.[].ip_nat.destination.static.[].group") | Integer |  |  | Min: 1<br>Max: 65535 | 'access_list' and 'group' are mutual exclusive. |
    | [<samp>&nbsp;&nbsp;&nbsp;&nbsp;&nbsp;&nbsp;&nbsp;&nbsp;&nbsp;&nbsp;&nbsp;&nbsp;original_ip</samp>](## "port_channel_interfaces.[].ip_nat.destination.static.[].original_ip") | String |  |  |  | IPv4 address. The combination of `original_ip` and `original_port` must be unique. |
    | [<samp>&nbsp;&nbsp;&nbsp;&nbsp;&nbsp;&nbsp;&nbsp;&nbsp;&nbsp;&nbsp;&nbsp;&nbsp;original_port</samp>](## "port_channel_interfaces.[].ip_nat.destination.static.[].original_port") | Integer |  |  | Min: 1<br>Max: 65535 | TCP/UDP port. The combination of `original_ip` and `original_port` must be unique. |
    | [<samp>&nbsp;&nbsp;&nbsp;&nbsp;&nbsp;&nbsp;&nbsp;&nbsp;&nbsp;&nbsp;&nbsp;&nbsp;priority</samp>](## "port_channel_interfaces.[].ip_nat.destination.static.[].priority") | Integer |  |  | Min: 0<br>Max: 4294967295 |  |
    | [<samp>&nbsp;&nbsp;&nbsp;&nbsp;&nbsp;&nbsp;&nbsp;&nbsp;&nbsp;&nbsp;&nbsp;&nbsp;protocol</samp>](## "port_channel_interfaces.[].ip_nat.destination.static.[].protocol") | String |  |  | Valid Values:<br>- <code>udp</code><br>- <code>tcp</code> |  |
    | [<samp>&nbsp;&nbsp;&nbsp;&nbsp;&nbsp;&nbsp;&nbsp;&nbsp;&nbsp;&nbsp;&nbsp;&nbsp;translated_ip</samp>](## "port_channel_interfaces.[].ip_nat.destination.static.[].translated_ip") | String | Required |  |  | IPv4 address. |
    | [<samp>&nbsp;&nbsp;&nbsp;&nbsp;&nbsp;&nbsp;&nbsp;&nbsp;&nbsp;&nbsp;&nbsp;&nbsp;translated_port</samp>](## "port_channel_interfaces.[].ip_nat.destination.static.[].translated_port") | Integer |  |  | Min: 1<br>Max: 65535 | requires 'original_port'. |
    | [<samp>&nbsp;&nbsp;&nbsp;&nbsp;&nbsp;&nbsp;source</samp>](## "port_channel_interfaces.[].ip_nat.source") | Dictionary |  |  |  |  |
    | [<samp>&nbsp;&nbsp;&nbsp;&nbsp;&nbsp;&nbsp;&nbsp;&nbsp;dynamic</samp>](## "port_channel_interfaces.[].ip_nat.source.dynamic") | List, items: Dictionary |  |  |  |  |
    | [<samp>&nbsp;&nbsp;&nbsp;&nbsp;&nbsp;&nbsp;&nbsp;&nbsp;&nbsp;&nbsp;-&nbsp;access_list</samp>](## "port_channel_interfaces.[].ip_nat.source.dynamic.[].access_list") | String | Required, Unique |  |  |  |
    | [<samp>&nbsp;&nbsp;&nbsp;&nbsp;&nbsp;&nbsp;&nbsp;&nbsp;&nbsp;&nbsp;&nbsp;&nbsp;comment</samp>](## "port_channel_interfaces.[].ip_nat.source.dynamic.[].comment") | String |  |  |  |  |
    | [<samp>&nbsp;&nbsp;&nbsp;&nbsp;&nbsp;&nbsp;&nbsp;&nbsp;&nbsp;&nbsp;&nbsp;&nbsp;nat_type</samp>](## "port_channel_interfaces.[].ip_nat.source.dynamic.[].nat_type") | String | Required |  | Valid Values:<br>- <code>overload</code><br>- <code>pool</code><br>- <code>pool-address-only</code><br>- <code>pool-full-cone</code> |  |
    | [<samp>&nbsp;&nbsp;&nbsp;&nbsp;&nbsp;&nbsp;&nbsp;&nbsp;&nbsp;&nbsp;&nbsp;&nbsp;pool_name</samp>](## "port_channel_interfaces.[].ip_nat.source.dynamic.[].pool_name") | String |  |  |  | required if 'nat_type' is pool, pool-address-only or pool-full-cone.<br>ignored if 'nat_type' is overload.<br> |
    | [<samp>&nbsp;&nbsp;&nbsp;&nbsp;&nbsp;&nbsp;&nbsp;&nbsp;&nbsp;&nbsp;&nbsp;&nbsp;priority</samp>](## "port_channel_interfaces.[].ip_nat.source.dynamic.[].priority") | Integer |  |  | Min: 0<br>Max: 4294967295 |  |
    | [<samp>&nbsp;&nbsp;&nbsp;&nbsp;&nbsp;&nbsp;&nbsp;&nbsp;static</samp>](## "port_channel_interfaces.[].ip_nat.source.static") | List, items: Dictionary |  |  |  |  |
    | [<samp>&nbsp;&nbsp;&nbsp;&nbsp;&nbsp;&nbsp;&nbsp;&nbsp;&nbsp;&nbsp;-&nbsp;access_list</samp>](## "port_channel_interfaces.[].ip_nat.source.static.[].access_list") | String |  |  |  | 'access_list' and 'group' are mutual exclusive. |
    | [<samp>&nbsp;&nbsp;&nbsp;&nbsp;&nbsp;&nbsp;&nbsp;&nbsp;&nbsp;&nbsp;&nbsp;&nbsp;comment</samp>](## "port_channel_interfaces.[].ip_nat.source.static.[].comment") | String |  |  |  |  |
    | [<samp>&nbsp;&nbsp;&nbsp;&nbsp;&nbsp;&nbsp;&nbsp;&nbsp;&nbsp;&nbsp;&nbsp;&nbsp;direction</samp>](## "port_channel_interfaces.[].ip_nat.source.static.[].direction") | String |  |  | Valid Values:<br>- <code>egress</code><br>- <code>ingress</code> | Egress or ingress can be the default. This depends on source/destination, EOS version, and hardware platform.<br>EOS might remove this keyword in the configuration. So, check the configuration on targeted HW/SW.<br> |
    | [<samp>&nbsp;&nbsp;&nbsp;&nbsp;&nbsp;&nbsp;&nbsp;&nbsp;&nbsp;&nbsp;&nbsp;&nbsp;group</samp>](## "port_channel_interfaces.[].ip_nat.source.static.[].group") | Integer |  |  | Min: 1<br>Max: 65535 | 'access_list' and 'group' are mutual exclusive. |
    | [<samp>&nbsp;&nbsp;&nbsp;&nbsp;&nbsp;&nbsp;&nbsp;&nbsp;&nbsp;&nbsp;&nbsp;&nbsp;original_ip</samp>](## "port_channel_interfaces.[].ip_nat.source.static.[].original_ip") | String |  |  |  | IPv4 address. The combination of `original_ip` and `original_port` must be unique. |
    | [<samp>&nbsp;&nbsp;&nbsp;&nbsp;&nbsp;&nbsp;&nbsp;&nbsp;&nbsp;&nbsp;&nbsp;&nbsp;original_port</samp>](## "port_channel_interfaces.[].ip_nat.source.static.[].original_port") | Integer |  |  | Min: 1<br>Max: 65535 | TCP/UDP port. The combination of `original_ip` and `original_port` must be unique. |
    | [<samp>&nbsp;&nbsp;&nbsp;&nbsp;&nbsp;&nbsp;&nbsp;&nbsp;&nbsp;&nbsp;&nbsp;&nbsp;priority</samp>](## "port_channel_interfaces.[].ip_nat.source.static.[].priority") | Integer |  |  | Min: 0<br>Max: 4294967295 |  |
    | [<samp>&nbsp;&nbsp;&nbsp;&nbsp;&nbsp;&nbsp;&nbsp;&nbsp;&nbsp;&nbsp;&nbsp;&nbsp;protocol</samp>](## "port_channel_interfaces.[].ip_nat.source.static.[].protocol") | String |  |  | Valid Values:<br>- <code>udp</code><br>- <code>tcp</code> |  |
    | [<samp>&nbsp;&nbsp;&nbsp;&nbsp;&nbsp;&nbsp;&nbsp;&nbsp;&nbsp;&nbsp;&nbsp;&nbsp;translated_ip</samp>](## "port_channel_interfaces.[].ip_nat.source.static.[].translated_ip") | String | Required |  |  | IPv4 address. |
    | [<samp>&nbsp;&nbsp;&nbsp;&nbsp;&nbsp;&nbsp;&nbsp;&nbsp;&nbsp;&nbsp;&nbsp;&nbsp;translated_port</samp>](## "port_channel_interfaces.[].ip_nat.source.static.[].translated_port") | Integer |  |  | Min: 1<br>Max: 65535 | requires 'original_port'. |
    | [<samp>&nbsp;&nbsp;&nbsp;&nbsp;ipv6_enable</samp>](## "port_channel_interfaces.[].ipv6_enable") | Boolean |  |  |  |  |
    | [<samp>&nbsp;&nbsp;&nbsp;&nbsp;ipv6_address</samp>](## "port_channel_interfaces.[].ipv6_address") | String |  |  |  | IPv6 address/mask. |
    | [<samp>&nbsp;&nbsp;&nbsp;&nbsp;ipv6_address_link_local</samp>](## "port_channel_interfaces.[].ipv6_address_link_local") | String |  |  |  | Link local IPv6 address/mask. |
    | [<samp>&nbsp;&nbsp;&nbsp;&nbsp;ipv6_nd_ra_disabled</samp>](## "port_channel_interfaces.[].ipv6_nd_ra_disabled") | Boolean |  |  |  |  |
    | [<samp>&nbsp;&nbsp;&nbsp;&nbsp;ipv6_nd_managed_config_flag</samp>](## "port_channel_interfaces.[].ipv6_nd_managed_config_flag") | Boolean |  |  |  |  |
    | [<samp>&nbsp;&nbsp;&nbsp;&nbsp;ipv6_nd_prefixes</samp>](## "port_channel_interfaces.[].ipv6_nd_prefixes") | List, items: Dictionary |  |  |  |  |
    | [<samp>&nbsp;&nbsp;&nbsp;&nbsp;&nbsp;&nbsp;-&nbsp;ipv6_prefix</samp>](## "port_channel_interfaces.[].ipv6_nd_prefixes.[].ipv6_prefix") | String | Required, Unique |  |  |  |
    | [<samp>&nbsp;&nbsp;&nbsp;&nbsp;&nbsp;&nbsp;&nbsp;&nbsp;valid_lifetime</samp>](## "port_channel_interfaces.[].ipv6_nd_prefixes.[].valid_lifetime") | String |  |  |  | Infinite or lifetime in seconds. |
    | [<samp>&nbsp;&nbsp;&nbsp;&nbsp;&nbsp;&nbsp;&nbsp;&nbsp;preferred_lifetime</samp>](## "port_channel_interfaces.[].ipv6_nd_prefixes.[].preferred_lifetime") | String |  |  |  | Infinite or lifetime in seconds. |
    | [<samp>&nbsp;&nbsp;&nbsp;&nbsp;&nbsp;&nbsp;&nbsp;&nbsp;no_autoconfig_flag</samp>](## "port_channel_interfaces.[].ipv6_nd_prefixes.[].no_autoconfig_flag") | Boolean |  |  |  |  |
    | [<samp>&nbsp;&nbsp;&nbsp;&nbsp;access_group_in</samp>](## "port_channel_interfaces.[].access_group_in") | String |  |  |  | Access list name. |
    | [<samp>&nbsp;&nbsp;&nbsp;&nbsp;access_group_out</samp>](## "port_channel_interfaces.[].access_group_out") | String |  |  |  | Access list name. |
    | [<samp>&nbsp;&nbsp;&nbsp;&nbsp;ipv6_access_group_in</samp>](## "port_channel_interfaces.[].ipv6_access_group_in") | String |  |  |  | IPv6 access list name. |
    | [<samp>&nbsp;&nbsp;&nbsp;&nbsp;ipv6_access_group_out</samp>](## "port_channel_interfaces.[].ipv6_access_group_out") | String |  |  |  | IPv6 access list name. |
    | [<samp>&nbsp;&nbsp;&nbsp;&nbsp;mac_access_group_in</samp>](## "port_channel_interfaces.[].mac_access_group_in") | String |  |  |  | MAC access list name. |
    | [<samp>&nbsp;&nbsp;&nbsp;&nbsp;mac_access_group_out</samp>](## "port_channel_interfaces.[].mac_access_group_out") | String |  |  |  | MAC access list name. |
    | [<samp>&nbsp;&nbsp;&nbsp;&nbsp;pim</samp>](## "port_channel_interfaces.[].pim") | Dictionary |  |  |  |  |
    | [<samp>&nbsp;&nbsp;&nbsp;&nbsp;&nbsp;&nbsp;ipv4</samp>](## "port_channel_interfaces.[].pim.ipv4") | Dictionary |  |  |  |  |
    | [<samp>&nbsp;&nbsp;&nbsp;&nbsp;&nbsp;&nbsp;&nbsp;&nbsp;border_router</samp>](## "port_channel_interfaces.[].pim.ipv4.border_router") | Boolean |  |  |  | Configure PIM border router. EOS default is false. |
    | [<samp>&nbsp;&nbsp;&nbsp;&nbsp;&nbsp;&nbsp;&nbsp;&nbsp;dr_priority</samp>](## "port_channel_interfaces.[].pim.ipv4.dr_priority") | Integer |  |  | Min: 0<br>Max: 429467295 |  |
    | [<samp>&nbsp;&nbsp;&nbsp;&nbsp;&nbsp;&nbsp;&nbsp;&nbsp;sparse_mode</samp>](## "port_channel_interfaces.[].pim.ipv4.sparse_mode") | Boolean |  |  |  |  |
    | [<samp>&nbsp;&nbsp;&nbsp;&nbsp;&nbsp;&nbsp;&nbsp;&nbsp;bfd</samp>](## "port_channel_interfaces.[].pim.ipv4.bfd") | Boolean |  |  |  | Set the default for whether Bidirectional Forwarding Detection is enabled for PIM. |
    | [<samp>&nbsp;&nbsp;&nbsp;&nbsp;&nbsp;&nbsp;&nbsp;&nbsp;bidirectional</samp>](## "port_channel_interfaces.[].pim.ipv4.bidirectional") | Boolean |  |  |  |  |
    | [<samp>&nbsp;&nbsp;&nbsp;&nbsp;&nbsp;&nbsp;&nbsp;&nbsp;hello</samp>](## "port_channel_interfaces.[].pim.ipv4.hello") | Dictionary |  |  |  |  |
    | [<samp>&nbsp;&nbsp;&nbsp;&nbsp;&nbsp;&nbsp;&nbsp;&nbsp;&nbsp;&nbsp;count</samp>](## "port_channel_interfaces.[].pim.ipv4.hello.count") | String |  |  |  | Number of missed hellos after which the neighbor expires. Range <1.5-65535>. |
    | [<samp>&nbsp;&nbsp;&nbsp;&nbsp;&nbsp;&nbsp;&nbsp;&nbsp;&nbsp;&nbsp;interval</samp>](## "port_channel_interfaces.[].pim.ipv4.hello.interval") | Integer |  |  | Min: 1<br>Max: 65535 | PIM hello interval in seconds. |
    | [<samp>&nbsp;&nbsp;&nbsp;&nbsp;service_profile</samp>](## "port_channel_interfaces.[].service_profile") | String |  |  |  | QOS profile. |
    | [<samp>&nbsp;&nbsp;&nbsp;&nbsp;ospf_network_point_to_point</samp>](## "port_channel_interfaces.[].ospf_network_point_to_point") | Boolean |  |  |  |  |
    | [<samp>&nbsp;&nbsp;&nbsp;&nbsp;ospf_area</samp>](## "port_channel_interfaces.[].ospf_area") | String |  |  |  |  |
    | [<samp>&nbsp;&nbsp;&nbsp;&nbsp;ospf_cost</samp>](## "port_channel_interfaces.[].ospf_cost") | Integer |  |  |  |  |
    | [<samp>&nbsp;&nbsp;&nbsp;&nbsp;ospf_authentication</samp>](## "port_channel_interfaces.[].ospf_authentication") | String |  |  | Valid Values:<br>- <code>none</code><br>- <code>simple</code><br>- <code>message-digest</code> |  |
    | [<samp>&nbsp;&nbsp;&nbsp;&nbsp;ospf_authentication_key</samp>](## "port_channel_interfaces.[].ospf_authentication_key") | String |  |  |  | Encrypted password. |
    | [<samp>&nbsp;&nbsp;&nbsp;&nbsp;ospf_message_digest_keys</samp>](## "port_channel_interfaces.[].ospf_message_digest_keys") | List, items: Dictionary |  |  |  |  |
    | [<samp>&nbsp;&nbsp;&nbsp;&nbsp;&nbsp;&nbsp;-&nbsp;id</samp>](## "port_channel_interfaces.[].ospf_message_digest_keys.[].id") | Integer | Required, Unique |  |  |  |
    | [<samp>&nbsp;&nbsp;&nbsp;&nbsp;&nbsp;&nbsp;&nbsp;&nbsp;hash_algorithm</samp>](## "port_channel_interfaces.[].ospf_message_digest_keys.[].hash_algorithm") | String |  |  | Valid Values:<br>- <code>md5</code><br>- <code>sha1</code><br>- <code>sha256</code><br>- <code>sha384</code><br>- <code>sha512</code> |  |
    | [<samp>&nbsp;&nbsp;&nbsp;&nbsp;&nbsp;&nbsp;&nbsp;&nbsp;key</samp>](## "port_channel_interfaces.[].ospf_message_digest_keys.[].key") | String |  |  |  | Encrypted password. |
    | [<samp>&nbsp;&nbsp;&nbsp;&nbsp;flow_tracker</samp>](## "port_channel_interfaces.[].flow_tracker") | Dictionary |  |  |  |  |
    | [<samp>&nbsp;&nbsp;&nbsp;&nbsp;&nbsp;&nbsp;sampled</samp>](## "port_channel_interfaces.[].flow_tracker.sampled") | String |  |  |  | Sampled flow tracker name. |
    | [<samp>&nbsp;&nbsp;&nbsp;&nbsp;&nbsp;&nbsp;hardware</samp>](## "port_channel_interfaces.[].flow_tracker.hardware") | String |  |  |  | Hardware flow tracker name. |
    | [<samp>&nbsp;&nbsp;&nbsp;&nbsp;bgp</samp>](## "port_channel_interfaces.[].bgp") | Dictionary |  |  |  |  |
    | [<samp>&nbsp;&nbsp;&nbsp;&nbsp;&nbsp;&nbsp;session_tracker</samp>](## "port_channel_interfaces.[].bgp.session_tracker") | String |  |  |  | Name of session tracker. |
    | [<samp>&nbsp;&nbsp;&nbsp;&nbsp;ip_igmp_host_proxy</samp>](## "port_channel_interfaces.[].ip_igmp_host_proxy") | Dictionary |  |  |  |  |
    | [<samp>&nbsp;&nbsp;&nbsp;&nbsp;&nbsp;&nbsp;enabled</samp>](## "port_channel_interfaces.[].ip_igmp_host_proxy.enabled") | Boolean |  |  |  |  |
    | [<samp>&nbsp;&nbsp;&nbsp;&nbsp;&nbsp;&nbsp;groups</samp>](## "port_channel_interfaces.[].ip_igmp_host_proxy.groups") | List, items: Dictionary |  |  |  |  |
    | [<samp>&nbsp;&nbsp;&nbsp;&nbsp;&nbsp;&nbsp;&nbsp;&nbsp;-&nbsp;group</samp>](## "port_channel_interfaces.[].ip_igmp_host_proxy.groups.[].group") | String | Required, Unique |  |  | Multicast Address. |
    | [<samp>&nbsp;&nbsp;&nbsp;&nbsp;&nbsp;&nbsp;&nbsp;&nbsp;&nbsp;&nbsp;exclude</samp>](## "port_channel_interfaces.[].ip_igmp_host_proxy.groups.[].exclude") | List, items: Dictionary |  |  |  | The same source must not be present both in `exclude` and `include` list. |
    | [<samp>&nbsp;&nbsp;&nbsp;&nbsp;&nbsp;&nbsp;&nbsp;&nbsp;&nbsp;&nbsp;&nbsp;&nbsp;-&nbsp;source</samp>](## "port_channel_interfaces.[].ip_igmp_host_proxy.groups.[].exclude.[].source") | String | Required, Unique |  |  |  |
    | [<samp>&nbsp;&nbsp;&nbsp;&nbsp;&nbsp;&nbsp;&nbsp;&nbsp;&nbsp;&nbsp;include</samp>](## "port_channel_interfaces.[].ip_igmp_host_proxy.groups.[].include") | List, items: Dictionary |  |  |  | The same source must not be present both in `exclude` and `include` list. |
    | [<samp>&nbsp;&nbsp;&nbsp;&nbsp;&nbsp;&nbsp;&nbsp;&nbsp;&nbsp;&nbsp;&nbsp;&nbsp;-&nbsp;source</samp>](## "port_channel_interfaces.[].ip_igmp_host_proxy.groups.[].include.[].source") | String | Required, Unique |  |  |  |
    | [<samp>&nbsp;&nbsp;&nbsp;&nbsp;&nbsp;&nbsp;report_interval</samp>](## "port_channel_interfaces.[].ip_igmp_host_proxy.report_interval") | Integer |  |  | Min: 1<br>Max: 31744 | Time interval between unsolicited reports. |
    | [<samp>&nbsp;&nbsp;&nbsp;&nbsp;&nbsp;&nbsp;access_lists</samp>](## "port_channel_interfaces.[].ip_igmp_host_proxy.access_lists") | List, items: Dictionary |  |  |  | Non-standard Access List name. |
    | [<samp>&nbsp;&nbsp;&nbsp;&nbsp;&nbsp;&nbsp;&nbsp;&nbsp;-&nbsp;name</samp>](## "port_channel_interfaces.[].ip_igmp_host_proxy.access_lists.[].name") | String | Required, Unique |  |  |  |
    | [<samp>&nbsp;&nbsp;&nbsp;&nbsp;&nbsp;&nbsp;version</samp>](## "port_channel_interfaces.[].ip_igmp_host_proxy.version") | Integer |  |  | Min: 1<br>Max: 3 | IGMP version on IGMP host-proxy interface. |
    | [<samp>&nbsp;&nbsp;&nbsp;&nbsp;peer</samp>](## "port_channel_interfaces.[].peer") | String |  |  |  | Key only used for documentation or validation purposes. |
    | [<samp>&nbsp;&nbsp;&nbsp;&nbsp;peer_interface</samp>](## "port_channel_interfaces.[].peer_interface") | String |  |  |  | Key only used for documentation or validation purposes. |
    | [<samp>&nbsp;&nbsp;&nbsp;&nbsp;peer_type</samp>](## "port_channel_interfaces.[].peer_type") | String |  |  |  | Key only used for documentation or validation purposes. |
    | [<samp>&nbsp;&nbsp;&nbsp;&nbsp;sflow</samp>](## "port_channel_interfaces.[].sflow") | Dictionary |  |  |  |  |
    | [<samp>&nbsp;&nbsp;&nbsp;&nbsp;&nbsp;&nbsp;enable</samp>](## "port_channel_interfaces.[].sflow.enable") | Boolean |  |  |  |  |
    | [<samp>&nbsp;&nbsp;&nbsp;&nbsp;&nbsp;&nbsp;egress</samp>](## "port_channel_interfaces.[].sflow.egress") | Dictionary |  |  |  |  |
    | [<samp>&nbsp;&nbsp;&nbsp;&nbsp;&nbsp;&nbsp;&nbsp;&nbsp;enable</samp>](## "port_channel_interfaces.[].sflow.egress.enable") | Boolean |  |  |  |  |
    | [<samp>&nbsp;&nbsp;&nbsp;&nbsp;&nbsp;&nbsp;&nbsp;&nbsp;unmodified_enable</samp>](## "port_channel_interfaces.[].sflow.egress.unmodified_enable") | Boolean |  |  |  |  |
    | [<samp>&nbsp;&nbsp;&nbsp;&nbsp;switchport</samp>](## "port_channel_interfaces.[].switchport") | Dictionary |  |  |  |  |
    | [<samp>&nbsp;&nbsp;&nbsp;&nbsp;&nbsp;&nbsp;enabled</samp>](## "port_channel_interfaces.[].switchport.enabled") | Boolean |  |  |  | Warning: This should not be combined with `port_channel_interfaces[].type = routed`. |
    | [<samp>&nbsp;&nbsp;&nbsp;&nbsp;&nbsp;&nbsp;mode</samp>](## "port_channel_interfaces.[].switchport.mode") | String |  |  | Valid Values:<br>- <code>access</code><br>- <code>dot1q-tunnel</code><br>- <code>trunk</code><br>- <code>trunk phone</code> | Warning: This should not be combined with `port_channel_interfaces[].mode` |
    | [<samp>&nbsp;&nbsp;&nbsp;&nbsp;&nbsp;&nbsp;access_vlan</samp>](## "port_channel_interfaces.[].switchport.access_vlan") | Integer |  |  | Min: 1<br>Max: 4094 | Set VLAN when interface is in access mode.<br>Warning: This should not be combined with `port_channel_interfaces[].mode = access/dot1q-tunnel` and `port_channel_interface.vlans`. |
    | [<samp>&nbsp;&nbsp;&nbsp;&nbsp;&nbsp;&nbsp;trunk</samp>](## "port_channel_interfaces.[].switchport.trunk") | Dictionary |  |  |  |  |
    | [<samp>&nbsp;&nbsp;&nbsp;&nbsp;&nbsp;&nbsp;&nbsp;&nbsp;allowed_vlan</samp>](## "port_channel_interfaces.[].switchport.trunk.allowed_vlan") | String |  |  |  | VLAN ID or range(s) of VLAN IDs (1-4094).<br>Warning: This should not be combined with `port_channel_interfaces[].mode = trunk` and `port_channel_interfaces[].vlans`. |
    | [<samp>&nbsp;&nbsp;&nbsp;&nbsp;&nbsp;&nbsp;&nbsp;&nbsp;native_vlan</samp>](## "port_channel_interfaces.[].switchport.trunk.native_vlan") | Integer |  |  | Min: 1<br>Max: 4094 | Set native VLAN when interface is in trunking mode.<br>Warning: This should not be combined with `port_channel_interfaces[].native_vlan`. |
    | [<samp>&nbsp;&nbsp;&nbsp;&nbsp;&nbsp;&nbsp;&nbsp;&nbsp;native_vlan_tag</samp>](## "port_channel_interfaces.[].switchport.trunk.native_vlan_tag") | Boolean |  |  |  | If setting both native_vlan and native_vlan_tag, native_vlan_tag takes precedence.<br>Warning: This should not be combined with `port_channel_interfaces[].native_vlan_tag`. |
    | [<samp>&nbsp;&nbsp;&nbsp;&nbsp;&nbsp;&nbsp;&nbsp;&nbsp;private_vlan_secondary</samp>](## "port_channel_interfaces.[].switchport.trunk.private_vlan_secondary") | Boolean |  |  |  | Enable secondary VLAN mapping for a private vlan.<br>Warning: This should not be combined with `port_channel_interfaces[].trunk_private_vlan_secondary`. |
    | [<samp>&nbsp;&nbsp;&nbsp;&nbsp;&nbsp;&nbsp;&nbsp;&nbsp;groups</samp>](## "port_channel_interfaces.[].switchport.trunk.groups") | List, items: String |  |  |  | Warning: This should not be combined with `port_channel_interfaces[].trunk_groups`.<br> |
    | [<samp>&nbsp;&nbsp;&nbsp;&nbsp;&nbsp;&nbsp;&nbsp;&nbsp;&nbsp;&nbsp;-&nbsp;&lt;str&gt;</samp>](## "port_channel_interfaces.[].switchport.trunk.groups.[]") | String |  |  |  | Trunk group name. |
    | [<samp>&nbsp;&nbsp;&nbsp;&nbsp;&nbsp;&nbsp;phone</samp>](## "port_channel_interfaces.[].switchport.phone") | Dictionary |  |  |  |  |
    | [<samp>&nbsp;&nbsp;&nbsp;&nbsp;&nbsp;&nbsp;&nbsp;&nbsp;vlan</samp>](## "port_channel_interfaces.[].switchport.phone.vlan") | Integer |  |  | Min: 1<br>Max: 4094 | Warning: This should not be combined with `port_channel_interfaces[].phone.vlan`. |
    | [<samp>&nbsp;&nbsp;&nbsp;&nbsp;&nbsp;&nbsp;&nbsp;&nbsp;trunk</samp>](## "port_channel_interfaces.[].switchport.phone.trunk") | String |  |  | Valid Values:<br>- <code>tagged</code><br>- <code>tagged phone</code><br>- <code>untagged</code><br>- <code>untagged phone</code> | Warning: This should not be combined with `port_channel_interfaces[].phone.trunk` |
    | [<samp>&nbsp;&nbsp;&nbsp;&nbsp;&nbsp;&nbsp;pvlan_mapping</samp>](## "port_channel_interfaces.[].switchport.pvlan_mapping") | String |  |  |  | Secondary VLAN IDs of the private VLAN mapping.<br>Warning: This should not be combined with `port_channel_interfaces[].pvlan_mapping`. |
    | [<samp>&nbsp;&nbsp;&nbsp;&nbsp;&nbsp;&nbsp;dot1q</samp>](## "port_channel_interfaces.[].switchport.dot1q") | Dictionary |  |  |  |  |
    | [<samp>&nbsp;&nbsp;&nbsp;&nbsp;&nbsp;&nbsp;&nbsp;&nbsp;ethertype</samp>](## "port_channel_interfaces.[].switchport.dot1q.ethertype") | Integer |  |  | Min: 1536<br>Max: 65535 | Ethertype/TPID (Tag Protocol IDentifier) for VLAN tagged frames. |
    | [<samp>&nbsp;&nbsp;&nbsp;&nbsp;&nbsp;&nbsp;&nbsp;&nbsp;vlan_tag</samp>](## "port_channel_interfaces.[].switchport.dot1q.vlan_tag") | String |  |  | Valid Values:<br>- <code>disallowed</code><br>- <code>required</code> |  |
    | [<samp>&nbsp;&nbsp;&nbsp;&nbsp;&nbsp;&nbsp;source_interface</samp>](## "port_channel_interfaces.[].switchport.source_interface") | String |  |  | Valid Values:<br>- <code>tx</code><br>- <code>tx multicast</code> | tx: Allow bridged traffic to go out of the source interface.<br>tx multicast: Allow multicast traffic only to go out of the source interface. |
    | [<samp>&nbsp;&nbsp;&nbsp;&nbsp;&nbsp;&nbsp;vlan_translations</samp>](## "port_channel_interfaces.[].switchport.vlan_translations") | Dictionary |  |  |  | VLAN Translation mappings.<br>Warning: This should not be combined with `port_channel_interfaces[].vlan_translations`. |
    | [<samp>&nbsp;&nbsp;&nbsp;&nbsp;&nbsp;&nbsp;&nbsp;&nbsp;in_required</samp>](## "port_channel_interfaces.[].switchport.vlan_translations.in_required") | Boolean |  |  |  | Drop the ingress traffic that do not match any VLAN mapping. |
    | [<samp>&nbsp;&nbsp;&nbsp;&nbsp;&nbsp;&nbsp;&nbsp;&nbsp;out_required</samp>](## "port_channel_interfaces.[].switchport.vlan_translations.out_required") | Boolean |  |  |  | Drop the egress traffic that do not match any VLAN mapping. |
    | [<samp>&nbsp;&nbsp;&nbsp;&nbsp;&nbsp;&nbsp;&nbsp;&nbsp;direction_in</samp>](## "port_channel_interfaces.[].switchport.vlan_translations.direction_in") | List, items: Dictionary |  |  |  | Map ingress traffic only. |
    | [<samp>&nbsp;&nbsp;&nbsp;&nbsp;&nbsp;&nbsp;&nbsp;&nbsp;&nbsp;&nbsp;-&nbsp;from</samp>](## "port_channel_interfaces.[].switchport.vlan_translations.direction_in.[].from") | String |  |  |  | VLAN ID or range of VLAN IDs to map from. Range 1-4094. |
    | [<samp>&nbsp;&nbsp;&nbsp;&nbsp;&nbsp;&nbsp;&nbsp;&nbsp;&nbsp;&nbsp;&nbsp;&nbsp;to</samp>](## "port_channel_interfaces.[].switchport.vlan_translations.direction_in.[].to") | Integer |  |  | Min: 1<br>Max: 4094 | VLAN ID to map to. |
    | [<samp>&nbsp;&nbsp;&nbsp;&nbsp;&nbsp;&nbsp;&nbsp;&nbsp;&nbsp;&nbsp;&nbsp;&nbsp;dot1q_tunnel</samp>](## "port_channel_interfaces.[].switchport.vlan_translations.direction_in.[].dot1q_tunnel") | Boolean |  |  |  |  |
    | [<samp>&nbsp;&nbsp;&nbsp;&nbsp;&nbsp;&nbsp;&nbsp;&nbsp;&nbsp;&nbsp;&nbsp;&nbsp;inner_vlan_from</samp>](## "port_channel_interfaces.[].switchport.vlan_translations.direction_in.[].inner_vlan_from") | Integer |  |  | Min: 1<br>Max: 4094 | Inner VLAN ID to map from. |
    | [<samp>&nbsp;&nbsp;&nbsp;&nbsp;&nbsp;&nbsp;&nbsp;&nbsp;direction_out</samp>](## "port_channel_interfaces.[].switchport.vlan_translations.direction_out") | List, items: Dictionary |  |  |  | Map egress traffic only. |
    | [<samp>&nbsp;&nbsp;&nbsp;&nbsp;&nbsp;&nbsp;&nbsp;&nbsp;&nbsp;&nbsp;-&nbsp;from</samp>](## "port_channel_interfaces.[].switchport.vlan_translations.direction_out.[].from") | String | Required |  |  | VLAN ID or range of VLAN IDs to map from. Range 1-4094. |
    | [<samp>&nbsp;&nbsp;&nbsp;&nbsp;&nbsp;&nbsp;&nbsp;&nbsp;&nbsp;&nbsp;&nbsp;&nbsp;to</samp>](## "port_channel_interfaces.[].switchport.vlan_translations.direction_out.[].to") | Integer |  |  | Min: 1<br>Max: 4094 | VLAN ID to map to. |
    | [<samp>&nbsp;&nbsp;&nbsp;&nbsp;&nbsp;&nbsp;&nbsp;&nbsp;&nbsp;&nbsp;&nbsp;&nbsp;dot1q_tunnel_to</samp>](## "port_channel_interfaces.[].switchport.vlan_translations.direction_out.[].dot1q_tunnel_to") | String |  |  |  | VLAN ID or range of VLAN IDs or "all". Range 1-4094.<br>This takes precedence over `to` and `inner_vlan_to`. |
    | [<samp>&nbsp;&nbsp;&nbsp;&nbsp;&nbsp;&nbsp;&nbsp;&nbsp;&nbsp;&nbsp;&nbsp;&nbsp;inner_vlan_to</samp>](## "port_channel_interfaces.[].switchport.vlan_translations.direction_out.[].inner_vlan_to") | Integer |  |  | Min: 1<br>Max: 4094 | Inner VLAN ID to map to. |
    | [<samp>&nbsp;&nbsp;&nbsp;&nbsp;&nbsp;&nbsp;&nbsp;&nbsp;direction_both</samp>](## "port_channel_interfaces.[].switchport.vlan_translations.direction_both") | List, items: Dictionary |  |  |  | Map both egress and ingress traffic. |
    | [<samp>&nbsp;&nbsp;&nbsp;&nbsp;&nbsp;&nbsp;&nbsp;&nbsp;&nbsp;&nbsp;-&nbsp;from</samp>](## "port_channel_interfaces.[].switchport.vlan_translations.direction_both.[].from") | String | Required |  |  | VLAN ID or range of VLAN IDs to map from. Range 1-4094. |
    | [<samp>&nbsp;&nbsp;&nbsp;&nbsp;&nbsp;&nbsp;&nbsp;&nbsp;&nbsp;&nbsp;&nbsp;&nbsp;to</samp>](## "port_channel_interfaces.[].switchport.vlan_translations.direction_both.[].to") | Integer | Required |  | Min: 1<br>Max: 4094 | VLAN ID to map to. |
    | [<samp>&nbsp;&nbsp;&nbsp;&nbsp;&nbsp;&nbsp;&nbsp;&nbsp;&nbsp;&nbsp;&nbsp;&nbsp;dot1q_tunnel</samp>](## "port_channel_interfaces.[].switchport.vlan_translations.direction_both.[].dot1q_tunnel") | Boolean |  |  |  |  |
    | [<samp>&nbsp;&nbsp;&nbsp;&nbsp;&nbsp;&nbsp;&nbsp;&nbsp;&nbsp;&nbsp;&nbsp;&nbsp;inner_vlan_from</samp>](## "port_channel_interfaces.[].switchport.vlan_translations.direction_both.[].inner_vlan_from") | Integer |  |  | Min: 1<br>Max: 4094 | Inner VLAN ID to map from. |
    | [<samp>&nbsp;&nbsp;&nbsp;&nbsp;&nbsp;&nbsp;&nbsp;&nbsp;&nbsp;&nbsp;&nbsp;&nbsp;network</samp>](## "port_channel_interfaces.[].switchport.vlan_translations.direction_both.[].network") | Boolean |  |  |  | Enable use of network-side VLAN ID.<br>This setting can only be enabled when `inner_vlan_from` is defined. |
    | [<samp>&nbsp;&nbsp;&nbsp;&nbsp;&nbsp;&nbsp;vlan_forwarding_accept_all</samp>](## "port_channel_interfaces.[].switchport.vlan_forwarding_accept_all") | Boolean |  |  |  |  |
    | [<samp>&nbsp;&nbsp;&nbsp;&nbsp;&nbsp;&nbsp;backup_link</samp>](## "port_channel_interfaces.[].switchport.backup_link") | Dictionary |  |  |  |  |
    | [<samp>&nbsp;&nbsp;&nbsp;&nbsp;&nbsp;&nbsp;&nbsp;&nbsp;interface</samp>](## "port_channel_interfaces.[].switchport.backup_link.interface") | String | Required |  |  | Backup interface. Example - Ethernet4, Vlan10 etc. |
    | [<samp>&nbsp;&nbsp;&nbsp;&nbsp;&nbsp;&nbsp;&nbsp;&nbsp;prefer_vlan</samp>](## "port_channel_interfaces.[].switchport.backup_link.prefer_vlan") | String |  |  |  | VLANs to carry on the backup interface (1-4094). |
    | [<samp>&nbsp;&nbsp;&nbsp;&nbsp;&nbsp;&nbsp;backup</samp>](## "port_channel_interfaces.[].switchport.backup") | Dictionary |  |  |  | The `backup_link` is required for this setting. |
    | [<samp>&nbsp;&nbsp;&nbsp;&nbsp;&nbsp;&nbsp;&nbsp;&nbsp;dest_macaddr</samp>](## "port_channel_interfaces.[].switchport.backup.dest_macaddr") | String |  |  | Format: mac | Destination MAC address for MAC move updates.<br>The mac address should be multicast or broadcast.<br>Example: 01:00:00:00:00:00 |
    | [<samp>&nbsp;&nbsp;&nbsp;&nbsp;&nbsp;&nbsp;&nbsp;&nbsp;initial_mac_move_delay</samp>](## "port_channel_interfaces.[].switchport.backup.initial_mac_move_delay") | Integer |  |  | Min: 0<br>Max: 65535 | Initial MAC move delay in milliseconds. |
    | [<samp>&nbsp;&nbsp;&nbsp;&nbsp;&nbsp;&nbsp;&nbsp;&nbsp;mac_move_burst</samp>](## "port_channel_interfaces.[].switchport.backup.mac_move_burst") | Integer |  |  | Min: 0<br>Max: 65535 | Size of MAC move bursts. |
    | [<samp>&nbsp;&nbsp;&nbsp;&nbsp;&nbsp;&nbsp;&nbsp;&nbsp;mac_move_burst_interval</samp>](## "port_channel_interfaces.[].switchport.backup.mac_move_burst_interval") | Integer |  |  | Min: 0<br>Max: 65535 | MAC move burst interval in milliseconds. |
    | [<samp>&nbsp;&nbsp;&nbsp;&nbsp;&nbsp;&nbsp;&nbsp;&nbsp;preemption_delay</samp>](## "port_channel_interfaces.[].switchport.backup.preemption_delay") | Integer |  |  | Min: 0<br>Max: 65535 | Preemption delay in milliseconds. |
    | [<samp>&nbsp;&nbsp;&nbsp;&nbsp;&nbsp;&nbsp;port_security</samp>](## "port_channel_interfaces.[].switchport.port_security") | Dictionary |  |  |  |  |
    | [<samp>&nbsp;&nbsp;&nbsp;&nbsp;&nbsp;&nbsp;&nbsp;&nbsp;enabled</samp>](## "port_channel_interfaces.[].switchport.port_security.enabled") | Boolean |  |  |  |  |
    | [<samp>&nbsp;&nbsp;&nbsp;&nbsp;&nbsp;&nbsp;&nbsp;&nbsp;mac_address_maximum</samp>](## "port_channel_interfaces.[].switchport.port_security.mac_address_maximum") | Dictionary |  |  |  | Maximum number of MAC addresses allowed on the interface. |
    | [<samp>&nbsp;&nbsp;&nbsp;&nbsp;&nbsp;&nbsp;&nbsp;&nbsp;&nbsp;&nbsp;disabled</samp>](## "port_channel_interfaces.[].switchport.port_security.mac_address_maximum.disabled") | Boolean |  |  |  | Disable port level check for port security (only in violation 'shutdown' mode). |
    | [<samp>&nbsp;&nbsp;&nbsp;&nbsp;&nbsp;&nbsp;&nbsp;&nbsp;&nbsp;&nbsp;limit</samp>](## "port_channel_interfaces.[].switchport.port_security.mac_address_maximum.limit") | Integer |  |  | Min: 1<br>Max: 1000 | MAC address limit. |
    | [<samp>&nbsp;&nbsp;&nbsp;&nbsp;&nbsp;&nbsp;&nbsp;&nbsp;violation</samp>](## "port_channel_interfaces.[].switchport.port_security.violation") | Dictionary |  |  |  | Configure violation mode (shutdown or protect), EOS default is 'shutdown'. |
    | [<samp>&nbsp;&nbsp;&nbsp;&nbsp;&nbsp;&nbsp;&nbsp;&nbsp;&nbsp;&nbsp;mode</samp>](## "port_channel_interfaces.[].switchport.port_security.violation.mode") | String |  |  | Valid Values:<br>- <code>shutdown</code><br>- <code>protect</code> | Configure port security mode. |
    | [<samp>&nbsp;&nbsp;&nbsp;&nbsp;&nbsp;&nbsp;&nbsp;&nbsp;&nbsp;&nbsp;protect_log</samp>](## "port_channel_interfaces.[].switchport.port_security.violation.protect_log") | Boolean |  |  |  | Log new addresses seen after limit is reached in protect mode. |
    | [<samp>&nbsp;&nbsp;&nbsp;&nbsp;&nbsp;&nbsp;&nbsp;&nbsp;vlan_default_mac_address_maximum</samp>](## "port_channel_interfaces.[].switchport.port_security.vlan_default_mac_address_maximum") | Integer |  |  | Min: 0<br>Max: 1000 | Default maximum MAC addresses for all VLANs on this interface. |
    | [<samp>&nbsp;&nbsp;&nbsp;&nbsp;&nbsp;&nbsp;&nbsp;&nbsp;vlans</samp>](## "port_channel_interfaces.[].switchport.port_security.vlans") | List, items: Dictionary |  |  |  |  |
    | [<samp>&nbsp;&nbsp;&nbsp;&nbsp;&nbsp;&nbsp;&nbsp;&nbsp;&nbsp;&nbsp;-&nbsp;range</samp>](## "port_channel_interfaces.[].switchport.port_security.vlans.[].range") | String | Required, Unique |  |  | VLAN ID or range(s) of VLAN IDs, <1-4094>.<br>Example:<br>  - 3<br>  - 1,3<br>  - 1-10<br> |
    | [<samp>&nbsp;&nbsp;&nbsp;&nbsp;&nbsp;&nbsp;&nbsp;&nbsp;&nbsp;&nbsp;&nbsp;&nbsp;mac_address_maximum</samp>](## "port_channel_interfaces.[].switchport.port_security.vlans.[].mac_address_maximum") | Integer |  |  |  |  |
<<<<<<< HEAD
    | [<samp>&nbsp;&nbsp;&nbsp;&nbsp;validate_state</samp>](## "port_channel_interfaces.[].validate_state") | Boolean |  |  |  | Set to false to disable interface validation by the `eos_validate_state` role. |
    | [<samp>&nbsp;&nbsp;&nbsp;&nbsp;validate_lldp</samp>](## "port_channel_interfaces.[].validate_lldp") | Boolean |  |  |  | Set to false to disable the LLDP topology validation performed by the `eos_validate_state` role. |
=======
    | [<samp>&nbsp;&nbsp;&nbsp;&nbsp;validate_state</samp>](## "port_channel_interfaces.[].validate_state") | Boolean |  |  |  | Set to false to disable interface state and LLDP topology validation performed by the `eos_validate_state` role. |
>>>>>>> 8eb67e3f
    | [<samp>&nbsp;&nbsp;&nbsp;&nbsp;eos_cli</samp>](## "port_channel_interfaces.[].eos_cli") | String |  |  |  | Multiline EOS CLI rendered directly on the port-channel interface in the final EOS configuration. |
    | [<samp>&nbsp;&nbsp;&nbsp;&nbsp;esi</samp>](## "port_channel_interfaces.[].esi") <span style="color:red">removed</span> | String |  |  |  | EVPN Ethernet Segment Identifier (Type 1 format).<br><span style="color:red">This key was removed. Support was removed in AVD version 5.0.0. Use <samp>evpn_ethernet_segment.identifier</samp> instead.</span> |
    | [<samp>&nbsp;&nbsp;&nbsp;&nbsp;rt</samp>](## "port_channel_interfaces.[].rt") <span style="color:red">removed</span> | String |  |  |  | EVPN Route Target for ESI with format xx:xx:xx:xx:xx:xx.<br><span style="color:red">This key was removed. Support was removed in AVD version 5.0.0. Use <samp>evpn_ethernet_segment.route_target</samp> instead.</span> |

=== "YAML"

    ```yaml
    port_channel_interfaces:
      - name: <str; required; unique>
        description: <str>

        # Interface profile.
        profile: <str>
        logging:
          event:
            link_status: <bool>

            # Discards due to storm-control.
            storm_control_discards: <bool>
        shutdown: <bool>

        # "l2_mtu" should only be defined for platforms supporting the "l2 mtu" CLI.
        l2_mtu: <int; 68-65535>

        # "l2_mru" should only be defined for platforms supporting the "l2 mru" CLI.
        l2_mru: <int; 68-65535>

        # List of switchport vlans as string.
        # For a trunk port this would be a range like "1-200,300".
        # For an access port this would be a single vlan "123".
        # This key is deprecated.
        # Support will be removed in AVD version 6.0.0.
        # Use <samp>switchport.access_vlan or switchport.trunk.allowed_vlan</samp> instead.
        vlans: <str>
        snmp_trap_link_change: <bool>

        # l3dot1q and l2dot1q are used for sub-interfaces. The parent interface should be defined as routed.
        # Interface will not be listed in device documentation, unless "type" is set.
        # This key is deprecated.
        # Support will be removed in AVD version 6.0.0.
        # See [here](https://avd.arista.com/stable/docs/release-notes/5.x.x.html#removal-of-type-key-dependency-for-rendering-ethernetport-channel-interfaces-configuration-and-documentation) for details.
        type: <str; "routed" | "switched" | "l3dot1q" | "l2dot1q">

        # VLAN tag to configure on sub-interface.
        # This key is deprecated.
        # Support will be removed in AVD version 6.0.0.
        # Use <samp>encapsulation_dot1q.vlan</samp> instead.
        encapsulation_dot1q_vlan: <int>

        # Warning: `encapsulation_dot1q` should not be combined with `ethernet_interfaces[].type: l3dot1q` or `ethernet_interfaces[].type: l2dot1q`.
        encapsulation_dot1q:

          # VLAD ID.
          vlan: <int; 1-4094; required>

          # Inner VLAN ID. This setting can only be applied to sub-interfaces on EOS.
          inner_vlan: <int; 1-4094>

        # VRF name.
        vrf: <str>

        # This setting can only be applied to sub-interfaces on EOS.
        # Warning: `encapsulation_vlan` should not be combined with `ethernet_interfaces[].type: l3dot1q` or `ethernet_interfaces[].type: l2dot1q`.
        encapsulation_vlan:
          client:
            # This key is deprecated.
            # Support will be removed in AVD version 6.0.0.
            dot1q:

              # Client VLAN ID.
              vlan: <int>

              # Client Outer VLAN ID.
              outer: <int; 1-4094>

              # Client Inner VLAN ID.
              inner: <int; 1-4094>
            # This key is deprecated.
            # Support will be removed in AVD version 6.0.0.
            unmatched: <bool>
            encapsulation: <str; "dot1q" | "dot1ad" | "unmatched" | "untagged">

            # Client VLAN ID. Not applicable for `encapsulation: untagged` or `encapsulation: unmatched`.
            vlan: <int; 1-4094>

            # Client Outer VLAN ID. Not applicable for `encapsulation: untagged` or `encapsulation: unmatched`.
            outer_vlan: <int; 1-4094>

            # Client Inner VLAN ID. Not applicable for `encapsulation: untagged` or `encapsulation: unmatched`.
            inner_vlan: <int; 1-4094>
            inner_encapsulation: <str; "dot1q" | "dot1ad">

          # Network encapsulation are all optional, and skipped if using client unmatched.
          network:
            # This key is deprecated.
            # Support will be removed in AVD version 6.0.0.
            dot1q:

              # Network VLAN ID.
              vlan: <int; 1-4094>

              # Network Outer VLAN ID.
              outer: <int; 1-4094>

              # Network Inner VLAN ID.
              inner: <int; 1-4094>
            # This key is deprecated.
            # Support will be removed in AVD version 6.0.0.
            client: <bool>

            # `untagged` (no encapsulation) is applicable for `untagged` client only.
            # `client` and `client inner` (retain client encapsulation) is not applicable for `untagged` client.
            encapsulation: <str; "dot1q" | "dot1ad" | "client" | "client inner" | "untagged">

            # Network VLAN ID. Not applicable for `encapsulation: untagged` or `encapsulation: client`.
            vlan: <int; 1-4094>

            # Network outer VLAN ID. Not applicable for `encapsulation: untagged` or `encapsulation: client`.
            outer_vlan: <int; 1-4094>

            # Network inner VLAN ID. Not applicable for `encapsulation: untagged` or `encapsulation: client`.
            inner_vlan: <int; 1-4094>
            inner_encapsulation: <str; "dot1q" | "dot1ad">

        # This setting can only be applied to sub-interfaces on EOS.
        # Warning: `vlan_id` should not be combined with `ethernet_interfaces[].type == l2dot1q`.
        vlan_id: <int; 1-4094>
        # This key is deprecated.
        # Support will be removed in AVD version 6.0.0.
        # Use <samp>switchport.mode</samp> instead.
        mode: <str; "access" | "dot1q-tunnel" | "trunk" | "trunk phone">

        # If setting both native_vlan and native_vlan_tag, native_vlan_tag takes precedence.
        # This key is deprecated.
        # Support will be removed in AVD version 6.0.0.
        # Use <samp>switchport.trunk.native_vlan</samp> instead.
        native_vlan: <int>

        # If setting both native_vlan and native_vlan_tag, native_vlan_tag takes precedence.
        # This key is deprecated.
        # Support will be removed in AVD version 6.0.0.
        # Use <samp>switchport.trunk.native_vlan_tag</samp> instead.
        native_vlan_tag: <bool; default=False>
        link_tracking_groups:

            # Group name.
          - name: <str; required; unique>
            direction: <str; "upstream" | "downstream">
        # This key is deprecated.
        # Support will be removed in AVD version 6.0.0.
        # Use <samp>switchport.phone</samp> instead.
        phone:
          trunk: <str; "tagged" | "untagged">
          vlan: <int; 1-4094>
        l2_protocol:

          # Vlan tag to configure on sub-interface.
          encapsulation_dot1q_vlan: <int>

          # L2 protocol forwarding profile.
          forwarding_profile: <str>
        mtu: <int; 68-65535>

        # MLAG ID.
        mlag: <int; 1-2000>
        # This key is deprecated.
        # Support will be removed in AVD version 6.0.0.
        # Use <samp>switchport.trunk.groups</samp> instead.
        trunk_groups:
          - <str>

        # Timeout in seconds.
        lacp_fallback_timeout: <int; 0-300; default=90>
        lacp_fallback_mode: <str; "individual" | "static">
        qos:
          trust: <str; "dscp" | "cos" | "disabled">

          # DSCP value.
          dscp: <int>

          # COS value.
          cos: <int>
        bfd:
          echo: <bool>

          # Interval in milliseconds.
          interval: <int>

          # Rate in milliseconds.
          min_rx: <int>
          multiplier: <int; 3-50>

          # IPv4 or IPv6 address. When the Port-channel is a L2 interface, a local L3 BFD address (router_bfd.local_address) has to be defined globally on the switch.
          neighbor: <str>
          per_link:
            enabled: <bool>
            rfc_7130: <bool>
        service_policy:
          pbr:

            # Policy Based Routing Policy-map name.
            input: <str>
          qos:

            # Quality of Service Policy-map name.
            input: <str; required>
        mpls:
          ip: <bool>
          ldp:
            interface: <bool>
            igp_sync: <bool>
        # This key is deprecated.
        # Support will be removed in AVD version 6.0.0.
        # Use <samp>switchport.trunk.private_vlan_secondary</samp> instead.
        trunk_private_vlan_secondary: <bool>

        # List of vlans as string.
        # This key is deprecated.
        # Support will be removed in AVD version 6.0.0.
        # Use <samp>switchport.pvlan_mapping</samp> instead.
        pvlan_mapping: <str>
        # This key is deprecated.
        # Support will be removed in AVD version 6.0.0.
        # Use <samp>switchport.vlan_translations</samp> instead.
        vlan_translations:

            # List of vlans as string (only one vlan if direction is "both").
          - from: <str>

            # VLAN ID.
            to: <int>
            direction: <str; "in" | "out" | "both"; default="both">
        shape:

          # Rate in kbps, pps or percent.
          # Supported options are platform dependent.
          # Examples:
          # - "5000 kbps"
          # - "1000 pps"
          # - "20 percent"
          rate: <str>
        storm_control:
          all:

            # Configure maximum storm-control level.
            level: <str>

            # Optional field and is hardware dependent.
            unit: <str; "percent" | "pps"; default="percent">
          broadcast:

            # Configure maximum storm-control level.
            level: <str>

            # Optional field and is hardware dependent.
            unit: <str; "percent" | "pps"; default="percent">
          multicast:

            # Configure maximum storm-control level.
            level: <str>

            # Optional field and is hardware dependent.
            unit: <str; "percent" | "pps"; default="percent">
          unknown_unicast:

            # Configure maximum storm-control level.
            level: <str>

            # Optional field and is hardware dependent.
            unit: <str; "percent" | "pps"; default="percent">
        ip_proxy_arp: <bool>

        # ISIS instance.
        isis_enable: <str>

        # Enable BFD for ISIS.
        isis_bfd: <bool>
        isis_passive: <bool>
        isis_metric: <int>
        isis_network_point_to_point: <bool>
        isis_circuit_type: <str; "level-1-2" | "level-1" | "level-2">
        isis_hello_padding: <bool>
        isis_authentication_mode: <str; "text" | "md5">

        # Type-7 encrypted password.
        isis_authentication_key: <str>
        traffic_policy:

          # Ingress traffic policy.
          input: <str>

          # Egress traffic policy.
          output: <str>
        evpn_ethernet_segment:

          # EVPN Ethernet Segment Identifier (Type 1 format).
          identifier: <str>
          redundancy: <str; "all-active" | "single-active">
          designated_forwarder_election:
            algorithm: <str; "modulus" | "preference">

            # Preference_value is only used when "algorithm" is "preference".
            preference_value: <int; 0-65535>

            # Dont_preempt is only used when "algorithm" is "preference".
            dont_preempt: <bool; default=False>
            hold_time: <int>
            subsequent_hold_time: <int>
            candidate_reachability_required: <bool>
          mpls:
            shared_index: <int; 1-1024>
            tunnel_flood_filter_time: <int>

          # EVPN Route Target for ESI with format xx:xx:xx:xx:xx:xx.
          route_target: <str>

        # LACP ID with format xxxx.xxxx.xxxx.
        lacp_id: <str>
        spanning_tree_bpdufilter: <str; "enabled" | "disabled" | "True" | "False" | "true" | "false">
        spanning_tree_bpduguard: <str; "enabled" | "disabled" | "True" | "False" | "true" | "false">
        spanning_tree_guard: <str; "loop" | "root" | "disabled">
        spanning_tree_portfast: <str; "edge" | "network">
        vmtracer: <bool>
        ptp:
          enable: <bool>
          announce:
            interval: <int>
            timeout: <int>
          delay_req: <int>
          delay_mechanism: <str; "e2e" | "p2p">
          profile:
            g8275_1:
              destination_mac_address: <str; "forwardable" | "non-forwardable">
          sync_message:
            interval: <int>
          role: <str; "master" | "dynamic">

          # VLAN can be 'all' or list of vlans as string.
          vlan: <str>
          transport: <str; "ipv4" | "ipv6" | "layer2">

          # When MPASS is enabled on an MLAG port-channel, MLAG peers coordinate to function as a single PTP logical device.
          # Arista PTP enabled devices always place PTP messages on the same physical link within the port-channel.
          # Hence, MPASS is needed only on MLAG port-channels connected to non-Arista devices.
          mpass: <bool>

        # IPv4 address/mask.
        ip_address: <str>
        ip_verify_unicast_source_reachable_via: <str; "any" | "rx">
        ip_nat:
          destination:
            dynamic:
              - access_list: <str; required; unique>
                comment: <str>
                pool_name: <str; required>
                priority: <int; 0-4294967295>
            static:

                # 'access_list' and 'group' are mutual exclusive.
              - access_list: <str>
                comment: <str>

                # Egress or ingress can be the default. This depends on source/destination, EOS version, and hardware platform.
                # EOS might remove this keyword in the configuration. So, check the configuration on targeted HW/SW.
                direction: <str; "egress" | "ingress">

                # 'access_list' and 'group' are mutual exclusive.
                group: <int; 1-65535>

                # IPv4 address. The combination of `original_ip` and `original_port` must be unique.
                original_ip: <str>

                # TCP/UDP port. The combination of `original_ip` and `original_port` must be unique.
                original_port: <int; 1-65535>
                priority: <int; 0-4294967295>
                protocol: <str; "udp" | "tcp">

                # IPv4 address.
                translated_ip: <str; required>

                # requires 'original_port'.
                translated_port: <int; 1-65535>
          source:
            dynamic:
              - access_list: <str; required; unique>
                comment: <str>
                nat_type: <str; "overload" | "pool" | "pool-address-only" | "pool-full-cone"; required>

                # required if 'nat_type' is pool, pool-address-only or pool-full-cone.
                # ignored if 'nat_type' is overload.
                pool_name: <str>
                priority: <int; 0-4294967295>
            static:

                # 'access_list' and 'group' are mutual exclusive.
              - access_list: <str>
                comment: <str>

                # Egress or ingress can be the default. This depends on source/destination, EOS version, and hardware platform.
                # EOS might remove this keyword in the configuration. So, check the configuration on targeted HW/SW.
                direction: <str; "egress" | "ingress">

                # 'access_list' and 'group' are mutual exclusive.
                group: <int; 1-65535>

                # IPv4 address. The combination of `original_ip` and `original_port` must be unique.
                original_ip: <str>

                # TCP/UDP port. The combination of `original_ip` and `original_port` must be unique.
                original_port: <int; 1-65535>
                priority: <int; 0-4294967295>
                protocol: <str; "udp" | "tcp">

                # IPv4 address.
                translated_ip: <str; required>

                # requires 'original_port'.
                translated_port: <int; 1-65535>
        ipv6_enable: <bool>

        # IPv6 address/mask.
        ipv6_address: <str>

        # Link local IPv6 address/mask.
        ipv6_address_link_local: <str>
        ipv6_nd_ra_disabled: <bool>
        ipv6_nd_managed_config_flag: <bool>
        ipv6_nd_prefixes:
          - ipv6_prefix: <str; required; unique>

            # Infinite or lifetime in seconds.
            valid_lifetime: <str>

            # Infinite or lifetime in seconds.
            preferred_lifetime: <str>
            no_autoconfig_flag: <bool>

        # Access list name.
        access_group_in: <str>

        # Access list name.
        access_group_out: <str>

        # IPv6 access list name.
        ipv6_access_group_in: <str>

        # IPv6 access list name.
        ipv6_access_group_out: <str>

        # MAC access list name.
        mac_access_group_in: <str>

        # MAC access list name.
        mac_access_group_out: <str>
        pim:
          ipv4:

            # Configure PIM border router. EOS default is false.
            border_router: <bool>
            dr_priority: <int; 0-429467295>
            sparse_mode: <bool>

            # Set the default for whether Bidirectional Forwarding Detection is enabled for PIM.
            bfd: <bool>
            bidirectional: <bool>
            hello:

              # Number of missed hellos after which the neighbor expires. Range <1.5-65535>.
              count: <str>

              # PIM hello interval in seconds.
              interval: <int; 1-65535>

        # QOS profile.
        service_profile: <str>
        ospf_network_point_to_point: <bool>
        ospf_area: <str>
        ospf_cost: <int>
        ospf_authentication: <str; "none" | "simple" | "message-digest">

        # Encrypted password.
        ospf_authentication_key: <str>
        ospf_message_digest_keys:
          - id: <int; required; unique>
            hash_algorithm: <str; "md5" | "sha1" | "sha256" | "sha384" | "sha512">

            # Encrypted password.
            key: <str>
        flow_tracker:

          # Sampled flow tracker name.
          sampled: <str>

          # Hardware flow tracker name.
          hardware: <str>
        bgp:

          # Name of session tracker.
          session_tracker: <str>
        ip_igmp_host_proxy:
          enabled: <bool>
          groups:

              # Multicast Address.
            - group: <str; required; unique>

              # The same source must not be present both in `exclude` and `include` list.
              exclude:
                - source: <str; required; unique>

              # The same source must not be present both in `exclude` and `include` list.
              include:
                - source: <str; required; unique>

          # Time interval between unsolicited reports.
          report_interval: <int; 1-31744>

          # Non-standard Access List name.
          access_lists:
            - name: <str; required; unique>

          # IGMP version on IGMP host-proxy interface.
          version: <int; 1-3>

        # Key only used for documentation or validation purposes.
        peer: <str>

        # Key only used for documentation or validation purposes.
        peer_interface: <str>

        # Key only used for documentation or validation purposes.
        peer_type: <str>
        sflow:
          enable: <bool>
          egress:
            enable: <bool>
            unmodified_enable: <bool>
        switchport:

          # Warning: This should not be combined with `port_channel_interfaces[].type = routed`.
          enabled: <bool>

          # Warning: This should not be combined with `port_channel_interfaces[].mode`
          mode: <str; "access" | "dot1q-tunnel" | "trunk" | "trunk phone">

          # Set VLAN when interface is in access mode.
          # Warning: This should not be combined with `port_channel_interfaces[].mode = access/dot1q-tunnel` and `port_channel_interface.vlans`.
          access_vlan: <int; 1-4094>
          trunk:

            # VLAN ID or range(s) of VLAN IDs (1-4094).
            # Warning: This should not be combined with `port_channel_interfaces[].mode = trunk` and `port_channel_interfaces[].vlans`.
            allowed_vlan: <str>

            # Set native VLAN when interface is in trunking mode.
            # Warning: This should not be combined with `port_channel_interfaces[].native_vlan`.
            native_vlan: <int; 1-4094>

            # If setting both native_vlan and native_vlan_tag, native_vlan_tag takes precedence.
            # Warning: This should not be combined with `port_channel_interfaces[].native_vlan_tag`.
            native_vlan_tag: <bool>

            # Enable secondary VLAN mapping for a private vlan.
            # Warning: This should not be combined with `port_channel_interfaces[].trunk_private_vlan_secondary`.
            private_vlan_secondary: <bool>

            # Warning: This should not be combined with `port_channel_interfaces[].trunk_groups`.
            groups:

                # Trunk group name.
              - <str>
          phone:

            # Warning: This should not be combined with `port_channel_interfaces[].phone.vlan`.
            vlan: <int; 1-4094>

            # Warning: This should not be combined with `port_channel_interfaces[].phone.trunk`
            trunk: <str; "tagged" | "tagged phone" | "untagged" | "untagged phone">

          # Secondary VLAN IDs of the private VLAN mapping.
          # Warning: This should not be combined with `port_channel_interfaces[].pvlan_mapping`.
          pvlan_mapping: <str>
          dot1q:

            # Ethertype/TPID (Tag Protocol IDentifier) for VLAN tagged frames.
            ethertype: <int; 1536-65535>
            vlan_tag: <str; "disallowed" | "required">

          # tx: Allow bridged traffic to go out of the source interface.
          # tx multicast: Allow multicast traffic only to go out of the source interface.
          source_interface: <str; "tx" | "tx multicast">

          # VLAN Translation mappings.
          # Warning: This should not be combined with `port_channel_interfaces[].vlan_translations`.
          vlan_translations:

            # Drop the ingress traffic that do not match any VLAN mapping.
            in_required: <bool>

            # Drop the egress traffic that do not match any VLAN mapping.
            out_required: <bool>

            # Map ingress traffic only.
            direction_in:

                # VLAN ID or range of VLAN IDs to map from. Range 1-4094.
              - from: <str>

                # VLAN ID to map to.
                to: <int; 1-4094>
                dot1q_tunnel: <bool>

                # Inner VLAN ID to map from.
                inner_vlan_from: <int; 1-4094>

            # Map egress traffic only.
            direction_out:

                # VLAN ID or range of VLAN IDs to map from. Range 1-4094.
              - from: <str; required>

                # VLAN ID to map to.
                to: <int; 1-4094>

                # VLAN ID or range of VLAN IDs or "all". Range 1-4094.
                # This takes precedence over `to` and `inner_vlan_to`.
                dot1q_tunnel_to: <str>

                # Inner VLAN ID to map to.
                inner_vlan_to: <int; 1-4094>

            # Map both egress and ingress traffic.
            direction_both:

                # VLAN ID or range of VLAN IDs to map from. Range 1-4094.
              - from: <str; required>

                # VLAN ID to map to.
                to: <int; 1-4094; required>
                dot1q_tunnel: <bool>

                # Inner VLAN ID to map from.
                inner_vlan_from: <int; 1-4094>

                # Enable use of network-side VLAN ID.
                # This setting can only be enabled when `inner_vlan_from` is defined.
                network: <bool>
          vlan_forwarding_accept_all: <bool>
          backup_link:

            # Backup interface. Example - Ethernet4, Vlan10 etc.
            interface: <str; required>

            # VLANs to carry on the backup interface (1-4094).
            prefer_vlan: <str>

          # The `backup_link` is required for this setting.
          backup:

            # Destination MAC address for MAC move updates.
            # The mac address should be multicast or broadcast.
            # Example: 01:00:00:00:00:00
            dest_macaddr: <str>

            # Initial MAC move delay in milliseconds.
            initial_mac_move_delay: <int; 0-65535>

            # Size of MAC move bursts.
            mac_move_burst: <int; 0-65535>

            # MAC move burst interval in milliseconds.
            mac_move_burst_interval: <int; 0-65535>

            # Preemption delay in milliseconds.
            preemption_delay: <int; 0-65535>
          port_security:
            enabled: <bool>

            # Maximum number of MAC addresses allowed on the interface.
            mac_address_maximum:

              # Disable port level check for port security (only in violation 'shutdown' mode).
              disabled: <bool>

              # MAC address limit.
              limit: <int; 1-1000>

            # Configure violation mode (shutdown or protect), EOS default is 'shutdown'.
            violation:

              # Configure port security mode.
              mode: <str; "shutdown" | "protect">

              # Log new addresses seen after limit is reached in protect mode.
              protect_log: <bool>

            # Default maximum MAC addresses for all VLANs on this interface.
            vlan_default_mac_address_maximum: <int; 0-1000>
            vlans:

                # VLAN ID or range(s) of VLAN IDs, <1-4094>.
                # Example:
                #   - 3
                #   - 1,3
                #   - 1-10
              - range: <str; required; unique>
                mac_address_maximum: <int>

        # Set to false to disable interface state and LLDP topology validation performed by the `eos_validate_state` role.
        validate_state: <bool>

        # Set to false to disable the LLDP topology validation performed by the `eos_validate_state` role.
        validate_lldp: <bool>

        # Multiline EOS CLI rendered directly on the port-channel interface in the final EOS configuration.
        eos_cli: <str>
    ```<|MERGE_RESOLUTION|>--- conflicted
+++ resolved
@@ -320,12 +320,8 @@
     | [<samp>&nbsp;&nbsp;&nbsp;&nbsp;&nbsp;&nbsp;&nbsp;&nbsp;vlans</samp>](## "port_channel_interfaces.[].switchport.port_security.vlans") | List, items: Dictionary |  |  |  |  |
     | [<samp>&nbsp;&nbsp;&nbsp;&nbsp;&nbsp;&nbsp;&nbsp;&nbsp;&nbsp;&nbsp;-&nbsp;range</samp>](## "port_channel_interfaces.[].switchport.port_security.vlans.[].range") | String | Required, Unique |  |  | VLAN ID or range(s) of VLAN IDs, <1-4094>.<br>Example:<br>  - 3<br>  - 1,3<br>  - 1-10<br> |
     | [<samp>&nbsp;&nbsp;&nbsp;&nbsp;&nbsp;&nbsp;&nbsp;&nbsp;&nbsp;&nbsp;&nbsp;&nbsp;mac_address_maximum</samp>](## "port_channel_interfaces.[].switchport.port_security.vlans.[].mac_address_maximum") | Integer |  |  |  |  |
-<<<<<<< HEAD
-    | [<samp>&nbsp;&nbsp;&nbsp;&nbsp;validate_state</samp>](## "port_channel_interfaces.[].validate_state") | Boolean |  |  |  | Set to false to disable interface validation by the `eos_validate_state` role. |
+    | [<samp>&nbsp;&nbsp;&nbsp;&nbsp;validate_state</samp>](## "port_channel_interfaces.[].validate_state") | Boolean |  |  |  | Set to false to disable interface state and LLDP topology validation performed by the `eos_validate_state` role. |
     | [<samp>&nbsp;&nbsp;&nbsp;&nbsp;validate_lldp</samp>](## "port_channel_interfaces.[].validate_lldp") | Boolean |  |  |  | Set to false to disable the LLDP topology validation performed by the `eos_validate_state` role. |
-=======
-    | [<samp>&nbsp;&nbsp;&nbsp;&nbsp;validate_state</samp>](## "port_channel_interfaces.[].validate_state") | Boolean |  |  |  | Set to false to disable interface state and LLDP topology validation performed by the `eos_validate_state` role. |
->>>>>>> 8eb67e3f
     | [<samp>&nbsp;&nbsp;&nbsp;&nbsp;eos_cli</samp>](## "port_channel_interfaces.[].eos_cli") | String |  |  |  | Multiline EOS CLI rendered directly on the port-channel interface in the final EOS configuration. |
     | [<samp>&nbsp;&nbsp;&nbsp;&nbsp;esi</samp>](## "port_channel_interfaces.[].esi") <span style="color:red">removed</span> | String |  |  |  | EVPN Ethernet Segment Identifier (Type 1 format).<br><span style="color:red">This key was removed. Support was removed in AVD version 5.0.0. Use <samp>evpn_ethernet_segment.identifier</samp> instead.</span> |
     | [<samp>&nbsp;&nbsp;&nbsp;&nbsp;rt</samp>](## "port_channel_interfaces.[].rt") <span style="color:red">removed</span> | String |  |  |  | EVPN Route Target for ESI with format xx:xx:xx:xx:xx:xx.<br><span style="color:red">This key was removed. Support was removed in AVD version 5.0.0. Use <samp>evpn_ethernet_segment.route_target</samp> instead.</span> |
