--- conflicted
+++ resolved
@@ -260,54 +260,6 @@
     | [<samp>&nbsp;&nbsp;&nbsp;&nbsp;&nbsp;&nbsp;&nbsp;&nbsp;enable</samp>](## "port_channel_interfaces.[].sflow.egress.enable") | Boolean |  |  |  |  |
     | [<samp>&nbsp;&nbsp;&nbsp;&nbsp;&nbsp;&nbsp;&nbsp;&nbsp;unmodified_enable</samp>](## "port_channel_interfaces.[].sflow.egress.unmodified_enable") | Boolean |  |  |  |  |
     | [<samp>&nbsp;&nbsp;&nbsp;&nbsp;switchport</samp>](## "port_channel_interfaces.[].switchport") | Dictionary |  |  |  |  |
-<<<<<<< HEAD
-    | [<samp>&nbsp;&nbsp;&nbsp;&nbsp;&nbsp;&nbsp;tap</samp>](## "port_channel_interfaces.[].switchport.tap") | Dictionary |  |  |  | In tap mode, the interface operates as a tap port.<br>Tap ports receive traffic for replication on one or more tool ports. |
-    | [<samp>&nbsp;&nbsp;&nbsp;&nbsp;&nbsp;&nbsp;&nbsp;&nbsp;allowed_vlan</samp>](## "port_channel_interfaces.[].switchport.tap.allowed_vlan") | String |  |  |  | VLAN ID or range(s) of VLAN IDs within range 1-4094. |
-    | [<samp>&nbsp;&nbsp;&nbsp;&nbsp;&nbsp;&nbsp;&nbsp;&nbsp;default</samp>](## "port_channel_interfaces.[].switchport.tap.default") | Dictionary |  |  |  | Default tap destination config. |
-    | [<samp>&nbsp;&nbsp;&nbsp;&nbsp;&nbsp;&nbsp;&nbsp;&nbsp;&nbsp;&nbsp;groups</samp>](## "port_channel_interfaces.[].switchport.tap.default.groups") | List, items: String |  |  |  | Tap group names for the interface. |
-    | [<samp>&nbsp;&nbsp;&nbsp;&nbsp;&nbsp;&nbsp;&nbsp;&nbsp;&nbsp;&nbsp;&nbsp;&nbsp;-&nbsp;&lt;str&gt;</samp>](## "port_channel_interfaces.[].switchport.tap.default.groups.[]") | String |  |  |  |  |
-    | [<samp>&nbsp;&nbsp;&nbsp;&nbsp;&nbsp;&nbsp;&nbsp;&nbsp;&nbsp;&nbsp;interfaces</samp>](## "port_channel_interfaces.[].switchport.tap.default.interfaces") | List, items: String |  |  |  | Interfaces like -  Ethernet, InternalRecirc, Port-Channel, Recirc-Channel. |
-    | [<samp>&nbsp;&nbsp;&nbsp;&nbsp;&nbsp;&nbsp;&nbsp;&nbsp;&nbsp;&nbsp;&nbsp;&nbsp;-&nbsp;&lt;str&gt;</samp>](## "port_channel_interfaces.[].switchport.tap.default.interfaces.[]") | String |  |  |  |  |
-    | [<samp>&nbsp;&nbsp;&nbsp;&nbsp;&nbsp;&nbsp;&nbsp;&nbsp;&nbsp;&nbsp;nexthop_groups</samp>](## "port_channel_interfaces.[].switchport.tap.default.nexthop_groups") | List, items: String |  |  |  | Default nexthop-group names. |
-    | [<samp>&nbsp;&nbsp;&nbsp;&nbsp;&nbsp;&nbsp;&nbsp;&nbsp;&nbsp;&nbsp;&nbsp;&nbsp;-&nbsp;&lt;str&gt;</samp>](## "port_channel_interfaces.[].switchport.tap.default.nexthop_groups.[]") | String |  |  |  |  |
-    | [<samp>&nbsp;&nbsp;&nbsp;&nbsp;&nbsp;&nbsp;&nbsp;&nbsp;identity</samp>](## "port_channel_interfaces.[].switchport.tap.identity") | Dictionary |  |  |  |  |
-    | [<samp>&nbsp;&nbsp;&nbsp;&nbsp;&nbsp;&nbsp;&nbsp;&nbsp;&nbsp;&nbsp;port_id</samp>](## "port_channel_interfaces.[].switchport.tap.identity.port_id") | Integer |  |  | Min: 1<br>Max: 4094 | Tap port ID tag. |
-    | [<samp>&nbsp;&nbsp;&nbsp;&nbsp;&nbsp;&nbsp;&nbsp;&nbsp;&nbsp;&nbsp;inner_port_id</samp>](## "port_channel_interfaces.[].switchport.tap.identity.inner_port_id") | Integer |  |  | Min: 1<br>Max: 4094 | Inner tap port ID tag. |
-    | [<samp>&nbsp;&nbsp;&nbsp;&nbsp;&nbsp;&nbsp;&nbsp;&nbsp;mpls_pop_all</samp>](## "port_channel_interfaces.[].switchport.tap.mpls_pop_all") | Boolean |  |  |  | Pop all MPLS labels. |
-    | [<samp>&nbsp;&nbsp;&nbsp;&nbsp;&nbsp;&nbsp;&nbsp;&nbsp;native_vlan</samp>](## "port_channel_interfaces.[].switchport.tap.native_vlan") | Integer |  |  | Min: 1<br>Max: 4094 | Native VLAN ID when interface is in tap mode. |
-    | [<samp>&nbsp;&nbsp;&nbsp;&nbsp;&nbsp;&nbsp;&nbsp;&nbsp;truncation</samp>](## "port_channel_interfaces.[].switchport.tap.truncation") | Dictionary |  |  |  |  |
-    | [<samp>&nbsp;&nbsp;&nbsp;&nbsp;&nbsp;&nbsp;&nbsp;&nbsp;&nbsp;&nbsp;enabled</samp>](## "port_channel_interfaces.[].switchport.tap.truncation.enabled") | Boolean | Required |  |  |  |
-    | [<samp>&nbsp;&nbsp;&nbsp;&nbsp;&nbsp;&nbsp;&nbsp;&nbsp;&nbsp;&nbsp;size</samp>](## "port_channel_interfaces.[].switchport.tap.truncation.size") | Integer |  |  | Min: 100<br>Max: 9236 | Ingress packet truncation size in bytes. |
-    | [<samp>&nbsp;&nbsp;&nbsp;&nbsp;&nbsp;&nbsp;&nbsp;&nbsp;mac_address</samp>](## "port_channel_interfaces.[].switchport.tap.mac_address") | Dictionary |  |  |  |  |
-    | [<samp>&nbsp;&nbsp;&nbsp;&nbsp;&nbsp;&nbsp;&nbsp;&nbsp;&nbsp;&nbsp;src</samp>](## "port_channel_interfaces.[].switchport.tap.mac_address.src") | String |  |  | Pattern: `^([0-9a-f]{2}:){5}[0-9a-f]{2}$` | MAC address for the source. |
-    | [<samp>&nbsp;&nbsp;&nbsp;&nbsp;&nbsp;&nbsp;&nbsp;&nbsp;&nbsp;&nbsp;dest</samp>](## "port_channel_interfaces.[].switchport.tap.mac_address.dest") | String | Required |  | Pattern: `^([0-9a-f]{2}:){5}[0-9a-f]{2}$` | MAC address for the destination. |
-    | [<samp>&nbsp;&nbsp;&nbsp;&nbsp;&nbsp;&nbsp;&nbsp;&nbsp;encapsulation</samp>](## "port_channel_interfaces.[].switchport.tap.encapsulation") | Dictionary |  |  |  |  |
-    | [<samp>&nbsp;&nbsp;&nbsp;&nbsp;&nbsp;&nbsp;&nbsp;&nbsp;&nbsp;&nbsp;vxlan_strip</samp>](## "port_channel_interfaces.[].switchport.tap.encapsulation.vxlan_strip") | Boolean |  |  |  | Strip VXLAN encapsulation header.<br>`encapsulation.vxlan_strip` and `mpls_pop_all` are mutually exclusive.<br>`mpls_pop_all` takes precedence. |
-    | [<samp>&nbsp;&nbsp;&nbsp;&nbsp;&nbsp;&nbsp;&nbsp;&nbsp;&nbsp;&nbsp;gre</samp>](## "port_channel_interfaces.[].switchport.tap.encapsulation.gre") | List, items: Dictionary |  |  |  |  |
-    | [<samp>&nbsp;&nbsp;&nbsp;&nbsp;&nbsp;&nbsp;&nbsp;&nbsp;&nbsp;&nbsp;&nbsp;&nbsp;-&nbsp;strip</samp>](## "port_channel_interfaces.[].switchport.tap.encapsulation.gre.[].strip") | Boolean | Required |  |  | Strip GRE encapsulation header. |
-    | [<samp>&nbsp;&nbsp;&nbsp;&nbsp;&nbsp;&nbsp;&nbsp;&nbsp;&nbsp;&nbsp;&nbsp;&nbsp;&nbsp;&nbsp;destination</samp>](## "port_channel_interfaces.[].switchport.tap.encapsulation.gre.[].destination") | String |  |  |  | Destination IP address of tunnel packets. |
-    | [<samp>&nbsp;&nbsp;&nbsp;&nbsp;&nbsp;&nbsp;&nbsp;&nbsp;&nbsp;&nbsp;&nbsp;&nbsp;&nbsp;&nbsp;source</samp>](## "port_channel_interfaces.[].switchport.tap.encapsulation.gre.[].source") | String |  |  |  | Source IP address of tunnel packets. Applied only when destination is defined. |
-    | [<samp>&nbsp;&nbsp;&nbsp;&nbsp;&nbsp;&nbsp;&nbsp;&nbsp;&nbsp;&nbsp;&nbsp;&nbsp;&nbsp;&nbsp;protocol</samp>](## "port_channel_interfaces.[].switchport.tap.encapsulation.gre.[].protocol") | String |  |  |  | Protocol type in GRE header.<br>Protocol range: 0x0000-0xFFFF. It should be unique. |
-    | [<samp>&nbsp;&nbsp;&nbsp;&nbsp;&nbsp;&nbsp;&nbsp;&nbsp;&nbsp;&nbsp;&nbsp;&nbsp;&nbsp;&nbsp;feature_header_length</samp>](## "port_channel_interfaces.[].switchport.tap.encapsulation.gre.[].feature_header_length") | Integer |  |  | Min: 1<br>Max: 16 | Feature header length in bytes.<br>This setting does not reflect in the EOS running-config for protocol 0x0000. |
-    | [<samp>&nbsp;&nbsp;&nbsp;&nbsp;&nbsp;&nbsp;&nbsp;&nbsp;&nbsp;&nbsp;&nbsp;&nbsp;&nbsp;&nbsp;re_encapsulation_ethernet_header</samp>](## "port_channel_interfaces.[].switchport.tap.encapsulation.gre.[].re_encapsulation_ethernet_header") | Boolean |  |  |  | Extra ethernet header to prepend to the terminated packet.<br>This setting does not reflect in the EOS running-config for protocol 0x0000. |
-    | [<samp>&nbsp;&nbsp;&nbsp;&nbsp;&nbsp;&nbsp;tool</samp>](## "port_channel_interfaces.[].switchport.tool") | Dictionary |  |  |  | In tool mode, the interface operates as a tool port.<br>Tool ports replicate traffic received by tap ports. |
-    | [<samp>&nbsp;&nbsp;&nbsp;&nbsp;&nbsp;&nbsp;&nbsp;&nbsp;mpls_pop_all</samp>](## "port_channel_interfaces.[].switchport.tool.mpls_pop_all") | Boolean |  |  |  | Pop all MPLS labels. |
-    | [<samp>&nbsp;&nbsp;&nbsp;&nbsp;&nbsp;&nbsp;&nbsp;&nbsp;encapsulation</samp>](## "port_channel_interfaces.[].switchport.tool.encapsulation") | Dictionary |  |  |  |  |
-    | [<samp>&nbsp;&nbsp;&nbsp;&nbsp;&nbsp;&nbsp;&nbsp;&nbsp;&nbsp;&nbsp;dot1br_strip</samp>](## "port_channel_interfaces.[].switchport.tool.encapsulation.dot1br_strip") | Boolean |  |  |  | Remove a 802.1 BR tag in packet header. 'mpls_pop_all' takes precedence over 'dot1br_strip' in EOS. |
-    | [<samp>&nbsp;&nbsp;&nbsp;&nbsp;&nbsp;&nbsp;&nbsp;&nbsp;&nbsp;&nbsp;vn_tag_strip</samp>](## "port_channel_interfaces.[].switchport.tool.encapsulation.vn_tag_strip") | Boolean |  |  |  | Remove a VN-tag in packet header. 'mpls_pop_all' takes precedence over 'vn_tag_strip' in EOS. |
-    | [<samp>&nbsp;&nbsp;&nbsp;&nbsp;&nbsp;&nbsp;&nbsp;&nbsp;allowed_vlan</samp>](## "port_channel_interfaces.[].switchport.tool.allowed_vlan") | String |  |  |  | VLAN ID or range of VLAN IDs within range 1-4094. |
-    | [<samp>&nbsp;&nbsp;&nbsp;&nbsp;&nbsp;&nbsp;&nbsp;&nbsp;identity</samp>](## "port_channel_interfaces.[].switchport.tool.identity") | Dictionary |  |  |  |  |
-    | [<samp>&nbsp;&nbsp;&nbsp;&nbsp;&nbsp;&nbsp;&nbsp;&nbsp;&nbsp;&nbsp;tag</samp>](## "port_channel_interfaces.[].switchport.tool.identity.tag") | String |  |  | Valid Values:<br>- <code>dot1q</code><br>- <code>qinq</code> |  |
-    | [<samp>&nbsp;&nbsp;&nbsp;&nbsp;&nbsp;&nbsp;&nbsp;&nbsp;&nbsp;&nbsp;dot1q_dzgre_source</samp>](## "port_channel_interfaces.[].switchport.tool.identity.dot1q_dzgre_source") | String |  |  | Valid Values:<br>- <code>policy</code><br>- <code>port</code> |  |
-    | [<samp>&nbsp;&nbsp;&nbsp;&nbsp;&nbsp;&nbsp;&nbsp;&nbsp;&nbsp;&nbsp;qinq_dzgre_source</samp>](## "port_channel_interfaces.[].switchport.tool.identity.qinq_dzgre_source") | String |  |  | Valid Values:<br>- <code>policy inner port</code><br>- <code>port inner policy</code> |  |
-    | [<samp>&nbsp;&nbsp;&nbsp;&nbsp;&nbsp;&nbsp;&nbsp;&nbsp;truncation</samp>](## "port_channel_interfaces.[].switchport.tool.truncation") | Dictionary |  |  |  |  |
-    | [<samp>&nbsp;&nbsp;&nbsp;&nbsp;&nbsp;&nbsp;&nbsp;&nbsp;&nbsp;&nbsp;enabled</samp>](## "port_channel_interfaces.[].switchport.tool.truncation.enabled") | Boolean | Required |  |  |  |
-    | [<samp>&nbsp;&nbsp;&nbsp;&nbsp;&nbsp;&nbsp;&nbsp;&nbsp;&nbsp;&nbsp;size</samp>](## "port_channel_interfaces.[].switchport.tool.truncation.size") | Integer |  |  | Valid Values:<br>- <code>160</code> | Egress packet truncation size in bytes. |
-    | [<samp>&nbsp;&nbsp;&nbsp;&nbsp;&nbsp;&nbsp;&nbsp;&nbsp;groups</samp>](## "port_channel_interfaces.[].switchport.tool.groups") | List, items: String |  |  |  | Tool groups for the interface. |
-    | [<samp>&nbsp;&nbsp;&nbsp;&nbsp;&nbsp;&nbsp;&nbsp;&nbsp;&nbsp;&nbsp;-&nbsp;&lt;str&gt;</samp>](## "port_channel_interfaces.[].switchport.tool.groups.[]") | String |  |  |  |  |
-    | [<samp>&nbsp;&nbsp;&nbsp;&nbsp;&nbsp;&nbsp;&nbsp;&nbsp;dot1q_remove_outer_vlan_tag</samp>](## "port_channel_interfaces.[].switchport.tool.dot1q_remove_outer_vlan_tag") | String |  |  |  | Indices of vlan tags to be removed.<br>Range: 1-2 |
-    | [<samp>&nbsp;&nbsp;&nbsp;&nbsp;&nbsp;&nbsp;&nbsp;&nbsp;dzgre_preserve</samp>](## "port_channel_interfaces.[].switchport.tool.dzgre_preserve") | Boolean |  |  |  | Preserve the DzGRE header. |
-=======
     | [<samp>&nbsp;&nbsp;&nbsp;&nbsp;&nbsp;&nbsp;enabled</samp>](## "port_channel_interfaces.[].switchport.enabled") | Boolean |  |  |  | Warning: This should not be combined with `port_channel_interfaces[].type = routed`. |
     | [<samp>&nbsp;&nbsp;&nbsp;&nbsp;&nbsp;&nbsp;mode</samp>](## "port_channel_interfaces.[].switchport.mode") | String |  |  | Valid Values:<br>- <code>access</code><br>- <code>dot1q-tunnel</code><br>- <code>trunk</code><br>- <code>trunk phone</code> | Warning: This should not be combined with `port_channel_interfaces[].mode` |
     | [<samp>&nbsp;&nbsp;&nbsp;&nbsp;&nbsp;&nbsp;access_vlan</samp>](## "port_channel_interfaces.[].switchport.access_vlan") | Integer |  |  | Min: 1<br>Max: 4094 | Set VLAN when interface is in access mode.<br>Warning: This should not be combined with `port_channel_interfaces[].mode = access/dot1q-tunnel` and `port_channel_interface.vlans`. |
@@ -367,7 +319,52 @@
     | [<samp>&nbsp;&nbsp;&nbsp;&nbsp;&nbsp;&nbsp;&nbsp;&nbsp;vlans</samp>](## "port_channel_interfaces.[].switchport.port_security.vlans") | List, items: Dictionary |  |  |  |  |
     | [<samp>&nbsp;&nbsp;&nbsp;&nbsp;&nbsp;&nbsp;&nbsp;&nbsp;&nbsp;&nbsp;-&nbsp;range</samp>](## "port_channel_interfaces.[].switchport.port_security.vlans.[].range") | String | Required, Unique |  |  | VLAN ID or range(s) of VLAN IDs, <1-4094>.<br>Example:<br>  - 3<br>  - 1,3<br>  - 1-10<br> |
     | [<samp>&nbsp;&nbsp;&nbsp;&nbsp;&nbsp;&nbsp;&nbsp;&nbsp;&nbsp;&nbsp;&nbsp;&nbsp;mac_address_maximum</samp>](## "port_channel_interfaces.[].switchport.port_security.vlans.[].mac_address_maximum") | Integer |  |  |  |  |
->>>>>>> ca0123c7
+    | [<samp>&nbsp;&nbsp;&nbsp;&nbsp;&nbsp;&nbsp;tap</samp>](## "port_channel_interfaces.[].switchport.tap") | Dictionary |  |  |  | In tap mode, the interface operates as a tap port.<br>Tap ports receive traffic for replication on one or more tool ports. |
+    | [<samp>&nbsp;&nbsp;&nbsp;&nbsp;&nbsp;&nbsp;&nbsp;&nbsp;allowed_vlan</samp>](## "port_channel_interfaces.[].switchport.tap.allowed_vlan") | String |  |  |  | VLAN ID or range(s) of VLAN IDs within range 1-4094. |
+    | [<samp>&nbsp;&nbsp;&nbsp;&nbsp;&nbsp;&nbsp;&nbsp;&nbsp;default</samp>](## "port_channel_interfaces.[].switchport.tap.default") | Dictionary |  |  |  | Default tap destination config. |
+    | [<samp>&nbsp;&nbsp;&nbsp;&nbsp;&nbsp;&nbsp;&nbsp;&nbsp;&nbsp;&nbsp;groups</samp>](## "port_channel_interfaces.[].switchport.tap.default.groups") | List, items: String |  |  |  | Tap group names for the interface. |
+    | [<samp>&nbsp;&nbsp;&nbsp;&nbsp;&nbsp;&nbsp;&nbsp;&nbsp;&nbsp;&nbsp;&nbsp;&nbsp;-&nbsp;&lt;str&gt;</samp>](## "port_channel_interfaces.[].switchport.tap.default.groups.[]") | String |  |  |  |  |
+    | [<samp>&nbsp;&nbsp;&nbsp;&nbsp;&nbsp;&nbsp;&nbsp;&nbsp;&nbsp;&nbsp;interfaces</samp>](## "port_channel_interfaces.[].switchport.tap.default.interfaces") | List, items: String |  |  |  | Interfaces like -  Ethernet, InternalRecirc, Port-Channel, Recirc-Channel. |
+    | [<samp>&nbsp;&nbsp;&nbsp;&nbsp;&nbsp;&nbsp;&nbsp;&nbsp;&nbsp;&nbsp;&nbsp;&nbsp;-&nbsp;&lt;str&gt;</samp>](## "port_channel_interfaces.[].switchport.tap.default.interfaces.[]") | String |  |  |  |  |
+    | [<samp>&nbsp;&nbsp;&nbsp;&nbsp;&nbsp;&nbsp;&nbsp;&nbsp;&nbsp;&nbsp;nexthop_groups</samp>](## "port_channel_interfaces.[].switchport.tap.default.nexthop_groups") | List, items: String |  |  |  | Default nexthop-group names. |
+    | [<samp>&nbsp;&nbsp;&nbsp;&nbsp;&nbsp;&nbsp;&nbsp;&nbsp;&nbsp;&nbsp;&nbsp;&nbsp;-&nbsp;&lt;str&gt;</samp>](## "port_channel_interfaces.[].switchport.tap.default.nexthop_groups.[]") | String |  |  |  |  |
+    | [<samp>&nbsp;&nbsp;&nbsp;&nbsp;&nbsp;&nbsp;&nbsp;&nbsp;identity</samp>](## "port_channel_interfaces.[].switchport.tap.identity") | Dictionary |  |  |  |  |
+    | [<samp>&nbsp;&nbsp;&nbsp;&nbsp;&nbsp;&nbsp;&nbsp;&nbsp;&nbsp;&nbsp;port_id</samp>](## "port_channel_interfaces.[].switchport.tap.identity.port_id") | Integer |  |  | Min: 1<br>Max: 4094 | Tap port ID tag. |
+    | [<samp>&nbsp;&nbsp;&nbsp;&nbsp;&nbsp;&nbsp;&nbsp;&nbsp;&nbsp;&nbsp;inner_port_id</samp>](## "port_channel_interfaces.[].switchport.tap.identity.inner_port_id") | Integer |  |  | Min: 1<br>Max: 4094 | Inner tap port ID tag. |
+    | [<samp>&nbsp;&nbsp;&nbsp;&nbsp;&nbsp;&nbsp;&nbsp;&nbsp;mpls_pop_all</samp>](## "port_channel_interfaces.[].switchport.tap.mpls_pop_all") | Boolean |  |  |  | Pop all MPLS labels. |
+    | [<samp>&nbsp;&nbsp;&nbsp;&nbsp;&nbsp;&nbsp;&nbsp;&nbsp;native_vlan</samp>](## "port_channel_interfaces.[].switchport.tap.native_vlan") | Integer |  |  | Min: 1<br>Max: 4094 | Native VLAN ID when interface is in tap mode. |
+    | [<samp>&nbsp;&nbsp;&nbsp;&nbsp;&nbsp;&nbsp;&nbsp;&nbsp;truncation</samp>](## "port_channel_interfaces.[].switchport.tap.truncation") | Dictionary |  |  |  |  |
+    | [<samp>&nbsp;&nbsp;&nbsp;&nbsp;&nbsp;&nbsp;&nbsp;&nbsp;&nbsp;&nbsp;enabled</samp>](## "port_channel_interfaces.[].switchport.tap.truncation.enabled") | Boolean | Required |  |  |  |
+    | [<samp>&nbsp;&nbsp;&nbsp;&nbsp;&nbsp;&nbsp;&nbsp;&nbsp;&nbsp;&nbsp;size</samp>](## "port_channel_interfaces.[].switchport.tap.truncation.size") | Integer |  |  | Min: 100<br>Max: 9236 | Ingress packet truncation size in bytes. |
+    | [<samp>&nbsp;&nbsp;&nbsp;&nbsp;&nbsp;&nbsp;&nbsp;&nbsp;mac_address</samp>](## "port_channel_interfaces.[].switchport.tap.mac_address") | Dictionary |  |  |  |  |
+    | [<samp>&nbsp;&nbsp;&nbsp;&nbsp;&nbsp;&nbsp;&nbsp;&nbsp;&nbsp;&nbsp;src</samp>](## "port_channel_interfaces.[].switchport.tap.mac_address.src") | String |  |  | Pattern: `^([0-9a-f]{2}:){5}[0-9a-f]{2}$` | MAC address for the source. |
+    | [<samp>&nbsp;&nbsp;&nbsp;&nbsp;&nbsp;&nbsp;&nbsp;&nbsp;&nbsp;&nbsp;dest</samp>](## "port_channel_interfaces.[].switchport.tap.mac_address.dest") | String | Required |  | Pattern: `^([0-9a-f]{2}:){5}[0-9a-f]{2}$` | MAC address for the destination. |
+    | [<samp>&nbsp;&nbsp;&nbsp;&nbsp;&nbsp;&nbsp;&nbsp;&nbsp;encapsulation</samp>](## "port_channel_interfaces.[].switchport.tap.encapsulation") | Dictionary |  |  |  |  |
+    | [<samp>&nbsp;&nbsp;&nbsp;&nbsp;&nbsp;&nbsp;&nbsp;&nbsp;&nbsp;&nbsp;vxlan_strip</samp>](## "port_channel_interfaces.[].switchport.tap.encapsulation.vxlan_strip") | Boolean |  |  |  | Strip VXLAN encapsulation header.<br>`encapsulation.vxlan_strip` and `mpls_pop_all` are mutually exclusive.<br>`mpls_pop_all` takes precedence. |
+    | [<samp>&nbsp;&nbsp;&nbsp;&nbsp;&nbsp;&nbsp;&nbsp;&nbsp;&nbsp;&nbsp;gre</samp>](## "port_channel_interfaces.[].switchport.tap.encapsulation.gre") | List, items: Dictionary |  |  |  |  |
+    | [<samp>&nbsp;&nbsp;&nbsp;&nbsp;&nbsp;&nbsp;&nbsp;&nbsp;&nbsp;&nbsp;&nbsp;&nbsp;-&nbsp;strip</samp>](## "port_channel_interfaces.[].switchport.tap.encapsulation.gre.[].strip") | Boolean | Required |  |  | Strip GRE encapsulation header. |
+    | [<samp>&nbsp;&nbsp;&nbsp;&nbsp;&nbsp;&nbsp;&nbsp;&nbsp;&nbsp;&nbsp;&nbsp;&nbsp;&nbsp;&nbsp;destination</samp>](## "port_channel_interfaces.[].switchport.tap.encapsulation.gre.[].destination") | String |  |  |  | Destination IP address of tunnel packets. |
+    | [<samp>&nbsp;&nbsp;&nbsp;&nbsp;&nbsp;&nbsp;&nbsp;&nbsp;&nbsp;&nbsp;&nbsp;&nbsp;&nbsp;&nbsp;source</samp>](## "port_channel_interfaces.[].switchport.tap.encapsulation.gre.[].source") | String |  |  |  | Source IP address of tunnel packets. Applied only when destination is defined. |
+    | [<samp>&nbsp;&nbsp;&nbsp;&nbsp;&nbsp;&nbsp;&nbsp;&nbsp;&nbsp;&nbsp;&nbsp;&nbsp;&nbsp;&nbsp;protocol</samp>](## "port_channel_interfaces.[].switchport.tap.encapsulation.gre.[].protocol") | String |  |  |  | Protocol type in GRE header.<br>Protocol range: 0x0000-0xFFFF. It should be unique. |
+    | [<samp>&nbsp;&nbsp;&nbsp;&nbsp;&nbsp;&nbsp;&nbsp;&nbsp;&nbsp;&nbsp;&nbsp;&nbsp;&nbsp;&nbsp;feature_header_length</samp>](## "port_channel_interfaces.[].switchport.tap.encapsulation.gre.[].feature_header_length") | Integer |  |  | Min: 1<br>Max: 16 | Feature header length in bytes.<br>This setting does not reflect in the EOS running-config for protocol 0x0000. |
+    | [<samp>&nbsp;&nbsp;&nbsp;&nbsp;&nbsp;&nbsp;&nbsp;&nbsp;&nbsp;&nbsp;&nbsp;&nbsp;&nbsp;&nbsp;re_encapsulation_ethernet_header</samp>](## "port_channel_interfaces.[].switchport.tap.encapsulation.gre.[].re_encapsulation_ethernet_header") | Boolean |  |  |  | Extra ethernet header to prepend to the terminated packet.<br>This setting does not reflect in the EOS running-config for protocol 0x0000. |
+    | [<samp>&nbsp;&nbsp;&nbsp;&nbsp;&nbsp;&nbsp;tool</samp>](## "port_channel_interfaces.[].switchport.tool") | Dictionary |  |  |  | In tool mode, the interface operates as a tool port.<br>Tool ports replicate traffic received by tap ports. |
+    | [<samp>&nbsp;&nbsp;&nbsp;&nbsp;&nbsp;&nbsp;&nbsp;&nbsp;mpls_pop_all</samp>](## "port_channel_interfaces.[].switchport.tool.mpls_pop_all") | Boolean |  |  |  | Pop all MPLS labels. |
+    | [<samp>&nbsp;&nbsp;&nbsp;&nbsp;&nbsp;&nbsp;&nbsp;&nbsp;encapsulation</samp>](## "port_channel_interfaces.[].switchport.tool.encapsulation") | Dictionary |  |  |  |  |
+    | [<samp>&nbsp;&nbsp;&nbsp;&nbsp;&nbsp;&nbsp;&nbsp;&nbsp;&nbsp;&nbsp;dot1br_strip</samp>](## "port_channel_interfaces.[].switchport.tool.encapsulation.dot1br_strip") | Boolean |  |  |  | Remove a 802.1 BR tag in packet header. 'mpls_pop_all' takes precedence over 'dot1br_strip' in EOS. |
+    | [<samp>&nbsp;&nbsp;&nbsp;&nbsp;&nbsp;&nbsp;&nbsp;&nbsp;&nbsp;&nbsp;vn_tag_strip</samp>](## "port_channel_interfaces.[].switchport.tool.encapsulation.vn_tag_strip") | Boolean |  |  |  | Remove a VN-tag in packet header. 'mpls_pop_all' takes precedence over 'vn_tag_strip' in EOS. |
+    | [<samp>&nbsp;&nbsp;&nbsp;&nbsp;&nbsp;&nbsp;&nbsp;&nbsp;allowed_vlan</samp>](## "port_channel_interfaces.[].switchport.tool.allowed_vlan") | String |  |  |  | VLAN ID or range of VLAN IDs within range 1-4094. |
+    | [<samp>&nbsp;&nbsp;&nbsp;&nbsp;&nbsp;&nbsp;&nbsp;&nbsp;identity</samp>](## "port_channel_interfaces.[].switchport.tool.identity") | Dictionary |  |  |  |  |
+    | [<samp>&nbsp;&nbsp;&nbsp;&nbsp;&nbsp;&nbsp;&nbsp;&nbsp;&nbsp;&nbsp;tag</samp>](## "port_channel_interfaces.[].switchport.tool.identity.tag") | String |  |  | Valid Values:<br>- <code>dot1q</code><br>- <code>qinq</code> |  |
+    | [<samp>&nbsp;&nbsp;&nbsp;&nbsp;&nbsp;&nbsp;&nbsp;&nbsp;&nbsp;&nbsp;dot1q_dzgre_source</samp>](## "port_channel_interfaces.[].switchport.tool.identity.dot1q_dzgre_source") | String |  |  | Valid Values:<br>- <code>policy</code><br>- <code>port</code> |  |
+    | [<samp>&nbsp;&nbsp;&nbsp;&nbsp;&nbsp;&nbsp;&nbsp;&nbsp;&nbsp;&nbsp;qinq_dzgre_source</samp>](## "port_channel_interfaces.[].switchport.tool.identity.qinq_dzgre_source") | String |  |  | Valid Values:<br>- <code>policy inner port</code><br>- <code>port inner policy</code> |  |
+    | [<samp>&nbsp;&nbsp;&nbsp;&nbsp;&nbsp;&nbsp;&nbsp;&nbsp;truncation</samp>](## "port_channel_interfaces.[].switchport.tool.truncation") | Dictionary |  |  |  |  |
+    | [<samp>&nbsp;&nbsp;&nbsp;&nbsp;&nbsp;&nbsp;&nbsp;&nbsp;&nbsp;&nbsp;enabled</samp>](## "port_channel_interfaces.[].switchport.tool.truncation.enabled") | Boolean | Required |  |  |  |
+    | [<samp>&nbsp;&nbsp;&nbsp;&nbsp;&nbsp;&nbsp;&nbsp;&nbsp;&nbsp;&nbsp;size</samp>](## "port_channel_interfaces.[].switchport.tool.truncation.size") | Integer |  |  | Valid Values:<br>- <code>160</code> | Egress packet truncation size in bytes. |
+    | [<samp>&nbsp;&nbsp;&nbsp;&nbsp;&nbsp;&nbsp;&nbsp;&nbsp;groups</samp>](## "port_channel_interfaces.[].switchport.tool.groups") | List, items: String |  |  |  | Tool groups for the interface. |
+    | [<samp>&nbsp;&nbsp;&nbsp;&nbsp;&nbsp;&nbsp;&nbsp;&nbsp;&nbsp;&nbsp;-&nbsp;&lt;str&gt;</samp>](## "port_channel_interfaces.[].switchport.tool.groups.[]") | String |  |  |  |  |
+    | [<samp>&nbsp;&nbsp;&nbsp;&nbsp;&nbsp;&nbsp;&nbsp;&nbsp;dot1q_remove_outer_vlan_tag</samp>](## "port_channel_interfaces.[].switchport.tool.dot1q_remove_outer_vlan_tag") | String |  |  |  | Indices of vlan tags to be removed.<br>Range: 1-2 |
+    | [<samp>&nbsp;&nbsp;&nbsp;&nbsp;&nbsp;&nbsp;&nbsp;&nbsp;dzgre_preserve</samp>](## "port_channel_interfaces.[].switchport.tool.dzgre_preserve") | Boolean |  |  |  | Preserve the DzGRE header. |
     | [<samp>&nbsp;&nbsp;&nbsp;&nbsp;validate_state</samp>](## "port_channel_interfaces.[].validate_state") | Boolean |  |  |  | Set to false to disable interface validation by the `eos_validate_state` role. |
     | [<samp>&nbsp;&nbsp;&nbsp;&nbsp;eos_cli</samp>](## "port_channel_interfaces.[].eos_cli") | String |  |  |  | Multiline EOS CLI rendered directly on the port-channel interface in the final EOS configuration. |
     | [<samp>&nbsp;&nbsp;&nbsp;&nbsp;esi</samp>](## "port_channel_interfaces.[].esi") <span style="color:red">removed</span> | String |  |  |  | EVPN Ethernet Segment Identifier (Type 1 format).<br><span style="color:red">This key was removed. Support was removed in AVD version 5.0.0. Use <samp>evpn_ethernet_segment.identifier</samp> instead.</span> |
@@ -911,7 +908,175 @@
             unmodified_enable: <bool>
         switchport:
 
-<<<<<<< HEAD
+          # Warning: This should not be combined with `port_channel_interfaces[].type = routed`.
+          enabled: <bool>
+
+          # Warning: This should not be combined with `port_channel_interfaces[].mode`
+          mode: <str; "access" | "dot1q-tunnel" | "trunk" | "trunk phone">
+
+          # Set VLAN when interface is in access mode.
+          # Warning: This should not be combined with `port_channel_interfaces[].mode = access/dot1q-tunnel` and `port_channel_interface.vlans`.
+          access_vlan: <int; 1-4094>
+          trunk:
+
+            # VLAN ID or range(s) of VLAN IDs (1-4094).
+            # Warning: This should not be combined with `port_channel_interfaces[].mode = trunk` and `port_channel_interfaces[].vlans`.
+            allowed_vlan: <str>
+
+            # Set native VLAN when interface is in trunking mode.
+            # Warning: This should not be combined with `port_channel_interfaces[].native_vlan`.
+            native_vlan: <int; 1-4094>
+
+            # If setting both native_vlan and native_vlan_tag, native_vlan_tag takes precedence.
+            # Warning: This should not be combined with `port_channel_interfaces[].native_vlan_tag`.
+            native_vlan_tag: <bool>
+
+            # Enable secondary VLAN mapping for a private vlan.
+            # Warning: This should not be combined with `port_channel_interfaces[].trunk_private_vlan_secondary`.
+            private_vlan_secondary: <bool>
+
+            # Warning: This should not be combined with `port_channel_interfaces[].trunk_groups`.
+            groups:
+
+                # Trunk group name.
+              - <str>
+          phone:
+
+            # Warning: This should not be combined with `port_channel_interfaces[].phone.vlan`.
+            vlan: <int; 1-4094>
+
+            # Warning: This should not be combined with `port_channel_interfaces[].phone.trunk`
+            trunk: <str; "tagged" | "tagged phone" | "untagged" | "untagged phone">
+
+          # Secondary VLAN IDs of the private VLAN mapping.
+          # Warning: This should not be combined with `port_channel_interfaces[].pvlan_mapping`.
+          pvlan_mapping: <str>
+          dot1q:
+
+            # Ethertype/TPID (Tag Protocol IDentifier) for VLAN tagged frames.
+            ethertype: <int; 1536-65535>
+            vlan_tag: <str; "disallowed" | "required">
+
+          # tx: Allow bridged traffic to go out of the source interface.
+          # tx multicast: Allow multicast traffic only to go out of the source interface.
+          source_interface: <str; "tx" | "tx multicast">
+
+          # VLAN Translation mappings.
+          # Warning: This should not be combined with `port_channel_interfaces[].vlan_translations`.
+          vlan_translations:
+
+            # Drop the ingress traffic that do not match any VLAN mapping.
+            in_required: <bool>
+
+            # Drop the egress traffic that do not match any VLAN mapping.
+            out_required: <bool>
+
+            # Map ingress traffic only.
+            direction_in:
+
+                # VLAN ID or range of VLAN IDs to map from. Range 1-4094.
+              - from: <str>
+
+                # VLAN ID to map to.
+                to: <int; 1-4094>
+                dot1q_tunnel: <bool>
+
+                # Inner VLAN ID to map from.
+                inner_vlan_from: <int; 1-4094>
+
+            # Map egress traffic only.
+            direction_out:
+
+                # VLAN ID or range of VLAN IDs to map from. Range 1-4094.
+              - from: <str; required>
+
+                # VLAN ID to map to.
+                to: <int; 1-4094>
+
+                # VLAN ID or range of VLAN IDs or "all". Range 1-4094.
+                # This takes precedence over `to` and `inner_vlan_to`.
+                dot1q_tunnel_to: <str>
+
+                # Inner VLAN ID to map to.
+                inner_vlan_to: <int; 1-4094>
+
+            # Map both egress and ingress traffic.
+            direction_both:
+
+                # VLAN ID or range of VLAN IDs to map from. Range 1-4094.
+              - from: <str; required>
+
+                # VLAN ID to map to.
+                to: <int; 1-4094; required>
+                dot1q_tunnel: <bool>
+
+                # Inner VLAN ID to map from.
+                inner_vlan_from: <int; 1-4094>
+
+                # Enable use of network-side VLAN ID.
+                # This setting can only be enabled when `inner_vlan_from` is defined.
+                network: <bool>
+          vlan_forwarding_accept_all: <bool>
+          backup_link:
+
+            # Backup interface. Example - Ethernet4, Vlan10 etc.
+            interface: <str; required>
+
+            # VLANs to carry on the backup interface (1-4094).
+            prefer_vlan: <str>
+
+          # The `backup_link` is required for this setting.
+          backup:
+
+            # Destination MAC address for MAC move updates.
+            # The mac address should be multicast or broadcast.
+            # Example: 01:00:00:00:00:00
+            dest_macaddr: <str>
+
+            # Initial MAC move delay in milliseconds.
+            initial_mac_move_delay: <int; 0-65535>
+
+            # Size of MAC move bursts.
+            mac_move_burst: <int; 0-65535>
+
+            # MAC move burst interval in milliseconds.
+            mac_move_burst_interval: <int; 0-65535>
+
+            # Preemption delay in milliseconds.
+            preemption_delay: <int; 0-65535>
+          port_security:
+            enabled: <bool>
+
+            # Maximum number of MAC addresses allowed on the interface.
+            mac_address_maximum:
+
+              # Disable port level check for port security (only in violation 'shutdown' mode).
+              disabled: <bool>
+
+              # MAC address limit.
+              limit: <int; 1-1000>
+
+            # Configure violation mode (shutdown or protect), EOS default is 'shutdown'.
+            violation:
+
+              # Configure port security mode.
+              mode: <str; "shutdown" | "protect">
+
+              # Log new addresses seen after limit is reached in protect mode.
+              protect_log: <bool>
+
+            # Default maximum MAC addresses for all VLANs on this interface.
+            vlan_default_mac_address_maximum: <int; 0-1000>
+            vlans:
+
+                # VLAN ID or range(s) of VLAN IDs, <1-4094>.
+                # Example:
+                #   - 3
+                #   - 1,3
+                #   - 1-10
+              - range: <str; required; unique>
+                mac_address_maximum: <int>
+
           # In tap mode, the interface operates as a tap port.
           # Tap ports receive traffic for replication on one or more tool ports.
           tap:
@@ -1023,176 +1188,6 @@
 
             # Preserve the DzGRE header.
             dzgre_preserve: <bool>
-=======
-          # Warning: This should not be combined with `port_channel_interfaces[].type = routed`.
-          enabled: <bool>
-
-          # Warning: This should not be combined with `port_channel_interfaces[].mode`
-          mode: <str; "access" | "dot1q-tunnel" | "trunk" | "trunk phone">
-
-          # Set VLAN when interface is in access mode.
-          # Warning: This should not be combined with `port_channel_interfaces[].mode = access/dot1q-tunnel` and `port_channel_interface.vlans`.
-          access_vlan: <int; 1-4094>
-          trunk:
-
-            # VLAN ID or range(s) of VLAN IDs (1-4094).
-            # Warning: This should not be combined with `port_channel_interfaces[].mode = trunk` and `port_channel_interfaces[].vlans`.
-            allowed_vlan: <str>
-
-            # Set native VLAN when interface is in trunking mode.
-            # Warning: This should not be combined with `port_channel_interfaces[].native_vlan`.
-            native_vlan: <int; 1-4094>
-
-            # If setting both native_vlan and native_vlan_tag, native_vlan_tag takes precedence.
-            # Warning: This should not be combined with `port_channel_interfaces[].native_vlan_tag`.
-            native_vlan_tag: <bool>
-
-            # Enable secondary VLAN mapping for a private vlan.
-            # Warning: This should not be combined with `port_channel_interfaces[].trunk_private_vlan_secondary`.
-            private_vlan_secondary: <bool>
-
-            # Warning: This should not be combined with `port_channel_interfaces[].trunk_groups`.
-            groups:
-
-                # Trunk group name.
-              - <str>
-          phone:
-
-            # Warning: This should not be combined with `port_channel_interfaces[].phone.vlan`.
-            vlan: <int; 1-4094>
-
-            # Warning: This should not be combined with `port_channel_interfaces[].phone.trunk`
-            trunk: <str; "tagged" | "tagged phone" | "untagged" | "untagged phone">
-
-          # Secondary VLAN IDs of the private VLAN mapping.
-          # Warning: This should not be combined with `port_channel_interfaces[].pvlan_mapping`.
-          pvlan_mapping: <str>
-          dot1q:
-
-            # Ethertype/TPID (Tag Protocol IDentifier) for VLAN tagged frames.
-            ethertype: <int; 1536-65535>
-            vlan_tag: <str; "disallowed" | "required">
-
-          # tx: Allow bridged traffic to go out of the source interface.
-          # tx multicast: Allow multicast traffic only to go out of the source interface.
-          source_interface: <str; "tx" | "tx multicast">
-
-          # VLAN Translation mappings.
-          # Warning: This should not be combined with `port_channel_interfaces[].vlan_translations`.
-          vlan_translations:
-
-            # Drop the ingress traffic that do not match any VLAN mapping.
-            in_required: <bool>
-
-            # Drop the egress traffic that do not match any VLAN mapping.
-            out_required: <bool>
-
-            # Map ingress traffic only.
-            direction_in:
-
-                # VLAN ID or range of VLAN IDs to map from. Range 1-4094.
-              - from: <str>
-
-                # VLAN ID to map to.
-                to: <int; 1-4094>
-                dot1q_tunnel: <bool>
-
-                # Inner VLAN ID to map from.
-                inner_vlan_from: <int; 1-4094>
-
-            # Map egress traffic only.
-            direction_out:
-
-                # VLAN ID or range of VLAN IDs to map from. Range 1-4094.
-              - from: <str; required>
-
-                # VLAN ID to map to.
-                to: <int; 1-4094>
-
-                # VLAN ID or range of VLAN IDs or "all". Range 1-4094.
-                # This takes precedence over `to` and `inner_vlan_to`.
-                dot1q_tunnel_to: <str>
-
-                # Inner VLAN ID to map to.
-                inner_vlan_to: <int; 1-4094>
-
-            # Map both egress and ingress traffic.
-            direction_both:
-
-                # VLAN ID or range of VLAN IDs to map from. Range 1-4094.
-              - from: <str; required>
-
-                # VLAN ID to map to.
-                to: <int; 1-4094; required>
-                dot1q_tunnel: <bool>
-
-                # Inner VLAN ID to map from.
-                inner_vlan_from: <int; 1-4094>
-
-                # Enable use of network-side VLAN ID.
-                # This setting can only be enabled when `inner_vlan_from` is defined.
-                network: <bool>
-          vlan_forwarding_accept_all: <bool>
-          backup_link:
-
-            # Backup interface. Example - Ethernet4, Vlan10 etc.
-            interface: <str; required>
-
-            # VLANs to carry on the backup interface (1-4094).
-            prefer_vlan: <str>
-
-          # The `backup_link` is required for this setting.
-          backup:
-
-            # Destination MAC address for MAC move updates.
-            # The mac address should be multicast or broadcast.
-            # Example: 01:00:00:00:00:00
-            dest_macaddr: <str>
-
-            # Initial MAC move delay in milliseconds.
-            initial_mac_move_delay: <int; 0-65535>
-
-            # Size of MAC move bursts.
-            mac_move_burst: <int; 0-65535>
-
-            # MAC move burst interval in milliseconds.
-            mac_move_burst_interval: <int; 0-65535>
-
-            # Preemption delay in milliseconds.
-            preemption_delay: <int; 0-65535>
-          port_security:
-            enabled: <bool>
-
-            # Maximum number of MAC addresses allowed on the interface.
-            mac_address_maximum:
-
-              # Disable port level check for port security (only in violation 'shutdown' mode).
-              disabled: <bool>
-
-              # MAC address limit.
-              limit: <int; 1-1000>
-
-            # Configure violation mode (shutdown or protect), EOS default is 'shutdown'.
-            violation:
-
-              # Configure port security mode.
-              mode: <str; "shutdown" | "protect">
-
-              # Log new addresses seen after limit is reached in protect mode.
-              protect_log: <bool>
-
-            # Default maximum MAC addresses for all VLANs on this interface.
-            vlan_default_mac_address_maximum: <int; 0-1000>
-            vlans:
-
-                # VLAN ID or range(s) of VLAN IDs, <1-4094>.
-                # Example:
-                #   - 3
-                #   - 1,3
-                #   - 1-10
-              - range: <str; required; unique>
-                mac_address_maximum: <int>
->>>>>>> ca0123c7
 
         # Set to false to disable interface validation by the `eos_validate_state` role.
         validate_state: <bool>
