<!--
  ~ Copyright (c) 2023 Arista Networks, Inc.
  ~ Use of this source code is governed by the Apache License 2.0
  ~ that can be found in the LICENSE file.
  -->
=== "Table"

    | Variable | Type | Required | Default | Value Restrictions | Description |
    | -------- | ---- | -------- | ------- | ------------------ | ----------- |
    | [<samp>ethernet_interfaces</samp>](## "ethernet_interfaces") | List, items: Dictionary |  |  |  |  |
    | [<samp>&nbsp;&nbsp;-&nbsp;name</samp>](## "ethernet_interfaces.[].name") | String | Required, Unique |  |  |  |
    | [<samp>&nbsp;&nbsp;&nbsp;&nbsp;description</samp>](## "ethernet_interfaces.[].description") | String |  |  |  |  |
    | [<samp>&nbsp;&nbsp;&nbsp;&nbsp;shutdown</samp>](## "ethernet_interfaces.[].shutdown") | Boolean |  |  |  |  |
    | [<samp>&nbsp;&nbsp;&nbsp;&nbsp;load_interval</samp>](## "ethernet_interfaces.[].load_interval") | Integer |  |  | Min: 0<br>Max: 600 | Interval in seconds for updating interface counters" |
    | [<samp>&nbsp;&nbsp;&nbsp;&nbsp;speed</samp>](## "ethernet_interfaces.[].speed") | String |  |  |  | Speed should be set in the format `<interface_speed>` or `forced <interface_speed>` or `auto <interface_speed>`. |
    | [<samp>&nbsp;&nbsp;&nbsp;&nbsp;mtu</samp>](## "ethernet_interfaces.[].mtu") | Integer |  |  | Min: 68<br>Max: 65535 |  |
    | [<samp>&nbsp;&nbsp;&nbsp;&nbsp;l2_mtu</samp>](## "ethernet_interfaces.[].l2_mtu") | Integer |  |  | Min: 68<br>Max: 65535 | "l2_mtu" should only be defined for platforms supporting the "l2 mtu" CLI<br> |
    | [<samp>&nbsp;&nbsp;&nbsp;&nbsp;l2_mru</samp>](## "ethernet_interfaces.[].l2_mru") | Integer |  |  | Min: 68<br>Max: 65535 | "l2_mru" should only be defined for platforms supporting the "l2 mru" CLI<br> |
    | [<samp>&nbsp;&nbsp;&nbsp;&nbsp;vlans</samp>](## "ethernet_interfaces.[].vlans") | String |  |  |  | List of switchport vlans as string<br>For a trunk port this would be a range like "1-200,300"<br>For an access port this would be a single vlan "123"<br> |
    | [<samp>&nbsp;&nbsp;&nbsp;&nbsp;native_vlan</samp>](## "ethernet_interfaces.[].native_vlan") | Integer |  |  |  |  |
    | [<samp>&nbsp;&nbsp;&nbsp;&nbsp;native_vlan_tag</samp>](## "ethernet_interfaces.[].native_vlan_tag") | Boolean |  |  |  | If setting both native_vlan and native_vlan_tag, native_vlan_tag takes precedence |
    | [<samp>&nbsp;&nbsp;&nbsp;&nbsp;mode</samp>](## "ethernet_interfaces.[].mode") | String |  |  | Valid Values:<br>- <code>access</code><br>- <code>dot1q-tunnel</code><br>- <code>trunk</code><br>- <code>trunk phone</code> |  |
    | [<samp>&nbsp;&nbsp;&nbsp;&nbsp;phone</samp>](## "ethernet_interfaces.[].phone") | Dictionary |  |  |  |  |
    | [<samp>&nbsp;&nbsp;&nbsp;&nbsp;&nbsp;&nbsp;trunk</samp>](## "ethernet_interfaces.[].phone.trunk") | String |  |  | Valid Values:<br>- <code>tagged</code><br>- <code>tagged phone</code><br>- <code>untagged</code><br>- <code>untagged phone</code> |  |
    | [<samp>&nbsp;&nbsp;&nbsp;&nbsp;&nbsp;&nbsp;vlan</samp>](## "ethernet_interfaces.[].phone.vlan") | Integer |  |  | Min: 1<br>Max: 4094 |  |
    | [<samp>&nbsp;&nbsp;&nbsp;&nbsp;l2_protocol</samp>](## "ethernet_interfaces.[].l2_protocol") | Dictionary |  |  |  |  |
    | [<samp>&nbsp;&nbsp;&nbsp;&nbsp;&nbsp;&nbsp;encapsulation_dot1q_vlan</samp>](## "ethernet_interfaces.[].l2_protocol.encapsulation_dot1q_vlan") | Integer |  |  |  | Vlan tag to configure on sub-interface |
    | [<samp>&nbsp;&nbsp;&nbsp;&nbsp;&nbsp;&nbsp;forwarding_profile</samp>](## "ethernet_interfaces.[].l2_protocol.forwarding_profile") | String |  |  |  | L2 protocol forwarding profile |
    | [<samp>&nbsp;&nbsp;&nbsp;&nbsp;trunk_groups</samp>](## "ethernet_interfaces.[].trunk_groups") | List, items: String |  |  |  |  |
    | [<samp>&nbsp;&nbsp;&nbsp;&nbsp;&nbsp;&nbsp;-&nbsp;&lt;str&gt;</samp>](## "ethernet_interfaces.[].trunk_groups.[]") | String |  |  |  |  |
    | [<samp>&nbsp;&nbsp;&nbsp;&nbsp;type</samp>](## "ethernet_interfaces.[].type") | String |  |  | Valid Values:<br>- <code>routed</code><br>- <code>switched</code><br>- <code>l3dot1q</code><br>- <code>l2dot1q</code><br>- <code>port-channel-member</code> | l3dot1q and l2dot1q are used for sub-interfaces. The parent interface should be defined as routed.<br>Interface will not be listed in device documentation, unless "type" is set.<br> |
    | [<samp>&nbsp;&nbsp;&nbsp;&nbsp;snmp_trap_link_change</samp>](## "ethernet_interfaces.[].snmp_trap_link_change") | Boolean |  |  |  |  |
    | [<samp>&nbsp;&nbsp;&nbsp;&nbsp;address_locking</samp>](## "ethernet_interfaces.[].address_locking") | Dictionary |  |  |  |  |
    | [<samp>&nbsp;&nbsp;&nbsp;&nbsp;&nbsp;&nbsp;ipv4</samp>](## "ethernet_interfaces.[].address_locking.ipv4") | Boolean |  |  |  | Enable address locking for IPv4 |
    | [<samp>&nbsp;&nbsp;&nbsp;&nbsp;&nbsp;&nbsp;ipv6</samp>](## "ethernet_interfaces.[].address_locking.ipv6") | Boolean |  |  |  | Enable address locking for IPv6 |
    | [<samp>&nbsp;&nbsp;&nbsp;&nbsp;flowcontrol</samp>](## "ethernet_interfaces.[].flowcontrol") | Dictionary |  |  |  |  |
    | [<samp>&nbsp;&nbsp;&nbsp;&nbsp;&nbsp;&nbsp;received</samp>](## "ethernet_interfaces.[].flowcontrol.received") | String |  |  | Valid Values:<br>- <code>desired</code><br>- <code>on</code><br>- <code>off</code> |  |
    | [<samp>&nbsp;&nbsp;&nbsp;&nbsp;vrf</samp>](## "ethernet_interfaces.[].vrf") | String |  |  |  | VRF name |
    | [<samp>&nbsp;&nbsp;&nbsp;&nbsp;flow_tracker</samp>](## "ethernet_interfaces.[].flow_tracker") | Dictionary |  |  |  |  |
    | [<samp>&nbsp;&nbsp;&nbsp;&nbsp;&nbsp;&nbsp;sampled</samp>](## "ethernet_interfaces.[].flow_tracker.sampled") | String |  |  |  | Sampled flow tracker name. |
    | [<samp>&nbsp;&nbsp;&nbsp;&nbsp;&nbsp;&nbsp;hardware</samp>](## "ethernet_interfaces.[].flow_tracker.hardware") | String |  |  |  | Hardware flow tracker name. |
    | [<samp>&nbsp;&nbsp;&nbsp;&nbsp;error_correction_encoding</samp>](## "ethernet_interfaces.[].error_correction_encoding") | Dictionary |  |  |  |  |
    | [<samp>&nbsp;&nbsp;&nbsp;&nbsp;&nbsp;&nbsp;enabled</samp>](## "ethernet_interfaces.[].error_correction_encoding.enabled") | Boolean |  | `True` |  |  |
    | [<samp>&nbsp;&nbsp;&nbsp;&nbsp;&nbsp;&nbsp;fire_code</samp>](## "ethernet_interfaces.[].error_correction_encoding.fire_code") | Boolean |  |  |  |  |
    | [<samp>&nbsp;&nbsp;&nbsp;&nbsp;&nbsp;&nbsp;reed_solomon</samp>](## "ethernet_interfaces.[].error_correction_encoding.reed_solomon") | Boolean |  |  |  |  |
    | [<samp>&nbsp;&nbsp;&nbsp;&nbsp;link_tracking_groups</samp>](## "ethernet_interfaces.[].link_tracking_groups") | List, items: Dictionary |  |  |  |  |
    | [<samp>&nbsp;&nbsp;&nbsp;&nbsp;&nbsp;&nbsp;-&nbsp;name</samp>](## "ethernet_interfaces.[].link_tracking_groups.[].name") | String | Required, Unique |  |  | Group name |
    | [<samp>&nbsp;&nbsp;&nbsp;&nbsp;&nbsp;&nbsp;&nbsp;&nbsp;direction</samp>](## "ethernet_interfaces.[].link_tracking_groups.[].direction") | String |  |  | Valid Values:<br>- <code>upstream</code><br>- <code>downstream</code> |  |
    | [<samp>&nbsp;&nbsp;&nbsp;&nbsp;evpn_ethernet_segment</samp>](## "ethernet_interfaces.[].evpn_ethernet_segment") | Dictionary |  |  |  |  |
    | [<samp>&nbsp;&nbsp;&nbsp;&nbsp;&nbsp;&nbsp;identifier</samp>](## "ethernet_interfaces.[].evpn_ethernet_segment.identifier") | String |  |  |  | EVPN Ethernet Segment Identifier (Type 1 format) |
    | [<samp>&nbsp;&nbsp;&nbsp;&nbsp;&nbsp;&nbsp;redundancy</samp>](## "ethernet_interfaces.[].evpn_ethernet_segment.redundancy") | String |  |  | Valid Values:<br>- <code>all-active</code><br>- <code>single-active</code> |  |
    | [<samp>&nbsp;&nbsp;&nbsp;&nbsp;&nbsp;&nbsp;designated_forwarder_election</samp>](## "ethernet_interfaces.[].evpn_ethernet_segment.designated_forwarder_election") | Dictionary |  |  |  |  |
    | [<samp>&nbsp;&nbsp;&nbsp;&nbsp;&nbsp;&nbsp;&nbsp;&nbsp;algorithm</samp>](## "ethernet_interfaces.[].evpn_ethernet_segment.designated_forwarder_election.algorithm") | String |  |  | Valid Values:<br>- <code>modulus</code><br>- <code>preference</code> |  |
    | [<samp>&nbsp;&nbsp;&nbsp;&nbsp;&nbsp;&nbsp;&nbsp;&nbsp;preference_value</samp>](## "ethernet_interfaces.[].evpn_ethernet_segment.designated_forwarder_election.preference_value") | Integer |  |  | Min: 0<br>Max: 65535 | Preference_value is only used when "algorithm" is "preference" |
    | [<samp>&nbsp;&nbsp;&nbsp;&nbsp;&nbsp;&nbsp;&nbsp;&nbsp;dont_preempt</samp>](## "ethernet_interfaces.[].evpn_ethernet_segment.designated_forwarder_election.dont_preempt") | Boolean |  |  |  | Dont_preempt is only used when "algorithm" is "preference" |
    | [<samp>&nbsp;&nbsp;&nbsp;&nbsp;&nbsp;&nbsp;&nbsp;&nbsp;hold_time</samp>](## "ethernet_interfaces.[].evpn_ethernet_segment.designated_forwarder_election.hold_time") | Integer |  |  |  |  |
    | [<samp>&nbsp;&nbsp;&nbsp;&nbsp;&nbsp;&nbsp;&nbsp;&nbsp;subsequent_hold_time</samp>](## "ethernet_interfaces.[].evpn_ethernet_segment.designated_forwarder_election.subsequent_hold_time") | Integer |  |  |  |  |
    | [<samp>&nbsp;&nbsp;&nbsp;&nbsp;&nbsp;&nbsp;&nbsp;&nbsp;candidate_reachability_required</samp>](## "ethernet_interfaces.[].evpn_ethernet_segment.designated_forwarder_election.candidate_reachability_required") | Boolean |  |  |  |  |
    | [<samp>&nbsp;&nbsp;&nbsp;&nbsp;&nbsp;&nbsp;mpls</samp>](## "ethernet_interfaces.[].evpn_ethernet_segment.mpls") | Dictionary |  |  |  |  |
    | [<samp>&nbsp;&nbsp;&nbsp;&nbsp;&nbsp;&nbsp;&nbsp;&nbsp;shared_index</samp>](## "ethernet_interfaces.[].evpn_ethernet_segment.mpls.shared_index") | Integer |  |  | Min: 1<br>Max: 1024 |  |
    | [<samp>&nbsp;&nbsp;&nbsp;&nbsp;&nbsp;&nbsp;&nbsp;&nbsp;tunnel_flood_filter_time</samp>](## "ethernet_interfaces.[].evpn_ethernet_segment.mpls.tunnel_flood_filter_time") | Integer |  |  |  |  |
    | [<samp>&nbsp;&nbsp;&nbsp;&nbsp;&nbsp;&nbsp;route_target</samp>](## "ethernet_interfaces.[].evpn_ethernet_segment.route_target") | String |  |  |  | EVPN Route Target for ESI with format xx:xx:xx:xx:xx:xx |
    | [<samp>&nbsp;&nbsp;&nbsp;&nbsp;encapsulation_dot1q_vlan</samp>](## "ethernet_interfaces.[].encapsulation_dot1q_vlan") | Integer |  |  |  | VLAN tag to configure on sub-interface |
    | [<samp>&nbsp;&nbsp;&nbsp;&nbsp;encapsulation_vlan</samp>](## "ethernet_interfaces.[].encapsulation_vlan") | Dictionary |  |  |  |  |
    | [<samp>&nbsp;&nbsp;&nbsp;&nbsp;&nbsp;&nbsp;client</samp>](## "ethernet_interfaces.[].encapsulation_vlan.client") | Dictionary |  |  |  |  |
    | [<samp>&nbsp;&nbsp;&nbsp;&nbsp;&nbsp;&nbsp;&nbsp;&nbsp;dot1q</samp>](## "ethernet_interfaces.[].encapsulation_vlan.client.dot1q") | Dictionary |  |  |  |  |
    | [<samp>&nbsp;&nbsp;&nbsp;&nbsp;&nbsp;&nbsp;&nbsp;&nbsp;&nbsp;&nbsp;vlan</samp>](## "ethernet_interfaces.[].encapsulation_vlan.client.dot1q.vlan") | Integer |  |  |  | Client VLAN ID |
    | [<samp>&nbsp;&nbsp;&nbsp;&nbsp;&nbsp;&nbsp;&nbsp;&nbsp;&nbsp;&nbsp;outer</samp>](## "ethernet_interfaces.[].encapsulation_vlan.client.dot1q.outer") | Integer |  |  |  | Client Outer VLAN ID |
    | [<samp>&nbsp;&nbsp;&nbsp;&nbsp;&nbsp;&nbsp;&nbsp;&nbsp;&nbsp;&nbsp;inner</samp>](## "ethernet_interfaces.[].encapsulation_vlan.client.dot1q.inner") | Integer |  |  |  | Client Inner VLAN ID |
    | [<samp>&nbsp;&nbsp;&nbsp;&nbsp;&nbsp;&nbsp;&nbsp;&nbsp;unmatched</samp>](## "ethernet_interfaces.[].encapsulation_vlan.client.unmatched") | Boolean |  |  |  |  |
    | [<samp>&nbsp;&nbsp;&nbsp;&nbsp;&nbsp;&nbsp;network</samp>](## "ethernet_interfaces.[].encapsulation_vlan.network") | Dictionary |  |  |  | Network encapsulations are all optional and skipped if using client unmatched |
    | [<samp>&nbsp;&nbsp;&nbsp;&nbsp;&nbsp;&nbsp;&nbsp;&nbsp;dot1q</samp>](## "ethernet_interfaces.[].encapsulation_vlan.network.dot1q") | Dictionary |  |  |  |  |
    | [<samp>&nbsp;&nbsp;&nbsp;&nbsp;&nbsp;&nbsp;&nbsp;&nbsp;&nbsp;&nbsp;vlan</samp>](## "ethernet_interfaces.[].encapsulation_vlan.network.dot1q.vlan") | Integer |  |  |  | Network VLAN ID |
    | [<samp>&nbsp;&nbsp;&nbsp;&nbsp;&nbsp;&nbsp;&nbsp;&nbsp;&nbsp;&nbsp;outer</samp>](## "ethernet_interfaces.[].encapsulation_vlan.network.dot1q.outer") | Integer |  |  |  | Network outer VLAN ID |
    | [<samp>&nbsp;&nbsp;&nbsp;&nbsp;&nbsp;&nbsp;&nbsp;&nbsp;&nbsp;&nbsp;inner</samp>](## "ethernet_interfaces.[].encapsulation_vlan.network.dot1q.inner") | Integer |  |  |  | Network inner VLAN ID |
    | [<samp>&nbsp;&nbsp;&nbsp;&nbsp;&nbsp;&nbsp;&nbsp;&nbsp;client</samp>](## "ethernet_interfaces.[].encapsulation_vlan.network.client") | Boolean |  |  |  |  |
    | [<samp>&nbsp;&nbsp;&nbsp;&nbsp;vlan_id</samp>](## "ethernet_interfaces.[].vlan_id") | Integer |  |  | Min: 1<br>Max: 4094 |  |
    | [<samp>&nbsp;&nbsp;&nbsp;&nbsp;ip_address</samp>](## "ethernet_interfaces.[].ip_address") | String |  |  |  | IPv4 address/mask or "dhcp" |
    | [<samp>&nbsp;&nbsp;&nbsp;&nbsp;ip_address_secondaries</samp>](## "ethernet_interfaces.[].ip_address_secondaries") | List, items: String |  |  |  |  |
    | [<samp>&nbsp;&nbsp;&nbsp;&nbsp;&nbsp;&nbsp;-&nbsp;&lt;str&gt;</samp>](## "ethernet_interfaces.[].ip_address_secondaries.[]") | String |  |  |  |  |
    | [<samp>&nbsp;&nbsp;&nbsp;&nbsp;dhcp_client_accept_default_route</samp>](## "ethernet_interfaces.[].dhcp_client_accept_default_route") | Boolean |  |  |  | Install default-route obtained via DHCP |
    | [<samp>&nbsp;&nbsp;&nbsp;&nbsp;dhcp_server_ipv4</samp>](## "ethernet_interfaces.[].dhcp_server_ipv4") | Boolean |  |  |  | Enable IPv4 DHCP server. |
    | [<samp>&nbsp;&nbsp;&nbsp;&nbsp;dhcp_server_ipv6</samp>](## "ethernet_interfaces.[].dhcp_server_ipv6") | Boolean |  |  |  | Enable IPv6 DHCP server. |
    | [<samp>&nbsp;&nbsp;&nbsp;&nbsp;ip_helpers</samp>](## "ethernet_interfaces.[].ip_helpers") | List, items: Dictionary |  |  |  |  |
    | [<samp>&nbsp;&nbsp;&nbsp;&nbsp;&nbsp;&nbsp;-&nbsp;ip_helper</samp>](## "ethernet_interfaces.[].ip_helpers.[].ip_helper") | String | Required, Unique |  |  |  |
    | [<samp>&nbsp;&nbsp;&nbsp;&nbsp;&nbsp;&nbsp;&nbsp;&nbsp;source_interface</samp>](## "ethernet_interfaces.[].ip_helpers.[].source_interface") | String |  |  |  | Source interface name |
    | [<samp>&nbsp;&nbsp;&nbsp;&nbsp;&nbsp;&nbsp;&nbsp;&nbsp;vrf</samp>](## "ethernet_interfaces.[].ip_helpers.[].vrf") | String |  |  |  | VRF name |
    | [<samp>&nbsp;&nbsp;&nbsp;&nbsp;ip_nat</samp>](## "ethernet_interfaces.[].ip_nat") | Dictionary |  |  |  |  |
    | [<samp>&nbsp;&nbsp;&nbsp;&nbsp;&nbsp;&nbsp;service_profile</samp>](## "ethernet_interfaces.[].ip_nat.service_profile") | String |  |  |  | NAT interface profile. |
    | [<samp>&nbsp;&nbsp;&nbsp;&nbsp;&nbsp;&nbsp;destination</samp>](## "ethernet_interfaces.[].ip_nat.destination") | Dictionary |  |  |  |  |
    | [<samp>&nbsp;&nbsp;&nbsp;&nbsp;&nbsp;&nbsp;&nbsp;&nbsp;dynamic</samp>](## "ethernet_interfaces.[].ip_nat.destination.dynamic") | List, items: Dictionary |  |  |  |  |
    | [<samp>&nbsp;&nbsp;&nbsp;&nbsp;&nbsp;&nbsp;&nbsp;&nbsp;&nbsp;&nbsp;-&nbsp;access_list</samp>](## "ethernet_interfaces.[].ip_nat.destination.dynamic.[].access_list") | String | Required, Unique |  |  |  |
    | [<samp>&nbsp;&nbsp;&nbsp;&nbsp;&nbsp;&nbsp;&nbsp;&nbsp;&nbsp;&nbsp;&nbsp;&nbsp;comment</samp>](## "ethernet_interfaces.[].ip_nat.destination.dynamic.[].comment") | String |  |  |  |  |
    | [<samp>&nbsp;&nbsp;&nbsp;&nbsp;&nbsp;&nbsp;&nbsp;&nbsp;&nbsp;&nbsp;&nbsp;&nbsp;pool_name</samp>](## "ethernet_interfaces.[].ip_nat.destination.dynamic.[].pool_name") | String | Required |  |  |  |
    | [<samp>&nbsp;&nbsp;&nbsp;&nbsp;&nbsp;&nbsp;&nbsp;&nbsp;&nbsp;&nbsp;&nbsp;&nbsp;priority</samp>](## "ethernet_interfaces.[].ip_nat.destination.dynamic.[].priority") | Integer |  |  | Min: 0<br>Max: 4294967295 |  |
    | [<samp>&nbsp;&nbsp;&nbsp;&nbsp;&nbsp;&nbsp;&nbsp;&nbsp;static</samp>](## "ethernet_interfaces.[].ip_nat.destination.static") | List, items: Dictionary |  |  |  |  |
    | [<samp>&nbsp;&nbsp;&nbsp;&nbsp;&nbsp;&nbsp;&nbsp;&nbsp;&nbsp;&nbsp;-&nbsp;access_list</samp>](## "ethernet_interfaces.[].ip_nat.destination.static.[].access_list") | String |  |  |  | 'access_list' and 'group' are mutual exclusive |
    | [<samp>&nbsp;&nbsp;&nbsp;&nbsp;&nbsp;&nbsp;&nbsp;&nbsp;&nbsp;&nbsp;&nbsp;&nbsp;comment</samp>](## "ethernet_interfaces.[].ip_nat.destination.static.[].comment") | String |  |  |  |  |
    | [<samp>&nbsp;&nbsp;&nbsp;&nbsp;&nbsp;&nbsp;&nbsp;&nbsp;&nbsp;&nbsp;&nbsp;&nbsp;direction</samp>](## "ethernet_interfaces.[].ip_nat.destination.static.[].direction") | String |  |  | Valid Values:<br>- <code>egress</code><br>- <code>ingress</code> | Egress or ingress can be the default. This depends on source/destination, EOS version, and hardware platform.<br>EOS might remove this keyword in the configuration. So, check the configuration on targeted HW/SW.<br> |
    | [<samp>&nbsp;&nbsp;&nbsp;&nbsp;&nbsp;&nbsp;&nbsp;&nbsp;&nbsp;&nbsp;&nbsp;&nbsp;group</samp>](## "ethernet_interfaces.[].ip_nat.destination.static.[].group") | Integer |  |  | Min: 1<br>Max: 65535 | 'access_list' and 'group' are mutual exclusive |
    | [<samp>&nbsp;&nbsp;&nbsp;&nbsp;&nbsp;&nbsp;&nbsp;&nbsp;&nbsp;&nbsp;&nbsp;&nbsp;original_ip</samp>](## "ethernet_interfaces.[].ip_nat.destination.static.[].original_ip") | String | Required, Unique |  |  | IPv4 address |
    | [<samp>&nbsp;&nbsp;&nbsp;&nbsp;&nbsp;&nbsp;&nbsp;&nbsp;&nbsp;&nbsp;&nbsp;&nbsp;original_port</samp>](## "ethernet_interfaces.[].ip_nat.destination.static.[].original_port") | Integer |  |  | Min: 1<br>Max: 65535 |  |
    | [<samp>&nbsp;&nbsp;&nbsp;&nbsp;&nbsp;&nbsp;&nbsp;&nbsp;&nbsp;&nbsp;&nbsp;&nbsp;priority</samp>](## "ethernet_interfaces.[].ip_nat.destination.static.[].priority") | Integer |  |  | Min: 0<br>Max: 4294967295 |  |
    | [<samp>&nbsp;&nbsp;&nbsp;&nbsp;&nbsp;&nbsp;&nbsp;&nbsp;&nbsp;&nbsp;&nbsp;&nbsp;protocol</samp>](## "ethernet_interfaces.[].ip_nat.destination.static.[].protocol") | String |  |  | Valid Values:<br>- <code>udp</code><br>- <code>tcp</code> |  |
    | [<samp>&nbsp;&nbsp;&nbsp;&nbsp;&nbsp;&nbsp;&nbsp;&nbsp;&nbsp;&nbsp;&nbsp;&nbsp;translated_ip</samp>](## "ethernet_interfaces.[].ip_nat.destination.static.[].translated_ip") | String | Required |  |  | IPv4 address |
    | [<samp>&nbsp;&nbsp;&nbsp;&nbsp;&nbsp;&nbsp;&nbsp;&nbsp;&nbsp;&nbsp;&nbsp;&nbsp;translated_port</samp>](## "ethernet_interfaces.[].ip_nat.destination.static.[].translated_port") | Integer |  |  | Min: 1<br>Max: 65535 | requires 'original_port' |
    | [<samp>&nbsp;&nbsp;&nbsp;&nbsp;&nbsp;&nbsp;source</samp>](## "ethernet_interfaces.[].ip_nat.source") | Dictionary |  |  |  |  |
    | [<samp>&nbsp;&nbsp;&nbsp;&nbsp;&nbsp;&nbsp;&nbsp;&nbsp;dynamic</samp>](## "ethernet_interfaces.[].ip_nat.source.dynamic") | List, items: Dictionary |  |  |  |  |
    | [<samp>&nbsp;&nbsp;&nbsp;&nbsp;&nbsp;&nbsp;&nbsp;&nbsp;&nbsp;&nbsp;-&nbsp;access_list</samp>](## "ethernet_interfaces.[].ip_nat.source.dynamic.[].access_list") | String | Required, Unique |  |  |  |
    | [<samp>&nbsp;&nbsp;&nbsp;&nbsp;&nbsp;&nbsp;&nbsp;&nbsp;&nbsp;&nbsp;&nbsp;&nbsp;comment</samp>](## "ethernet_interfaces.[].ip_nat.source.dynamic.[].comment") | String |  |  |  |  |
    | [<samp>&nbsp;&nbsp;&nbsp;&nbsp;&nbsp;&nbsp;&nbsp;&nbsp;&nbsp;&nbsp;&nbsp;&nbsp;nat_type</samp>](## "ethernet_interfaces.[].ip_nat.source.dynamic.[].nat_type") | String | Required |  | Valid Values:<br>- <code>overload</code><br>- <code>pool</code><br>- <code>pool-address-only</code><br>- <code>pool-full-cone</code> |  |
    | [<samp>&nbsp;&nbsp;&nbsp;&nbsp;&nbsp;&nbsp;&nbsp;&nbsp;&nbsp;&nbsp;&nbsp;&nbsp;pool_name</samp>](## "ethernet_interfaces.[].ip_nat.source.dynamic.[].pool_name") | String |  |  |  | required if 'nat_type' is pool, pool-address-only or pool-full-cone<br>ignored if 'nat_type' is overload<br> |
    | [<samp>&nbsp;&nbsp;&nbsp;&nbsp;&nbsp;&nbsp;&nbsp;&nbsp;&nbsp;&nbsp;&nbsp;&nbsp;priority</samp>](## "ethernet_interfaces.[].ip_nat.source.dynamic.[].priority") | Integer |  |  | Min: 0<br>Max: 4294967295 |  |
    | [<samp>&nbsp;&nbsp;&nbsp;&nbsp;&nbsp;&nbsp;&nbsp;&nbsp;static</samp>](## "ethernet_interfaces.[].ip_nat.source.static") | List, items: Dictionary |  |  |  |  |
    | [<samp>&nbsp;&nbsp;&nbsp;&nbsp;&nbsp;&nbsp;&nbsp;&nbsp;&nbsp;&nbsp;-&nbsp;access_list</samp>](## "ethernet_interfaces.[].ip_nat.source.static.[].access_list") | String |  |  |  | 'access_list' and 'group' are mutual exclusive |
    | [<samp>&nbsp;&nbsp;&nbsp;&nbsp;&nbsp;&nbsp;&nbsp;&nbsp;&nbsp;&nbsp;&nbsp;&nbsp;comment</samp>](## "ethernet_interfaces.[].ip_nat.source.static.[].comment") | String |  |  |  |  |
    | [<samp>&nbsp;&nbsp;&nbsp;&nbsp;&nbsp;&nbsp;&nbsp;&nbsp;&nbsp;&nbsp;&nbsp;&nbsp;direction</samp>](## "ethernet_interfaces.[].ip_nat.source.static.[].direction") | String |  |  | Valid Values:<br>- <code>egress</code><br>- <code>ingress</code> | Egress or ingress can be the default. This depends on source/destination, EOS version, and hardware platform.<br>EOS might remove this keyword in the configuration. So, check the configuration on targeted HW/SW.<br> |
    | [<samp>&nbsp;&nbsp;&nbsp;&nbsp;&nbsp;&nbsp;&nbsp;&nbsp;&nbsp;&nbsp;&nbsp;&nbsp;group</samp>](## "ethernet_interfaces.[].ip_nat.source.static.[].group") | Integer |  |  | Min: 1<br>Max: 65535 | 'access_list' and 'group' are mutual exclusive |
    | [<samp>&nbsp;&nbsp;&nbsp;&nbsp;&nbsp;&nbsp;&nbsp;&nbsp;&nbsp;&nbsp;&nbsp;&nbsp;original_ip</samp>](## "ethernet_interfaces.[].ip_nat.source.static.[].original_ip") | String | Required, Unique |  |  | IPv4 address |
    | [<samp>&nbsp;&nbsp;&nbsp;&nbsp;&nbsp;&nbsp;&nbsp;&nbsp;&nbsp;&nbsp;&nbsp;&nbsp;original_port</samp>](## "ethernet_interfaces.[].ip_nat.source.static.[].original_port") | Integer |  |  | Min: 1<br>Max: 65535 |  |
    | [<samp>&nbsp;&nbsp;&nbsp;&nbsp;&nbsp;&nbsp;&nbsp;&nbsp;&nbsp;&nbsp;&nbsp;&nbsp;priority</samp>](## "ethernet_interfaces.[].ip_nat.source.static.[].priority") | Integer |  |  | Min: 0<br>Max: 4294967295 |  |
    | [<samp>&nbsp;&nbsp;&nbsp;&nbsp;&nbsp;&nbsp;&nbsp;&nbsp;&nbsp;&nbsp;&nbsp;&nbsp;protocol</samp>](## "ethernet_interfaces.[].ip_nat.source.static.[].protocol") | String |  |  | Valid Values:<br>- <code>udp</code><br>- <code>tcp</code> |  |
    | [<samp>&nbsp;&nbsp;&nbsp;&nbsp;&nbsp;&nbsp;&nbsp;&nbsp;&nbsp;&nbsp;&nbsp;&nbsp;translated_ip</samp>](## "ethernet_interfaces.[].ip_nat.source.static.[].translated_ip") | String | Required |  |  | IPv4 address |
    | [<samp>&nbsp;&nbsp;&nbsp;&nbsp;&nbsp;&nbsp;&nbsp;&nbsp;&nbsp;&nbsp;&nbsp;&nbsp;translated_port</samp>](## "ethernet_interfaces.[].ip_nat.source.static.[].translated_port") | Integer |  |  | Min: 1<br>Max: 65535 | requires 'original_port' |
    | [<samp>&nbsp;&nbsp;&nbsp;&nbsp;ipv6_enable</samp>](## "ethernet_interfaces.[].ipv6_enable") | Boolean |  |  |  |  |
    | [<samp>&nbsp;&nbsp;&nbsp;&nbsp;ipv6_address</samp>](## "ethernet_interfaces.[].ipv6_address") | String |  |  |  |  |
    | [<samp>&nbsp;&nbsp;&nbsp;&nbsp;ipv6_address_link_local</samp>](## "ethernet_interfaces.[].ipv6_address_link_local") | String |  |  |  | Link local IPv6 address/mask |
    | [<samp>&nbsp;&nbsp;&nbsp;&nbsp;ipv6_nd_ra_disabled</samp>](## "ethernet_interfaces.[].ipv6_nd_ra_disabled") | Boolean |  |  |  |  |
    | [<samp>&nbsp;&nbsp;&nbsp;&nbsp;ipv6_nd_managed_config_flag</samp>](## "ethernet_interfaces.[].ipv6_nd_managed_config_flag") | Boolean |  |  |  |  |
    | [<samp>&nbsp;&nbsp;&nbsp;&nbsp;ipv6_nd_prefixes</samp>](## "ethernet_interfaces.[].ipv6_nd_prefixes") | List, items: Dictionary |  |  |  |  |
    | [<samp>&nbsp;&nbsp;&nbsp;&nbsp;&nbsp;&nbsp;-&nbsp;ipv6_prefix</samp>](## "ethernet_interfaces.[].ipv6_nd_prefixes.[].ipv6_prefix") | String | Required, Unique |  |  |  |
    | [<samp>&nbsp;&nbsp;&nbsp;&nbsp;&nbsp;&nbsp;&nbsp;&nbsp;valid_lifetime</samp>](## "ethernet_interfaces.[].ipv6_nd_prefixes.[].valid_lifetime") | String |  |  |  | Infinite or lifetime in seconds |
    | [<samp>&nbsp;&nbsp;&nbsp;&nbsp;&nbsp;&nbsp;&nbsp;&nbsp;preferred_lifetime</samp>](## "ethernet_interfaces.[].ipv6_nd_prefixes.[].preferred_lifetime") | String |  |  |  | Infinite or lifetime in seconds |
    | [<samp>&nbsp;&nbsp;&nbsp;&nbsp;&nbsp;&nbsp;&nbsp;&nbsp;no_autoconfig_flag</samp>](## "ethernet_interfaces.[].ipv6_nd_prefixes.[].no_autoconfig_flag") | Boolean |  |  |  |  |
    | [<samp>&nbsp;&nbsp;&nbsp;&nbsp;ipv6_dhcp_relay_destinations</samp>](## "ethernet_interfaces.[].ipv6_dhcp_relay_destinations") | List, items: Dictionary |  |  |  |  |
    | [<samp>&nbsp;&nbsp;&nbsp;&nbsp;&nbsp;&nbsp;-&nbsp;address</samp>](## "ethernet_interfaces.[].ipv6_dhcp_relay_destinations.[].address") | String | Required, Unique |  |  | DHCP server's IPv6 address |
    | [<samp>&nbsp;&nbsp;&nbsp;&nbsp;&nbsp;&nbsp;&nbsp;&nbsp;vrf</samp>](## "ethernet_interfaces.[].ipv6_dhcp_relay_destinations.[].vrf") | String |  |  |  |  |
    | [<samp>&nbsp;&nbsp;&nbsp;&nbsp;&nbsp;&nbsp;&nbsp;&nbsp;local_interface</samp>](## "ethernet_interfaces.[].ipv6_dhcp_relay_destinations.[].local_interface") | String |  |  |  | Local interface to communicate with DHCP server - mutually exclusive to source_address |
    | [<samp>&nbsp;&nbsp;&nbsp;&nbsp;&nbsp;&nbsp;&nbsp;&nbsp;source_address</samp>](## "ethernet_interfaces.[].ipv6_dhcp_relay_destinations.[].source_address") | String |  |  |  | Source IPv6 address to communicate with DHCP server - mutually exclusive to local_interface |
    | [<samp>&nbsp;&nbsp;&nbsp;&nbsp;&nbsp;&nbsp;&nbsp;&nbsp;link_address</samp>](## "ethernet_interfaces.[].ipv6_dhcp_relay_destinations.[].link_address") | String |  |  |  | Override the default link address specified in the relayed DHCP packet |
    | [<samp>&nbsp;&nbsp;&nbsp;&nbsp;access_group_in</samp>](## "ethernet_interfaces.[].access_group_in") | String |  |  |  | Access list name |
    | [<samp>&nbsp;&nbsp;&nbsp;&nbsp;access_group_out</samp>](## "ethernet_interfaces.[].access_group_out") | String |  |  |  | Access list name |
    | [<samp>&nbsp;&nbsp;&nbsp;&nbsp;ipv6_access_group_in</samp>](## "ethernet_interfaces.[].ipv6_access_group_in") | String |  |  |  | IPv6 access list name |
    | [<samp>&nbsp;&nbsp;&nbsp;&nbsp;ipv6_access_group_out</samp>](## "ethernet_interfaces.[].ipv6_access_group_out") | String |  |  |  | IPv6 access list name |
    | [<samp>&nbsp;&nbsp;&nbsp;&nbsp;mac_access_group_in</samp>](## "ethernet_interfaces.[].mac_access_group_in") | String |  |  |  | MAC access list name |
    | [<samp>&nbsp;&nbsp;&nbsp;&nbsp;mac_access_group_out</samp>](## "ethernet_interfaces.[].mac_access_group_out") | String |  |  |  | MAC access list name |
    | [<samp>&nbsp;&nbsp;&nbsp;&nbsp;multicast</samp>](## "ethernet_interfaces.[].multicast") | Dictionary |  |  |  | Boundaries can be either 1 ACL or a list of multicast IP address_range(s)/prefix but not combination of both |
    | [<samp>&nbsp;&nbsp;&nbsp;&nbsp;&nbsp;&nbsp;ipv4</samp>](## "ethernet_interfaces.[].multicast.ipv4") | Dictionary |  |  |  |  |
    | [<samp>&nbsp;&nbsp;&nbsp;&nbsp;&nbsp;&nbsp;&nbsp;&nbsp;boundaries</samp>](## "ethernet_interfaces.[].multicast.ipv4.boundaries") | List, items: Dictionary |  |  |  |  |
    | [<samp>&nbsp;&nbsp;&nbsp;&nbsp;&nbsp;&nbsp;&nbsp;&nbsp;&nbsp;&nbsp;-&nbsp;boundary</samp>](## "ethernet_interfaces.[].multicast.ipv4.boundaries.[].boundary") | String |  |  |  | ACL name or multicast IP subnet |
    | [<samp>&nbsp;&nbsp;&nbsp;&nbsp;&nbsp;&nbsp;&nbsp;&nbsp;&nbsp;&nbsp;&nbsp;&nbsp;out</samp>](## "ethernet_interfaces.[].multicast.ipv4.boundaries.[].out") | Boolean |  |  |  |  |
    | [<samp>&nbsp;&nbsp;&nbsp;&nbsp;&nbsp;&nbsp;&nbsp;&nbsp;static</samp>](## "ethernet_interfaces.[].multicast.ipv4.static") | Boolean |  |  |  |  |
    | [<samp>&nbsp;&nbsp;&nbsp;&nbsp;&nbsp;&nbsp;ipv6</samp>](## "ethernet_interfaces.[].multicast.ipv6") | Dictionary |  |  |  |  |
    | [<samp>&nbsp;&nbsp;&nbsp;&nbsp;&nbsp;&nbsp;&nbsp;&nbsp;boundaries</samp>](## "ethernet_interfaces.[].multicast.ipv6.boundaries") | List, items: Dictionary |  |  |  |  |
    | [<samp>&nbsp;&nbsp;&nbsp;&nbsp;&nbsp;&nbsp;&nbsp;&nbsp;&nbsp;&nbsp;-&nbsp;boundary</samp>](## "ethernet_interfaces.[].multicast.ipv6.boundaries.[].boundary") | String |  |  |  | ACL name or multicast IP subnet |
    | [<samp>&nbsp;&nbsp;&nbsp;&nbsp;&nbsp;&nbsp;&nbsp;&nbsp;static</samp>](## "ethernet_interfaces.[].multicast.ipv6.static") | Boolean |  |  |  |  |
    | [<samp>&nbsp;&nbsp;&nbsp;&nbsp;ospf_network_point_to_point</samp>](## "ethernet_interfaces.[].ospf_network_point_to_point") | Boolean |  |  |  |  |
    | [<samp>&nbsp;&nbsp;&nbsp;&nbsp;ospf_area</samp>](## "ethernet_interfaces.[].ospf_area") | String |  |  |  |  |
    | [<samp>&nbsp;&nbsp;&nbsp;&nbsp;ospf_cost</samp>](## "ethernet_interfaces.[].ospf_cost") | Integer |  |  |  |  |
    | [<samp>&nbsp;&nbsp;&nbsp;&nbsp;ospf_authentication</samp>](## "ethernet_interfaces.[].ospf_authentication") | String |  |  | Valid Values:<br>- <code>none</code><br>- <code>simple</code><br>- <code>message-digest</code> |  |
    | [<samp>&nbsp;&nbsp;&nbsp;&nbsp;ospf_authentication_key</samp>](## "ethernet_interfaces.[].ospf_authentication_key") | String |  |  |  | Encrypted password - only type 7 supported |
    | [<samp>&nbsp;&nbsp;&nbsp;&nbsp;ospf_message_digest_keys</samp>](## "ethernet_interfaces.[].ospf_message_digest_keys") | List, items: Dictionary |  |  |  |  |
    | [<samp>&nbsp;&nbsp;&nbsp;&nbsp;&nbsp;&nbsp;-&nbsp;id</samp>](## "ethernet_interfaces.[].ospf_message_digest_keys.[].id") | Integer | Required, Unique |  |  |  |
    | [<samp>&nbsp;&nbsp;&nbsp;&nbsp;&nbsp;&nbsp;&nbsp;&nbsp;hash_algorithm</samp>](## "ethernet_interfaces.[].ospf_message_digest_keys.[].hash_algorithm") | String |  |  | Valid Values:<br>- <code>md5</code><br>- <code>sha1</code><br>- <code>sha256</code><br>- <code>sha384</code><br>- <code>sha512</code> |  |
    | [<samp>&nbsp;&nbsp;&nbsp;&nbsp;&nbsp;&nbsp;&nbsp;&nbsp;key</samp>](## "ethernet_interfaces.[].ospf_message_digest_keys.[].key") | String |  |  |  | Encrypted password - only type 7 supported |
    | [<samp>&nbsp;&nbsp;&nbsp;&nbsp;pim</samp>](## "ethernet_interfaces.[].pim") | Dictionary |  |  |  |  |
    | [<samp>&nbsp;&nbsp;&nbsp;&nbsp;&nbsp;&nbsp;ipv4</samp>](## "ethernet_interfaces.[].pim.ipv4") | Dictionary |  |  |  |  |
    | [<samp>&nbsp;&nbsp;&nbsp;&nbsp;&nbsp;&nbsp;&nbsp;&nbsp;dr_priority</samp>](## "ethernet_interfaces.[].pim.ipv4.dr_priority") | Integer |  |  | Min: 0<br>Max: 429467295 |  |
    | [<samp>&nbsp;&nbsp;&nbsp;&nbsp;&nbsp;&nbsp;&nbsp;&nbsp;sparse_mode</samp>](## "ethernet_interfaces.[].pim.ipv4.sparse_mode") | Boolean |  |  |  |  |
    | [<samp>&nbsp;&nbsp;&nbsp;&nbsp;mac_security</samp>](## "ethernet_interfaces.[].mac_security") | Dictionary |  |  |  |  |
    | [<samp>&nbsp;&nbsp;&nbsp;&nbsp;&nbsp;&nbsp;profile</samp>](## "ethernet_interfaces.[].mac_security.profile") | String |  |  |  |  |
    | [<samp>&nbsp;&nbsp;&nbsp;&nbsp;channel_group</samp>](## "ethernet_interfaces.[].channel_group") | Dictionary |  |  |  |  |
    | [<samp>&nbsp;&nbsp;&nbsp;&nbsp;&nbsp;&nbsp;id</samp>](## "ethernet_interfaces.[].channel_group.id") | Integer |  |  |  |  |
    | [<samp>&nbsp;&nbsp;&nbsp;&nbsp;&nbsp;&nbsp;mode</samp>](## "ethernet_interfaces.[].channel_group.mode") | String |  |  | Valid Values:<br>- <code>on</code><br>- <code>active</code><br>- <code>passive</code> |  |
    | [<samp>&nbsp;&nbsp;&nbsp;&nbsp;isis_enable</samp>](## "ethernet_interfaces.[].isis_enable") | String |  |  |  | ISIS instance |
    | [<samp>&nbsp;&nbsp;&nbsp;&nbsp;isis_passive</samp>](## "ethernet_interfaces.[].isis_passive") | Boolean |  |  |  |  |
    | [<samp>&nbsp;&nbsp;&nbsp;&nbsp;isis_metric</samp>](## "ethernet_interfaces.[].isis_metric") | Integer |  |  |  |  |
    | [<samp>&nbsp;&nbsp;&nbsp;&nbsp;isis_network_point_to_point</samp>](## "ethernet_interfaces.[].isis_network_point_to_point") | Boolean |  |  |  |  |
    | [<samp>&nbsp;&nbsp;&nbsp;&nbsp;isis_circuit_type</samp>](## "ethernet_interfaces.[].isis_circuit_type") | String |  |  | Valid Values:<br>- <code>level-1-2</code><br>- <code>level-1</code><br>- <code>level-2</code> |  |
    | [<samp>&nbsp;&nbsp;&nbsp;&nbsp;isis_hello_padding</samp>](## "ethernet_interfaces.[].isis_hello_padding") | Boolean |  |  |  |  |
    | [<samp>&nbsp;&nbsp;&nbsp;&nbsp;isis_authentication_mode</samp>](## "ethernet_interfaces.[].isis_authentication_mode") | String |  |  | Valid Values:<br>- <code>text</code><br>- <code>md5</code> |  |
    | [<samp>&nbsp;&nbsp;&nbsp;&nbsp;isis_authentication_key</samp>](## "ethernet_interfaces.[].isis_authentication_key") | String |  |  |  | Type-7 encrypted password |
    | [<samp>&nbsp;&nbsp;&nbsp;&nbsp;poe</samp>](## "ethernet_interfaces.[].poe") | Dictionary |  |  |  |  |
    | [<samp>&nbsp;&nbsp;&nbsp;&nbsp;&nbsp;&nbsp;disabled</samp>](## "ethernet_interfaces.[].poe.disabled") | Boolean |  | `False` |  | Disable PoE on a POE capable port. PoE is enabled on all ports that support it by default in EOS. |
    | [<samp>&nbsp;&nbsp;&nbsp;&nbsp;&nbsp;&nbsp;priority</samp>](## "ethernet_interfaces.[].poe.priority") | String |  |  | Valid Values:<br>- <code>critical</code><br>- <code>high</code><br>- <code>medium</code><br>- <code>low</code> | Prioritize a port's power in the event that one of the switch's power supplies loses power |
    | [<samp>&nbsp;&nbsp;&nbsp;&nbsp;&nbsp;&nbsp;reboot</samp>](## "ethernet_interfaces.[].poe.reboot") | Dictionary |  |  |  | Set the PoE power behavior for a PoE port when the system is rebooted |
    | [<samp>&nbsp;&nbsp;&nbsp;&nbsp;&nbsp;&nbsp;&nbsp;&nbsp;action</samp>](## "ethernet_interfaces.[].poe.reboot.action") | String |  |  | Valid Values:<br>- <code>maintain</code><br>- <code>power-off</code> | PoE action for interface |
    | [<samp>&nbsp;&nbsp;&nbsp;&nbsp;&nbsp;&nbsp;link_down</samp>](## "ethernet_interfaces.[].poe.link_down") | Dictionary |  |  |  | Set the PoE power behavior for a PoE port when the port goes down |
    | [<samp>&nbsp;&nbsp;&nbsp;&nbsp;&nbsp;&nbsp;&nbsp;&nbsp;action</samp>](## "ethernet_interfaces.[].poe.link_down.action") | String |  |  | Valid Values:<br>- <code>maintain</code><br>- <code>power-off</code> | PoE action for interface |
    | [<samp>&nbsp;&nbsp;&nbsp;&nbsp;&nbsp;&nbsp;&nbsp;&nbsp;power_off_delay</samp>](## "ethernet_interfaces.[].poe.link_down.power_off_delay") | Integer |  |  | Min: 1<br>Max: 86400 | Number of seconds to delay shutting the power off after a link down event occurs. Default value is 5 seconds in EOS. |
    | [<samp>&nbsp;&nbsp;&nbsp;&nbsp;&nbsp;&nbsp;shutdown</samp>](## "ethernet_interfaces.[].poe.shutdown") | Dictionary |  |  |  | Set the PoE power behavior for a PoE port when the port is admin down |
    | [<samp>&nbsp;&nbsp;&nbsp;&nbsp;&nbsp;&nbsp;&nbsp;&nbsp;action</samp>](## "ethernet_interfaces.[].poe.shutdown.action") | String |  |  | Valid Values:<br>- <code>maintain</code><br>- <code>power-off</code> | PoE action for interface |
    | [<samp>&nbsp;&nbsp;&nbsp;&nbsp;&nbsp;&nbsp;limit</samp>](## "ethernet_interfaces.[].poe.limit") | Dictionary |  |  |  | Override the hardware-negotiated power limit using either wattage or a power class. Note that if using a power class, AVD will automatically convert the class value to the wattage value corresponding to that power class. |
    | [<samp>&nbsp;&nbsp;&nbsp;&nbsp;&nbsp;&nbsp;&nbsp;&nbsp;class</samp>](## "ethernet_interfaces.[].poe.limit.class") | Integer |  |  | Min: 0<br>Max: 8 |  |
    | [<samp>&nbsp;&nbsp;&nbsp;&nbsp;&nbsp;&nbsp;&nbsp;&nbsp;watts</samp>](## "ethernet_interfaces.[].poe.limit.watts") | String |  |  |  |  |
    | [<samp>&nbsp;&nbsp;&nbsp;&nbsp;&nbsp;&nbsp;&nbsp;&nbsp;fixed</samp>](## "ethernet_interfaces.[].poe.limit.fixed") | Boolean |  |  |  | Set to ignore hardware classification |
    | [<samp>&nbsp;&nbsp;&nbsp;&nbsp;&nbsp;&nbsp;negotiation_lldp</samp>](## "ethernet_interfaces.[].poe.negotiation_lldp") | Boolean |  |  |  | Disable to prevent port from negotiating power with powered devices over LLDP. Enabled by default in EOS. |
    | [<samp>&nbsp;&nbsp;&nbsp;&nbsp;&nbsp;&nbsp;legacy_detect</samp>](## "ethernet_interfaces.[].poe.legacy_detect") | Boolean |  |  |  | Allow a subset of legacy devices to work with the PoE switch. Disabled by default in EOS because it can cause false positive detections. |
    | [<samp>&nbsp;&nbsp;&nbsp;&nbsp;ptp</samp>](## "ethernet_interfaces.[].ptp") | Dictionary |  |  |  |  |
    | [<samp>&nbsp;&nbsp;&nbsp;&nbsp;&nbsp;&nbsp;enable</samp>](## "ethernet_interfaces.[].ptp.enable") | Boolean |  |  |  |  |
    | [<samp>&nbsp;&nbsp;&nbsp;&nbsp;&nbsp;&nbsp;announce</samp>](## "ethernet_interfaces.[].ptp.announce") | Dictionary |  |  |  |  |
    | [<samp>&nbsp;&nbsp;&nbsp;&nbsp;&nbsp;&nbsp;&nbsp;&nbsp;interval</samp>](## "ethernet_interfaces.[].ptp.announce.interval") | Integer |  |  |  |  |
    | [<samp>&nbsp;&nbsp;&nbsp;&nbsp;&nbsp;&nbsp;&nbsp;&nbsp;timeout</samp>](## "ethernet_interfaces.[].ptp.announce.timeout") | Integer |  |  |  |  |
    | [<samp>&nbsp;&nbsp;&nbsp;&nbsp;&nbsp;&nbsp;delay_req</samp>](## "ethernet_interfaces.[].ptp.delay_req") | Integer |  |  |  |  |
    | [<samp>&nbsp;&nbsp;&nbsp;&nbsp;&nbsp;&nbsp;delay_mechanism</samp>](## "ethernet_interfaces.[].ptp.delay_mechanism") | String |  |  | Valid Values:<br>- <code>e2e</code><br>- <code>p2p</code> |  |
    | [<samp>&nbsp;&nbsp;&nbsp;&nbsp;&nbsp;&nbsp;sync_message</samp>](## "ethernet_interfaces.[].ptp.sync_message") | Dictionary |  |  |  |  |
    | [<samp>&nbsp;&nbsp;&nbsp;&nbsp;&nbsp;&nbsp;&nbsp;&nbsp;interval</samp>](## "ethernet_interfaces.[].ptp.sync_message.interval") | Integer |  |  |  |  |
    | [<samp>&nbsp;&nbsp;&nbsp;&nbsp;&nbsp;&nbsp;role</samp>](## "ethernet_interfaces.[].ptp.role") | String |  |  | Valid Values:<br>- <code>master</code><br>- <code>dynamic</code> |  |
    | [<samp>&nbsp;&nbsp;&nbsp;&nbsp;&nbsp;&nbsp;vlan</samp>](## "ethernet_interfaces.[].ptp.vlan") | String |  |  |  | VLAN can be 'all' or list of vlans as string |
    | [<samp>&nbsp;&nbsp;&nbsp;&nbsp;&nbsp;&nbsp;transport</samp>](## "ethernet_interfaces.[].ptp.transport") | String |  |  | Valid Values:<br>- <code>ipv4</code><br>- <code>ipv6</code><br>- <code>layer2</code> |  |
    | [<samp>&nbsp;&nbsp;&nbsp;&nbsp;profile</samp>](## "ethernet_interfaces.[].profile") | String |  |  |  | Interface profile |
    | [<samp>&nbsp;&nbsp;&nbsp;&nbsp;storm_control</samp>](## "ethernet_interfaces.[].storm_control") | Dictionary |  |  |  |  |
    | [<samp>&nbsp;&nbsp;&nbsp;&nbsp;&nbsp;&nbsp;all</samp>](## "ethernet_interfaces.[].storm_control.all") | Dictionary |  |  |  |  |
    | [<samp>&nbsp;&nbsp;&nbsp;&nbsp;&nbsp;&nbsp;&nbsp;&nbsp;level</samp>](## "ethernet_interfaces.[].storm_control.all.level") | String |  |  |  | Configure maximum storm-control level |
    | [<samp>&nbsp;&nbsp;&nbsp;&nbsp;&nbsp;&nbsp;&nbsp;&nbsp;unit</samp>](## "ethernet_interfaces.[].storm_control.all.unit") | String |  | `percent` | Valid Values:<br>- <code>percent</code><br>- <code>pps</code> | Optional field and is hardware dependent |
    | [<samp>&nbsp;&nbsp;&nbsp;&nbsp;&nbsp;&nbsp;broadcast</samp>](## "ethernet_interfaces.[].storm_control.broadcast") | Dictionary |  |  |  |  |
    | [<samp>&nbsp;&nbsp;&nbsp;&nbsp;&nbsp;&nbsp;&nbsp;&nbsp;level</samp>](## "ethernet_interfaces.[].storm_control.broadcast.level") | String |  |  |  | Configure maximum storm-control level |
    | [<samp>&nbsp;&nbsp;&nbsp;&nbsp;&nbsp;&nbsp;&nbsp;&nbsp;unit</samp>](## "ethernet_interfaces.[].storm_control.broadcast.unit") | String |  | `percent` | Valid Values:<br>- <code>percent</code><br>- <code>pps</code> | Optional field and is hardware dependent |
    | [<samp>&nbsp;&nbsp;&nbsp;&nbsp;&nbsp;&nbsp;multicast</samp>](## "ethernet_interfaces.[].storm_control.multicast") | Dictionary |  |  |  |  |
    | [<samp>&nbsp;&nbsp;&nbsp;&nbsp;&nbsp;&nbsp;&nbsp;&nbsp;level</samp>](## "ethernet_interfaces.[].storm_control.multicast.level") | String |  |  |  | Configure maximum storm-control level |
    | [<samp>&nbsp;&nbsp;&nbsp;&nbsp;&nbsp;&nbsp;&nbsp;&nbsp;unit</samp>](## "ethernet_interfaces.[].storm_control.multicast.unit") | String |  | `percent` | Valid Values:<br>- <code>percent</code><br>- <code>pps</code> | Optional field and is hardware dependent |
    | [<samp>&nbsp;&nbsp;&nbsp;&nbsp;&nbsp;&nbsp;unknown_unicast</samp>](## "ethernet_interfaces.[].storm_control.unknown_unicast") | Dictionary |  |  |  |  |
    | [<samp>&nbsp;&nbsp;&nbsp;&nbsp;&nbsp;&nbsp;&nbsp;&nbsp;level</samp>](## "ethernet_interfaces.[].storm_control.unknown_unicast.level") | String |  |  |  | Configure maximum storm-control level |
    | [<samp>&nbsp;&nbsp;&nbsp;&nbsp;&nbsp;&nbsp;&nbsp;&nbsp;unit</samp>](## "ethernet_interfaces.[].storm_control.unknown_unicast.unit") | String |  | `percent` | Valid Values:<br>- <code>percent</code><br>- <code>pps</code> | Optional field and is hardware dependent |
    | [<samp>&nbsp;&nbsp;&nbsp;&nbsp;logging</samp>](## "ethernet_interfaces.[].logging") | Dictionary |  |  |  |  |
    | [<samp>&nbsp;&nbsp;&nbsp;&nbsp;&nbsp;&nbsp;event</samp>](## "ethernet_interfaces.[].logging.event") | Dictionary |  |  |  |  |
    | [<samp>&nbsp;&nbsp;&nbsp;&nbsp;&nbsp;&nbsp;&nbsp;&nbsp;link_status</samp>](## "ethernet_interfaces.[].logging.event.link_status") | Boolean |  |  |  |  |
    | [<samp>&nbsp;&nbsp;&nbsp;&nbsp;&nbsp;&nbsp;&nbsp;&nbsp;congestion_drops</samp>](## "ethernet_interfaces.[].logging.event.congestion_drops") | Boolean |  |  |  |  |
    | [<samp>&nbsp;&nbsp;&nbsp;&nbsp;&nbsp;&nbsp;&nbsp;&nbsp;spanning_tree</samp>](## "ethernet_interfaces.[].logging.event.spanning_tree") | Boolean |  |  |  |  |
    | [<samp>&nbsp;&nbsp;&nbsp;&nbsp;&nbsp;&nbsp;&nbsp;&nbsp;storm_control_discards</samp>](## "ethernet_interfaces.[].logging.event.storm_control_discards") | Boolean |  |  |  |  |
    | [<samp>&nbsp;&nbsp;&nbsp;&nbsp;lldp</samp>](## "ethernet_interfaces.[].lldp") | Dictionary |  |  |  |  |
    | [<samp>&nbsp;&nbsp;&nbsp;&nbsp;&nbsp;&nbsp;transmit</samp>](## "ethernet_interfaces.[].lldp.transmit") | Boolean |  |  |  |  |
    | [<samp>&nbsp;&nbsp;&nbsp;&nbsp;&nbsp;&nbsp;receive</samp>](## "ethernet_interfaces.[].lldp.receive") | Boolean |  |  |  |  |
    | [<samp>&nbsp;&nbsp;&nbsp;&nbsp;&nbsp;&nbsp;ztp_vlan</samp>](## "ethernet_interfaces.[].lldp.ztp_vlan") | Integer |  |  |  | ZTP vlan number |
    | [<samp>&nbsp;&nbsp;&nbsp;&nbsp;trunk_private_vlan_secondary</samp>](## "ethernet_interfaces.[].trunk_private_vlan_secondary") | Boolean |  |  |  |  |
    | [<samp>&nbsp;&nbsp;&nbsp;&nbsp;pvlan_mapping</samp>](## "ethernet_interfaces.[].pvlan_mapping") | String |  |  |  | List of vlans as string |
    | [<samp>&nbsp;&nbsp;&nbsp;&nbsp;vlan_translations</samp>](## "ethernet_interfaces.[].vlan_translations") | List, items: Dictionary |  |  |  |  |
    | [<samp>&nbsp;&nbsp;&nbsp;&nbsp;&nbsp;&nbsp;-&nbsp;from</samp>](## "ethernet_interfaces.[].vlan_translations.[].from") | String |  |  |  | List of vlans as string (only one vlan if direction is "both") |
    | [<samp>&nbsp;&nbsp;&nbsp;&nbsp;&nbsp;&nbsp;&nbsp;&nbsp;to</samp>](## "ethernet_interfaces.[].vlan_translations.[].to") | Integer |  |  |  | VLAN ID |
    | [<samp>&nbsp;&nbsp;&nbsp;&nbsp;&nbsp;&nbsp;&nbsp;&nbsp;direction</samp>](## "ethernet_interfaces.[].vlan_translations.[].direction") | String |  | `both` | Valid Values:<br>- <code>in</code><br>- <code>out</code><br>- <code>both</code> |  |
    | [<samp>&nbsp;&nbsp;&nbsp;&nbsp;dot1x</samp>](## "ethernet_interfaces.[].dot1x") | Dictionary |  |  |  |  |
    | [<samp>&nbsp;&nbsp;&nbsp;&nbsp;&nbsp;&nbsp;port_control</samp>](## "ethernet_interfaces.[].dot1x.port_control") | String |  |  | Valid Values:<br>- <code>auto</code><br>- <code>force-authorized</code><br>- <code>force-unauthorized</code> |  |
    | [<samp>&nbsp;&nbsp;&nbsp;&nbsp;&nbsp;&nbsp;port_control_force_authorized_phone</samp>](## "ethernet_interfaces.[].dot1x.port_control_force_authorized_phone") | Boolean |  |  |  |  |
    | [<samp>&nbsp;&nbsp;&nbsp;&nbsp;&nbsp;&nbsp;reauthentication</samp>](## "ethernet_interfaces.[].dot1x.reauthentication") | Boolean |  |  |  |  |
    | [<samp>&nbsp;&nbsp;&nbsp;&nbsp;&nbsp;&nbsp;pae</samp>](## "ethernet_interfaces.[].dot1x.pae") | Dictionary |  |  |  |  |
    | [<samp>&nbsp;&nbsp;&nbsp;&nbsp;&nbsp;&nbsp;&nbsp;&nbsp;mode</samp>](## "ethernet_interfaces.[].dot1x.pae.mode") | String |  |  | Valid Values:<br>- <code>authenticator</code> |  |
    | [<samp>&nbsp;&nbsp;&nbsp;&nbsp;&nbsp;&nbsp;authentication_failure</samp>](## "ethernet_interfaces.[].dot1x.authentication_failure") | Dictionary |  |  |  |  |
    | [<samp>&nbsp;&nbsp;&nbsp;&nbsp;&nbsp;&nbsp;&nbsp;&nbsp;action</samp>](## "ethernet_interfaces.[].dot1x.authentication_failure.action") | String |  |  | Valid Values:<br>- <code>allow</code><br>- <code>drop</code> |  |
    | [<samp>&nbsp;&nbsp;&nbsp;&nbsp;&nbsp;&nbsp;&nbsp;&nbsp;allow_vlan</samp>](## "ethernet_interfaces.[].dot1x.authentication_failure.allow_vlan") | Integer |  |  | Min: 1<br>Max: 4094 |  |
    | [<samp>&nbsp;&nbsp;&nbsp;&nbsp;&nbsp;&nbsp;host_mode</samp>](## "ethernet_interfaces.[].dot1x.host_mode") | Dictionary |  |  |  |  |
    | [<samp>&nbsp;&nbsp;&nbsp;&nbsp;&nbsp;&nbsp;&nbsp;&nbsp;mode</samp>](## "ethernet_interfaces.[].dot1x.host_mode.mode") | String |  |  | Valid Values:<br>- <code>multi-host</code><br>- <code>single-host</code> |  |
    | [<samp>&nbsp;&nbsp;&nbsp;&nbsp;&nbsp;&nbsp;&nbsp;&nbsp;multi_host_authenticated</samp>](## "ethernet_interfaces.[].dot1x.host_mode.multi_host_authenticated") | Boolean |  |  |  |  |
    | [<samp>&nbsp;&nbsp;&nbsp;&nbsp;&nbsp;&nbsp;mac_based_authentication</samp>](## "ethernet_interfaces.[].dot1x.mac_based_authentication") | Dictionary |  |  |  |  |
    | [<samp>&nbsp;&nbsp;&nbsp;&nbsp;&nbsp;&nbsp;&nbsp;&nbsp;enabled</samp>](## "ethernet_interfaces.[].dot1x.mac_based_authentication.enabled") | Boolean |  |  |  |  |
    | [<samp>&nbsp;&nbsp;&nbsp;&nbsp;&nbsp;&nbsp;&nbsp;&nbsp;always</samp>](## "ethernet_interfaces.[].dot1x.mac_based_authentication.always") | Boolean |  |  |  |  |
    | [<samp>&nbsp;&nbsp;&nbsp;&nbsp;&nbsp;&nbsp;&nbsp;&nbsp;host_mode_common</samp>](## "ethernet_interfaces.[].dot1x.mac_based_authentication.host_mode_common") | Boolean |  |  |  |  |
    | [<samp>&nbsp;&nbsp;&nbsp;&nbsp;&nbsp;&nbsp;timeout</samp>](## "ethernet_interfaces.[].dot1x.timeout") | Dictionary |  |  |  |  |
    | [<samp>&nbsp;&nbsp;&nbsp;&nbsp;&nbsp;&nbsp;&nbsp;&nbsp;idle_host</samp>](## "ethernet_interfaces.[].dot1x.timeout.idle_host") | Integer |  |  | Min: 10<br>Max: 65535 |  |
    | [<samp>&nbsp;&nbsp;&nbsp;&nbsp;&nbsp;&nbsp;&nbsp;&nbsp;quiet_period</samp>](## "ethernet_interfaces.[].dot1x.timeout.quiet_period") | Integer |  |  | Min: 1<br>Max: 65535 |  |
    | [<samp>&nbsp;&nbsp;&nbsp;&nbsp;&nbsp;&nbsp;&nbsp;&nbsp;reauth_period</samp>](## "ethernet_interfaces.[].dot1x.timeout.reauth_period") | String |  |  |  | Value can be 60-4294967295 or 'server' |
    | [<samp>&nbsp;&nbsp;&nbsp;&nbsp;&nbsp;&nbsp;&nbsp;&nbsp;reauth_timeout_ignore</samp>](## "ethernet_interfaces.[].dot1x.timeout.reauth_timeout_ignore") | Boolean |  |  |  |  |
    | [<samp>&nbsp;&nbsp;&nbsp;&nbsp;&nbsp;&nbsp;&nbsp;&nbsp;tx_period</samp>](## "ethernet_interfaces.[].dot1x.timeout.tx_period") | Integer |  |  | Min: 1<br>Max: 65535 |  |
    | [<samp>&nbsp;&nbsp;&nbsp;&nbsp;&nbsp;&nbsp;reauthorization_request_limit</samp>](## "ethernet_interfaces.[].dot1x.reauthorization_request_limit") | Integer |  |  | Min: 1<br>Max: 10 |  |
    | [<samp>&nbsp;&nbsp;&nbsp;&nbsp;&nbsp;&nbsp;unauthorized</samp>](## "ethernet_interfaces.[].dot1x.unauthorized") | Dictionary |  |  |  |  |
    | [<samp>&nbsp;&nbsp;&nbsp;&nbsp;&nbsp;&nbsp;&nbsp;&nbsp;access_vlan_membership_egress</samp>](## "ethernet_interfaces.[].dot1x.unauthorized.access_vlan_membership_egress") | Boolean |  |  |  |  |
    | [<samp>&nbsp;&nbsp;&nbsp;&nbsp;&nbsp;&nbsp;&nbsp;&nbsp;native_vlan_membership_egress</samp>](## "ethernet_interfaces.[].dot1x.unauthorized.native_vlan_membership_egress") | Boolean |  |  |  |  |
    | [<samp>&nbsp;&nbsp;&nbsp;&nbsp;&nbsp;&nbsp;eapol</samp>](## "ethernet_interfaces.[].dot1x.eapol") | Dictionary |  |  |  |  |
    | [<samp>&nbsp;&nbsp;&nbsp;&nbsp;&nbsp;&nbsp;&nbsp;&nbsp;disabled</samp>](## "ethernet_interfaces.[].dot1x.eapol.disabled") | Boolean |  |  |  |  |
    | [<samp>&nbsp;&nbsp;&nbsp;&nbsp;&nbsp;&nbsp;&nbsp;&nbsp;authentication_failure_fallback_mba</samp>](## "ethernet_interfaces.[].dot1x.eapol.authentication_failure_fallback_mba") | Dictionary |  |  |  |  |
    | [<samp>&nbsp;&nbsp;&nbsp;&nbsp;&nbsp;&nbsp;&nbsp;&nbsp;&nbsp;&nbsp;enabled</samp>](## "ethernet_interfaces.[].dot1x.eapol.authentication_failure_fallback_mba.enabled") | Boolean |  |  |  |  |
    | [<samp>&nbsp;&nbsp;&nbsp;&nbsp;&nbsp;&nbsp;&nbsp;&nbsp;&nbsp;&nbsp;timeout</samp>](## "ethernet_interfaces.[].dot1x.eapol.authentication_failure_fallback_mba.timeout") | Integer |  |  | Min: 0<br>Max: 65535 |  |
    | [<samp>&nbsp;&nbsp;&nbsp;&nbsp;service_profile</samp>](## "ethernet_interfaces.[].service_profile") | String |  |  |  | QOS profile |
    | [<samp>&nbsp;&nbsp;&nbsp;&nbsp;shape</samp>](## "ethernet_interfaces.[].shape") | Dictionary |  |  |  |  |
    | [<samp>&nbsp;&nbsp;&nbsp;&nbsp;&nbsp;&nbsp;rate</samp>](## "ethernet_interfaces.[].shape.rate") | String |  |  |  | Rate in kbps, pps or percent<br>Supported options are platform dependent<br>Examples:<br>- "5000 kbps"<br>- "1000 pps"<br>- "20 percent"<br> |
    | [<samp>&nbsp;&nbsp;&nbsp;&nbsp;qos</samp>](## "ethernet_interfaces.[].qos") | Dictionary |  |  |  |  |
    | [<samp>&nbsp;&nbsp;&nbsp;&nbsp;&nbsp;&nbsp;trust</samp>](## "ethernet_interfaces.[].qos.trust") | String |  |  | Valid Values:<br>- <code>dscp</code><br>- <code>cos</code><br>- <code>disabled</code> |  |
    | [<samp>&nbsp;&nbsp;&nbsp;&nbsp;&nbsp;&nbsp;dscp</samp>](## "ethernet_interfaces.[].qos.dscp") | Integer |  |  |  | DSCP value |
    | [<samp>&nbsp;&nbsp;&nbsp;&nbsp;&nbsp;&nbsp;cos</samp>](## "ethernet_interfaces.[].qos.cos") | Integer |  |  |  | COS value |
    | [<samp>&nbsp;&nbsp;&nbsp;&nbsp;spanning_tree_bpdufilter</samp>](## "ethernet_interfaces.[].spanning_tree_bpdufilter") | String |  |  | Valid Values:<br>- <code>enabled</code><br>- <code>disabled</code><br>- <code>True</code><br>- <code>False</code><br>- <code>true</code><br>- <code>false</code> |  |
    | [<samp>&nbsp;&nbsp;&nbsp;&nbsp;spanning_tree_bpduguard</samp>](## "ethernet_interfaces.[].spanning_tree_bpduguard") | String |  |  | Valid Values:<br>- <code>enabled</code><br>- <code>disabled</code><br>- <code>True</code><br>- <code>False</code><br>- <code>true</code><br>- <code>false</code> |  |
    | [<samp>&nbsp;&nbsp;&nbsp;&nbsp;spanning_tree_guard</samp>](## "ethernet_interfaces.[].spanning_tree_guard") | String |  |  | Valid Values:<br>- <code>loop</code><br>- <code>root</code><br>- <code>disabled</code> |  |
    | [<samp>&nbsp;&nbsp;&nbsp;&nbsp;spanning_tree_portfast</samp>](## "ethernet_interfaces.[].spanning_tree_portfast") | String |  |  | Valid Values:<br>- <code>edge</code><br>- <code>network</code> |  |
    | [<samp>&nbsp;&nbsp;&nbsp;&nbsp;vmtracer</samp>](## "ethernet_interfaces.[].vmtracer") | Boolean |  |  |  |  |
    | [<samp>&nbsp;&nbsp;&nbsp;&nbsp;priority_flow_control</samp>](## "ethernet_interfaces.[].priority_flow_control") | Dictionary |  |  |  |  |
    | [<samp>&nbsp;&nbsp;&nbsp;&nbsp;&nbsp;&nbsp;enabled</samp>](## "ethernet_interfaces.[].priority_flow_control.enabled") | Boolean |  |  |  |  |
    | [<samp>&nbsp;&nbsp;&nbsp;&nbsp;&nbsp;&nbsp;priorities</samp>](## "ethernet_interfaces.[].priority_flow_control.priorities") | List, items: Dictionary |  |  |  |  |
    | [<samp>&nbsp;&nbsp;&nbsp;&nbsp;&nbsp;&nbsp;&nbsp;&nbsp;-&nbsp;priority</samp>](## "ethernet_interfaces.[].priority_flow_control.priorities.[].priority") | Integer | Required, Unique |  | Min: 0<br>Max: 7 |  |
    | [<samp>&nbsp;&nbsp;&nbsp;&nbsp;&nbsp;&nbsp;&nbsp;&nbsp;&nbsp;&nbsp;no_drop</samp>](## "ethernet_interfaces.[].priority_flow_control.priorities.[].no_drop") | Boolean |  |  |  |  |
    | [<samp>&nbsp;&nbsp;&nbsp;&nbsp;bfd</samp>](## "ethernet_interfaces.[].bfd") | Dictionary |  |  |  |  |
    | [<samp>&nbsp;&nbsp;&nbsp;&nbsp;&nbsp;&nbsp;echo</samp>](## "ethernet_interfaces.[].bfd.echo") | Boolean |  |  |  |  |
    | [<samp>&nbsp;&nbsp;&nbsp;&nbsp;&nbsp;&nbsp;interval</samp>](## "ethernet_interfaces.[].bfd.interval") | Integer |  |  |  | Interval in milliseconds |
    | [<samp>&nbsp;&nbsp;&nbsp;&nbsp;&nbsp;&nbsp;min_rx</samp>](## "ethernet_interfaces.[].bfd.min_rx") | Integer |  |  |  | Rate in milliseconds |
    | [<samp>&nbsp;&nbsp;&nbsp;&nbsp;&nbsp;&nbsp;multiplier</samp>](## "ethernet_interfaces.[].bfd.multiplier") | Integer |  |  | Min: 3<br>Max: 50 |  |
    | [<samp>&nbsp;&nbsp;&nbsp;&nbsp;service_policy</samp>](## "ethernet_interfaces.[].service_policy") | Dictionary |  |  |  |  |
    | [<samp>&nbsp;&nbsp;&nbsp;&nbsp;&nbsp;&nbsp;pbr</samp>](## "ethernet_interfaces.[].service_policy.pbr") | Dictionary |  |  |  |  |
    | [<samp>&nbsp;&nbsp;&nbsp;&nbsp;&nbsp;&nbsp;&nbsp;&nbsp;input</samp>](## "ethernet_interfaces.[].service_policy.pbr.input") | String |  |  |  | Policy Based Routing Policy-map name |
    | [<samp>&nbsp;&nbsp;&nbsp;&nbsp;&nbsp;&nbsp;qos</samp>](## "ethernet_interfaces.[].service_policy.qos") | Dictionary |  |  |  |  |
    | [<samp>&nbsp;&nbsp;&nbsp;&nbsp;&nbsp;&nbsp;&nbsp;&nbsp;input</samp>](## "ethernet_interfaces.[].service_policy.qos.input") | String | Required |  |  | Quality of Service Policy-map name |
    | [<samp>&nbsp;&nbsp;&nbsp;&nbsp;mpls</samp>](## "ethernet_interfaces.[].mpls") | Dictionary |  |  |  |  |
    | [<samp>&nbsp;&nbsp;&nbsp;&nbsp;&nbsp;&nbsp;ip</samp>](## "ethernet_interfaces.[].mpls.ip") | Boolean |  |  |  |  |
    | [<samp>&nbsp;&nbsp;&nbsp;&nbsp;&nbsp;&nbsp;ldp</samp>](## "ethernet_interfaces.[].mpls.ldp") | Dictionary |  |  |  |  |
    | [<samp>&nbsp;&nbsp;&nbsp;&nbsp;&nbsp;&nbsp;&nbsp;&nbsp;interface</samp>](## "ethernet_interfaces.[].mpls.ldp.interface") | Boolean |  |  |  |  |
    | [<samp>&nbsp;&nbsp;&nbsp;&nbsp;&nbsp;&nbsp;&nbsp;&nbsp;igp_sync</samp>](## "ethernet_interfaces.[].mpls.ldp.igp_sync") | Boolean |  |  |  |  |
    | [<samp>&nbsp;&nbsp;&nbsp;&nbsp;lacp_timer</samp>](## "ethernet_interfaces.[].lacp_timer") | Dictionary |  |  |  |  |
    | [<samp>&nbsp;&nbsp;&nbsp;&nbsp;&nbsp;&nbsp;mode</samp>](## "ethernet_interfaces.[].lacp_timer.mode") | String |  |  | Valid Values:<br>- <code>fast</code><br>- <code>normal</code> |  |
    | [<samp>&nbsp;&nbsp;&nbsp;&nbsp;&nbsp;&nbsp;multiplier</samp>](## "ethernet_interfaces.[].lacp_timer.multiplier") | Integer |  |  | Min: 3<br>Max: 3000 |  |
    | [<samp>&nbsp;&nbsp;&nbsp;&nbsp;lacp_port_priority</samp>](## "ethernet_interfaces.[].lacp_port_priority") | Integer |  |  | Min: 0<br>Max: 65535 |  |
    | [<samp>&nbsp;&nbsp;&nbsp;&nbsp;transceiver</samp>](## "ethernet_interfaces.[].transceiver") | Dictionary |  |  |  |  |
    | [<samp>&nbsp;&nbsp;&nbsp;&nbsp;&nbsp;&nbsp;media</samp>](## "ethernet_interfaces.[].transceiver.media") | Dictionary |  |  |  |  |
    | [<samp>&nbsp;&nbsp;&nbsp;&nbsp;&nbsp;&nbsp;&nbsp;&nbsp;override</samp>](## "ethernet_interfaces.[].transceiver.media.override") | String |  |  |  | Transceiver type |
    | [<samp>&nbsp;&nbsp;&nbsp;&nbsp;ip_proxy_arp</samp>](## "ethernet_interfaces.[].ip_proxy_arp") | Boolean |  |  |  |  |
    | [<samp>&nbsp;&nbsp;&nbsp;&nbsp;traffic_policy</samp>](## "ethernet_interfaces.[].traffic_policy") | Dictionary |  |  |  |  |
    | [<samp>&nbsp;&nbsp;&nbsp;&nbsp;&nbsp;&nbsp;input</samp>](## "ethernet_interfaces.[].traffic_policy.input") | String |  |  |  | Ingress traffic policy |
    | [<samp>&nbsp;&nbsp;&nbsp;&nbsp;&nbsp;&nbsp;output</samp>](## "ethernet_interfaces.[].traffic_policy.output") | String |  |  |  | Egress traffic policy |
    | [<samp>&nbsp;&nbsp;&nbsp;&nbsp;bgp</samp>](## "ethernet_interfaces.[].bgp") | Dictionary |  |  |  |  |
    | [<samp>&nbsp;&nbsp;&nbsp;&nbsp;&nbsp;&nbsp;session_tracker</samp>](## "ethernet_interfaces.[].bgp.session_tracker") | String |  |  |  | Name of session tracker |
    | [<samp>&nbsp;&nbsp;&nbsp;&nbsp;peer</samp>](## "ethernet_interfaces.[].peer") | String |  |  |  | Key only used for documentation or validation purposes |
    | [<samp>&nbsp;&nbsp;&nbsp;&nbsp;peer_interface</samp>](## "ethernet_interfaces.[].peer_interface") | String |  |  |  | Key only used for documentation or validation purposes |
    | [<samp>&nbsp;&nbsp;&nbsp;&nbsp;peer_type</samp>](## "ethernet_interfaces.[].peer_type") | String |  |  |  | Key only used for documentation or validation purposes |
    | [<samp>&nbsp;&nbsp;&nbsp;&nbsp;sflow</samp>](## "ethernet_interfaces.[].sflow") | Dictionary |  |  |  |  |
    | [<samp>&nbsp;&nbsp;&nbsp;&nbsp;&nbsp;&nbsp;enable</samp>](## "ethernet_interfaces.[].sflow.enable") | Boolean |  |  |  |  |
    | [<samp>&nbsp;&nbsp;&nbsp;&nbsp;&nbsp;&nbsp;egress</samp>](## "ethernet_interfaces.[].sflow.egress") | Dictionary |  |  |  |  |
    | [<samp>&nbsp;&nbsp;&nbsp;&nbsp;&nbsp;&nbsp;&nbsp;&nbsp;enable</samp>](## "ethernet_interfaces.[].sflow.egress.enable") | Boolean |  |  |  |  |
    | [<samp>&nbsp;&nbsp;&nbsp;&nbsp;&nbsp;&nbsp;&nbsp;&nbsp;unmodified_enable</samp>](## "ethernet_interfaces.[].sflow.egress.unmodified_enable") | Boolean |  |  |  |  |
    | [<samp>&nbsp;&nbsp;&nbsp;&nbsp;port_profile</samp>](## "ethernet_interfaces.[].port_profile") | String |  |  |  | Key only used for documentation or validation purposes |
    | [<samp>&nbsp;&nbsp;&nbsp;&nbsp;uc_tx_queues</samp>](## "ethernet_interfaces.[].uc_tx_queues") | List, items: Dictionary |  |  |  |  |
    | [<samp>&nbsp;&nbsp;&nbsp;&nbsp;&nbsp;&nbsp;-&nbsp;id</samp>](## "ethernet_interfaces.[].uc_tx_queues.[].id") | Integer | Required, Unique |  |  | TX-Queue ID |
    | [<samp>&nbsp;&nbsp;&nbsp;&nbsp;&nbsp;&nbsp;&nbsp;&nbsp;random_detect</samp>](## "ethernet_interfaces.[].uc_tx_queues.[].random_detect") | Dictionary |  |  |  |  |
    | [<samp>&nbsp;&nbsp;&nbsp;&nbsp;&nbsp;&nbsp;&nbsp;&nbsp;&nbsp;&nbsp;ecn</samp>](## "ethernet_interfaces.[].uc_tx_queues.[].random_detect.ecn") | Dictionary |  |  |  | Explicit Congestion Notification |
    | [<samp>&nbsp;&nbsp;&nbsp;&nbsp;&nbsp;&nbsp;&nbsp;&nbsp;&nbsp;&nbsp;&nbsp;&nbsp;count</samp>](## "ethernet_interfaces.[].uc_tx_queues.[].random_detect.ecn.count") | Boolean |  |  |  | Enable counter for random-detect ECNs |
    | [<samp>&nbsp;&nbsp;&nbsp;&nbsp;&nbsp;&nbsp;&nbsp;&nbsp;&nbsp;&nbsp;&nbsp;&nbsp;threshold</samp>](## "ethernet_interfaces.[].uc_tx_queues.[].random_detect.ecn.threshold") | Dictionary |  |  |  |  |
    | [<samp>&nbsp;&nbsp;&nbsp;&nbsp;&nbsp;&nbsp;&nbsp;&nbsp;&nbsp;&nbsp;&nbsp;&nbsp;&nbsp;&nbsp;units</samp>](## "ethernet_interfaces.[].uc_tx_queues.[].random_detect.ecn.threshold.units") | String | Required |  | Valid Values:<br>- <code>segments</code><br>- <code>bytes</code><br>- <code>kbytes</code><br>- <code>mbytes</code><br>- <code>milliseconds</code> | Indicate the units to be used for the threshold values |
    | [<samp>&nbsp;&nbsp;&nbsp;&nbsp;&nbsp;&nbsp;&nbsp;&nbsp;&nbsp;&nbsp;&nbsp;&nbsp;&nbsp;&nbsp;min</samp>](## "ethernet_interfaces.[].uc_tx_queues.[].random_detect.ecn.threshold.min") | Integer | Required |  | Min: 1<br>Max: 256000000 | Set the random-detect ECN minimum-threshold |
    | [<samp>&nbsp;&nbsp;&nbsp;&nbsp;&nbsp;&nbsp;&nbsp;&nbsp;&nbsp;&nbsp;&nbsp;&nbsp;&nbsp;&nbsp;max</samp>](## "ethernet_interfaces.[].uc_tx_queues.[].random_detect.ecn.threshold.max") | Integer | Required |  | Min: 1<br>Max: 256000000 | Set the random-detect ECN maximum-threshold |
    | [<samp>&nbsp;&nbsp;&nbsp;&nbsp;&nbsp;&nbsp;&nbsp;&nbsp;&nbsp;&nbsp;&nbsp;&nbsp;&nbsp;&nbsp;max_probability</samp>](## "ethernet_interfaces.[].uc_tx_queues.[].random_detect.ecn.threshold.max_probability") | Integer |  |  | Min: 1<br>Max: 100 | Set the random-detect ECN max-mark-probability |
    | [<samp>&nbsp;&nbsp;&nbsp;&nbsp;&nbsp;&nbsp;&nbsp;&nbsp;&nbsp;&nbsp;&nbsp;&nbsp;&nbsp;&nbsp;weight</samp>](## "ethernet_interfaces.[].uc_tx_queues.[].random_detect.ecn.threshold.weight") | Integer |  |  | Min: 0<br>Max: 15 | Set the random-detect ECN weight |
    | [<samp>&nbsp;&nbsp;&nbsp;&nbsp;tx_queues</samp>](## "ethernet_interfaces.[].tx_queues") | List, items: Dictionary |  |  |  |  |
    | [<samp>&nbsp;&nbsp;&nbsp;&nbsp;&nbsp;&nbsp;-&nbsp;id</samp>](## "ethernet_interfaces.[].tx_queues.[].id") | Integer | Required, Unique |  |  | TX-Queue ID |
    | [<samp>&nbsp;&nbsp;&nbsp;&nbsp;&nbsp;&nbsp;&nbsp;&nbsp;random_detect</samp>](## "ethernet_interfaces.[].tx_queues.[].random_detect") | Dictionary |  |  |  |  |
    | [<samp>&nbsp;&nbsp;&nbsp;&nbsp;&nbsp;&nbsp;&nbsp;&nbsp;&nbsp;&nbsp;ecn</samp>](## "ethernet_interfaces.[].tx_queues.[].random_detect.ecn") | Dictionary |  |  |  | Explicit Congestion Notification |
    | [<samp>&nbsp;&nbsp;&nbsp;&nbsp;&nbsp;&nbsp;&nbsp;&nbsp;&nbsp;&nbsp;&nbsp;&nbsp;count</samp>](## "ethernet_interfaces.[].tx_queues.[].random_detect.ecn.count") | Boolean |  |  |  | Enable counter for random-detect ECNs |
    | [<samp>&nbsp;&nbsp;&nbsp;&nbsp;&nbsp;&nbsp;&nbsp;&nbsp;&nbsp;&nbsp;&nbsp;&nbsp;threshold</samp>](## "ethernet_interfaces.[].tx_queues.[].random_detect.ecn.threshold") | Dictionary |  |  |  |  |
    | [<samp>&nbsp;&nbsp;&nbsp;&nbsp;&nbsp;&nbsp;&nbsp;&nbsp;&nbsp;&nbsp;&nbsp;&nbsp;&nbsp;&nbsp;units</samp>](## "ethernet_interfaces.[].tx_queues.[].random_detect.ecn.threshold.units") | String | Required |  | Valid Values:<br>- <code>segments</code><br>- <code>bytes</code><br>- <code>kbytes</code><br>- <code>mbytes</code><br>- <code>milliseconds</code> | Indicate the units to be used for the threshold values |
    | [<samp>&nbsp;&nbsp;&nbsp;&nbsp;&nbsp;&nbsp;&nbsp;&nbsp;&nbsp;&nbsp;&nbsp;&nbsp;&nbsp;&nbsp;min</samp>](## "ethernet_interfaces.[].tx_queues.[].random_detect.ecn.threshold.min") | Integer |  |  | Min: 1<br>Max: 256000000 | Set the random-detect ECN minimum-threshold |
    | [<samp>&nbsp;&nbsp;&nbsp;&nbsp;&nbsp;&nbsp;&nbsp;&nbsp;&nbsp;&nbsp;&nbsp;&nbsp;&nbsp;&nbsp;max</samp>](## "ethernet_interfaces.[].tx_queues.[].random_detect.ecn.threshold.max") | Integer | Required |  | Min: 1<br>Max: 256000000 | Set the random-detect ECN maximum-threshold |
    | [<samp>&nbsp;&nbsp;&nbsp;&nbsp;&nbsp;&nbsp;&nbsp;&nbsp;&nbsp;&nbsp;&nbsp;&nbsp;&nbsp;&nbsp;max_probability</samp>](## "ethernet_interfaces.[].tx_queues.[].random_detect.ecn.threshold.max_probability") | Integer | Required |  | Min: 1<br>Max: 100 | Set the random-detect ECN max-mark-probability |
    | [<samp>&nbsp;&nbsp;&nbsp;&nbsp;&nbsp;&nbsp;&nbsp;&nbsp;&nbsp;&nbsp;&nbsp;&nbsp;&nbsp;&nbsp;weight</samp>](## "ethernet_interfaces.[].tx_queues.[].random_detect.ecn.threshold.weight") | Integer |  |  | Min: 0<br>Max: 15 | Set the random-detect ECN weight |
    | [<samp>&nbsp;&nbsp;&nbsp;&nbsp;vrrp_ids</samp>](## "ethernet_interfaces.[].vrrp_ids") | List, items: Dictionary |  |  |  | VRRP model. |
    | [<samp>&nbsp;&nbsp;&nbsp;&nbsp;&nbsp;&nbsp;-&nbsp;id</samp>](## "ethernet_interfaces.[].vrrp_ids.[].id") | Integer | Required, Unique |  |  | VRID |
    | [<samp>&nbsp;&nbsp;&nbsp;&nbsp;&nbsp;&nbsp;&nbsp;&nbsp;priority_level</samp>](## "ethernet_interfaces.[].vrrp_ids.[].priority_level") | Integer |  |  | Min: 1<br>Max: 254 | Instance priority |
    | [<samp>&nbsp;&nbsp;&nbsp;&nbsp;&nbsp;&nbsp;&nbsp;&nbsp;advertisement</samp>](## "ethernet_interfaces.[].vrrp_ids.[].advertisement") | Dictionary |  |  |  |  |
    | [<samp>&nbsp;&nbsp;&nbsp;&nbsp;&nbsp;&nbsp;&nbsp;&nbsp;&nbsp;&nbsp;interval</samp>](## "ethernet_interfaces.[].vrrp_ids.[].advertisement.interval") | Integer |  |  | Min: 1<br>Max: 255 | Interval in seconds |
    | [<samp>&nbsp;&nbsp;&nbsp;&nbsp;&nbsp;&nbsp;&nbsp;&nbsp;preempt</samp>](## "ethernet_interfaces.[].vrrp_ids.[].preempt") | Dictionary |  |  |  |  |
    | [<samp>&nbsp;&nbsp;&nbsp;&nbsp;&nbsp;&nbsp;&nbsp;&nbsp;&nbsp;&nbsp;enabled</samp>](## "ethernet_interfaces.[].vrrp_ids.[].preempt.enabled") | Boolean | Required |  |  |  |
    | [<samp>&nbsp;&nbsp;&nbsp;&nbsp;&nbsp;&nbsp;&nbsp;&nbsp;&nbsp;&nbsp;delay</samp>](## "ethernet_interfaces.[].vrrp_ids.[].preempt.delay") | Dictionary |  |  |  |  |
    | [<samp>&nbsp;&nbsp;&nbsp;&nbsp;&nbsp;&nbsp;&nbsp;&nbsp;&nbsp;&nbsp;&nbsp;&nbsp;minimum</samp>](## "ethernet_interfaces.[].vrrp_ids.[].preempt.delay.minimum") | Integer |  |  | Min: 0<br>Max: 3600 | Minimum preempt delay in seconds |
    | [<samp>&nbsp;&nbsp;&nbsp;&nbsp;&nbsp;&nbsp;&nbsp;&nbsp;&nbsp;&nbsp;&nbsp;&nbsp;reload</samp>](## "ethernet_interfaces.[].vrrp_ids.[].preempt.delay.reload") | Integer |  |  | Min: 0<br>Max: 3600 | Reload preempt delay in seconds |
    | [<samp>&nbsp;&nbsp;&nbsp;&nbsp;&nbsp;&nbsp;&nbsp;&nbsp;timers</samp>](## "ethernet_interfaces.[].vrrp_ids.[].timers") | Dictionary |  |  |  |  |
    | [<samp>&nbsp;&nbsp;&nbsp;&nbsp;&nbsp;&nbsp;&nbsp;&nbsp;&nbsp;&nbsp;delay</samp>](## "ethernet_interfaces.[].vrrp_ids.[].timers.delay") | Dictionary |  |  |  |  |
    | [<samp>&nbsp;&nbsp;&nbsp;&nbsp;&nbsp;&nbsp;&nbsp;&nbsp;&nbsp;&nbsp;&nbsp;&nbsp;reload</samp>](## "ethernet_interfaces.[].vrrp_ids.[].timers.delay.reload") | Integer |  |  | Min: 0<br>Max: 3600 | Delay after reload in seconds. |
    | [<samp>&nbsp;&nbsp;&nbsp;&nbsp;&nbsp;&nbsp;&nbsp;&nbsp;tracked_object</samp>](## "ethernet_interfaces.[].vrrp_ids.[].tracked_object") | List, items: Dictionary |  |  |  |  |
    | [<samp>&nbsp;&nbsp;&nbsp;&nbsp;&nbsp;&nbsp;&nbsp;&nbsp;&nbsp;&nbsp;-&nbsp;name</samp>](## "ethernet_interfaces.[].vrrp_ids.[].tracked_object.[].name") | String | Required, Unique |  |  | Tracked object name |
    | [<samp>&nbsp;&nbsp;&nbsp;&nbsp;&nbsp;&nbsp;&nbsp;&nbsp;&nbsp;&nbsp;&nbsp;&nbsp;decrement</samp>](## "ethernet_interfaces.[].vrrp_ids.[].tracked_object.[].decrement") | Integer |  |  | Min: 1<br>Max: 254 | Decrement VRRP priority by 1-254 |
    | [<samp>&nbsp;&nbsp;&nbsp;&nbsp;&nbsp;&nbsp;&nbsp;&nbsp;&nbsp;&nbsp;&nbsp;&nbsp;shutdown</samp>](## "ethernet_interfaces.[].vrrp_ids.[].tracked_object.[].shutdown") | Boolean |  |  |  |  |
    | [<samp>&nbsp;&nbsp;&nbsp;&nbsp;&nbsp;&nbsp;&nbsp;&nbsp;ipv4</samp>](## "ethernet_interfaces.[].vrrp_ids.[].ipv4") | Dictionary |  |  |  |  |
    | [<samp>&nbsp;&nbsp;&nbsp;&nbsp;&nbsp;&nbsp;&nbsp;&nbsp;&nbsp;&nbsp;address</samp>](## "ethernet_interfaces.[].vrrp_ids.[].ipv4.address") | String | Required |  |  | Virtual IPv4 address |
    | [<samp>&nbsp;&nbsp;&nbsp;&nbsp;&nbsp;&nbsp;&nbsp;&nbsp;&nbsp;&nbsp;version</samp>](## "ethernet_interfaces.[].vrrp_ids.[].ipv4.version") | Integer |  |  | Valid Values:<br>- <code>2</code><br>- <code>3</code> |  |
    | [<samp>&nbsp;&nbsp;&nbsp;&nbsp;&nbsp;&nbsp;&nbsp;&nbsp;ipv6</samp>](## "ethernet_interfaces.[].vrrp_ids.[].ipv6") | Dictionary |  |  |  |  |
    | [<samp>&nbsp;&nbsp;&nbsp;&nbsp;&nbsp;&nbsp;&nbsp;&nbsp;&nbsp;&nbsp;address</samp>](## "ethernet_interfaces.[].vrrp_ids.[].ipv6.address") | String | Required |  |  | Virtual IPv6 address |
    | [<samp>&nbsp;&nbsp;&nbsp;&nbsp;eos_cli</samp>](## "ethernet_interfaces.[].eos_cli") | String |  |  |  | Multiline EOS CLI rendered directly on the ethernet interface in the final EOS configuration |

=== "YAML"

    ```yaml
    ethernet_interfaces:
      - name: <str; required; unique>
        description: <str>
        shutdown: <bool>

        # Interval in seconds for updating interface counters"
        load_interval: <int; 0-600>

        # Speed should be set in the format `<interface_speed>` or `forced <interface_speed>` or `auto <interface_speed>`.
        speed: <str>
<<<<<<< HEAD
        mtu: <int>

        # "l2_mtu" should only be defined for platforms supporting the "l2 mtu" CLI
        l2_mtu: <int>
=======
        mtu: <int; 68-65535>

        # "l2_mtu" should only be defined for platforms supporting the "l2 mtu" CLI
        l2_mtu: <int; 68-65535>

        # "l2_mru" should only be defined for platforms supporting the "l2 mru" CLI
        l2_mru: <int; 68-65535>
>>>>>>> 927b77ca

        # List of switchport vlans as string
        # For a trunk port this would be a range like "1-200,300"
        # For an access port this would be a single vlan "123"
        vlans: <str>
        native_vlan: <int>

        # If setting both native_vlan and native_vlan_tag, native_vlan_tag takes precedence
        native_vlan_tag: <bool>
        mode: <str; "access" | "dot1q-tunnel" | "trunk" | "trunk phone">
        phone:
          trunk: <str; "tagged" | "tagged phone" | "untagged" | "untagged phone">
          vlan: <int; 1-4094>
        l2_protocol:

          # Vlan tag to configure on sub-interface
          encapsulation_dot1q_vlan: <int>

          # L2 protocol forwarding profile
          forwarding_profile: <str>
        trunk_groups:
          - <str>

        # l3dot1q and l2dot1q are used for sub-interfaces. The parent interface should be defined as routed.
        # Interface will not be listed in device documentation, unless "type" is set.
        type: <str; "routed" | "switched" | "l3dot1q" | "l2dot1q" | "port-channel-member">
        snmp_trap_link_change: <bool>
        address_locking:

          # Enable address locking for IPv4
          ipv4: <bool>

          # Enable address locking for IPv6
          ipv6: <bool>
        flowcontrol:
          received: <str; "desired" | "on" | "off">

        # VRF name
        vrf: <str>
        flow_tracker:

          # Sampled flow tracker name.
          sampled: <str>

          # Hardware flow tracker name.
          hardware: <str>
        error_correction_encoding:
          enabled: <bool; default=True>
          fire_code: <bool>
          reed_solomon: <bool>
        link_tracking_groups:

            # Group name
          - name: <str; required; unique>
            direction: <str; "upstream" | "downstream">
        evpn_ethernet_segment:

          # EVPN Ethernet Segment Identifier (Type 1 format)
          identifier: <str>
          redundancy: <str; "all-active" | "single-active">
          designated_forwarder_election:
            algorithm: <str; "modulus" | "preference">

            # Preference_value is only used when "algorithm" is "preference"
            preference_value: <int; 0-65535>

            # Dont_preempt is only used when "algorithm" is "preference"
            dont_preempt: <bool>
            hold_time: <int>
            subsequent_hold_time: <int>
            candidate_reachability_required: <bool>
          mpls:
            shared_index: <int; 1-1024>
            tunnel_flood_filter_time: <int>

          # EVPN Route Target for ESI with format xx:xx:xx:xx:xx:xx
          route_target: <str>

        # VLAN tag to configure on sub-interface
        encapsulation_dot1q_vlan: <int>
        encapsulation_vlan:
          client:
            dot1q:

              # Client VLAN ID
              vlan: <int>

              # Client Outer VLAN ID
              outer: <int>

              # Client Inner VLAN ID
              inner: <int>
            unmatched: <bool>

          # Network encapsulations are all optional and skipped if using client unmatched
          network:
            dot1q:

              # Network VLAN ID
              vlan: <int>

              # Network outer VLAN ID
              outer: <int>

              # Network inner VLAN ID
              inner: <int>
            client: <bool>
        vlan_id: <int; 1-4094>

        # IPv4 address/mask or "dhcp"
        ip_address: <str>
        ip_address_secondaries:
          - <str>

        # Install default-route obtained via DHCP
        dhcp_client_accept_default_route: <bool>

        # Enable IPv4 DHCP server.
        dhcp_server_ipv4: <bool>

        # Enable IPv6 DHCP server.
        dhcp_server_ipv6: <bool>
        ip_helpers:
          - ip_helper: <str; required; unique>

            # Source interface name
            source_interface: <str>

            # VRF name
            vrf: <str>
        ip_nat:

          # NAT interface profile.
          service_profile: <str>
          destination:
            dynamic:
              - access_list: <str; required; unique>
                comment: <str>
                pool_name: <str; required>
                priority: <int; 0-4294967295>
            static:

                # 'access_list' and 'group' are mutual exclusive
              - access_list: <str>
                comment: <str>

                # Egress or ingress can be the default. This depends on source/destination, EOS version, and hardware platform.
                # EOS might remove this keyword in the configuration. So, check the configuration on targeted HW/SW.
                direction: <str; "egress" | "ingress">

                # 'access_list' and 'group' are mutual exclusive
                group: <int; 1-65535>

                # IPv4 address
                original_ip: <str; required; unique>
                original_port: <int; 1-65535>
                priority: <int; 0-4294967295>
                protocol: <str; "udp" | "tcp">

                # IPv4 address
                translated_ip: <str; required>

                # requires 'original_port'
                translated_port: <int; 1-65535>
          source:
            dynamic:
              - access_list: <str; required; unique>
                comment: <str>
                nat_type: <str; "overload" | "pool" | "pool-address-only" | "pool-full-cone"; required>

                # required if 'nat_type' is pool, pool-address-only or pool-full-cone
                # ignored if 'nat_type' is overload
                pool_name: <str>
                priority: <int; 0-4294967295>
            static:

                # 'access_list' and 'group' are mutual exclusive
              - access_list: <str>
                comment: <str>

                # Egress or ingress can be the default. This depends on source/destination, EOS version, and hardware platform.
                # EOS might remove this keyword in the configuration. So, check the configuration on targeted HW/SW.
                direction: <str; "egress" | "ingress">

                # 'access_list' and 'group' are mutual exclusive
                group: <int; 1-65535>

                # IPv4 address
                original_ip: <str; required; unique>
                original_port: <int; 1-65535>
                priority: <int; 0-4294967295>
                protocol: <str; "udp" | "tcp">

                # IPv4 address
                translated_ip: <str; required>

                # requires 'original_port'
                translated_port: <int; 1-65535>
        ipv6_enable: <bool>
        ipv6_address: <str>

        # Link local IPv6 address/mask
        ipv6_address_link_local: <str>
        ipv6_nd_ra_disabled: <bool>
        ipv6_nd_managed_config_flag: <bool>
        ipv6_nd_prefixes:
          - ipv6_prefix: <str; required; unique>

            # Infinite or lifetime in seconds
            valid_lifetime: <str>

            # Infinite or lifetime in seconds
            preferred_lifetime: <str>
            no_autoconfig_flag: <bool>
        ipv6_dhcp_relay_destinations:

            # DHCP server's IPv6 address
          - address: <str; required; unique>
            vrf: <str>

            # Local interface to communicate with DHCP server - mutually exclusive to source_address
            local_interface: <str>

            # Source IPv6 address to communicate with DHCP server - mutually exclusive to local_interface
            source_address: <str>

            # Override the default link address specified in the relayed DHCP packet
            link_address: <str>

        # Access list name
        access_group_in: <str>

        # Access list name
        access_group_out: <str>

        # IPv6 access list name
        ipv6_access_group_in: <str>

        # IPv6 access list name
        ipv6_access_group_out: <str>

        # MAC access list name
        mac_access_group_in: <str>

        # MAC access list name
        mac_access_group_out: <str>

        # Boundaries can be either 1 ACL or a list of multicast IP address_range(s)/prefix but not combination of both
        multicast:
          ipv4:
            boundaries:

                # ACL name or multicast IP subnet
              - boundary: <str>
                out: <bool>
            static: <bool>
          ipv6:
            boundaries:

                # ACL name or multicast IP subnet
              - boundary: <str>
            static: <bool>
        ospf_network_point_to_point: <bool>
        ospf_area: <str>
        ospf_cost: <int>
        ospf_authentication: <str; "none" | "simple" | "message-digest">

        # Encrypted password - only type 7 supported
        ospf_authentication_key: <str>
        ospf_message_digest_keys:
          - id: <int; required; unique>
            hash_algorithm: <str; "md5" | "sha1" | "sha256" | "sha384" | "sha512">

            # Encrypted password - only type 7 supported
            key: <str>
        pim:
          ipv4:
            dr_priority: <int; 0-429467295>
            sparse_mode: <bool>
        mac_security:
          profile: <str>
        channel_group:
          id: <int>
          mode: <str; "on" | "active" | "passive">

        # ISIS instance
        isis_enable: <str>
        isis_passive: <bool>
        isis_metric: <int>
        isis_network_point_to_point: <bool>
        isis_circuit_type: <str; "level-1-2" | "level-1" | "level-2">
        isis_hello_padding: <bool>
        isis_authentication_mode: <str; "text" | "md5">

        # Type-7 encrypted password
        isis_authentication_key: <str>
        poe:

          # Disable PoE on a POE capable port. PoE is enabled on all ports that support it by default in EOS.
          disabled: <bool; default=False>

          # Prioritize a port's power in the event that one of the switch's power supplies loses power
          priority: <str; "critical" | "high" | "medium" | "low">

          # Set the PoE power behavior for a PoE port when the system is rebooted
          reboot:

            # PoE action for interface
            action: <str; "maintain" | "power-off">

          # Set the PoE power behavior for a PoE port when the port goes down
          link_down:

            # PoE action for interface
            action: <str; "maintain" | "power-off">

            # Number of seconds to delay shutting the power off after a link down event occurs. Default value is 5 seconds in EOS.
            power_off_delay: <int; 1-86400>

          # Set the PoE power behavior for a PoE port when the port is admin down
          shutdown:

            # PoE action for interface
            action: <str; "maintain" | "power-off">

          # Override the hardware-negotiated power limit using either wattage or a power class. Note that if using a power class, AVD will automatically convert the class value to the wattage value corresponding to that power class.
          limit:
            class: <int; 0-8>
            watts: <str>

            # Set to ignore hardware classification
            fixed: <bool>

          # Disable to prevent port from negotiating power with powered devices over LLDP. Enabled by default in EOS.
          negotiation_lldp: <bool>

          # Allow a subset of legacy devices to work with the PoE switch. Disabled by default in EOS because it can cause false positive detections.
          legacy_detect: <bool>
        ptp:
          enable: <bool>
          announce:
            interval: <int>
            timeout: <int>
          delay_req: <int>
          delay_mechanism: <str; "e2e" | "p2p">
          sync_message:
            interval: <int>
          role: <str; "master" | "dynamic">

          # VLAN can be 'all' or list of vlans as string
          vlan: <str>
          transport: <str; "ipv4" | "ipv6" | "layer2">

        # Interface profile
        profile: <str>
        storm_control:
          all:

            # Configure maximum storm-control level
            level: <str>

            # Optional field and is hardware dependent
            unit: <str; "percent" | "pps"; default="percent">
          broadcast:

            # Configure maximum storm-control level
            level: <str>

            # Optional field and is hardware dependent
            unit: <str; "percent" | "pps"; default="percent">
          multicast:

            # Configure maximum storm-control level
            level: <str>

            # Optional field and is hardware dependent
            unit: <str; "percent" | "pps"; default="percent">
          unknown_unicast:

            # Configure maximum storm-control level
            level: <str>

            # Optional field and is hardware dependent
            unit: <str; "percent" | "pps"; default="percent">
        logging:
          event:
            link_status: <bool>
            congestion_drops: <bool>
            spanning_tree: <bool>
            storm_control_discards: <bool>
        lldp:
          transmit: <bool>
          receive: <bool>

          # ZTP vlan number
          ztp_vlan: <int>
        trunk_private_vlan_secondary: <bool>

        # List of vlans as string
        pvlan_mapping: <str>
        vlan_translations:

            # List of vlans as string (only one vlan if direction is "both")
          - from: <str>

            # VLAN ID
            to: <int>
            direction: <str; "in" | "out" | "both"; default="both">
        dot1x:
          port_control: <str; "auto" | "force-authorized" | "force-unauthorized">
          port_control_force_authorized_phone: <bool>
          reauthentication: <bool>
          pae:
            mode: <str; "authenticator">
          authentication_failure:
            action: <str; "allow" | "drop">
            allow_vlan: <int; 1-4094>
          host_mode:
            mode: <str; "multi-host" | "single-host">
            multi_host_authenticated: <bool>
          mac_based_authentication:
            enabled: <bool>
            always: <bool>
            host_mode_common: <bool>
          timeout:
            idle_host: <int; 10-65535>
            quiet_period: <int; 1-65535>

            # Value can be 60-4294967295 or 'server'
            reauth_period: <str>
            reauth_timeout_ignore: <bool>
            tx_period: <int; 1-65535>
          reauthorization_request_limit: <int; 1-10>
          unauthorized:
            access_vlan_membership_egress: <bool>
            native_vlan_membership_egress: <bool>
          eapol:
            disabled: <bool>
            authentication_failure_fallback_mba:
              enabled: <bool>
              timeout: <int; 0-65535>

        # QOS profile
        service_profile: <str>
        shape:

          # Rate in kbps, pps or percent
          # Supported options are platform dependent
          # Examples:
          # - "5000 kbps"
          # - "1000 pps"
          # - "20 percent"
          rate: <str>
        qos:
          trust: <str; "dscp" | "cos" | "disabled">

          # DSCP value
          dscp: <int>

          # COS value
          cos: <int>
        spanning_tree_bpdufilter: <str; "enabled" | "disabled" | "True" | "False" | "true" | "false">
        spanning_tree_bpduguard: <str; "enabled" | "disabled" | "True" | "False" | "true" | "false">
        spanning_tree_guard: <str; "loop" | "root" | "disabled">
        spanning_tree_portfast: <str; "edge" | "network">
        vmtracer: <bool>
        priority_flow_control:
          enabled: <bool>
          priorities:
            - priority: <int; 0-7; required; unique>
              no_drop: <bool>
        bfd:
          echo: <bool>

          # Interval in milliseconds
          interval: <int>

          # Rate in milliseconds
          min_rx: <int>
          multiplier: <int; 3-50>
        service_policy:
          pbr:

            # Policy Based Routing Policy-map name
            input: <str>
          qos:

            # Quality of Service Policy-map name
            input: <str; required>
        mpls:
          ip: <bool>
          ldp:
            interface: <bool>
            igp_sync: <bool>
        lacp_timer:
          mode: <str; "fast" | "normal">
          multiplier: <int; 3-3000>
        lacp_port_priority: <int; 0-65535>
        transceiver:
          media:

            # Transceiver type
            override: <str>
        ip_proxy_arp: <bool>
        traffic_policy:

          # Ingress traffic policy
          input: <str>

          # Egress traffic policy
          output: <str>
        bgp:

          # Name of session tracker
          session_tracker: <str>

        # Key only used for documentation or validation purposes
        peer: <str>

        # Key only used for documentation or validation purposes
        peer_interface: <str>

        # Key only used for documentation or validation purposes
        peer_type: <str>
        sflow:
          enable: <bool>
          egress:
            enable: <bool>
            unmodified_enable: <bool>

        # Key only used for documentation or validation purposes
        port_profile: <str>
        uc_tx_queues:

            # TX-Queue ID
          - id: <int; required; unique>
            random_detect:

              # Explicit Congestion Notification
              ecn:

                # Enable counter for random-detect ECNs
                count: <bool>
                threshold:

                  # Indicate the units to be used for the threshold values
                  units: <str; "segments" | "bytes" | "kbytes" | "mbytes" | "milliseconds"; required>

                  # Set the random-detect ECN minimum-threshold
                  min: <int; 1-256000000; required>

                  # Set the random-detect ECN maximum-threshold
                  max: <int; 1-256000000; required>

                  # Set the random-detect ECN max-mark-probability
                  max_probability: <int; 1-100>

                  # Set the random-detect ECN weight
                  weight: <int; 0-15>
        tx_queues:

            # TX-Queue ID
          - id: <int; required; unique>
            random_detect:

              # Explicit Congestion Notification
              ecn:

                # Enable counter for random-detect ECNs
                count: <bool>
                threshold:

                  # Indicate the units to be used for the threshold values
                  units: <str; "segments" | "bytes" | "kbytes" | "mbytes" | "milliseconds"; required>

                  # Set the random-detect ECN minimum-threshold
                  min: <int; 1-256000000>

                  # Set the random-detect ECN maximum-threshold
                  max: <int; 1-256000000; required>

                  # Set the random-detect ECN max-mark-probability
                  max_probability: <int; 1-100; required>

                  # Set the random-detect ECN weight
                  weight: <int; 0-15>

        # VRRP model.
        vrrp_ids:

            # VRID
          - id: <int; required; unique>

            # Instance priority
            priority_level: <int; 1-254>
            advertisement:

              # Interval in seconds
              interval: <int; 1-255>
            preempt:
              enabled: <bool; required>
              delay:

                # Minimum preempt delay in seconds
                minimum: <int; 0-3600>

                # Reload preempt delay in seconds
                reload: <int; 0-3600>
            timers:
              delay:

                # Delay after reload in seconds.
                reload: <int; 0-3600>
            tracked_object:

                # Tracked object name
              - name: <str; required; unique>

                # Decrement VRRP priority by 1-254
                decrement: <int; 1-254>
                shutdown: <bool>
            ipv4:

              # Virtual IPv4 address
              address: <str; required>
              version: <int; 2 | 3>
            ipv6:

              # Virtual IPv6 address
              address: <str; required>

        # Multiline EOS CLI rendered directly on the ethernet interface in the final EOS configuration
        eos_cli: <str>
    ```<|MERGE_RESOLUTION|>--- conflicted
+++ resolved
@@ -382,12 +382,6 @@
 
         # Speed should be set in the format `<interface_speed>` or `forced <interface_speed>` or `auto <interface_speed>`.
         speed: <str>
-<<<<<<< HEAD
-        mtu: <int>
-
-        # "l2_mtu" should only be defined for platforms supporting the "l2 mtu" CLI
-        l2_mtu: <int>
-=======
         mtu: <int; 68-65535>
 
         # "l2_mtu" should only be defined for platforms supporting the "l2 mtu" CLI
@@ -395,7 +389,6 @@
 
         # "l2_mru" should only be defined for platforms supporting the "l2 mru" CLI
         l2_mru: <int; 68-65535>
->>>>>>> 927b77ca
 
         # List of switchport vlans as string
         # For a trunk port this would be a range like "1-200,300"
