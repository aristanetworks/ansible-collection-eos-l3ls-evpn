<!--
  ~ Copyright (c) 2024 Arista Networks, Inc.
  ~ Use of this source code is governed by the Apache License 2.0
  ~ that can be found in the LICENSE file.
  -->
=== "Table"

    | Variable | Type | Required | Default | Value Restrictions | Description |
    | -------- | ---- | -------- | ------- | ------------------ | ----------- |
    | [<samp>router_bgp</samp>](## "router_bgp") | Dictionary |  |  |  |  |
    | [<samp>&nbsp;&nbsp;as</samp>](## "router_bgp.as") | String |  |  |  | BGP AS <1-4294967295> or AS number in asdot notation "<1-65535>.<0-65535>".<br>For asdot notation in YAML inputs, the value must be put in quotes, to prevent it from being interpreted as a float number. |
    | [<samp>&nbsp;&nbsp;as_notation</samp>](## "router_bgp.as_notation") | String |  |  | Valid Values:<br>- <code>asdot</code><br>- <code>asplain</code> | BGP AS can be deplayed in the asplain <1-4294967295> or asdot notation "<1-65535>.<0-65535>". This flag indicates which mode is preferred - asplain is the default. |
    | [<samp>&nbsp;&nbsp;router_id</samp>](## "router_bgp.router_id") | String |  |  |  | In IP address format A.B.C.D. |
    | [<samp>&nbsp;&nbsp;distance</samp>](## "router_bgp.distance") | Dictionary |  |  |  |  |
    | [<samp>&nbsp;&nbsp;&nbsp;&nbsp;external_routes</samp>](## "router_bgp.distance.external_routes") | Integer | Required |  | Min: 1<br>Max: 255 |  |
    | [<samp>&nbsp;&nbsp;&nbsp;&nbsp;internal_routes</samp>](## "router_bgp.distance.internal_routes") | Integer | Required |  | Min: 1<br>Max: 255 |  |
    | [<samp>&nbsp;&nbsp;&nbsp;&nbsp;local_routes</samp>](## "router_bgp.distance.local_routes") | Integer | Required |  | Min: 1<br>Max: 255 |  |
    | [<samp>&nbsp;&nbsp;graceful_restart</samp>](## "router_bgp.graceful_restart") | Dictionary |  |  |  |  |
    | [<samp>&nbsp;&nbsp;&nbsp;&nbsp;enabled</samp>](## "router_bgp.graceful_restart.enabled") | Boolean |  |  |  |  |
    | [<samp>&nbsp;&nbsp;&nbsp;&nbsp;restart_time</samp>](## "router_bgp.graceful_restart.restart_time") | Integer |  |  | Min: 1<br>Max: 3600 | Number of seconds. |
    | [<samp>&nbsp;&nbsp;&nbsp;&nbsp;stalepath_time</samp>](## "router_bgp.graceful_restart.stalepath_time") | Integer |  |  | Min: 1<br>Max: 3600 | Number of seconds. |
    | [<samp>&nbsp;&nbsp;graceful_restart_helper</samp>](## "router_bgp.graceful_restart_helper") | Dictionary |  |  |  |  |
    | [<samp>&nbsp;&nbsp;&nbsp;&nbsp;enabled</samp>](## "router_bgp.graceful_restart_helper.enabled") | Boolean |  |  |  |  |
    | [<samp>&nbsp;&nbsp;&nbsp;&nbsp;restart_time</samp>](## "router_bgp.graceful_restart_helper.restart_time") | Integer |  |  | Min: 1<br>Max: 100000000 | Number of seconds<br>graceful-restart-help long-lived and restart-time are mutually exclusive in CLI.<br>restart-time will take precedence if both are configured.<br> |
    | [<samp>&nbsp;&nbsp;&nbsp;&nbsp;long_lived</samp>](## "router_bgp.graceful_restart_helper.long_lived") | Boolean |  |  |  | graceful-restart-help long-lived and restart-time are mutually exclusive in CLI.<br>restart-time will take precedence if both are configured.<br> |
    | [<samp>&nbsp;&nbsp;maximum_paths</samp>](## "router_bgp.maximum_paths") | Dictionary |  |  |  |  |
    | [<samp>&nbsp;&nbsp;&nbsp;&nbsp;paths</samp>](## "router_bgp.maximum_paths.paths") | Integer | Required |  | Min: 1<br>Max: 600 |  |
    | [<samp>&nbsp;&nbsp;&nbsp;&nbsp;ecmp</samp>](## "router_bgp.maximum_paths.ecmp") | Integer |  |  | Min: 1<br>Max: 600 |  |
    | [<samp>&nbsp;&nbsp;updates</samp>](## "router_bgp.updates") | Dictionary |  |  |  |  |
    | [<samp>&nbsp;&nbsp;&nbsp;&nbsp;wait_for_convergence</samp>](## "router_bgp.updates.wait_for_convergence") | Boolean |  |  |  | Disables FIB updates and route advertisement when the BGP instance is initiated until the BGP convergence state is reached.<br> |
    | [<samp>&nbsp;&nbsp;&nbsp;&nbsp;wait_install</samp>](## "router_bgp.updates.wait_install") | Boolean |  |  |  | Do not advertise reachability to a prefix until that prefix has been installed in hardware.<br>This will eliminate any temporary black holes due to a BGP speaker advertising reachability to a prefix that may not yet be installed into the forwarding plane.<br> |
    | [<samp>&nbsp;&nbsp;bgp_cluster_id</samp>](## "router_bgp.bgp_cluster_id") | String |  |  |  | IP Address A.B.C.D. |
    | [<samp>&nbsp;&nbsp;bgp_defaults</samp>](## "router_bgp.bgp_defaults") | List, items: String |  |  |  | BGP command as string. |
    | [<samp>&nbsp;&nbsp;&nbsp;&nbsp;-&nbsp;&lt;str&gt;</samp>](## "router_bgp.bgp_defaults.[]") | String |  |  |  |  |
    | [<samp>&nbsp;&nbsp;bgp</samp>](## "router_bgp.bgp") | Dictionary |  |  |  |  |
    | [<samp>&nbsp;&nbsp;&nbsp;&nbsp;default</samp>](## "router_bgp.bgp.default") | Dictionary |  |  |  |  |
    | [<samp>&nbsp;&nbsp;&nbsp;&nbsp;&nbsp;&nbsp;ipv4_unicast</samp>](## "router_bgp.bgp.default.ipv4_unicast") | Boolean |  |  |  | Default activation of IPv4 unicast address-family on all IPv4 neighbors (EOS default = True). |
    | [<samp>&nbsp;&nbsp;&nbsp;&nbsp;&nbsp;&nbsp;ipv4_unicast_transport_ipv6</samp>](## "router_bgp.bgp.default.ipv4_unicast_transport_ipv6") | Boolean |  |  |  | Default activation of IPv4 unicast address-family on all IPv6 neighbors (EOS default == False). |
    | [<samp>&nbsp;&nbsp;&nbsp;&nbsp;route_reflector_preserve_attributes</samp>](## "router_bgp.bgp.route_reflector_preserve_attributes") | Dictionary |  |  |  |  |
    | [<samp>&nbsp;&nbsp;&nbsp;&nbsp;&nbsp;&nbsp;enabled</samp>](## "router_bgp.bgp.route_reflector_preserve_attributes.enabled") | Boolean |  |  |  |  |
    | [<samp>&nbsp;&nbsp;&nbsp;&nbsp;&nbsp;&nbsp;always</samp>](## "router_bgp.bgp.route_reflector_preserve_attributes.always") | Boolean |  |  |  |  |
    | [<samp>&nbsp;&nbsp;&nbsp;&nbsp;bestpath</samp>](## "router_bgp.bgp.bestpath") | Dictionary |  |  |  |  |
    | [<samp>&nbsp;&nbsp;&nbsp;&nbsp;&nbsp;&nbsp;d_path</samp>](## "router_bgp.bgp.bestpath.d_path") | Boolean |  |  |  |  |
    | [<samp>&nbsp;&nbsp;listen_ranges</samp>](## "router_bgp.listen_ranges") | List, items: Dictionary |  |  |  | Improved "listen_ranges" data model to support multiple listen ranges and additional filter capabilities.<br> |
    | [<samp>&nbsp;&nbsp;&nbsp;&nbsp;-&nbsp;prefix</samp>](## "router_bgp.listen_ranges.[].prefix") | String |  |  |  | IPv4 prefix "A.B.C.D/E" or IPv6 prefix "A:B:C:D:E:F:G:H/I". |
    | [<samp>&nbsp;&nbsp;&nbsp;&nbsp;&nbsp;&nbsp;peer_id_include_router_id</samp>](## "router_bgp.listen_ranges.[].peer_id_include_router_id") | Boolean |  |  |  | Include router ID as part of peer filter. |
    | [<samp>&nbsp;&nbsp;&nbsp;&nbsp;&nbsp;&nbsp;peer_group</samp>](## "router_bgp.listen_ranges.[].peer_group") | String |  |  |  | Peer group name. |
    | [<samp>&nbsp;&nbsp;&nbsp;&nbsp;&nbsp;&nbsp;peer_filter</samp>](## "router_bgp.listen_ranges.[].peer_filter") | String |  |  |  | Peer-filter name.<br>note: `peer_filter` or `remote_as` is required but mutually exclusive.<br>If both are defined, `peer_filter` takes precedence<br> |
    | [<samp>&nbsp;&nbsp;&nbsp;&nbsp;&nbsp;&nbsp;remote_as</samp>](## "router_bgp.listen_ranges.[].remote_as") | String |  |  |  | BGP AS <1-4294967295> or AS number in asdot notation "<1-65535>.<0-65535>".<br>For asdot notation in YAML inputs, the value must be put in quotes, to prevent it from being interpreted as a float number. |
    | [<samp>&nbsp;&nbsp;peer_groups</samp>](## "router_bgp.peer_groups") | List, items: Dictionary |  |  |  |  |
    | [<samp>&nbsp;&nbsp;&nbsp;&nbsp;-&nbsp;name</samp>](## "router_bgp.peer_groups.[].name") | String | Required, Unique |  |  | Peer-group name. |
    | [<samp>&nbsp;&nbsp;&nbsp;&nbsp;&nbsp;&nbsp;type</samp>](## "router_bgp.peer_groups.[].type") | String |  |  |  | Key only used for documentation or validation purposes. |
    | [<samp>&nbsp;&nbsp;&nbsp;&nbsp;&nbsp;&nbsp;remote_as</samp>](## "router_bgp.peer_groups.[].remote_as") | String |  |  |  | BGP AS <1-4294967295> or AS number in asdot notation "<1-65535>.<0-65535>".<br>For asdot notation in YAML inputs, the value must be put in quotes, to prevent it from being interpreted as a float number. |
    | [<samp>&nbsp;&nbsp;&nbsp;&nbsp;&nbsp;&nbsp;local_as</samp>](## "router_bgp.peer_groups.[].local_as") | String |  |  |  | BGP AS <1-4294967295> or AS number in asdot notation "<1-65535>.<0-65535>".<br>For asdot notation in YAML inputs, the value must be put in quotes, to prevent it from being interpreted as a float number. |
    | [<samp>&nbsp;&nbsp;&nbsp;&nbsp;&nbsp;&nbsp;description</samp>](## "router_bgp.peer_groups.[].description") | String |  |  |  |  |
    | [<samp>&nbsp;&nbsp;&nbsp;&nbsp;&nbsp;&nbsp;shutdown</samp>](## "router_bgp.peer_groups.[].shutdown") | Boolean |  |  |  |  |
    | [<samp>&nbsp;&nbsp;&nbsp;&nbsp;&nbsp;&nbsp;as_path</samp>](## "router_bgp.peer_groups.[].as_path") | Dictionary |  |  |  | BGP AS-PATH options. |
    | [<samp>&nbsp;&nbsp;&nbsp;&nbsp;&nbsp;&nbsp;&nbsp;&nbsp;remote_as_replace_out</samp>](## "router_bgp.peer_groups.[].as_path.remote_as_replace_out") | Boolean |  |  |  | Replace AS number with local AS number. |
    | [<samp>&nbsp;&nbsp;&nbsp;&nbsp;&nbsp;&nbsp;&nbsp;&nbsp;prepend_own_disabled</samp>](## "router_bgp.peer_groups.[].as_path.prepend_own_disabled") | Boolean |  |  |  | Disable prepending own AS number to AS path. |
    | [<samp>&nbsp;&nbsp;&nbsp;&nbsp;&nbsp;&nbsp;remove_private_as</samp>](## "router_bgp.peer_groups.[].remove_private_as") | Dictionary |  |  |  | Remove private AS numbers in outbound AS path. |
    | [<samp>&nbsp;&nbsp;&nbsp;&nbsp;&nbsp;&nbsp;&nbsp;&nbsp;enabled</samp>](## "router_bgp.peer_groups.[].remove_private_as.enabled") | Boolean |  |  |  |  |
    | [<samp>&nbsp;&nbsp;&nbsp;&nbsp;&nbsp;&nbsp;&nbsp;&nbsp;all</samp>](## "router_bgp.peer_groups.[].remove_private_as.all") | Boolean |  |  |  |  |
    | [<samp>&nbsp;&nbsp;&nbsp;&nbsp;&nbsp;&nbsp;&nbsp;&nbsp;replace_as</samp>](## "router_bgp.peer_groups.[].remove_private_as.replace_as") | Boolean |  |  |  |  |
    | [<samp>&nbsp;&nbsp;&nbsp;&nbsp;&nbsp;&nbsp;remove_private_as_ingress</samp>](## "router_bgp.peer_groups.[].remove_private_as_ingress") | Dictionary |  |  |  |  |
    | [<samp>&nbsp;&nbsp;&nbsp;&nbsp;&nbsp;&nbsp;&nbsp;&nbsp;enabled</samp>](## "router_bgp.peer_groups.[].remove_private_as_ingress.enabled") | Boolean |  |  |  |  |
    | [<samp>&nbsp;&nbsp;&nbsp;&nbsp;&nbsp;&nbsp;&nbsp;&nbsp;replace_as</samp>](## "router_bgp.peer_groups.[].remove_private_as_ingress.replace_as") | Boolean |  |  |  |  |
    | [<samp>&nbsp;&nbsp;&nbsp;&nbsp;&nbsp;&nbsp;peer_filter</samp>](## "router_bgp.peer_groups.[].peer_filter") <span style="color:red">deprecated</span> | String |  |  |  | Peer-filter name.<br>note: `bgp_listen_range_prefix` and `peer_filter` should not be mixed with<br>the new `listen_ranges` key above to avoid conflicts.<br><span style="color:red">This key is deprecated. Support will be removed in AVD version 5.0.0. Use <samp>listen_ranges</samp> instead.</span> |
    | [<samp>&nbsp;&nbsp;&nbsp;&nbsp;&nbsp;&nbsp;next_hop_unchanged</samp>](## "router_bgp.peer_groups.[].next_hop_unchanged") | Boolean |  |  |  |  |
    | [<samp>&nbsp;&nbsp;&nbsp;&nbsp;&nbsp;&nbsp;update_source</samp>](## "router_bgp.peer_groups.[].update_source") | String |  |  |  | IP address or interface name. |
    | [<samp>&nbsp;&nbsp;&nbsp;&nbsp;&nbsp;&nbsp;route_reflector_client</samp>](## "router_bgp.peer_groups.[].route_reflector_client") | Boolean |  |  |  |  |
    | [<samp>&nbsp;&nbsp;&nbsp;&nbsp;&nbsp;&nbsp;bfd</samp>](## "router_bgp.peer_groups.[].bfd") | Boolean |  |  |  | Enable BFD. |
    | [<samp>&nbsp;&nbsp;&nbsp;&nbsp;&nbsp;&nbsp;bfd_timers</samp>](## "router_bgp.peer_groups.[].bfd_timers") | Dictionary |  |  |  | Override default BFD timers. BFD must be enabled with `bfd: true`. |
    | [<samp>&nbsp;&nbsp;&nbsp;&nbsp;&nbsp;&nbsp;&nbsp;&nbsp;interval</samp>](## "router_bgp.peer_groups.[].bfd_timers.interval") | Integer | Required |  | Min: 50<br>Max: 60000 | Interval in milliseconds. |
    | [<samp>&nbsp;&nbsp;&nbsp;&nbsp;&nbsp;&nbsp;&nbsp;&nbsp;min_rx</samp>](## "router_bgp.peer_groups.[].bfd_timers.min_rx") | Integer | Required |  | Min: 50<br>Max: 60000 | Rate in milliseconds. |
    | [<samp>&nbsp;&nbsp;&nbsp;&nbsp;&nbsp;&nbsp;&nbsp;&nbsp;multiplier</samp>](## "router_bgp.peer_groups.[].bfd_timers.multiplier") | Integer | Required |  | Min: 3<br>Max: 50 |  |
    | [<samp>&nbsp;&nbsp;&nbsp;&nbsp;&nbsp;&nbsp;ebgp_multihop</samp>](## "router_bgp.peer_groups.[].ebgp_multihop") | Integer |  |  | Min: 1<br>Max: 255 | Time-to-live in range of hops. |
    | [<samp>&nbsp;&nbsp;&nbsp;&nbsp;&nbsp;&nbsp;next_hop_self</samp>](## "router_bgp.peer_groups.[].next_hop_self") | Boolean |  |  |  |  |
    | [<samp>&nbsp;&nbsp;&nbsp;&nbsp;&nbsp;&nbsp;password</samp>](## "router_bgp.peer_groups.[].password") | String |  |  |  |  |
    | [<samp>&nbsp;&nbsp;&nbsp;&nbsp;&nbsp;&nbsp;passive</samp>](## "router_bgp.peer_groups.[].passive") | Boolean |  |  |  |  |
    | [<samp>&nbsp;&nbsp;&nbsp;&nbsp;&nbsp;&nbsp;default_originate</samp>](## "router_bgp.peer_groups.[].default_originate") | Dictionary |  |  |  |  |
    | [<samp>&nbsp;&nbsp;&nbsp;&nbsp;&nbsp;&nbsp;&nbsp;&nbsp;enabled</samp>](## "router_bgp.peer_groups.[].default_originate.enabled") | Boolean |  |  |  |  |
    | [<samp>&nbsp;&nbsp;&nbsp;&nbsp;&nbsp;&nbsp;&nbsp;&nbsp;always</samp>](## "router_bgp.peer_groups.[].default_originate.always") | Boolean |  |  |  |  |
    | [<samp>&nbsp;&nbsp;&nbsp;&nbsp;&nbsp;&nbsp;&nbsp;&nbsp;route_map</samp>](## "router_bgp.peer_groups.[].default_originate.route_map") | String |  |  |  | Route-map name. |
    | [<samp>&nbsp;&nbsp;&nbsp;&nbsp;&nbsp;&nbsp;send_community</samp>](## "router_bgp.peer_groups.[].send_community") | String |  |  |  | 'all' or a combination of 'standard', 'extended', 'large' and 'link-bandwidth (w/options)'. |
    | [<samp>&nbsp;&nbsp;&nbsp;&nbsp;&nbsp;&nbsp;maximum_routes</samp>](## "router_bgp.peer_groups.[].maximum_routes") | Integer |  |  | Min: 0<br>Max: 4294967294 | Maximum number of routes (0 means unlimited). |
    | [<samp>&nbsp;&nbsp;&nbsp;&nbsp;&nbsp;&nbsp;maximum_routes_warning_limit</samp>](## "router_bgp.peer_groups.[].maximum_routes_warning_limit") | String |  |  |  | Maximum number of routes after which a warning is issued (0 means never warn) or<br>Percentage of maximum number of routes at which to warn ("<1-100> percent").<br> |
    | [<samp>&nbsp;&nbsp;&nbsp;&nbsp;&nbsp;&nbsp;maximum_routes_warning_only</samp>](## "router_bgp.peer_groups.[].maximum_routes_warning_only") | Boolean |  |  |  |  |
    | [<samp>&nbsp;&nbsp;&nbsp;&nbsp;&nbsp;&nbsp;link_bandwidth</samp>](## "router_bgp.peer_groups.[].link_bandwidth") | Dictionary |  |  |  |  |
    | [<samp>&nbsp;&nbsp;&nbsp;&nbsp;&nbsp;&nbsp;&nbsp;&nbsp;enabled</samp>](## "router_bgp.peer_groups.[].link_bandwidth.enabled") | Boolean |  |  |  |  |
    | [<samp>&nbsp;&nbsp;&nbsp;&nbsp;&nbsp;&nbsp;&nbsp;&nbsp;default</samp>](## "router_bgp.peer_groups.[].link_bandwidth.default") | String |  |  |  | nn.nn(K|M|G) link speed in bits/second. |
    | [<samp>&nbsp;&nbsp;&nbsp;&nbsp;&nbsp;&nbsp;allowas_in</samp>](## "router_bgp.peer_groups.[].allowas_in") | Dictionary |  |  |  |  |
    | [<samp>&nbsp;&nbsp;&nbsp;&nbsp;&nbsp;&nbsp;&nbsp;&nbsp;enabled</samp>](## "router_bgp.peer_groups.[].allowas_in.enabled") | Boolean |  |  |  |  |
    | [<samp>&nbsp;&nbsp;&nbsp;&nbsp;&nbsp;&nbsp;&nbsp;&nbsp;times</samp>](## "router_bgp.peer_groups.[].allowas_in.times") | Integer |  |  | Min: 1<br>Max: 10 | Number of local ASNs allowed in a BGP update. |
    | [<samp>&nbsp;&nbsp;&nbsp;&nbsp;&nbsp;&nbsp;weight</samp>](## "router_bgp.peer_groups.[].weight") | Integer |  |  | Min: 0<br>Max: 65535 |  |
    | [<samp>&nbsp;&nbsp;&nbsp;&nbsp;&nbsp;&nbsp;timers</samp>](## "router_bgp.peer_groups.[].timers") | String |  |  |  | BGP Keepalive and Hold Timer values in seconds as string "<0-3600> <0-3600>". |
    | [<samp>&nbsp;&nbsp;&nbsp;&nbsp;&nbsp;&nbsp;rib_in_pre_policy_retain</samp>](## "router_bgp.peer_groups.[].rib_in_pre_policy_retain") | Dictionary |  |  |  |  |
    | [<samp>&nbsp;&nbsp;&nbsp;&nbsp;&nbsp;&nbsp;&nbsp;&nbsp;enabled</samp>](## "router_bgp.peer_groups.[].rib_in_pre_policy_retain.enabled") | Boolean |  |  |  |  |
    | [<samp>&nbsp;&nbsp;&nbsp;&nbsp;&nbsp;&nbsp;&nbsp;&nbsp;all</samp>](## "router_bgp.peer_groups.[].rib_in_pre_policy_retain.all") | Boolean |  |  |  |  |
    | [<samp>&nbsp;&nbsp;&nbsp;&nbsp;&nbsp;&nbsp;route_map_in</samp>](## "router_bgp.peer_groups.[].route_map_in") | String |  |  |  | Inbound route-map name. |
    | [<samp>&nbsp;&nbsp;&nbsp;&nbsp;&nbsp;&nbsp;route_map_out</samp>](## "router_bgp.peer_groups.[].route_map_out") | String |  |  |  | Outbound route-map name. |
    | [<samp>&nbsp;&nbsp;&nbsp;&nbsp;&nbsp;&nbsp;bgp_listen_range_prefix</samp>](## "router_bgp.peer_groups.[].bgp_listen_range_prefix") <span style="color:red">deprecated</span> | String |  |  |  | IP prefix range.<br>note: `bgp_listen_range_prefix` and `peer_filter` should not be mixed with<br>the new `listen_ranges` key above to avoid conflicts.<br><span style="color:red">This key is deprecated. Support will be removed in AVD version 5.0.0. Use <samp>listen_ranges</samp> instead.</span> |
    | [<samp>&nbsp;&nbsp;&nbsp;&nbsp;&nbsp;&nbsp;session_tracker</samp>](## "router_bgp.peer_groups.[].session_tracker") | String |  |  |  |  |
    | [<samp>&nbsp;&nbsp;&nbsp;&nbsp;&nbsp;&nbsp;ttl_maximum_hops</samp>](## "router_bgp.peer_groups.[].ttl_maximum_hops") | Integer |  |  | Min: 0<br>Max: 254 | Maximum number of hops. |
    | [<samp>&nbsp;&nbsp;neighbors</samp>](## "router_bgp.neighbors") | List, items: Dictionary |  |  |  |  |
    | [<samp>&nbsp;&nbsp;&nbsp;&nbsp;-&nbsp;ip_address</samp>](## "router_bgp.neighbors.[].ip_address") | String | Required, Unique |  |  |  |
    | [<samp>&nbsp;&nbsp;&nbsp;&nbsp;&nbsp;&nbsp;peer_group</samp>](## "router_bgp.neighbors.[].peer_group") | String |  |  |  |  |
    | [<samp>&nbsp;&nbsp;&nbsp;&nbsp;&nbsp;&nbsp;remote_as</samp>](## "router_bgp.neighbors.[].remote_as") | String |  |  |  | BGP AS <1-4294967295> or AS number in asdot notation "<1-65535>.<0-65535>".<br>For asdot notation in YAML inputs, the value must be put in quotes, to prevent it from being interpreted as a float number. |
    | [<samp>&nbsp;&nbsp;&nbsp;&nbsp;&nbsp;&nbsp;local_as</samp>](## "router_bgp.neighbors.[].local_as") | String |  |  |  | BGP AS <1-4294967295> or AS number in asdot notation "<1-65535>.<0-65535>".<br>For asdot notation in YAML inputs, the value must be put in quotes, to prevent it from being interpreted as a float number. |
    | [<samp>&nbsp;&nbsp;&nbsp;&nbsp;&nbsp;&nbsp;as_path</samp>](## "router_bgp.neighbors.[].as_path") | Dictionary |  |  |  | BGP AS-PATH options. |
    | [<samp>&nbsp;&nbsp;&nbsp;&nbsp;&nbsp;&nbsp;&nbsp;&nbsp;remote_as_replace_out</samp>](## "router_bgp.neighbors.[].as_path.remote_as_replace_out") | Boolean |  |  |  | Replace AS number with local AS number. |
    | [<samp>&nbsp;&nbsp;&nbsp;&nbsp;&nbsp;&nbsp;&nbsp;&nbsp;prepend_own_disabled</samp>](## "router_bgp.neighbors.[].as_path.prepend_own_disabled") | Boolean |  |  |  | Disable prepending own AS number to AS path. |
    | [<samp>&nbsp;&nbsp;&nbsp;&nbsp;&nbsp;&nbsp;peer</samp>](## "router_bgp.neighbors.[].peer") | String |  |  |  | Key only used for documentation or validation purposes. |
    | [<samp>&nbsp;&nbsp;&nbsp;&nbsp;&nbsp;&nbsp;description</samp>](## "router_bgp.neighbors.[].description") | String |  |  |  |  |
    | [<samp>&nbsp;&nbsp;&nbsp;&nbsp;&nbsp;&nbsp;route_reflector_client</samp>](## "router_bgp.neighbors.[].route_reflector_client") | Boolean |  |  |  |  |
    | [<samp>&nbsp;&nbsp;&nbsp;&nbsp;&nbsp;&nbsp;password</samp>](## "router_bgp.neighbors.[].password") | String |  |  |  |  |
    | [<samp>&nbsp;&nbsp;&nbsp;&nbsp;&nbsp;&nbsp;passive</samp>](## "router_bgp.neighbors.[].passive") | Boolean |  |  |  |  |
    | [<samp>&nbsp;&nbsp;&nbsp;&nbsp;&nbsp;&nbsp;shutdown</samp>](## "router_bgp.neighbors.[].shutdown") | Boolean |  |  |  |  |
    | [<samp>&nbsp;&nbsp;&nbsp;&nbsp;&nbsp;&nbsp;update_source</samp>](## "router_bgp.neighbors.[].update_source") | String |  |  |  | Source Interface. |
    | [<samp>&nbsp;&nbsp;&nbsp;&nbsp;&nbsp;&nbsp;bfd</samp>](## "router_bgp.neighbors.[].bfd") | Boolean |  |  |  | Enable BFD. |
    | [<samp>&nbsp;&nbsp;&nbsp;&nbsp;&nbsp;&nbsp;bfd_timers</samp>](## "router_bgp.neighbors.[].bfd_timers") | Dictionary |  |  |  | Override default BFD timers. BFD must be enabled with `bfd: true`. |
    | [<samp>&nbsp;&nbsp;&nbsp;&nbsp;&nbsp;&nbsp;&nbsp;&nbsp;interval</samp>](## "router_bgp.neighbors.[].bfd_timers.interval") | Integer | Required |  | Min: 50<br>Max: 60000 | Interval in milliseconds. |
    | [<samp>&nbsp;&nbsp;&nbsp;&nbsp;&nbsp;&nbsp;&nbsp;&nbsp;min_rx</samp>](## "router_bgp.neighbors.[].bfd_timers.min_rx") | Integer | Required |  | Min: 50<br>Max: 60000 | Rate in milliseconds. |
    | [<samp>&nbsp;&nbsp;&nbsp;&nbsp;&nbsp;&nbsp;&nbsp;&nbsp;multiplier</samp>](## "router_bgp.neighbors.[].bfd_timers.multiplier") | Integer | Required |  | Min: 3<br>Max: 50 |  |
    | [<samp>&nbsp;&nbsp;&nbsp;&nbsp;&nbsp;&nbsp;weight</samp>](## "router_bgp.neighbors.[].weight") | Integer |  |  | Min: 0<br>Max: 65535 |  |
    | [<samp>&nbsp;&nbsp;&nbsp;&nbsp;&nbsp;&nbsp;timers</samp>](## "router_bgp.neighbors.[].timers") | String |  |  |  | BGP Keepalive and Hold Timer values in seconds as string "<0-3600> <0-3600>". |
    | [<samp>&nbsp;&nbsp;&nbsp;&nbsp;&nbsp;&nbsp;route_map_in</samp>](## "router_bgp.neighbors.[].route_map_in") | String |  |  |  | Inbound route-map name. |
    | [<samp>&nbsp;&nbsp;&nbsp;&nbsp;&nbsp;&nbsp;route_map_out</samp>](## "router_bgp.neighbors.[].route_map_out") | String |  |  |  | Outbound route-map name. |
    | [<samp>&nbsp;&nbsp;&nbsp;&nbsp;&nbsp;&nbsp;default_originate</samp>](## "router_bgp.neighbors.[].default_originate") | Dictionary |  |  |  |  |
    | [<samp>&nbsp;&nbsp;&nbsp;&nbsp;&nbsp;&nbsp;&nbsp;&nbsp;enabled</samp>](## "router_bgp.neighbors.[].default_originate.enabled") | Boolean |  |  |  |  |
    | [<samp>&nbsp;&nbsp;&nbsp;&nbsp;&nbsp;&nbsp;&nbsp;&nbsp;always</samp>](## "router_bgp.neighbors.[].default_originate.always") | Boolean |  |  |  |  |
    | [<samp>&nbsp;&nbsp;&nbsp;&nbsp;&nbsp;&nbsp;&nbsp;&nbsp;route_map</samp>](## "router_bgp.neighbors.[].default_originate.route_map") | String |  |  |  |  |
    | [<samp>&nbsp;&nbsp;&nbsp;&nbsp;&nbsp;&nbsp;send_community</samp>](## "router_bgp.neighbors.[].send_community") | String |  |  |  | 'all' or a combination of 'standard', 'extended', 'large' and 'link-bandwidth (w/options)'. |
    | [<samp>&nbsp;&nbsp;&nbsp;&nbsp;&nbsp;&nbsp;maximum_routes</samp>](## "router_bgp.neighbors.[].maximum_routes") | Integer |  |  | Min: 0<br>Max: 4294967294 | Maximum number of routes (0 means unlimited). |
    | [<samp>&nbsp;&nbsp;&nbsp;&nbsp;&nbsp;&nbsp;maximum_routes_warning_limit</samp>](## "router_bgp.neighbors.[].maximum_routes_warning_limit") | String |  |  |  | Maximum number of routes after which a warning is issued (0 means never warn) or<br>Percentage of maximum number of routes at which to warn ("<1-100> percent").<br> |
    | [<samp>&nbsp;&nbsp;&nbsp;&nbsp;&nbsp;&nbsp;maximum_routes_warning_only</samp>](## "router_bgp.neighbors.[].maximum_routes_warning_only") | Boolean |  |  |  |  |
    | [<samp>&nbsp;&nbsp;&nbsp;&nbsp;&nbsp;&nbsp;allowas_in</samp>](## "router_bgp.neighbors.[].allowas_in") | Dictionary |  |  |  |  |
    | [<samp>&nbsp;&nbsp;&nbsp;&nbsp;&nbsp;&nbsp;&nbsp;&nbsp;enabled</samp>](## "router_bgp.neighbors.[].allowas_in.enabled") | Boolean |  |  |  |  |
    | [<samp>&nbsp;&nbsp;&nbsp;&nbsp;&nbsp;&nbsp;&nbsp;&nbsp;times</samp>](## "router_bgp.neighbors.[].allowas_in.times") | Integer |  |  | Min: 1<br>Max: 10 | Number of local ASNs allowed in a BGP update. |
    | [<samp>&nbsp;&nbsp;&nbsp;&nbsp;&nbsp;&nbsp;ebgp_multihop</samp>](## "router_bgp.neighbors.[].ebgp_multihop") | Integer |  |  | Min: 1<br>Max: 255 | Time-to-live in range of hops. |
    | [<samp>&nbsp;&nbsp;&nbsp;&nbsp;&nbsp;&nbsp;next_hop_self</samp>](## "router_bgp.neighbors.[].next_hop_self") | Boolean |  |  |  |  |
    | [<samp>&nbsp;&nbsp;&nbsp;&nbsp;&nbsp;&nbsp;link_bandwidth</samp>](## "router_bgp.neighbors.[].link_bandwidth") | Dictionary |  |  |  |  |
    | [<samp>&nbsp;&nbsp;&nbsp;&nbsp;&nbsp;&nbsp;&nbsp;&nbsp;enabled</samp>](## "router_bgp.neighbors.[].link_bandwidth.enabled") | Boolean |  |  |  |  |
    | [<samp>&nbsp;&nbsp;&nbsp;&nbsp;&nbsp;&nbsp;&nbsp;&nbsp;default</samp>](## "router_bgp.neighbors.[].link_bandwidth.default") | String |  |  |  | nn.nn(K|M|G) link speed in bits/second. |
    | [<samp>&nbsp;&nbsp;&nbsp;&nbsp;&nbsp;&nbsp;rib_in_pre_policy_retain</samp>](## "router_bgp.neighbors.[].rib_in_pre_policy_retain") | Dictionary |  |  |  |  |
    | [<samp>&nbsp;&nbsp;&nbsp;&nbsp;&nbsp;&nbsp;&nbsp;&nbsp;enabled</samp>](## "router_bgp.neighbors.[].rib_in_pre_policy_retain.enabled") | Boolean |  |  |  |  |
    | [<samp>&nbsp;&nbsp;&nbsp;&nbsp;&nbsp;&nbsp;&nbsp;&nbsp;all</samp>](## "router_bgp.neighbors.[].rib_in_pre_policy_retain.all") | Boolean |  |  |  |  |
    | [<samp>&nbsp;&nbsp;&nbsp;&nbsp;&nbsp;&nbsp;remove_private_as</samp>](## "router_bgp.neighbors.[].remove_private_as") | Dictionary |  |  |  | Remove private AS numbers in outbound AS path. |
    | [<samp>&nbsp;&nbsp;&nbsp;&nbsp;&nbsp;&nbsp;&nbsp;&nbsp;enabled</samp>](## "router_bgp.neighbors.[].remove_private_as.enabled") | Boolean |  |  |  |  |
    | [<samp>&nbsp;&nbsp;&nbsp;&nbsp;&nbsp;&nbsp;&nbsp;&nbsp;all</samp>](## "router_bgp.neighbors.[].remove_private_as.all") | Boolean |  |  |  |  |
    | [<samp>&nbsp;&nbsp;&nbsp;&nbsp;&nbsp;&nbsp;&nbsp;&nbsp;replace_as</samp>](## "router_bgp.neighbors.[].remove_private_as.replace_as") | Boolean |  |  |  |  |
    | [<samp>&nbsp;&nbsp;&nbsp;&nbsp;&nbsp;&nbsp;remove_private_as_ingress</samp>](## "router_bgp.neighbors.[].remove_private_as_ingress") | Dictionary |  |  |  |  |
    | [<samp>&nbsp;&nbsp;&nbsp;&nbsp;&nbsp;&nbsp;&nbsp;&nbsp;enabled</samp>](## "router_bgp.neighbors.[].remove_private_as_ingress.enabled") | Boolean |  |  |  |  |
    | [<samp>&nbsp;&nbsp;&nbsp;&nbsp;&nbsp;&nbsp;&nbsp;&nbsp;replace_as</samp>](## "router_bgp.neighbors.[].remove_private_as_ingress.replace_as") | Boolean |  |  |  |  |
    | [<samp>&nbsp;&nbsp;&nbsp;&nbsp;&nbsp;&nbsp;session_tracker</samp>](## "router_bgp.neighbors.[].session_tracker") | String |  |  |  |  |
    | [<samp>&nbsp;&nbsp;&nbsp;&nbsp;&nbsp;&nbsp;ttl_maximum_hops</samp>](## "router_bgp.neighbors.[].ttl_maximum_hops") | Integer |  |  | Min: 0<br>Max: 254 | Maximum number of hops. |
    | [<samp>&nbsp;&nbsp;neighbor_interfaces</samp>](## "router_bgp.neighbor_interfaces") | List, items: Dictionary |  |  |  |  |
    | [<samp>&nbsp;&nbsp;&nbsp;&nbsp;-&nbsp;name</samp>](## "router_bgp.neighbor_interfaces.[].name") | String | Required, Unique |  |  | Interface name. |
    | [<samp>&nbsp;&nbsp;&nbsp;&nbsp;&nbsp;&nbsp;remote_as</samp>](## "router_bgp.neighbor_interfaces.[].remote_as") | String |  |  |  | BGP AS <1-4294967295> or AS number in asdot notation "<1-65535>.<0-65535>".<br>For asdot notation in YAML inputs, the value must be put in quotes, to prevent it from being interpreted as a float number. |
    | [<samp>&nbsp;&nbsp;&nbsp;&nbsp;&nbsp;&nbsp;peer</samp>](## "router_bgp.neighbor_interfaces.[].peer") | String |  |  |  | Key only used for documentation or validation purposes. |
    | [<samp>&nbsp;&nbsp;&nbsp;&nbsp;&nbsp;&nbsp;peer_group</samp>](## "router_bgp.neighbor_interfaces.[].peer_group") | String |  | `Peer-group name` |  |  |
    | [<samp>&nbsp;&nbsp;&nbsp;&nbsp;&nbsp;&nbsp;description</samp>](## "router_bgp.neighbor_interfaces.[].description") | String |  |  |  |  |
    | [<samp>&nbsp;&nbsp;&nbsp;&nbsp;&nbsp;&nbsp;peer_filter</samp>](## "router_bgp.neighbor_interfaces.[].peer_filter") | String |  |  |  | Peer-filter name. |
    | [<samp>&nbsp;&nbsp;aggregate_addresses</samp>](## "router_bgp.aggregate_addresses") | List, items: Dictionary |  |  |  |  |
    | [<samp>&nbsp;&nbsp;&nbsp;&nbsp;-&nbsp;prefix</samp>](## "router_bgp.aggregate_addresses.[].prefix") | String | Required, Unique |  |  | IPv4 prefix "A.B.C.D/E" or IPv6 prefix "A:B:C:D:E:F:G:H/I". |
    | [<samp>&nbsp;&nbsp;&nbsp;&nbsp;&nbsp;&nbsp;advertise_only</samp>](## "router_bgp.aggregate_addresses.[].advertise_only") | Boolean |  |  |  |  |
    | [<samp>&nbsp;&nbsp;&nbsp;&nbsp;&nbsp;&nbsp;as_set</samp>](## "router_bgp.aggregate_addresses.[].as_set") | Boolean |  |  |  |  |
    | [<samp>&nbsp;&nbsp;&nbsp;&nbsp;&nbsp;&nbsp;advertise_map</samp>](## "router_bgp.aggregate_addresses.[].advertise_map") | String |  |  |  | Route-map name. |
    | [<samp>&nbsp;&nbsp;&nbsp;&nbsp;&nbsp;&nbsp;supress_map</samp>](## "router_bgp.aggregate_addresses.[].supress_map") | String |  |  |  | Route-map name. |
    | [<samp>&nbsp;&nbsp;&nbsp;&nbsp;&nbsp;&nbsp;summary_only</samp>](## "router_bgp.aggregate_addresses.[].summary_only") | Boolean |  |  |  |  |
    | [<samp>&nbsp;&nbsp;&nbsp;&nbsp;&nbsp;&nbsp;attribute_map</samp>](## "router_bgp.aggregate_addresses.[].attribute_map") | String |  |  |  | Route-map name. |
    | [<samp>&nbsp;&nbsp;&nbsp;&nbsp;&nbsp;&nbsp;match_map</samp>](## "router_bgp.aggregate_addresses.[].match_map") | String |  |  |  | Route-map name. |
    | [<samp>&nbsp;&nbsp;redistribute_routes</samp>](## "router_bgp.redistribute_routes") | List, items: Dictionary |  |  |  |  |
    | [<samp>&nbsp;&nbsp;&nbsp;&nbsp;-&nbsp;source_protocol</samp>](## "router_bgp.redistribute_routes.[].source_protocol") | String | Required, Unique |  |  |  |
    | [<samp>&nbsp;&nbsp;&nbsp;&nbsp;&nbsp;&nbsp;route_map</samp>](## "router_bgp.redistribute_routes.[].route_map") | String |  |  |  |  |
    | [<samp>&nbsp;&nbsp;&nbsp;&nbsp;&nbsp;&nbsp;rcf</samp>](## "router_bgp.redistribute_routes.[].rcf") | String |  |  |  | RCF function name without parenthesis. |
    | [<samp>&nbsp;&nbsp;&nbsp;&nbsp;&nbsp;&nbsp;include_leaked</samp>](## "router_bgp.redistribute_routes.[].include_leaked") | Boolean |  |  |  |  |
    | [<samp>&nbsp;&nbsp;vlan_aware_bundles</samp>](## "router_bgp.vlan_aware_bundles") | List, items: Dictionary |  |  |  |  |
    | [<samp>&nbsp;&nbsp;&nbsp;&nbsp;-&nbsp;name</samp>](## "router_bgp.vlan_aware_bundles.[].name") | String | Required, Unique |  |  | VLAN aware bundle name. |
    | [<samp>&nbsp;&nbsp;&nbsp;&nbsp;&nbsp;&nbsp;tenant</samp>](## "router_bgp.vlan_aware_bundles.[].tenant") | String |  |  |  | Key only used for documentation or validation purposes. |
    | [<samp>&nbsp;&nbsp;&nbsp;&nbsp;&nbsp;&nbsp;description</samp>](## "router_bgp.vlan_aware_bundles.[].description") | String |  |  |  | Key only used for documentation or validation purposes. |
    | [<samp>&nbsp;&nbsp;&nbsp;&nbsp;&nbsp;&nbsp;rd</samp>](## "router_bgp.vlan_aware_bundles.[].rd") | String |  |  |  | Route distinguisher. |
    | [<samp>&nbsp;&nbsp;&nbsp;&nbsp;&nbsp;&nbsp;rd_evpn_domain</samp>](## "router_bgp.vlan_aware_bundles.[].rd_evpn_domain") | Dictionary |  |  |  |  |
    | [<samp>&nbsp;&nbsp;&nbsp;&nbsp;&nbsp;&nbsp;&nbsp;&nbsp;domain</samp>](## "router_bgp.vlan_aware_bundles.[].rd_evpn_domain.domain") | String |  |  | Valid Values:<br>- <code>remote</code><br>- <code>all</code> |  |
    | [<samp>&nbsp;&nbsp;&nbsp;&nbsp;&nbsp;&nbsp;&nbsp;&nbsp;rd</samp>](## "router_bgp.vlan_aware_bundles.[].rd_evpn_domain.rd") | String |  |  |  | Route distinguisher. |
    | [<samp>&nbsp;&nbsp;&nbsp;&nbsp;&nbsp;&nbsp;route_targets</samp>](## "router_bgp.vlan_aware_bundles.[].route_targets") | Dictionary |  |  |  |  |
    | [<samp>&nbsp;&nbsp;&nbsp;&nbsp;&nbsp;&nbsp;&nbsp;&nbsp;both</samp>](## "router_bgp.vlan_aware_bundles.[].route_targets.both") | List, items: String |  |  |  |  |
    | [<samp>&nbsp;&nbsp;&nbsp;&nbsp;&nbsp;&nbsp;&nbsp;&nbsp;&nbsp;&nbsp;-&nbsp;&lt;str&gt;</samp>](## "router_bgp.vlan_aware_bundles.[].route_targets.both.[]") | String |  |  |  |  |
    | [<samp>&nbsp;&nbsp;&nbsp;&nbsp;&nbsp;&nbsp;&nbsp;&nbsp;import</samp>](## "router_bgp.vlan_aware_bundles.[].route_targets.import") | List, items: String |  |  |  |  |
    | [<samp>&nbsp;&nbsp;&nbsp;&nbsp;&nbsp;&nbsp;&nbsp;&nbsp;&nbsp;&nbsp;-&nbsp;&lt;str&gt;</samp>](## "router_bgp.vlan_aware_bundles.[].route_targets.import.[]") | String |  |  |  |  |
    | [<samp>&nbsp;&nbsp;&nbsp;&nbsp;&nbsp;&nbsp;&nbsp;&nbsp;export</samp>](## "router_bgp.vlan_aware_bundles.[].route_targets.export") | List, items: String |  |  |  |  |
    | [<samp>&nbsp;&nbsp;&nbsp;&nbsp;&nbsp;&nbsp;&nbsp;&nbsp;&nbsp;&nbsp;-&nbsp;&lt;str&gt;</samp>](## "router_bgp.vlan_aware_bundles.[].route_targets.export.[]") | String |  |  |  |  |
    | [<samp>&nbsp;&nbsp;&nbsp;&nbsp;&nbsp;&nbsp;&nbsp;&nbsp;import_evpn_domains</samp>](## "router_bgp.vlan_aware_bundles.[].route_targets.import_evpn_domains") | List, items: Dictionary |  |  |  |  |
    | [<samp>&nbsp;&nbsp;&nbsp;&nbsp;&nbsp;&nbsp;&nbsp;&nbsp;&nbsp;&nbsp;-&nbsp;domain</samp>](## "router_bgp.vlan_aware_bundles.[].route_targets.import_evpn_domains.[].domain") | String |  |  | Valid Values:<br>- <code>remote</code><br>- <code>all</code> |  |
    | [<samp>&nbsp;&nbsp;&nbsp;&nbsp;&nbsp;&nbsp;&nbsp;&nbsp;&nbsp;&nbsp;&nbsp;&nbsp;route_target</samp>](## "router_bgp.vlan_aware_bundles.[].route_targets.import_evpn_domains.[].route_target") | String |  |  |  |  |
    | [<samp>&nbsp;&nbsp;&nbsp;&nbsp;&nbsp;&nbsp;&nbsp;&nbsp;export_evpn_domains</samp>](## "router_bgp.vlan_aware_bundles.[].route_targets.export_evpn_domains") | List, items: Dictionary |  |  |  |  |
    | [<samp>&nbsp;&nbsp;&nbsp;&nbsp;&nbsp;&nbsp;&nbsp;&nbsp;&nbsp;&nbsp;-&nbsp;domain</samp>](## "router_bgp.vlan_aware_bundles.[].route_targets.export_evpn_domains.[].domain") | String |  |  | Valid Values:<br>- <code>remote</code><br>- <code>all</code> |  |
    | [<samp>&nbsp;&nbsp;&nbsp;&nbsp;&nbsp;&nbsp;&nbsp;&nbsp;&nbsp;&nbsp;&nbsp;&nbsp;route_target</samp>](## "router_bgp.vlan_aware_bundles.[].route_targets.export_evpn_domains.[].route_target") | String |  |  |  |  |
    | [<samp>&nbsp;&nbsp;&nbsp;&nbsp;&nbsp;&nbsp;&nbsp;&nbsp;import_export_evpn_domains</samp>](## "router_bgp.vlan_aware_bundles.[].route_targets.import_export_evpn_domains") | List, items: Dictionary |  |  |  |  |
    | [<samp>&nbsp;&nbsp;&nbsp;&nbsp;&nbsp;&nbsp;&nbsp;&nbsp;&nbsp;&nbsp;-&nbsp;domain</samp>](## "router_bgp.vlan_aware_bundles.[].route_targets.import_export_evpn_domains.[].domain") | String |  |  | Valid Values:<br>- <code>remote</code><br>- <code>all</code> |  |
    | [<samp>&nbsp;&nbsp;&nbsp;&nbsp;&nbsp;&nbsp;&nbsp;&nbsp;&nbsp;&nbsp;&nbsp;&nbsp;route_target</samp>](## "router_bgp.vlan_aware_bundles.[].route_targets.import_export_evpn_domains.[].route_target") | String |  |  |  |  |
    | [<samp>&nbsp;&nbsp;&nbsp;&nbsp;&nbsp;&nbsp;redistribute_routes</samp>](## "router_bgp.vlan_aware_bundles.[].redistribute_routes") | List, items: String |  |  |  |  |
    | [<samp>&nbsp;&nbsp;&nbsp;&nbsp;&nbsp;&nbsp;&nbsp;&nbsp;-&nbsp;&lt;str&gt;</samp>](## "router_bgp.vlan_aware_bundles.[].redistribute_routes.[]") | String |  |  |  |  |
    | [<samp>&nbsp;&nbsp;&nbsp;&nbsp;&nbsp;&nbsp;no_redistribute_routes</samp>](## "router_bgp.vlan_aware_bundles.[].no_redistribute_routes") | List, items: String |  |  |  |  |
    | [<samp>&nbsp;&nbsp;&nbsp;&nbsp;&nbsp;&nbsp;&nbsp;&nbsp;-&nbsp;&lt;str&gt;</samp>](## "router_bgp.vlan_aware_bundles.[].no_redistribute_routes.[]") | String |  |  |  |  |
    | [<samp>&nbsp;&nbsp;&nbsp;&nbsp;&nbsp;&nbsp;vlan</samp>](## "router_bgp.vlan_aware_bundles.[].vlan") | String |  |  |  | VLAN range as string. Example "100-200,300". |
    | [<samp>&nbsp;&nbsp;&nbsp;&nbsp;&nbsp;&nbsp;eos_cli</samp>](## "router_bgp.vlan_aware_bundles.[].eos_cli") | String |  |  |  | Multiline EOS CLI rendered directly on the Router BGP, VLAN-aware-bundle definition in the final EOS configuration. |
    | [<samp>&nbsp;&nbsp;vlans</samp>](## "router_bgp.vlans") | List, items: Dictionary |  |  |  |  |
    | [<samp>&nbsp;&nbsp;&nbsp;&nbsp;-&nbsp;id</samp>](## "router_bgp.vlans.[].id") | Integer | Required, Unique |  |  |  |
    | [<samp>&nbsp;&nbsp;&nbsp;&nbsp;&nbsp;&nbsp;tenant</samp>](## "router_bgp.vlans.[].tenant") | String |  |  |  | Key only used for documentation or validation purposes. |
    | [<samp>&nbsp;&nbsp;&nbsp;&nbsp;&nbsp;&nbsp;rd</samp>](## "router_bgp.vlans.[].rd") | String |  |  |  | Route distinguisher. |
    | [<samp>&nbsp;&nbsp;&nbsp;&nbsp;&nbsp;&nbsp;rd_evpn_domain</samp>](## "router_bgp.vlans.[].rd_evpn_domain") | Dictionary |  |  |  |  |
    | [<samp>&nbsp;&nbsp;&nbsp;&nbsp;&nbsp;&nbsp;&nbsp;&nbsp;domain</samp>](## "router_bgp.vlans.[].rd_evpn_domain.domain") | String |  |  | Valid Values:<br>- <code>remote</code><br>- <code>all</code> |  |
    | [<samp>&nbsp;&nbsp;&nbsp;&nbsp;&nbsp;&nbsp;&nbsp;&nbsp;rd</samp>](## "router_bgp.vlans.[].rd_evpn_domain.rd") | String |  |  |  | Route distinguisher. |
    | [<samp>&nbsp;&nbsp;&nbsp;&nbsp;&nbsp;&nbsp;eos_cli</samp>](## "router_bgp.vlans.[].eos_cli") | String |  |  |  | Multiline EOS CLI rendered directly on the Router BGP, VLAN definition in the final EOS configuration. |
    | [<samp>&nbsp;&nbsp;&nbsp;&nbsp;&nbsp;&nbsp;route_targets</samp>](## "router_bgp.vlans.[].route_targets") | Dictionary |  |  |  |  |
    | [<samp>&nbsp;&nbsp;&nbsp;&nbsp;&nbsp;&nbsp;&nbsp;&nbsp;both</samp>](## "router_bgp.vlans.[].route_targets.both") | List, items: String |  |  |  |  |
    | [<samp>&nbsp;&nbsp;&nbsp;&nbsp;&nbsp;&nbsp;&nbsp;&nbsp;&nbsp;&nbsp;-&nbsp;&lt;str&gt;</samp>](## "router_bgp.vlans.[].route_targets.both.[]") | String |  |  |  |  |
    | [<samp>&nbsp;&nbsp;&nbsp;&nbsp;&nbsp;&nbsp;&nbsp;&nbsp;import</samp>](## "router_bgp.vlans.[].route_targets.import") | List, items: String |  |  |  |  |
    | [<samp>&nbsp;&nbsp;&nbsp;&nbsp;&nbsp;&nbsp;&nbsp;&nbsp;&nbsp;&nbsp;-&nbsp;&lt;str&gt;</samp>](## "router_bgp.vlans.[].route_targets.import.[]") | String |  |  |  |  |
    | [<samp>&nbsp;&nbsp;&nbsp;&nbsp;&nbsp;&nbsp;&nbsp;&nbsp;export</samp>](## "router_bgp.vlans.[].route_targets.export") | List, items: String |  |  |  |  |
    | [<samp>&nbsp;&nbsp;&nbsp;&nbsp;&nbsp;&nbsp;&nbsp;&nbsp;&nbsp;&nbsp;-&nbsp;&lt;str&gt;</samp>](## "router_bgp.vlans.[].route_targets.export.[]") | String |  |  |  |  |
    | [<samp>&nbsp;&nbsp;&nbsp;&nbsp;&nbsp;&nbsp;&nbsp;&nbsp;import_evpn_domains</samp>](## "router_bgp.vlans.[].route_targets.import_evpn_domains") | List, items: Dictionary |  |  |  |  |
    | [<samp>&nbsp;&nbsp;&nbsp;&nbsp;&nbsp;&nbsp;&nbsp;&nbsp;&nbsp;&nbsp;-&nbsp;domain</samp>](## "router_bgp.vlans.[].route_targets.import_evpn_domains.[].domain") | String |  |  | Valid Values:<br>- <code>remote</code><br>- <code>all</code> |  |
    | [<samp>&nbsp;&nbsp;&nbsp;&nbsp;&nbsp;&nbsp;&nbsp;&nbsp;&nbsp;&nbsp;&nbsp;&nbsp;route_target</samp>](## "router_bgp.vlans.[].route_targets.import_evpn_domains.[].route_target") | String |  |  |  |  |
    | [<samp>&nbsp;&nbsp;&nbsp;&nbsp;&nbsp;&nbsp;&nbsp;&nbsp;export_evpn_domains</samp>](## "router_bgp.vlans.[].route_targets.export_evpn_domains") | List, items: Dictionary |  |  |  |  |
    | [<samp>&nbsp;&nbsp;&nbsp;&nbsp;&nbsp;&nbsp;&nbsp;&nbsp;&nbsp;&nbsp;-&nbsp;domain</samp>](## "router_bgp.vlans.[].route_targets.export_evpn_domains.[].domain") | String |  |  | Valid Values:<br>- <code>remote</code><br>- <code>all</code> |  |
    | [<samp>&nbsp;&nbsp;&nbsp;&nbsp;&nbsp;&nbsp;&nbsp;&nbsp;&nbsp;&nbsp;&nbsp;&nbsp;route_target</samp>](## "router_bgp.vlans.[].route_targets.export_evpn_domains.[].route_target") | String |  |  |  |  |
    | [<samp>&nbsp;&nbsp;&nbsp;&nbsp;&nbsp;&nbsp;&nbsp;&nbsp;import_export_evpn_domains</samp>](## "router_bgp.vlans.[].route_targets.import_export_evpn_domains") | List, items: Dictionary |  |  |  |  |
    | [<samp>&nbsp;&nbsp;&nbsp;&nbsp;&nbsp;&nbsp;&nbsp;&nbsp;&nbsp;&nbsp;-&nbsp;domain</samp>](## "router_bgp.vlans.[].route_targets.import_export_evpn_domains.[].domain") | String |  |  | Valid Values:<br>- <code>remote</code><br>- <code>all</code> |  |
    | [<samp>&nbsp;&nbsp;&nbsp;&nbsp;&nbsp;&nbsp;&nbsp;&nbsp;&nbsp;&nbsp;&nbsp;&nbsp;route_target</samp>](## "router_bgp.vlans.[].route_targets.import_export_evpn_domains.[].route_target") | String |  |  |  |  |
    | [<samp>&nbsp;&nbsp;&nbsp;&nbsp;&nbsp;&nbsp;redistribute_routes</samp>](## "router_bgp.vlans.[].redistribute_routes") | List, items: String |  |  |  |  |
    | [<samp>&nbsp;&nbsp;&nbsp;&nbsp;&nbsp;&nbsp;&nbsp;&nbsp;-&nbsp;&lt;str&gt;</samp>](## "router_bgp.vlans.[].redistribute_routes.[]") | String |  |  |  |  |
    | [<samp>&nbsp;&nbsp;&nbsp;&nbsp;&nbsp;&nbsp;no_redistribute_routes</samp>](## "router_bgp.vlans.[].no_redistribute_routes") | List, items: String |  |  |  |  |
    | [<samp>&nbsp;&nbsp;&nbsp;&nbsp;&nbsp;&nbsp;&nbsp;&nbsp;-&nbsp;&lt;str&gt;</samp>](## "router_bgp.vlans.[].no_redistribute_routes.[]") | String |  |  |  |  |
    | [<samp>&nbsp;&nbsp;vpws</samp>](## "router_bgp.vpws") | List, items: Dictionary |  |  |  |  |
    | [<samp>&nbsp;&nbsp;&nbsp;&nbsp;-&nbsp;name</samp>](## "router_bgp.vpws.[].name") | String | Required, Unique |  |  | VPWS instance name. |
    | [<samp>&nbsp;&nbsp;&nbsp;&nbsp;&nbsp;&nbsp;rd</samp>](## "router_bgp.vpws.[].rd") | String |  |  |  | Route distinguisher. |
    | [<samp>&nbsp;&nbsp;&nbsp;&nbsp;&nbsp;&nbsp;route_targets</samp>](## "router_bgp.vpws.[].route_targets") | Dictionary |  |  |  |  |
    | [<samp>&nbsp;&nbsp;&nbsp;&nbsp;&nbsp;&nbsp;&nbsp;&nbsp;import_export</samp>](## "router_bgp.vpws.[].route_targets.import_export") | String |  |  |  | Route Target. |
    | [<samp>&nbsp;&nbsp;&nbsp;&nbsp;&nbsp;&nbsp;mpls_control_word</samp>](## "router_bgp.vpws.[].mpls_control_word") | Boolean |  |  |  |  |
    | [<samp>&nbsp;&nbsp;&nbsp;&nbsp;&nbsp;&nbsp;label_flow</samp>](## "router_bgp.vpws.[].label_flow") | Boolean |  |  |  |  |
    | [<samp>&nbsp;&nbsp;&nbsp;&nbsp;&nbsp;&nbsp;mtu</samp>](## "router_bgp.vpws.[].mtu") | Integer |  |  |  |  |
    | [<samp>&nbsp;&nbsp;&nbsp;&nbsp;&nbsp;&nbsp;pseudowires</samp>](## "router_bgp.vpws.[].pseudowires") | List, items: Dictionary |  |  |  |  |
    | [<samp>&nbsp;&nbsp;&nbsp;&nbsp;&nbsp;&nbsp;&nbsp;&nbsp;-&nbsp;name</samp>](## "router_bgp.vpws.[].pseudowires.[].name") | String | Required, Unique |  |  | Pseudowire name. |
    | [<samp>&nbsp;&nbsp;&nbsp;&nbsp;&nbsp;&nbsp;&nbsp;&nbsp;&nbsp;&nbsp;id_local</samp>](## "router_bgp.vpws.[].pseudowires.[].id_local") | Integer |  |  |  | Must match id_remote on other pe. |
    | [<samp>&nbsp;&nbsp;&nbsp;&nbsp;&nbsp;&nbsp;&nbsp;&nbsp;&nbsp;&nbsp;id_remote</samp>](## "router_bgp.vpws.[].pseudowires.[].id_remote") | Integer |  |  |  | Must match id_local on other pe. |
    | [<samp>&nbsp;&nbsp;address_family_evpn</samp>](## "router_bgp.address_family_evpn") | Dictionary |  |  |  |  |
    | [<samp>&nbsp;&nbsp;&nbsp;&nbsp;domain_identifier</samp>](## "router_bgp.address_family_evpn.domain_identifier") | String |  |  |  |  |
    | [<samp>&nbsp;&nbsp;&nbsp;&nbsp;neighbor_default</samp>](## "router_bgp.address_family_evpn.neighbor_default") | Dictionary |  |  |  |  |
    | [<samp>&nbsp;&nbsp;&nbsp;&nbsp;&nbsp;&nbsp;encapsulation</samp>](## "router_bgp.address_family_evpn.neighbor_default.encapsulation") | String |  |  | Valid Values:<br>- <code>vxlan</code><br>- <code>mpls</code> |  |
    | [<samp>&nbsp;&nbsp;&nbsp;&nbsp;&nbsp;&nbsp;next_hop_self_source_interface</samp>](## "router_bgp.address_family_evpn.neighbor_default.next_hop_self_source_interface") | String |  |  |  | Source interface name. |
    | [<samp>&nbsp;&nbsp;&nbsp;&nbsp;&nbsp;&nbsp;next_hop_self_received_evpn_routes</samp>](## "router_bgp.address_family_evpn.neighbor_default.next_hop_self_received_evpn_routes") | Dictionary |  |  |  |  |
    | [<samp>&nbsp;&nbsp;&nbsp;&nbsp;&nbsp;&nbsp;&nbsp;&nbsp;enable</samp>](## "router_bgp.address_family_evpn.neighbor_default.next_hop_self_received_evpn_routes.enable") | Boolean |  |  |  |  |
    | [<samp>&nbsp;&nbsp;&nbsp;&nbsp;&nbsp;&nbsp;&nbsp;&nbsp;inter_domain</samp>](## "router_bgp.address_family_evpn.neighbor_default.next_hop_self_received_evpn_routes.inter_domain") | Boolean |  |  |  |  |
    | [<samp>&nbsp;&nbsp;&nbsp;&nbsp;next_hop_mpls_resolution_ribs</samp>](## "router_bgp.address_family_evpn.next_hop_mpls_resolution_ribs") | List, items: Dictionary |  |  | Min Length: 1<br>Max Length: 3 | Specify the RIBs used to resolve MPLS next-hops. The order of this list determines the order of RIB lookups. |
    | [<samp>&nbsp;&nbsp;&nbsp;&nbsp;&nbsp;&nbsp;-&nbsp;rib_type</samp>](## "router_bgp.address_family_evpn.next_hop_mpls_resolution_ribs.[].rib_type") | String | Required |  | Valid Values:<br>- <code>system-connected</code><br>- <code>tunnel-rib-colored</code><br>- <code>tunnel-rib</code> | Type of RIB. For 'tunnel-rib', use 'rib_name' to specify the name of the Tunnel-RIB to use. |
    | [<samp>&nbsp;&nbsp;&nbsp;&nbsp;&nbsp;&nbsp;&nbsp;&nbsp;rib_name</samp>](## "router_bgp.address_family_evpn.next_hop_mpls_resolution_ribs.[].rib_name") | String |  |  |  | The name of the tunnel-rib to use when using 'tunnel-rib' type. |
    | [<samp>&nbsp;&nbsp;&nbsp;&nbsp;neighbors</samp>](## "router_bgp.address_family_evpn.neighbors") | List, items: Dictionary |  |  |  |  |
    | [<samp>&nbsp;&nbsp;&nbsp;&nbsp;&nbsp;&nbsp;-&nbsp;ip_address</samp>](## "router_bgp.address_family_evpn.neighbors.[].ip_address") | String | Required, Unique |  |  |  |
    | [<samp>&nbsp;&nbsp;&nbsp;&nbsp;&nbsp;&nbsp;&nbsp;&nbsp;activate</samp>](## "router_bgp.address_family_evpn.neighbors.[].activate") | Boolean |  |  |  |  |
    | [<samp>&nbsp;&nbsp;&nbsp;&nbsp;peer_groups</samp>](## "router_bgp.address_family_evpn.peer_groups") | List, items: Dictionary |  |  |  |  |
    | [<samp>&nbsp;&nbsp;&nbsp;&nbsp;&nbsp;&nbsp;-&nbsp;name</samp>](## "router_bgp.address_family_evpn.peer_groups.[].name") | String | Required, Unique |  |  | Peer-group name. |
    | [<samp>&nbsp;&nbsp;&nbsp;&nbsp;&nbsp;&nbsp;&nbsp;&nbsp;activate</samp>](## "router_bgp.address_family_evpn.peer_groups.[].activate") | Boolean |  |  |  |  |
    | [<samp>&nbsp;&nbsp;&nbsp;&nbsp;&nbsp;&nbsp;&nbsp;&nbsp;route_map_in</samp>](## "router_bgp.address_family_evpn.peer_groups.[].route_map_in") | String |  |  |  | Inbound route-map name. |
    | [<samp>&nbsp;&nbsp;&nbsp;&nbsp;&nbsp;&nbsp;&nbsp;&nbsp;route_map_out</samp>](## "router_bgp.address_family_evpn.peer_groups.[].route_map_out") | String |  |  |  | Outbound route-map name. |
    | [<samp>&nbsp;&nbsp;&nbsp;&nbsp;&nbsp;&nbsp;&nbsp;&nbsp;domain_remote</samp>](## "router_bgp.address_family_evpn.peer_groups.[].domain_remote") | Boolean |  |  |  |  |
    | [<samp>&nbsp;&nbsp;&nbsp;&nbsp;&nbsp;&nbsp;&nbsp;&nbsp;encapsulation</samp>](## "router_bgp.address_family_evpn.peer_groups.[].encapsulation") | String |  |  | Valid Values:<br>- <code>vxlan</code><br>- <code>mpls</code> |  |
    | [<samp>&nbsp;&nbsp;&nbsp;&nbsp;&nbsp;&nbsp;&nbsp;&nbsp;additional_paths</samp>](## "router_bgp.address_family_evpn.peer_groups.[].additional_paths") | Dictionary |  |  |  |  |
    | [<samp>&nbsp;&nbsp;&nbsp;&nbsp;&nbsp;&nbsp;&nbsp;&nbsp;&nbsp;&nbsp;receive</samp>](## "router_bgp.address_family_evpn.peer_groups.[].additional_paths.receive") | Boolean |  |  |  |  |
    | [<samp>&nbsp;&nbsp;&nbsp;&nbsp;&nbsp;&nbsp;&nbsp;&nbsp;&nbsp;&nbsp;send</samp>](## "router_bgp.address_family_evpn.peer_groups.[].additional_paths.send") | Dictionary |  |  |  |  |
    | [<samp>&nbsp;&nbsp;&nbsp;&nbsp;&nbsp;&nbsp;&nbsp;&nbsp;&nbsp;&nbsp;&nbsp;&nbsp;any</samp>](## "router_bgp.address_family_evpn.peer_groups.[].additional_paths.send.any") | Boolean |  |  |  |  |
    | [<samp>&nbsp;&nbsp;&nbsp;&nbsp;&nbsp;&nbsp;&nbsp;&nbsp;&nbsp;&nbsp;&nbsp;&nbsp;backup</samp>](## "router_bgp.address_family_evpn.peer_groups.[].additional_paths.send.backup") | Boolean |  |  |  |  |
    | [<samp>&nbsp;&nbsp;&nbsp;&nbsp;&nbsp;&nbsp;&nbsp;&nbsp;&nbsp;&nbsp;&nbsp;&nbsp;ecmp</samp>](## "router_bgp.address_family_evpn.peer_groups.[].additional_paths.send.ecmp") | Boolean |  |  |  |  |
    | [<samp>&nbsp;&nbsp;&nbsp;&nbsp;&nbsp;&nbsp;&nbsp;&nbsp;&nbsp;&nbsp;&nbsp;&nbsp;ecmp_limit</samp>](## "router_bgp.address_family_evpn.peer_groups.[].additional_paths.send.ecmp_limit") | Integer |  |  | Min: 2<br>Max: 64 | Amount of ECMP paths to send. |
    | [<samp>&nbsp;&nbsp;&nbsp;&nbsp;&nbsp;&nbsp;&nbsp;&nbsp;&nbsp;&nbsp;&nbsp;&nbsp;limit</samp>](## "router_bgp.address_family_evpn.peer_groups.[].additional_paths.send.limit") | Integer |  |  | Min: 2<br>Max: 64 | Amount of paths to send. |
    | [<samp>&nbsp;&nbsp;&nbsp;&nbsp;evpn_hostflap_detection</samp>](## "router_bgp.address_family_evpn.evpn_hostflap_detection") | Dictionary |  |  |  |  |
    | [<samp>&nbsp;&nbsp;&nbsp;&nbsp;&nbsp;&nbsp;enabled</samp>](## "router_bgp.address_family_evpn.evpn_hostflap_detection.enabled") | Boolean |  |  |  |  |
    | [<samp>&nbsp;&nbsp;&nbsp;&nbsp;&nbsp;&nbsp;window</samp>](## "router_bgp.address_family_evpn.evpn_hostflap_detection.window") | Integer |  |  | Min: 0<br>Max: 4294967295 | Time (in seconds) to detect a MAC duplication issue. |
    | [<samp>&nbsp;&nbsp;&nbsp;&nbsp;&nbsp;&nbsp;threshold</samp>](## "router_bgp.address_family_evpn.evpn_hostflap_detection.threshold") | Integer |  |  | Min: 0<br>Max: 4294967295 | Minimum number of MAC moves that indicate a MAC Duplication issue. |
    | [<samp>&nbsp;&nbsp;&nbsp;&nbsp;&nbsp;&nbsp;expiry_timeout</samp>](## "router_bgp.address_family_evpn.evpn_hostflap_detection.expiry_timeout") | Integer |  |  | Min: 0<br>Max: 4294967295 | Time (in seconds) to purge a MAC duplication issue. |
    | [<samp>&nbsp;&nbsp;&nbsp;&nbsp;next_hop</samp>](## "router_bgp.address_family_evpn.next_hop") | Dictionary |  |  |  |  |
    | [<samp>&nbsp;&nbsp;&nbsp;&nbsp;&nbsp;&nbsp;resolution_disabled</samp>](## "router_bgp.address_family_evpn.next_hop.resolution_disabled") | Boolean |  |  |  |  |
    | [<samp>&nbsp;&nbsp;&nbsp;&nbsp;route</samp>](## "router_bgp.address_family_evpn.route") | Dictionary |  |  |  |  |
    | [<samp>&nbsp;&nbsp;&nbsp;&nbsp;&nbsp;&nbsp;import_match_failure_action</samp>](## "router_bgp.address_family_evpn.route.import_match_failure_action") | String |  |  | Valid Values:<br>- <code>discard</code> |  |
    | [<samp>&nbsp;&nbsp;&nbsp;&nbsp;&nbsp;&nbsp;import_ethernet_segment_ip_mass_withdraw</samp>](## "router_bgp.address_family_evpn.route.import_ethernet_segment_ip_mass_withdraw") | Boolean |  |  |  |  |
    | [<samp>&nbsp;&nbsp;&nbsp;&nbsp;&nbsp;&nbsp;export_ethernet_segment_ip_mass_withdraw</samp>](## "router_bgp.address_family_evpn.route.export_ethernet_segment_ip_mass_withdraw") | Boolean |  |  |  |  |
    | [<samp>&nbsp;&nbsp;&nbsp;&nbsp;next_hop_unchanged</samp>](## "router_bgp.address_family_evpn.next_hop_unchanged") | Boolean |  |  |  |  |
    | [<samp>&nbsp;&nbsp;address_family_rtc</samp>](## "router_bgp.address_family_rtc") | Dictionary |  |  |  |  |
    | [<samp>&nbsp;&nbsp;&nbsp;&nbsp;peer_groups</samp>](## "router_bgp.address_family_rtc.peer_groups") | List, items: Dictionary |  |  |  |  |
    | [<samp>&nbsp;&nbsp;&nbsp;&nbsp;&nbsp;&nbsp;-&nbsp;name</samp>](## "router_bgp.address_family_rtc.peer_groups.[].name") | String | Required, Unique |  |  | Peer-group name. |
    | [<samp>&nbsp;&nbsp;&nbsp;&nbsp;&nbsp;&nbsp;&nbsp;&nbsp;activate</samp>](## "router_bgp.address_family_rtc.peer_groups.[].activate") | Boolean |  |  |  |  |
    | [<samp>&nbsp;&nbsp;&nbsp;&nbsp;&nbsp;&nbsp;&nbsp;&nbsp;default_route_target</samp>](## "router_bgp.address_family_rtc.peer_groups.[].default_route_target") | Dictionary |  |  |  |  |
    | [<samp>&nbsp;&nbsp;&nbsp;&nbsp;&nbsp;&nbsp;&nbsp;&nbsp;&nbsp;&nbsp;only</samp>](## "router_bgp.address_family_rtc.peer_groups.[].default_route_target.only") | Boolean |  |  |  |  |
    | [<samp>&nbsp;&nbsp;&nbsp;&nbsp;&nbsp;&nbsp;&nbsp;&nbsp;&nbsp;&nbsp;encoding_origin_as_omit</samp>](## "router_bgp.address_family_rtc.peer_groups.[].default_route_target.encoding_origin_as_omit") | String |  |  |  |  |
    | [<samp>&nbsp;&nbsp;address_family_ipv4</samp>](## "router_bgp.address_family_ipv4") | Dictionary |  |  |  |  |
    | [<samp>&nbsp;&nbsp;&nbsp;&nbsp;networks</samp>](## "router_bgp.address_family_ipv4.networks") | List, items: Dictionary |  |  |  |  |
    | [<samp>&nbsp;&nbsp;&nbsp;&nbsp;&nbsp;&nbsp;-&nbsp;prefix</samp>](## "router_bgp.address_family_ipv4.networks.[].prefix") | String | Required, Unique |  |  | IPv4 prefix "A.B.C.D/E" or IPv6 prefix "A:B:C:D:E:F:G:H/I". |
    | [<samp>&nbsp;&nbsp;&nbsp;&nbsp;&nbsp;&nbsp;&nbsp;&nbsp;route_map</samp>](## "router_bgp.address_family_ipv4.networks.[].route_map") | String |  |  |  | Route-map name. |
    | [<samp>&nbsp;&nbsp;&nbsp;&nbsp;peer_groups</samp>](## "router_bgp.address_family_ipv4.peer_groups") | List, items: Dictionary |  |  |  |  |
    | [<samp>&nbsp;&nbsp;&nbsp;&nbsp;&nbsp;&nbsp;-&nbsp;name</samp>](## "router_bgp.address_family_ipv4.peer_groups.[].name") | String | Required, Unique |  |  | Peer-group name. |
    | [<samp>&nbsp;&nbsp;&nbsp;&nbsp;&nbsp;&nbsp;&nbsp;&nbsp;activate</samp>](## "router_bgp.address_family_ipv4.peer_groups.[].activate") | Boolean |  |  |  |  |
    | [<samp>&nbsp;&nbsp;&nbsp;&nbsp;&nbsp;&nbsp;&nbsp;&nbsp;route_map_in</samp>](## "router_bgp.address_family_ipv4.peer_groups.[].route_map_in") | String |  |  |  | Inbound route-map name. |
    | [<samp>&nbsp;&nbsp;&nbsp;&nbsp;&nbsp;&nbsp;&nbsp;&nbsp;route_map_out</samp>](## "router_bgp.address_family_ipv4.peer_groups.[].route_map_out") | String |  |  |  | Outbound route-map name. |
    | [<samp>&nbsp;&nbsp;&nbsp;&nbsp;&nbsp;&nbsp;&nbsp;&nbsp;default_originate</samp>](## "router_bgp.address_family_ipv4.peer_groups.[].default_originate") | Dictionary |  |  |  |  |
    | [<samp>&nbsp;&nbsp;&nbsp;&nbsp;&nbsp;&nbsp;&nbsp;&nbsp;&nbsp;&nbsp;always</samp>](## "router_bgp.address_family_ipv4.peer_groups.[].default_originate.always") | Boolean |  |  |  |  |
    | [<samp>&nbsp;&nbsp;&nbsp;&nbsp;&nbsp;&nbsp;&nbsp;&nbsp;&nbsp;&nbsp;route_map</samp>](## "router_bgp.address_family_ipv4.peer_groups.[].default_originate.route_map") | String |  |  |  | Route-map name. |
    | [<samp>&nbsp;&nbsp;&nbsp;&nbsp;&nbsp;&nbsp;&nbsp;&nbsp;next_hop</samp>](## "router_bgp.address_family_ipv4.peer_groups.[].next_hop") | Dictionary |  |  |  |  |
    | [<samp>&nbsp;&nbsp;&nbsp;&nbsp;&nbsp;&nbsp;&nbsp;&nbsp;&nbsp;&nbsp;address_family_ipv6</samp>](## "router_bgp.address_family_ipv4.peer_groups.[].next_hop.address_family_ipv6") | Dictionary |  |  |  |  |
    | [<samp>&nbsp;&nbsp;&nbsp;&nbsp;&nbsp;&nbsp;&nbsp;&nbsp;&nbsp;&nbsp;&nbsp;&nbsp;enabled</samp>](## "router_bgp.address_family_ipv4.peer_groups.[].next_hop.address_family_ipv6.enabled") | Boolean | Required |  |  |  |
    | [<samp>&nbsp;&nbsp;&nbsp;&nbsp;&nbsp;&nbsp;&nbsp;&nbsp;&nbsp;&nbsp;&nbsp;&nbsp;originate</samp>](## "router_bgp.address_family_ipv4.peer_groups.[].next_hop.address_family_ipv6.originate") | Boolean |  |  |  |  |
    | [<samp>&nbsp;&nbsp;&nbsp;&nbsp;&nbsp;&nbsp;&nbsp;&nbsp;&nbsp;&nbsp;address_family_ipv6_originate</samp>](## "router_bgp.address_family_ipv4.peer_groups.[].next_hop.address_family_ipv6_originate") <span style="color:red">deprecated</span> | Boolean |  |  |  | <span style="color:red">This key is deprecated. Support will be removed in AVD version 5.0.0. Use <samp>address_family_ipv6</samp> instead.</span> |
    | [<samp>&nbsp;&nbsp;&nbsp;&nbsp;&nbsp;&nbsp;&nbsp;&nbsp;prefix_list_in</samp>](## "router_bgp.address_family_ipv4.peer_groups.[].prefix_list_in") | String |  |  |  | Inbound prefix-list name. |
    | [<samp>&nbsp;&nbsp;&nbsp;&nbsp;&nbsp;&nbsp;&nbsp;&nbsp;prefix_list_out</samp>](## "router_bgp.address_family_ipv4.peer_groups.[].prefix_list_out") | String |  |  |  | Outbound prefix-list name. |
    | [<samp>&nbsp;&nbsp;&nbsp;&nbsp;neighbors</samp>](## "router_bgp.address_family_ipv4.neighbors") | List, items: Dictionary |  |  |  |  |
    | [<samp>&nbsp;&nbsp;&nbsp;&nbsp;&nbsp;&nbsp;-&nbsp;ip_address</samp>](## "router_bgp.address_family_ipv4.neighbors.[].ip_address") | String | Required, Unique |  |  |  |
    | [<samp>&nbsp;&nbsp;&nbsp;&nbsp;&nbsp;&nbsp;&nbsp;&nbsp;activate</samp>](## "router_bgp.address_family_ipv4.neighbors.[].activate") | Boolean |  |  |  |  |
    | [<samp>&nbsp;&nbsp;&nbsp;&nbsp;&nbsp;&nbsp;&nbsp;&nbsp;route_map_in</samp>](## "router_bgp.address_family_ipv4.neighbors.[].route_map_in") | String |  |  |  | Inbound route-map name. |
    | [<samp>&nbsp;&nbsp;&nbsp;&nbsp;&nbsp;&nbsp;&nbsp;&nbsp;route_map_out</samp>](## "router_bgp.address_family_ipv4.neighbors.[].route_map_out") | String |  |  |  | Outbound route-map name. |
    | [<samp>&nbsp;&nbsp;&nbsp;&nbsp;&nbsp;&nbsp;&nbsp;&nbsp;prefix_list_in</samp>](## "router_bgp.address_family_ipv4.neighbors.[].prefix_list_in") | String |  |  |  | Inbound prefix-list name. |
    | [<samp>&nbsp;&nbsp;&nbsp;&nbsp;&nbsp;&nbsp;&nbsp;&nbsp;prefix_list_out</samp>](## "router_bgp.address_family_ipv4.neighbors.[].prefix_list_out") | String |  |  |  | Prefix-list name. |
    | [<samp>&nbsp;&nbsp;&nbsp;&nbsp;&nbsp;&nbsp;&nbsp;&nbsp;default_originate</samp>](## "router_bgp.address_family_ipv4.neighbors.[].default_originate") | Dictionary |  |  |  |  |
    | [<samp>&nbsp;&nbsp;&nbsp;&nbsp;&nbsp;&nbsp;&nbsp;&nbsp;&nbsp;&nbsp;always</samp>](## "router_bgp.address_family_ipv4.neighbors.[].default_originate.always") | Boolean |  |  |  |  |
    | [<samp>&nbsp;&nbsp;&nbsp;&nbsp;&nbsp;&nbsp;&nbsp;&nbsp;&nbsp;&nbsp;route_map</samp>](## "router_bgp.address_family_ipv4.neighbors.[].default_originate.route_map") | String |  |  |  |  |
    | [<samp>&nbsp;&nbsp;address_family_ipv4_multicast</samp>](## "router_bgp.address_family_ipv4_multicast") | Dictionary |  |  |  |  |
    | [<samp>&nbsp;&nbsp;&nbsp;&nbsp;peer_groups</samp>](## "router_bgp.address_family_ipv4_multicast.peer_groups") | List, items: Dictionary |  |  |  |  |
    | [<samp>&nbsp;&nbsp;&nbsp;&nbsp;&nbsp;&nbsp;-&nbsp;name</samp>](## "router_bgp.address_family_ipv4_multicast.peer_groups.[].name") | String | Required, Unique |  |  | Peer-group name. |
    | [<samp>&nbsp;&nbsp;&nbsp;&nbsp;&nbsp;&nbsp;&nbsp;&nbsp;activate</samp>](## "router_bgp.address_family_ipv4_multicast.peer_groups.[].activate") | Boolean |  |  |  |  |
    | [<samp>&nbsp;&nbsp;&nbsp;&nbsp;&nbsp;&nbsp;&nbsp;&nbsp;route_map_in</samp>](## "router_bgp.address_family_ipv4_multicast.peer_groups.[].route_map_in") | String |  |  |  | Inbound route-map name. |
    | [<samp>&nbsp;&nbsp;&nbsp;&nbsp;&nbsp;&nbsp;&nbsp;&nbsp;route_map_out</samp>](## "router_bgp.address_family_ipv4_multicast.peer_groups.[].route_map_out") | String |  |  |  | Outbound route-map name. |
    | [<samp>&nbsp;&nbsp;&nbsp;&nbsp;neighbors</samp>](## "router_bgp.address_family_ipv4_multicast.neighbors") | List, items: Dictionary |  |  |  |  |
    | [<samp>&nbsp;&nbsp;&nbsp;&nbsp;&nbsp;&nbsp;-&nbsp;ip_address</samp>](## "router_bgp.address_family_ipv4_multicast.neighbors.[].ip_address") | String | Required, Unique |  |  |  |
    | [<samp>&nbsp;&nbsp;&nbsp;&nbsp;&nbsp;&nbsp;&nbsp;&nbsp;activate</samp>](## "router_bgp.address_family_ipv4_multicast.neighbors.[].activate") | Boolean |  |  |  |  |
    | [<samp>&nbsp;&nbsp;&nbsp;&nbsp;&nbsp;&nbsp;&nbsp;&nbsp;route_map_in</samp>](## "router_bgp.address_family_ipv4_multicast.neighbors.[].route_map_in") | String |  |  |  | Inbound route-map name. |
    | [<samp>&nbsp;&nbsp;&nbsp;&nbsp;&nbsp;&nbsp;&nbsp;&nbsp;route_map_out</samp>](## "router_bgp.address_family_ipv4_multicast.neighbors.[].route_map_out") | String |  |  |  | Outbound route-map name. |
    | [<samp>&nbsp;&nbsp;&nbsp;&nbsp;redistribute_routes</samp>](## "router_bgp.address_family_ipv4_multicast.redistribute_routes") | List, items: Dictionary |  |  |  |  |
    | [<samp>&nbsp;&nbsp;&nbsp;&nbsp;&nbsp;&nbsp;-&nbsp;source_protocol</samp>](## "router_bgp.address_family_ipv4_multicast.redistribute_routes.[].source_protocol") | String | Required, Unique |  |  |  |
    | [<samp>&nbsp;&nbsp;&nbsp;&nbsp;&nbsp;&nbsp;&nbsp;&nbsp;route_map</samp>](## "router_bgp.address_family_ipv4_multicast.redistribute_routes.[].route_map") | String |  |  |  |  |
    | [<samp>&nbsp;&nbsp;address_family_ipv4_sr_te</samp>](## "router_bgp.address_family_ipv4_sr_te") | Dictionary |  |  |  |  |
    | [<samp>&nbsp;&nbsp;&nbsp;&nbsp;neighbors</samp>](## "router_bgp.address_family_ipv4_sr_te.neighbors") | List, items: Dictionary |  |  |  |  |
    | [<samp>&nbsp;&nbsp;&nbsp;&nbsp;&nbsp;&nbsp;-&nbsp;ip_address</samp>](## "router_bgp.address_family_ipv4_sr_te.neighbors.[].ip_address") | String | Required, Unique |  |  |  |
    | [<samp>&nbsp;&nbsp;&nbsp;&nbsp;&nbsp;&nbsp;&nbsp;&nbsp;activate</samp>](## "router_bgp.address_family_ipv4_sr_te.neighbors.[].activate") | Boolean |  |  |  |  |
    | [<samp>&nbsp;&nbsp;&nbsp;&nbsp;&nbsp;&nbsp;&nbsp;&nbsp;route_map_in</samp>](## "router_bgp.address_family_ipv4_sr_te.neighbors.[].route_map_in") | String |  |  |  | Inbound route-map name. |
    | [<samp>&nbsp;&nbsp;&nbsp;&nbsp;&nbsp;&nbsp;&nbsp;&nbsp;route_map_out</samp>](## "router_bgp.address_family_ipv4_sr_te.neighbors.[].route_map_out") | String |  |  |  | Outbound route-map name. |
    | [<samp>&nbsp;&nbsp;&nbsp;&nbsp;peer_groups</samp>](## "router_bgp.address_family_ipv4_sr_te.peer_groups") | List, items: Dictionary |  |  |  |  |
    | [<samp>&nbsp;&nbsp;&nbsp;&nbsp;&nbsp;&nbsp;-&nbsp;name</samp>](## "router_bgp.address_family_ipv4_sr_te.peer_groups.[].name") | String | Required, Unique |  |  | Peer-group name. |
    | [<samp>&nbsp;&nbsp;&nbsp;&nbsp;&nbsp;&nbsp;&nbsp;&nbsp;activate</samp>](## "router_bgp.address_family_ipv4_sr_te.peer_groups.[].activate") | Boolean |  |  |  |  |
    | [<samp>&nbsp;&nbsp;&nbsp;&nbsp;&nbsp;&nbsp;&nbsp;&nbsp;route_map_in</samp>](## "router_bgp.address_family_ipv4_sr_te.peer_groups.[].route_map_in") | String |  |  |  | Inbound route-map name. |
    | [<samp>&nbsp;&nbsp;&nbsp;&nbsp;&nbsp;&nbsp;&nbsp;&nbsp;route_map_out</samp>](## "router_bgp.address_family_ipv4_sr_te.peer_groups.[].route_map_out") | String |  |  |  | Outbound route-map name. |
    | [<samp>&nbsp;&nbsp;address_family_ipv6</samp>](## "router_bgp.address_family_ipv6") | Dictionary |  |  |  |  |
    | [<samp>&nbsp;&nbsp;&nbsp;&nbsp;networks</samp>](## "router_bgp.address_family_ipv6.networks") | List, items: Dictionary |  |  |  |  |
    | [<samp>&nbsp;&nbsp;&nbsp;&nbsp;&nbsp;&nbsp;-&nbsp;prefix</samp>](## "router_bgp.address_family_ipv6.networks.[].prefix") | String | Required, Unique |  |  | IPv4 prefix "A.B.C.D/E" or IPv6 prefix "A:B:C:D:E:F:G:H/I". |
    | [<samp>&nbsp;&nbsp;&nbsp;&nbsp;&nbsp;&nbsp;&nbsp;&nbsp;route_map</samp>](## "router_bgp.address_family_ipv6.networks.[].route_map") | String |  |  |  | Route-map name. |
    | [<samp>&nbsp;&nbsp;&nbsp;&nbsp;peer_groups</samp>](## "router_bgp.address_family_ipv6.peer_groups") | List, items: Dictionary |  |  |  |  |
    | [<samp>&nbsp;&nbsp;&nbsp;&nbsp;&nbsp;&nbsp;-&nbsp;name</samp>](## "router_bgp.address_family_ipv6.peer_groups.[].name") | String | Required, Unique |  |  | Peer-group name. |
    | [<samp>&nbsp;&nbsp;&nbsp;&nbsp;&nbsp;&nbsp;&nbsp;&nbsp;activate</samp>](## "router_bgp.address_family_ipv6.peer_groups.[].activate") | Boolean |  |  |  |  |
    | [<samp>&nbsp;&nbsp;&nbsp;&nbsp;&nbsp;&nbsp;&nbsp;&nbsp;route_map_in</samp>](## "router_bgp.address_family_ipv6.peer_groups.[].route_map_in") | String |  |  |  | Inbound route-map name. |
    | [<samp>&nbsp;&nbsp;&nbsp;&nbsp;&nbsp;&nbsp;&nbsp;&nbsp;route_map_out</samp>](## "router_bgp.address_family_ipv6.peer_groups.[].route_map_out") | String |  |  |  | Outbound route-map name. |
    | [<samp>&nbsp;&nbsp;&nbsp;&nbsp;&nbsp;&nbsp;&nbsp;&nbsp;prefix_list_in</samp>](## "router_bgp.address_family_ipv6.peer_groups.[].prefix_list_in") | String |  |  |  | Inbound prefix-list name. |
    | [<samp>&nbsp;&nbsp;&nbsp;&nbsp;&nbsp;&nbsp;&nbsp;&nbsp;prefix_list_out</samp>](## "router_bgp.address_family_ipv6.peer_groups.[].prefix_list_out") | String |  |  |  | Outbound prefix-list name. |
    | [<samp>&nbsp;&nbsp;&nbsp;&nbsp;neighbors</samp>](## "router_bgp.address_family_ipv6.neighbors") | List, items: Dictionary |  |  |  |  |
    | [<samp>&nbsp;&nbsp;&nbsp;&nbsp;&nbsp;&nbsp;-&nbsp;ip_address</samp>](## "router_bgp.address_family_ipv6.neighbors.[].ip_address") | String | Required, Unique |  |  |  |
    | [<samp>&nbsp;&nbsp;&nbsp;&nbsp;&nbsp;&nbsp;&nbsp;&nbsp;activate</samp>](## "router_bgp.address_family_ipv6.neighbors.[].activate") | Boolean |  |  |  |  |
    | [<samp>&nbsp;&nbsp;&nbsp;&nbsp;&nbsp;&nbsp;&nbsp;&nbsp;route_map_in</samp>](## "router_bgp.address_family_ipv6.neighbors.[].route_map_in") | String |  |  |  | Inbound route-map name. |
    | [<samp>&nbsp;&nbsp;&nbsp;&nbsp;&nbsp;&nbsp;&nbsp;&nbsp;route_map_out</samp>](## "router_bgp.address_family_ipv6.neighbors.[].route_map_out") | String |  |  |  | Outbound route-map name. |
    | [<samp>&nbsp;&nbsp;&nbsp;&nbsp;&nbsp;&nbsp;&nbsp;&nbsp;prefix_list_in</samp>](## "router_bgp.address_family_ipv6.neighbors.[].prefix_list_in") | String |  |  |  | Inbound prefix-list name. |
    | [<samp>&nbsp;&nbsp;&nbsp;&nbsp;&nbsp;&nbsp;&nbsp;&nbsp;prefix_list_out</samp>](## "router_bgp.address_family_ipv6.neighbors.[].prefix_list_out") | String |  |  |  | Outbound prefix-list name. |
    | [<samp>&nbsp;&nbsp;&nbsp;&nbsp;redistribute_routes</samp>](## "router_bgp.address_family_ipv6.redistribute_routes") | List, items: Dictionary |  |  |  |  |
    | [<samp>&nbsp;&nbsp;&nbsp;&nbsp;&nbsp;&nbsp;-&nbsp;source_protocol</samp>](## "router_bgp.address_family_ipv6.redistribute_routes.[].source_protocol") | String | Required, Unique |  |  |  |
    | [<samp>&nbsp;&nbsp;&nbsp;&nbsp;&nbsp;&nbsp;&nbsp;&nbsp;route_map</samp>](## "router_bgp.address_family_ipv6.redistribute_routes.[].route_map") | String |  |  |  |  |
    | [<samp>&nbsp;&nbsp;&nbsp;&nbsp;&nbsp;&nbsp;&nbsp;&nbsp;include_leaked</samp>](## "router_bgp.address_family_ipv6.redistribute_routes.[].include_leaked") | Boolean |  |  |  |  |
    | [<samp>&nbsp;&nbsp;address_family_ipv6_multicast</samp>](## "router_bgp.address_family_ipv6_multicast") | Dictionary |  |  |  |  |
    | [<samp>&nbsp;&nbsp;&nbsp;&nbsp;bgp</samp>](## "router_bgp.address_family_ipv6_multicast.bgp") | Dictionary |  |  |  |  |
    | [<samp>&nbsp;&nbsp;&nbsp;&nbsp;&nbsp;&nbsp;missing_policy</samp>](## "router_bgp.address_family_ipv6_multicast.bgp.missing_policy") | Dictionary |  |  |  |  |
    | [<samp>&nbsp;&nbsp;&nbsp;&nbsp;&nbsp;&nbsp;&nbsp;&nbsp;direction_in_action</samp>](## "router_bgp.address_family_ipv6_multicast.bgp.missing_policy.direction_in_action") | String |  |  | Valid Values:<br>- <code>deny</code><br>- <code>deny-in-out</code><br>- <code>permit</code> |  |
    | [<samp>&nbsp;&nbsp;&nbsp;&nbsp;&nbsp;&nbsp;&nbsp;&nbsp;direction_out_action</samp>](## "router_bgp.address_family_ipv6_multicast.bgp.missing_policy.direction_out_action") | String |  |  | Valid Values:<br>- <code>deny</code><br>- <code>deny-in-out</code><br>- <code>permit</code> |  |
    | [<samp>&nbsp;&nbsp;&nbsp;&nbsp;&nbsp;&nbsp;additional_paths</samp>](## "router_bgp.address_family_ipv6_multicast.bgp.additional_paths") | Dictionary |  |  |  |  |
    | [<samp>&nbsp;&nbsp;&nbsp;&nbsp;&nbsp;&nbsp;&nbsp;&nbsp;receive</samp>](## "router_bgp.address_family_ipv6_multicast.bgp.additional_paths.receive") | Boolean |  |  |  |  |
    | [<samp>&nbsp;&nbsp;&nbsp;&nbsp;neighbors</samp>](## "router_bgp.address_family_ipv6_multicast.neighbors") | List, items: Dictionary |  |  |  |  |
    | [<samp>&nbsp;&nbsp;&nbsp;&nbsp;&nbsp;&nbsp;-&nbsp;ip_address</samp>](## "router_bgp.address_family_ipv6_multicast.neighbors.[].ip_address") | String | Required, Unique |  |  |  |
    | [<samp>&nbsp;&nbsp;&nbsp;&nbsp;&nbsp;&nbsp;&nbsp;&nbsp;activate</samp>](## "router_bgp.address_family_ipv6_multicast.neighbors.[].activate") | Boolean |  |  |  |  |
    | [<samp>&nbsp;&nbsp;&nbsp;&nbsp;&nbsp;&nbsp;&nbsp;&nbsp;route_map_in</samp>](## "router_bgp.address_family_ipv6_multicast.neighbors.[].route_map_in") | String |  |  |  | Inbound route-map name. |
    | [<samp>&nbsp;&nbsp;&nbsp;&nbsp;&nbsp;&nbsp;&nbsp;&nbsp;route_map_out</samp>](## "router_bgp.address_family_ipv6_multicast.neighbors.[].route_map_out") | String |  |  |  | Outbound route-map name. |
    | [<samp>&nbsp;&nbsp;&nbsp;&nbsp;peer_groups</samp>](## "router_bgp.address_family_ipv6_multicast.peer_groups") | List, items: Dictionary |  |  |  |  |
    | [<samp>&nbsp;&nbsp;&nbsp;&nbsp;&nbsp;&nbsp;-&nbsp;name</samp>](## "router_bgp.address_family_ipv6_multicast.peer_groups.[].name") | String | Required, Unique |  |  | Peer-group name. |
    | [<samp>&nbsp;&nbsp;&nbsp;&nbsp;&nbsp;&nbsp;&nbsp;&nbsp;activate</samp>](## "router_bgp.address_family_ipv6_multicast.peer_groups.[].activate") | Boolean |  |  |  |  |
    | [<samp>&nbsp;&nbsp;&nbsp;&nbsp;networks</samp>](## "router_bgp.address_family_ipv6_multicast.networks") | List, items: Dictionary |  |  |  |  |
    | [<samp>&nbsp;&nbsp;&nbsp;&nbsp;&nbsp;&nbsp;-&nbsp;prefix</samp>](## "router_bgp.address_family_ipv6_multicast.networks.[].prefix") | String | Required, Unique |  |  | IPv6 prefix "A:B:C:D:E:F:G:H/I". |
    | [<samp>&nbsp;&nbsp;&nbsp;&nbsp;&nbsp;&nbsp;&nbsp;&nbsp;route_map</samp>](## "router_bgp.address_family_ipv6_multicast.networks.[].route_map") | String |  |  |  |  |
    | [<samp>&nbsp;&nbsp;address_family_ipv6_sr_te</samp>](## "router_bgp.address_family_ipv6_sr_te") | Dictionary |  |  |  |  |
    | [<samp>&nbsp;&nbsp;&nbsp;&nbsp;neighbors</samp>](## "router_bgp.address_family_ipv6_sr_te.neighbors") | List, items: Dictionary |  |  |  |  |
    | [<samp>&nbsp;&nbsp;&nbsp;&nbsp;&nbsp;&nbsp;-&nbsp;ip_address</samp>](## "router_bgp.address_family_ipv6_sr_te.neighbors.[].ip_address") | String | Required, Unique |  |  |  |
    | [<samp>&nbsp;&nbsp;&nbsp;&nbsp;&nbsp;&nbsp;&nbsp;&nbsp;activate</samp>](## "router_bgp.address_family_ipv6_sr_te.neighbors.[].activate") | Boolean |  |  |  |  |
    | [<samp>&nbsp;&nbsp;&nbsp;&nbsp;&nbsp;&nbsp;&nbsp;&nbsp;route_map_in</samp>](## "router_bgp.address_family_ipv6_sr_te.neighbors.[].route_map_in") | String |  |  |  | Inbound route-map name. |
    | [<samp>&nbsp;&nbsp;&nbsp;&nbsp;&nbsp;&nbsp;&nbsp;&nbsp;route_map_out</samp>](## "router_bgp.address_family_ipv6_sr_te.neighbors.[].route_map_out") | String |  |  |  | Outbound route-map name. |
    | [<samp>&nbsp;&nbsp;&nbsp;&nbsp;peer_groups</samp>](## "router_bgp.address_family_ipv6_sr_te.peer_groups") | List, items: Dictionary |  |  |  |  |
    | [<samp>&nbsp;&nbsp;&nbsp;&nbsp;&nbsp;&nbsp;-&nbsp;name</samp>](## "router_bgp.address_family_ipv6_sr_te.peer_groups.[].name") | String | Required, Unique |  |  | Peer-group name. |
    | [<samp>&nbsp;&nbsp;&nbsp;&nbsp;&nbsp;&nbsp;&nbsp;&nbsp;activate</samp>](## "router_bgp.address_family_ipv6_sr_te.peer_groups.[].activate") | Boolean |  |  |  |  |
    | [<samp>&nbsp;&nbsp;&nbsp;&nbsp;&nbsp;&nbsp;&nbsp;&nbsp;route_map_in</samp>](## "router_bgp.address_family_ipv6_sr_te.peer_groups.[].route_map_in") | String |  |  |  | Inbound route-map name. |
    | [<samp>&nbsp;&nbsp;&nbsp;&nbsp;&nbsp;&nbsp;&nbsp;&nbsp;route_map_out</samp>](## "router_bgp.address_family_ipv6_sr_te.peer_groups.[].route_map_out") | String |  |  |  | Outbound route-map name. |
    | [<samp>&nbsp;&nbsp;address_family_link_state</samp>](## "router_bgp.address_family_link_state") | Dictionary |  |  |  |  |
    | [<samp>&nbsp;&nbsp;&nbsp;&nbsp;bgp</samp>](## "router_bgp.address_family_link_state.bgp") | Dictionary |  |  |  |  |
    | [<samp>&nbsp;&nbsp;&nbsp;&nbsp;&nbsp;&nbsp;missing_policy</samp>](## "router_bgp.address_family_link_state.bgp.missing_policy") | Dictionary |  |  |  |  |
    | [<samp>&nbsp;&nbsp;&nbsp;&nbsp;&nbsp;&nbsp;&nbsp;&nbsp;direction_in_action</samp>](## "router_bgp.address_family_link_state.bgp.missing_policy.direction_in_action") | String |  |  | Valid Values:<br>- <code>deny</code><br>- <code>deny-in-out</code><br>- <code>permit</code> |  |
    | [<samp>&nbsp;&nbsp;&nbsp;&nbsp;&nbsp;&nbsp;&nbsp;&nbsp;direction_out_action</samp>](## "router_bgp.address_family_link_state.bgp.missing_policy.direction_out_action") | String |  |  | Valid Values:<br>- <code>deny</code><br>- <code>deny-in-out</code><br>- <code>permit</code> |  |
    | [<samp>&nbsp;&nbsp;&nbsp;&nbsp;peer_groups</samp>](## "router_bgp.address_family_link_state.peer_groups") | List, items: Dictionary |  |  |  |  |
    | [<samp>&nbsp;&nbsp;&nbsp;&nbsp;&nbsp;&nbsp;-&nbsp;name</samp>](## "router_bgp.address_family_link_state.peer_groups.[].name") | String | Required, Unique |  |  | Peer-group name. |
    | [<samp>&nbsp;&nbsp;&nbsp;&nbsp;&nbsp;&nbsp;&nbsp;&nbsp;activate</samp>](## "router_bgp.address_family_link_state.peer_groups.[].activate") | Boolean |  |  |  |  |
    | [<samp>&nbsp;&nbsp;&nbsp;&nbsp;&nbsp;&nbsp;&nbsp;&nbsp;missing_policy</samp>](## "router_bgp.address_family_link_state.peer_groups.[].missing_policy") | Dictionary |  |  |  |  |
    | [<samp>&nbsp;&nbsp;&nbsp;&nbsp;&nbsp;&nbsp;&nbsp;&nbsp;&nbsp;&nbsp;direction_in_action</samp>](## "router_bgp.address_family_link_state.peer_groups.[].missing_policy.direction_in_action") | String |  |  | Valid Values:<br>- <code>deny</code><br>- <code>deny-in-out</code><br>- <code>permit</code> |  |
    | [<samp>&nbsp;&nbsp;&nbsp;&nbsp;&nbsp;&nbsp;&nbsp;&nbsp;&nbsp;&nbsp;direction_out_action</samp>](## "router_bgp.address_family_link_state.peer_groups.[].missing_policy.direction_out_action") | String |  |  | Valid Values:<br>- <code>deny</code><br>- <code>deny-in-out</code><br>- <code>permit</code> |  |
    | [<samp>&nbsp;&nbsp;&nbsp;&nbsp;neighbors</samp>](## "router_bgp.address_family_link_state.neighbors") | List, items: Dictionary |  |  |  |  |
    | [<samp>&nbsp;&nbsp;&nbsp;&nbsp;&nbsp;&nbsp;-&nbsp;ip_address</samp>](## "router_bgp.address_family_link_state.neighbors.[].ip_address") | String | Required, Unique |  |  |  |
    | [<samp>&nbsp;&nbsp;&nbsp;&nbsp;&nbsp;&nbsp;&nbsp;&nbsp;activate</samp>](## "router_bgp.address_family_link_state.neighbors.[].activate") | Boolean |  |  |  |  |
    | [<samp>&nbsp;&nbsp;&nbsp;&nbsp;&nbsp;&nbsp;&nbsp;&nbsp;missing_policy</samp>](## "router_bgp.address_family_link_state.neighbors.[].missing_policy") | Dictionary |  |  |  |  |
    | [<samp>&nbsp;&nbsp;&nbsp;&nbsp;&nbsp;&nbsp;&nbsp;&nbsp;&nbsp;&nbsp;direction_in_action</samp>](## "router_bgp.address_family_link_state.neighbors.[].missing_policy.direction_in_action") | String |  |  | Valid Values:<br>- <code>deny</code><br>- <code>deny-in-out</code><br>- <code>permit</code> |  |
    | [<samp>&nbsp;&nbsp;&nbsp;&nbsp;&nbsp;&nbsp;&nbsp;&nbsp;&nbsp;&nbsp;direction_out_action</samp>](## "router_bgp.address_family_link_state.neighbors.[].missing_policy.direction_out_action") | String |  |  | Valid Values:<br>- <code>deny</code><br>- <code>deny-in-out</code><br>- <code>permit</code> |  |
    | [<samp>&nbsp;&nbsp;&nbsp;&nbsp;path_selection</samp>](## "router_bgp.address_family_link_state.path_selection") | Dictionary |  |  |  |  |
    | [<samp>&nbsp;&nbsp;&nbsp;&nbsp;&nbsp;&nbsp;roles</samp>](## "router_bgp.address_family_link_state.path_selection.roles") | Dictionary |  |  |  |  |
    | [<samp>&nbsp;&nbsp;&nbsp;&nbsp;&nbsp;&nbsp;&nbsp;&nbsp;producer</samp>](## "router_bgp.address_family_link_state.path_selection.roles.producer") | Boolean |  |  |  |  |
    | [<samp>&nbsp;&nbsp;&nbsp;&nbsp;&nbsp;&nbsp;&nbsp;&nbsp;consumer</samp>](## "router_bgp.address_family_link_state.path_selection.roles.consumer") | Boolean |  |  |  |  |
    | [<samp>&nbsp;&nbsp;&nbsp;&nbsp;&nbsp;&nbsp;&nbsp;&nbsp;propagator</samp>](## "router_bgp.address_family_link_state.path_selection.roles.propagator") | Boolean |  |  |  |  |
    | [<samp>&nbsp;&nbsp;address_family_flow_spec_ipv4</samp>](## "router_bgp.address_family_flow_spec_ipv4") | Dictionary |  |  |  |  |
    | [<samp>&nbsp;&nbsp;&nbsp;&nbsp;bgp</samp>](## "router_bgp.address_family_flow_spec_ipv4.bgp") | Dictionary |  |  |  |  |
    | [<samp>&nbsp;&nbsp;&nbsp;&nbsp;&nbsp;&nbsp;missing_policy</samp>](## "router_bgp.address_family_flow_spec_ipv4.bgp.missing_policy") | Dictionary |  |  |  |  |
    | [<samp>&nbsp;&nbsp;&nbsp;&nbsp;&nbsp;&nbsp;&nbsp;&nbsp;direction_in_action</samp>](## "router_bgp.address_family_flow_spec_ipv4.bgp.missing_policy.direction_in_action") | String |  |  | Valid Values:<br>- <code>deny</code><br>- <code>deny-in-out</code><br>- <code>permit</code> |  |
    | [<samp>&nbsp;&nbsp;&nbsp;&nbsp;&nbsp;&nbsp;&nbsp;&nbsp;direction_out_action</samp>](## "router_bgp.address_family_flow_spec_ipv4.bgp.missing_policy.direction_out_action") | String |  |  | Valid Values:<br>- <code>deny</code><br>- <code>deny-in-out</code><br>- <code>permit</code> |  |
    | [<samp>&nbsp;&nbsp;&nbsp;&nbsp;neighbors</samp>](## "router_bgp.address_family_flow_spec_ipv4.neighbors") | List, items: Dictionary |  |  |  |  |
    | [<samp>&nbsp;&nbsp;&nbsp;&nbsp;&nbsp;&nbsp;-&nbsp;ip_address</samp>](## "router_bgp.address_family_flow_spec_ipv4.neighbors.[].ip_address") | String | Required, Unique |  |  |  |
    | [<samp>&nbsp;&nbsp;&nbsp;&nbsp;&nbsp;&nbsp;&nbsp;&nbsp;activate</samp>](## "router_bgp.address_family_flow_spec_ipv4.neighbors.[].activate") | Boolean |  |  |  |  |
    | [<samp>&nbsp;&nbsp;&nbsp;&nbsp;peer_groups</samp>](## "router_bgp.address_family_flow_spec_ipv4.peer_groups") | List, items: Dictionary |  |  |  |  |
    | [<samp>&nbsp;&nbsp;&nbsp;&nbsp;&nbsp;&nbsp;-&nbsp;name</samp>](## "router_bgp.address_family_flow_spec_ipv4.peer_groups.[].name") | String | Required, Unique |  |  | Peer-group name. |
    | [<samp>&nbsp;&nbsp;&nbsp;&nbsp;&nbsp;&nbsp;&nbsp;&nbsp;activate</samp>](## "router_bgp.address_family_flow_spec_ipv4.peer_groups.[].activate") | Boolean |  |  |  |  |
    | [<samp>&nbsp;&nbsp;address_family_flow_spec_ipv6</samp>](## "router_bgp.address_family_flow_spec_ipv6") | Dictionary |  |  |  |  |
    | [<samp>&nbsp;&nbsp;&nbsp;&nbsp;bgp</samp>](## "router_bgp.address_family_flow_spec_ipv6.bgp") | Dictionary |  |  |  |  |
    | [<samp>&nbsp;&nbsp;&nbsp;&nbsp;&nbsp;&nbsp;missing_policy</samp>](## "router_bgp.address_family_flow_spec_ipv6.bgp.missing_policy") | Dictionary |  |  |  |  |
    | [<samp>&nbsp;&nbsp;&nbsp;&nbsp;&nbsp;&nbsp;&nbsp;&nbsp;direction_in_action</samp>](## "router_bgp.address_family_flow_spec_ipv6.bgp.missing_policy.direction_in_action") | String |  |  | Valid Values:<br>- <code>deny</code><br>- <code>deny-in-out</code><br>- <code>permit</code> |  |
    | [<samp>&nbsp;&nbsp;&nbsp;&nbsp;&nbsp;&nbsp;&nbsp;&nbsp;direction_out_action</samp>](## "router_bgp.address_family_flow_spec_ipv6.bgp.missing_policy.direction_out_action") | String |  |  | Valid Values:<br>- <code>deny</code><br>- <code>deny-in-out</code><br>- <code>permit</code> |  |
    | [<samp>&nbsp;&nbsp;&nbsp;&nbsp;neighbors</samp>](## "router_bgp.address_family_flow_spec_ipv6.neighbors") | List, items: Dictionary |  |  |  |  |
    | [<samp>&nbsp;&nbsp;&nbsp;&nbsp;&nbsp;&nbsp;-&nbsp;ip_address</samp>](## "router_bgp.address_family_flow_spec_ipv6.neighbors.[].ip_address") | String | Required, Unique |  |  |  |
    | [<samp>&nbsp;&nbsp;&nbsp;&nbsp;&nbsp;&nbsp;&nbsp;&nbsp;activate</samp>](## "router_bgp.address_family_flow_spec_ipv6.neighbors.[].activate") | Boolean |  |  |  |  |
    | [<samp>&nbsp;&nbsp;&nbsp;&nbsp;peer_groups</samp>](## "router_bgp.address_family_flow_spec_ipv6.peer_groups") | List, items: Dictionary |  |  |  |  |
    | [<samp>&nbsp;&nbsp;&nbsp;&nbsp;&nbsp;&nbsp;-&nbsp;name</samp>](## "router_bgp.address_family_flow_spec_ipv6.peer_groups.[].name") | String | Required, Unique |  |  | Peer-group name. |
    | [<samp>&nbsp;&nbsp;&nbsp;&nbsp;&nbsp;&nbsp;&nbsp;&nbsp;activate</samp>](## "router_bgp.address_family_flow_spec_ipv6.peer_groups.[].activate") | Boolean |  |  |  |  |
    | [<samp>&nbsp;&nbsp;address_family_path_selection</samp>](## "router_bgp.address_family_path_selection") | Dictionary |  |  |  |  |
    | [<samp>&nbsp;&nbsp;&nbsp;&nbsp;bgp</samp>](## "router_bgp.address_family_path_selection.bgp") | Dictionary |  |  |  |  |
    | [<samp>&nbsp;&nbsp;&nbsp;&nbsp;&nbsp;&nbsp;additional_paths</samp>](## "router_bgp.address_family_path_selection.bgp.additional_paths") | Dictionary |  |  |  |  |
    | [<samp>&nbsp;&nbsp;&nbsp;&nbsp;&nbsp;&nbsp;&nbsp;&nbsp;receive</samp>](## "router_bgp.address_family_path_selection.bgp.additional_paths.receive") | Boolean |  |  |  |  |
    | [<samp>&nbsp;&nbsp;&nbsp;&nbsp;&nbsp;&nbsp;&nbsp;&nbsp;send</samp>](## "router_bgp.address_family_path_selection.bgp.additional_paths.send") | Dictionary |  |  |  |  |
    | [<samp>&nbsp;&nbsp;&nbsp;&nbsp;&nbsp;&nbsp;&nbsp;&nbsp;&nbsp;&nbsp;any</samp>](## "router_bgp.address_family_path_selection.bgp.additional_paths.send.any") | Boolean |  |  |  |  |
    | [<samp>&nbsp;&nbsp;&nbsp;&nbsp;&nbsp;&nbsp;&nbsp;&nbsp;&nbsp;&nbsp;backup</samp>](## "router_bgp.address_family_path_selection.bgp.additional_paths.send.backup") | Boolean |  |  |  |  |
    | [<samp>&nbsp;&nbsp;&nbsp;&nbsp;&nbsp;&nbsp;&nbsp;&nbsp;&nbsp;&nbsp;ecmp</samp>](## "router_bgp.address_family_path_selection.bgp.additional_paths.send.ecmp") | Boolean |  |  |  |  |
    | [<samp>&nbsp;&nbsp;&nbsp;&nbsp;&nbsp;&nbsp;&nbsp;&nbsp;&nbsp;&nbsp;ecmp_limit</samp>](## "router_bgp.address_family_path_selection.bgp.additional_paths.send.ecmp_limit") | Integer |  |  | Min: 2<br>Max: 64 | Amount of ECMP paths to send. |
    | [<samp>&nbsp;&nbsp;&nbsp;&nbsp;&nbsp;&nbsp;&nbsp;&nbsp;&nbsp;&nbsp;limit</samp>](## "router_bgp.address_family_path_selection.bgp.additional_paths.send.limit") | Integer |  |  | Min: 2<br>Max: 64 | Amount of paths to send. |
    | [<samp>&nbsp;&nbsp;&nbsp;&nbsp;neighbors</samp>](## "router_bgp.address_family_path_selection.neighbors") | List, items: Dictionary |  |  |  |  |
    | [<samp>&nbsp;&nbsp;&nbsp;&nbsp;&nbsp;&nbsp;-&nbsp;ip_address</samp>](## "router_bgp.address_family_path_selection.neighbors.[].ip_address") | String | Required, Unique |  |  |  |
    | [<samp>&nbsp;&nbsp;&nbsp;&nbsp;&nbsp;&nbsp;&nbsp;&nbsp;activate</samp>](## "router_bgp.address_family_path_selection.neighbors.[].activate") | Boolean |  |  |  |  |
    | [<samp>&nbsp;&nbsp;&nbsp;&nbsp;&nbsp;&nbsp;&nbsp;&nbsp;additional_paths</samp>](## "router_bgp.address_family_path_selection.neighbors.[].additional_paths") | Dictionary |  |  |  |  |
    | [<samp>&nbsp;&nbsp;&nbsp;&nbsp;&nbsp;&nbsp;&nbsp;&nbsp;&nbsp;&nbsp;install</samp>](## "router_bgp.address_family_path_selection.neighbors.[].additional_paths.install") | Boolean |  |  |  |  |
    | [<samp>&nbsp;&nbsp;&nbsp;&nbsp;&nbsp;&nbsp;&nbsp;&nbsp;&nbsp;&nbsp;install_ecmp_primary</samp>](## "router_bgp.address_family_path_selection.neighbors.[].additional_paths.install_ecmp_primary") | Boolean |  |  |  |  |
    | [<samp>&nbsp;&nbsp;&nbsp;&nbsp;&nbsp;&nbsp;&nbsp;&nbsp;&nbsp;&nbsp;receive</samp>](## "router_bgp.address_family_path_selection.neighbors.[].additional_paths.receive") | Boolean |  |  |  |  |
    | [<samp>&nbsp;&nbsp;&nbsp;&nbsp;&nbsp;&nbsp;&nbsp;&nbsp;&nbsp;&nbsp;send</samp>](## "router_bgp.address_family_path_selection.neighbors.[].additional_paths.send") | Dictionary |  |  |  |  |
    | [<samp>&nbsp;&nbsp;&nbsp;&nbsp;&nbsp;&nbsp;&nbsp;&nbsp;&nbsp;&nbsp;&nbsp;&nbsp;any</samp>](## "router_bgp.address_family_path_selection.neighbors.[].additional_paths.send.any") | Boolean |  |  |  |  |
    | [<samp>&nbsp;&nbsp;&nbsp;&nbsp;&nbsp;&nbsp;&nbsp;&nbsp;&nbsp;&nbsp;&nbsp;&nbsp;backup</samp>](## "router_bgp.address_family_path_selection.neighbors.[].additional_paths.send.backup") | Boolean |  |  |  |  |
    | [<samp>&nbsp;&nbsp;&nbsp;&nbsp;&nbsp;&nbsp;&nbsp;&nbsp;&nbsp;&nbsp;&nbsp;&nbsp;ecmp</samp>](## "router_bgp.address_family_path_selection.neighbors.[].additional_paths.send.ecmp") | Boolean |  |  |  |  |
    | [<samp>&nbsp;&nbsp;&nbsp;&nbsp;&nbsp;&nbsp;&nbsp;&nbsp;&nbsp;&nbsp;&nbsp;&nbsp;ecmp_limit</samp>](## "router_bgp.address_family_path_selection.neighbors.[].additional_paths.send.ecmp_limit") | Integer |  |  | Min: 2<br>Max: 64 | Amount of ECMP paths to send. |
    | [<samp>&nbsp;&nbsp;&nbsp;&nbsp;&nbsp;&nbsp;&nbsp;&nbsp;&nbsp;&nbsp;&nbsp;&nbsp;limit</samp>](## "router_bgp.address_family_path_selection.neighbors.[].additional_paths.send.limit") | Integer |  |  | Min: 2<br>Max: 64 | Amount of paths to send. |
    | [<samp>&nbsp;&nbsp;&nbsp;&nbsp;peer_groups</samp>](## "router_bgp.address_family_path_selection.peer_groups") | List, items: Dictionary |  |  |  |  |
    | [<samp>&nbsp;&nbsp;&nbsp;&nbsp;&nbsp;&nbsp;-&nbsp;name</samp>](## "router_bgp.address_family_path_selection.peer_groups.[].name") | String | Required, Unique |  |  | Peer-group name. |
    | [<samp>&nbsp;&nbsp;&nbsp;&nbsp;&nbsp;&nbsp;&nbsp;&nbsp;activate</samp>](## "router_bgp.address_family_path_selection.peer_groups.[].activate") | Boolean |  |  |  |  |
    | [<samp>&nbsp;&nbsp;&nbsp;&nbsp;&nbsp;&nbsp;&nbsp;&nbsp;additional_paths</samp>](## "router_bgp.address_family_path_selection.peer_groups.[].additional_paths") | Dictionary |  |  |  |  |
    | [<samp>&nbsp;&nbsp;&nbsp;&nbsp;&nbsp;&nbsp;&nbsp;&nbsp;&nbsp;&nbsp;install</samp>](## "router_bgp.address_family_path_selection.peer_groups.[].additional_paths.install") | Boolean |  |  |  |  |
    | [<samp>&nbsp;&nbsp;&nbsp;&nbsp;&nbsp;&nbsp;&nbsp;&nbsp;&nbsp;&nbsp;install_ecmp_primary</samp>](## "router_bgp.address_family_path_selection.peer_groups.[].additional_paths.install_ecmp_primary") | Boolean |  |  |  |  |
    | [<samp>&nbsp;&nbsp;&nbsp;&nbsp;&nbsp;&nbsp;&nbsp;&nbsp;&nbsp;&nbsp;receive</samp>](## "router_bgp.address_family_path_selection.peer_groups.[].additional_paths.receive") | Boolean |  |  |  |  |
    | [<samp>&nbsp;&nbsp;&nbsp;&nbsp;&nbsp;&nbsp;&nbsp;&nbsp;&nbsp;&nbsp;send</samp>](## "router_bgp.address_family_path_selection.peer_groups.[].additional_paths.send") | Dictionary |  |  |  |  |
    | [<samp>&nbsp;&nbsp;&nbsp;&nbsp;&nbsp;&nbsp;&nbsp;&nbsp;&nbsp;&nbsp;&nbsp;&nbsp;any</samp>](## "router_bgp.address_family_path_selection.peer_groups.[].additional_paths.send.any") | Boolean |  |  |  |  |
    | [<samp>&nbsp;&nbsp;&nbsp;&nbsp;&nbsp;&nbsp;&nbsp;&nbsp;&nbsp;&nbsp;&nbsp;&nbsp;backup</samp>](## "router_bgp.address_family_path_selection.peer_groups.[].additional_paths.send.backup") | Boolean |  |  |  |  |
    | [<samp>&nbsp;&nbsp;&nbsp;&nbsp;&nbsp;&nbsp;&nbsp;&nbsp;&nbsp;&nbsp;&nbsp;&nbsp;ecmp</samp>](## "router_bgp.address_family_path_selection.peer_groups.[].additional_paths.send.ecmp") | Boolean |  |  |  |  |
    | [<samp>&nbsp;&nbsp;&nbsp;&nbsp;&nbsp;&nbsp;&nbsp;&nbsp;&nbsp;&nbsp;&nbsp;&nbsp;ecmp_limit</samp>](## "router_bgp.address_family_path_selection.peer_groups.[].additional_paths.send.ecmp_limit") | Integer |  |  | Min: 2<br>Max: 64 | Amount of ECMP paths to send. |
    | [<samp>&nbsp;&nbsp;&nbsp;&nbsp;&nbsp;&nbsp;&nbsp;&nbsp;&nbsp;&nbsp;&nbsp;&nbsp;limit</samp>](## "router_bgp.address_family_path_selection.peer_groups.[].additional_paths.send.limit") | Integer |  |  | Min: 2<br>Max: 64 | Amount of paths to send. |
    | [<samp>&nbsp;&nbsp;address_family_vpn_ipv4</samp>](## "router_bgp.address_family_vpn_ipv4") | Dictionary |  |  |  |  |
    | [<samp>&nbsp;&nbsp;&nbsp;&nbsp;domain_identifier</samp>](## "router_bgp.address_family_vpn_ipv4.domain_identifier") | String |  |  |  |  |
    | [<samp>&nbsp;&nbsp;&nbsp;&nbsp;peer_groups</samp>](## "router_bgp.address_family_vpn_ipv4.peer_groups") | List, items: Dictionary |  |  |  |  |
    | [<samp>&nbsp;&nbsp;&nbsp;&nbsp;&nbsp;&nbsp;-&nbsp;name</samp>](## "router_bgp.address_family_vpn_ipv4.peer_groups.[].name") | String | Required, Unique |  |  | Peer-group name. |
    | [<samp>&nbsp;&nbsp;&nbsp;&nbsp;&nbsp;&nbsp;&nbsp;&nbsp;activate</samp>](## "router_bgp.address_family_vpn_ipv4.peer_groups.[].activate") | Boolean |  |  |  |  |
<<<<<<< HEAD
    | [<samp>&nbsp;&nbsp;&nbsp;&nbsp;&nbsp;&nbsp;&nbsp;&nbsp;route_map_in</samp>](## "router_bgp.address_family_vpn_ipv4.peer_groups.[].route_map_in") | String |  |  |  | Inbound route-map name |
    | [<samp>&nbsp;&nbsp;&nbsp;&nbsp;&nbsp;&nbsp;&nbsp;&nbsp;route_map_out</samp>](## "router_bgp.address_family_vpn_ipv4.peer_groups.[].route_map_out") | String |  |  |  | Outbound route-map name |
    | [<samp>&nbsp;&nbsp;&nbsp;&nbsp;&nbsp;&nbsp;&nbsp;&nbsp;rcf_in</samp>](## "router_bgp.address_family_vpn_ipv4.peer_groups.[].rcf_in") | String |  |  |  | Inbound rcf function name without parenthesis. |
    | [<samp>&nbsp;&nbsp;&nbsp;&nbsp;&nbsp;&nbsp;&nbsp;&nbsp;rcf_out</samp>](## "router_bgp.address_family_vpn_ipv4.peer_groups.[].rcf_out") | String |  |  |  | Outbound rcf function name without parenthesis. |
=======
    | [<samp>&nbsp;&nbsp;&nbsp;&nbsp;&nbsp;&nbsp;&nbsp;&nbsp;route_map_in</samp>](## "router_bgp.address_family_vpn_ipv4.peer_groups.[].route_map_in") | String |  |  |  | Inbound route-map name. |
    | [<samp>&nbsp;&nbsp;&nbsp;&nbsp;&nbsp;&nbsp;&nbsp;&nbsp;route_map_out</samp>](## "router_bgp.address_family_vpn_ipv4.peer_groups.[].route_map_out") | String |  |  |  | Outbound route-map name. |
>>>>>>> 0ec7c0ce
    | [<samp>&nbsp;&nbsp;&nbsp;&nbsp;route</samp>](## "router_bgp.address_family_vpn_ipv4.route") | Dictionary |  |  |  |  |
    | [<samp>&nbsp;&nbsp;&nbsp;&nbsp;&nbsp;&nbsp;import_match_failure_action</samp>](## "router_bgp.address_family_vpn_ipv4.route.import_match_failure_action") | String |  |  | Valid Values:<br>- <code>discard</code> |  |
    | [<samp>&nbsp;&nbsp;&nbsp;&nbsp;neighbors</samp>](## "router_bgp.address_family_vpn_ipv4.neighbors") | List, items: Dictionary |  |  |  |  |
    | [<samp>&nbsp;&nbsp;&nbsp;&nbsp;&nbsp;&nbsp;-&nbsp;ip_address</samp>](## "router_bgp.address_family_vpn_ipv4.neighbors.[].ip_address") | String | Required, Unique |  |  |  |
    | [<samp>&nbsp;&nbsp;&nbsp;&nbsp;&nbsp;&nbsp;&nbsp;&nbsp;activate</samp>](## "router_bgp.address_family_vpn_ipv4.neighbors.[].activate") | Boolean |  |  |  |  |
<<<<<<< HEAD
    | [<samp>&nbsp;&nbsp;&nbsp;&nbsp;&nbsp;&nbsp;&nbsp;&nbsp;route_map_in</samp>](## "router_bgp.address_family_vpn_ipv4.neighbors.[].route_map_in") | String |  |  |  | Inbound route-map name |
    | [<samp>&nbsp;&nbsp;&nbsp;&nbsp;&nbsp;&nbsp;&nbsp;&nbsp;route_map_out</samp>](## "router_bgp.address_family_vpn_ipv4.neighbors.[].route_map_out") | String |  |  |  | Outbound route-map name |
    | [<samp>&nbsp;&nbsp;&nbsp;&nbsp;&nbsp;&nbsp;&nbsp;&nbsp;rcf_in</samp>](## "router_bgp.address_family_vpn_ipv4.neighbors.[].rcf_in") | String |  |  |  | Inbound rcf function name without parenthesis. |
    | [<samp>&nbsp;&nbsp;&nbsp;&nbsp;&nbsp;&nbsp;&nbsp;&nbsp;rcf_out</samp>](## "router_bgp.address_family_vpn_ipv4.neighbors.[].rcf_out") | String |  |  |  | Outbound rcf function name without parenthesis. |
=======
    | [<samp>&nbsp;&nbsp;&nbsp;&nbsp;&nbsp;&nbsp;&nbsp;&nbsp;route_map_in</samp>](## "router_bgp.address_family_vpn_ipv4.neighbors.[].route_map_in") | String |  |  |  | Inbound route-map name. |
    | [<samp>&nbsp;&nbsp;&nbsp;&nbsp;&nbsp;&nbsp;&nbsp;&nbsp;route_map_out</samp>](## "router_bgp.address_family_vpn_ipv4.neighbors.[].route_map_out") | String |  |  |  | Outbound route-map name. |
>>>>>>> 0ec7c0ce
    | [<samp>&nbsp;&nbsp;&nbsp;&nbsp;neighbor_default_encapsulation_mpls_next_hop_self</samp>](## "router_bgp.address_family_vpn_ipv4.neighbor_default_encapsulation_mpls_next_hop_self") | Dictionary |  |  |  |  |
    | [<samp>&nbsp;&nbsp;&nbsp;&nbsp;&nbsp;&nbsp;source_interface</samp>](## "router_bgp.address_family_vpn_ipv4.neighbor_default_encapsulation_mpls_next_hop_self.source_interface") | String |  |  |  |  |
    | [<samp>&nbsp;&nbsp;&nbsp;&nbsp;redistribute_routes</samp>](## "router_bgp.address_family_vpn_ipv4.redistribute_routes") | List, items: Dictionary |  |  |  |  |
    | [<samp>&nbsp;&nbsp;&nbsp;&nbsp;&nbsp;&nbsp;-&nbsp;source_protocol</samp>](## "router_bgp.address_family_vpn_ipv4.redistribute_routes.[].source_protocol") | String | Required, Unique |  |  |  |
    | [<samp>&nbsp;&nbsp;&nbsp;&nbsp;&nbsp;&nbsp;&nbsp;&nbsp;include_leaked</samp>](## "router_bgp.address_family_vpn_ipv4.redistribute_routes.[].include_leaked") | Boolean |  |  |  |  |
    | [<samp>&nbsp;&nbsp;&nbsp;&nbsp;&nbsp;&nbsp;&nbsp;&nbsp;rcf</samp>](## "router_bgp.address_family_vpn_ipv4.redistribute_routes.[].rcf") | String |  |  |  | RCF function name without parenthesis. |
    | [<samp>&nbsp;&nbsp;address_family_vpn_ipv6</samp>](## "router_bgp.address_family_vpn_ipv6") | Dictionary |  |  |  |  |
    | [<samp>&nbsp;&nbsp;&nbsp;&nbsp;domain_identifier</samp>](## "router_bgp.address_family_vpn_ipv6.domain_identifier") | String |  |  |  |  |
    | [<samp>&nbsp;&nbsp;&nbsp;&nbsp;peer_groups</samp>](## "router_bgp.address_family_vpn_ipv6.peer_groups") | List, items: Dictionary |  |  |  |  |
    | [<samp>&nbsp;&nbsp;&nbsp;&nbsp;&nbsp;&nbsp;-&nbsp;name</samp>](## "router_bgp.address_family_vpn_ipv6.peer_groups.[].name") | String | Required, Unique |  |  | Peer-group name. |
    | [<samp>&nbsp;&nbsp;&nbsp;&nbsp;&nbsp;&nbsp;&nbsp;&nbsp;activate</samp>](## "router_bgp.address_family_vpn_ipv6.peer_groups.[].activate") | Boolean |  |  |  |  |
<<<<<<< HEAD
    | [<samp>&nbsp;&nbsp;&nbsp;&nbsp;&nbsp;&nbsp;&nbsp;&nbsp;route_map_in</samp>](## "router_bgp.address_family_vpn_ipv6.peer_groups.[].route_map_in") | String |  |  |  | Inbound route-map name |
    | [<samp>&nbsp;&nbsp;&nbsp;&nbsp;&nbsp;&nbsp;&nbsp;&nbsp;route_map_out</samp>](## "router_bgp.address_family_vpn_ipv6.peer_groups.[].route_map_out") | String |  |  |  | Outbound route-map name |
    | [<samp>&nbsp;&nbsp;&nbsp;&nbsp;&nbsp;&nbsp;&nbsp;&nbsp;rcf_in</samp>](## "router_bgp.address_family_vpn_ipv6.peer_groups.[].rcf_in") | String |  |  |  | Inbound rcf function name without parenthesis. |
    | [<samp>&nbsp;&nbsp;&nbsp;&nbsp;&nbsp;&nbsp;&nbsp;&nbsp;rcf_out</samp>](## "router_bgp.address_family_vpn_ipv6.peer_groups.[].rcf_out") | String |  |  |  | Outbound rcf function name without parenthesis. |
=======
    | [<samp>&nbsp;&nbsp;&nbsp;&nbsp;&nbsp;&nbsp;&nbsp;&nbsp;route_map_in</samp>](## "router_bgp.address_family_vpn_ipv6.peer_groups.[].route_map_in") | String |  |  |  | Inbound route-map name. |
    | [<samp>&nbsp;&nbsp;&nbsp;&nbsp;&nbsp;&nbsp;&nbsp;&nbsp;route_map_out</samp>](## "router_bgp.address_family_vpn_ipv6.peer_groups.[].route_map_out") | String |  |  |  | Outbound route-map name. |
>>>>>>> 0ec7c0ce
    | [<samp>&nbsp;&nbsp;&nbsp;&nbsp;route</samp>](## "router_bgp.address_family_vpn_ipv6.route") | Dictionary |  |  |  |  |
    | [<samp>&nbsp;&nbsp;&nbsp;&nbsp;&nbsp;&nbsp;import_match_failure_action</samp>](## "router_bgp.address_family_vpn_ipv6.route.import_match_failure_action") | String |  |  | Valid Values:<br>- <code>discard</code> |  |
    | [<samp>&nbsp;&nbsp;&nbsp;&nbsp;neighbors</samp>](## "router_bgp.address_family_vpn_ipv6.neighbors") | List, items: Dictionary |  |  |  |  |
    | [<samp>&nbsp;&nbsp;&nbsp;&nbsp;&nbsp;&nbsp;-&nbsp;ip_address</samp>](## "router_bgp.address_family_vpn_ipv6.neighbors.[].ip_address") | String | Required, Unique |  |  |  |
    | [<samp>&nbsp;&nbsp;&nbsp;&nbsp;&nbsp;&nbsp;&nbsp;&nbsp;activate</samp>](## "router_bgp.address_family_vpn_ipv6.neighbors.[].activate") | Boolean |  |  |  |  |
<<<<<<< HEAD
    | [<samp>&nbsp;&nbsp;&nbsp;&nbsp;&nbsp;&nbsp;&nbsp;&nbsp;route_map_in</samp>](## "router_bgp.address_family_vpn_ipv6.neighbors.[].route_map_in") | String |  |  |  | Inbound route-map name |
    | [<samp>&nbsp;&nbsp;&nbsp;&nbsp;&nbsp;&nbsp;&nbsp;&nbsp;route_map_out</samp>](## "router_bgp.address_family_vpn_ipv6.neighbors.[].route_map_out") | String |  |  |  | Outbound route-map name |
    | [<samp>&nbsp;&nbsp;&nbsp;&nbsp;&nbsp;&nbsp;&nbsp;&nbsp;rcf_in</samp>](## "router_bgp.address_family_vpn_ipv6.neighbors.[].rcf_in") | String |  |  |  | Inbound rcf function name without parenthesis. |
    | [<samp>&nbsp;&nbsp;&nbsp;&nbsp;&nbsp;&nbsp;&nbsp;&nbsp;rcf_out</samp>](## "router_bgp.address_family_vpn_ipv6.neighbors.[].rcf_out") | String |  |  |  | Outbound rcf function name without parenthesis. |
=======
    | [<samp>&nbsp;&nbsp;&nbsp;&nbsp;&nbsp;&nbsp;&nbsp;&nbsp;route_map_in</samp>](## "router_bgp.address_family_vpn_ipv6.neighbors.[].route_map_in") | String |  |  |  | Inbound route-map name. |
    | [<samp>&nbsp;&nbsp;&nbsp;&nbsp;&nbsp;&nbsp;&nbsp;&nbsp;route_map_out</samp>](## "router_bgp.address_family_vpn_ipv6.neighbors.[].route_map_out") | String |  |  |  | Outbound route-map name. |
>>>>>>> 0ec7c0ce
    | [<samp>&nbsp;&nbsp;&nbsp;&nbsp;neighbor_default_encapsulation_mpls_next_hop_self</samp>](## "router_bgp.address_family_vpn_ipv6.neighbor_default_encapsulation_mpls_next_hop_self") | Dictionary |  |  |  |  |
    | [<samp>&nbsp;&nbsp;&nbsp;&nbsp;&nbsp;&nbsp;source_interface</samp>](## "router_bgp.address_family_vpn_ipv6.neighbor_default_encapsulation_mpls_next_hop_self.source_interface") | String |  |  |  |  |
    | [<samp>&nbsp;&nbsp;&nbsp;&nbsp;redistribute_routes</samp>](## "router_bgp.address_family_vpn_ipv6.redistribute_routes") | List, items: Dictionary |  |  |  |  |
    | [<samp>&nbsp;&nbsp;&nbsp;&nbsp;&nbsp;&nbsp;-&nbsp;source_protocol</samp>](## "router_bgp.address_family_vpn_ipv6.redistribute_routes.[].source_protocol") | String | Required, Unique |  |  |  |
    | [<samp>&nbsp;&nbsp;&nbsp;&nbsp;&nbsp;&nbsp;&nbsp;&nbsp;include_leaked</samp>](## "router_bgp.address_family_vpn_ipv6.redistribute_routes.[].include_leaked") | Boolean |  |  |  |  |
    | [<samp>&nbsp;&nbsp;&nbsp;&nbsp;&nbsp;&nbsp;&nbsp;&nbsp;rcf</samp>](## "router_bgp.address_family_vpn_ipv6.redistribute_routes.[].rcf") | String |  |  |  | RCF function name without parenthesis. |
    | [<samp>&nbsp;&nbsp;vrfs</samp>](## "router_bgp.vrfs") | List, items: Dictionary |  |  |  |  |
    | [<samp>&nbsp;&nbsp;&nbsp;&nbsp;-&nbsp;name</samp>](## "router_bgp.vrfs.[].name") | String | Required, Unique |  |  | VRF name. |
    | [<samp>&nbsp;&nbsp;&nbsp;&nbsp;&nbsp;&nbsp;rd</samp>](## "router_bgp.vrfs.[].rd") | String |  |  |  | Route distinguisher. |
    | [<samp>&nbsp;&nbsp;&nbsp;&nbsp;&nbsp;&nbsp;evpn_multicast</samp>](## "router_bgp.vrfs.[].evpn_multicast") | Boolean |  |  |  |  |
    | [<samp>&nbsp;&nbsp;&nbsp;&nbsp;&nbsp;&nbsp;evpn_multicast_address_family</samp>](## "router_bgp.vrfs.[].evpn_multicast_address_family") | Dictionary |  |  |  | Enable per-AF EVPN multicast settings. |
    | [<samp>&nbsp;&nbsp;&nbsp;&nbsp;&nbsp;&nbsp;&nbsp;&nbsp;ipv4</samp>](## "router_bgp.vrfs.[].evpn_multicast_address_family.ipv4") | Dictionary |  |  |  |  |
    | [<samp>&nbsp;&nbsp;&nbsp;&nbsp;&nbsp;&nbsp;&nbsp;&nbsp;&nbsp;&nbsp;transit</samp>](## "router_bgp.vrfs.[].evpn_multicast_address_family.ipv4.transit") | Boolean |  |  |  | Enable EVPN multicast transit mode. |
    | [<samp>&nbsp;&nbsp;&nbsp;&nbsp;&nbsp;&nbsp;route_targets</samp>](## "router_bgp.vrfs.[].route_targets") | Dictionary |  |  |  |  |
    | [<samp>&nbsp;&nbsp;&nbsp;&nbsp;&nbsp;&nbsp;&nbsp;&nbsp;import</samp>](## "router_bgp.vrfs.[].route_targets.import") | List, items: Dictionary |  |  |  |  |
    | [<samp>&nbsp;&nbsp;&nbsp;&nbsp;&nbsp;&nbsp;&nbsp;&nbsp;&nbsp;&nbsp;-&nbsp;address_family</samp>](## "router_bgp.vrfs.[].route_targets.import.[].address_family") | String | Required, Unique |  |  |  |
    | [<samp>&nbsp;&nbsp;&nbsp;&nbsp;&nbsp;&nbsp;&nbsp;&nbsp;&nbsp;&nbsp;&nbsp;&nbsp;route_targets</samp>](## "router_bgp.vrfs.[].route_targets.import.[].route_targets") | List, items: String |  |  |  |  |
    | [<samp>&nbsp;&nbsp;&nbsp;&nbsp;&nbsp;&nbsp;&nbsp;&nbsp;&nbsp;&nbsp;&nbsp;&nbsp;&nbsp;&nbsp;-&nbsp;&lt;str&gt;</samp>](## "router_bgp.vrfs.[].route_targets.import.[].route_targets.[]") | String |  |  |  |  |
    | [<samp>&nbsp;&nbsp;&nbsp;&nbsp;&nbsp;&nbsp;&nbsp;&nbsp;&nbsp;&nbsp;&nbsp;&nbsp;route_map</samp>](## "router_bgp.vrfs.[].route_targets.import.[].route_map") | String |  |  |  |  |
    | [<samp>&nbsp;&nbsp;&nbsp;&nbsp;&nbsp;&nbsp;&nbsp;&nbsp;export</samp>](## "router_bgp.vrfs.[].route_targets.export") | List, items: Dictionary |  |  |  |  |
    | [<samp>&nbsp;&nbsp;&nbsp;&nbsp;&nbsp;&nbsp;&nbsp;&nbsp;&nbsp;&nbsp;-&nbsp;address_family</samp>](## "router_bgp.vrfs.[].route_targets.export.[].address_family") | String | Required, Unique |  |  |  |
    | [<samp>&nbsp;&nbsp;&nbsp;&nbsp;&nbsp;&nbsp;&nbsp;&nbsp;&nbsp;&nbsp;&nbsp;&nbsp;route_targets</samp>](## "router_bgp.vrfs.[].route_targets.export.[].route_targets") | List, items: String |  |  |  |  |
    | [<samp>&nbsp;&nbsp;&nbsp;&nbsp;&nbsp;&nbsp;&nbsp;&nbsp;&nbsp;&nbsp;&nbsp;&nbsp;&nbsp;&nbsp;-&nbsp;&lt;str&gt;</samp>](## "router_bgp.vrfs.[].route_targets.export.[].route_targets.[]") | String |  |  |  |  |
    | [<samp>&nbsp;&nbsp;&nbsp;&nbsp;&nbsp;&nbsp;&nbsp;&nbsp;&nbsp;&nbsp;&nbsp;&nbsp;route_map</samp>](## "router_bgp.vrfs.[].route_targets.export.[].route_map") | String |  |  |  |  |
    | [<samp>&nbsp;&nbsp;&nbsp;&nbsp;&nbsp;&nbsp;router_id</samp>](## "router_bgp.vrfs.[].router_id") | String |  |  |  | in IP address format A.B.C.D. |
    | [<samp>&nbsp;&nbsp;&nbsp;&nbsp;&nbsp;&nbsp;timers</samp>](## "router_bgp.vrfs.[].timers") | String |  |  |  | BGP Keepalive and Hold Timer values in seconds as string "<0-3600> <0-3600>". |
    | [<samp>&nbsp;&nbsp;&nbsp;&nbsp;&nbsp;&nbsp;networks</samp>](## "router_bgp.vrfs.[].networks") | List, items: Dictionary |  |  |  |  |
    | [<samp>&nbsp;&nbsp;&nbsp;&nbsp;&nbsp;&nbsp;&nbsp;&nbsp;-&nbsp;prefix</samp>](## "router_bgp.vrfs.[].networks.[].prefix") | String | Required, Unique |  |  | IPv4 prefix "A.B.C.D/E" or IPv6 prefix "A:B:C:D:E:F:G:H/I". |
    | [<samp>&nbsp;&nbsp;&nbsp;&nbsp;&nbsp;&nbsp;&nbsp;&nbsp;&nbsp;&nbsp;route_map</samp>](## "router_bgp.vrfs.[].networks.[].route_map") | String |  |  |  |  |
    | [<samp>&nbsp;&nbsp;&nbsp;&nbsp;&nbsp;&nbsp;updates</samp>](## "router_bgp.vrfs.[].updates") | Dictionary |  |  |  |  |
    | [<samp>&nbsp;&nbsp;&nbsp;&nbsp;&nbsp;&nbsp;&nbsp;&nbsp;wait_for_convergence</samp>](## "router_bgp.vrfs.[].updates.wait_for_convergence") | Boolean |  |  |  | Disables FIB updates and route advertisement when the BGP instance is initiated until the BGP convergence state is reached.<br> |
    | [<samp>&nbsp;&nbsp;&nbsp;&nbsp;&nbsp;&nbsp;&nbsp;&nbsp;wait_install</samp>](## "router_bgp.vrfs.[].updates.wait_install") | Boolean |  |  |  | Do not advertise reachability to a prefix until that prefix has been installed in hardware.<br>This will eliminate any temporary black holes due to a BGP speaker advertising reachability to a prefix that may not yet be installed into the forwarding plane.<br> |
    | [<samp>&nbsp;&nbsp;&nbsp;&nbsp;&nbsp;&nbsp;listen_ranges</samp>](## "router_bgp.vrfs.[].listen_ranges") | List, items: Dictionary |  |  |  | Improved "listen_ranges" data model to support multiple listen ranges and additional filter capabilities.<br> |
    | [<samp>&nbsp;&nbsp;&nbsp;&nbsp;&nbsp;&nbsp;&nbsp;&nbsp;-&nbsp;prefix</samp>](## "router_bgp.vrfs.[].listen_ranges.[].prefix") | String |  |  |  | IPv4 prefix "A.B.C.D/E" or IPv6 prefix "A:B:C:D:E:F:G:H/I". |
    | [<samp>&nbsp;&nbsp;&nbsp;&nbsp;&nbsp;&nbsp;&nbsp;&nbsp;&nbsp;&nbsp;peer_id_include_router_id</samp>](## "router_bgp.vrfs.[].listen_ranges.[].peer_id_include_router_id") | Boolean |  |  |  | Include router ID as part of peer filter. |
    | [<samp>&nbsp;&nbsp;&nbsp;&nbsp;&nbsp;&nbsp;&nbsp;&nbsp;&nbsp;&nbsp;peer_group</samp>](## "router_bgp.vrfs.[].listen_ranges.[].peer_group") | String |  |  |  | Peer-group name. |
    | [<samp>&nbsp;&nbsp;&nbsp;&nbsp;&nbsp;&nbsp;&nbsp;&nbsp;&nbsp;&nbsp;peer_filter</samp>](## "router_bgp.vrfs.[].listen_ranges.[].peer_filter") | String |  |  |  | Peer-filter name.<br>note: `peer_filter`` or `remote_as` is required but mutually exclusive.<br>If both are defined, peer_filter takes precedence.<br> |
    | [<samp>&nbsp;&nbsp;&nbsp;&nbsp;&nbsp;&nbsp;&nbsp;&nbsp;&nbsp;&nbsp;remote_as</samp>](## "router_bgp.vrfs.[].listen_ranges.[].remote_as") | String |  |  |  | BGP AS <1-4294967295> or AS number in asdot notation "<1-65535>.<0-65535>".<br>For asdot notation in YAML inputs, the value must be put in quotes, to prevent it from being interpreted as a float number. |
    | [<samp>&nbsp;&nbsp;&nbsp;&nbsp;&nbsp;&nbsp;neighbors</samp>](## "router_bgp.vrfs.[].neighbors") | List, items: Dictionary |  |  |  |  |
    | [<samp>&nbsp;&nbsp;&nbsp;&nbsp;&nbsp;&nbsp;&nbsp;&nbsp;-&nbsp;ip_address</samp>](## "router_bgp.vrfs.[].neighbors.[].ip_address") | String | Required, Unique |  |  |  |
    | [<samp>&nbsp;&nbsp;&nbsp;&nbsp;&nbsp;&nbsp;&nbsp;&nbsp;&nbsp;&nbsp;peer_group</samp>](## "router_bgp.vrfs.[].neighbors.[].peer_group") | String |  |  |  | Peer-group name. |
    | [<samp>&nbsp;&nbsp;&nbsp;&nbsp;&nbsp;&nbsp;&nbsp;&nbsp;&nbsp;&nbsp;remote_as</samp>](## "router_bgp.vrfs.[].neighbors.[].remote_as") | String |  |  |  | BGP AS <1-4294967295> or AS number in asdot notation "<1-65535>.<0-65535>".<br>For asdot notation in YAML inputs, the value must be put in quotes, to prevent it from being interpreted as a float number. |
    | [<samp>&nbsp;&nbsp;&nbsp;&nbsp;&nbsp;&nbsp;&nbsp;&nbsp;&nbsp;&nbsp;password</samp>](## "router_bgp.vrfs.[].neighbors.[].password") | String |  |  |  |  |
    | [<samp>&nbsp;&nbsp;&nbsp;&nbsp;&nbsp;&nbsp;&nbsp;&nbsp;&nbsp;&nbsp;passive</samp>](## "router_bgp.vrfs.[].neighbors.[].passive") | Boolean |  |  |  |  |
    | [<samp>&nbsp;&nbsp;&nbsp;&nbsp;&nbsp;&nbsp;&nbsp;&nbsp;&nbsp;&nbsp;remove_private_as</samp>](## "router_bgp.vrfs.[].neighbors.[].remove_private_as") | Dictionary |  |  |  | Remove private AS numbers in outbound AS path. |
    | [<samp>&nbsp;&nbsp;&nbsp;&nbsp;&nbsp;&nbsp;&nbsp;&nbsp;&nbsp;&nbsp;&nbsp;&nbsp;enabled</samp>](## "router_bgp.vrfs.[].neighbors.[].remove_private_as.enabled") | Boolean |  |  |  |  |
    | [<samp>&nbsp;&nbsp;&nbsp;&nbsp;&nbsp;&nbsp;&nbsp;&nbsp;&nbsp;&nbsp;&nbsp;&nbsp;all</samp>](## "router_bgp.vrfs.[].neighbors.[].remove_private_as.all") | Boolean |  |  |  |  |
    | [<samp>&nbsp;&nbsp;&nbsp;&nbsp;&nbsp;&nbsp;&nbsp;&nbsp;&nbsp;&nbsp;&nbsp;&nbsp;replace_as</samp>](## "router_bgp.vrfs.[].neighbors.[].remove_private_as.replace_as") | Boolean |  |  |  |  |
    | [<samp>&nbsp;&nbsp;&nbsp;&nbsp;&nbsp;&nbsp;&nbsp;&nbsp;&nbsp;&nbsp;remove_private_as_ingress</samp>](## "router_bgp.vrfs.[].neighbors.[].remove_private_as_ingress") | Dictionary |  |  |  |  |
    | [<samp>&nbsp;&nbsp;&nbsp;&nbsp;&nbsp;&nbsp;&nbsp;&nbsp;&nbsp;&nbsp;&nbsp;&nbsp;enabled</samp>](## "router_bgp.vrfs.[].neighbors.[].remove_private_as_ingress.enabled") | Boolean |  |  |  |  |
    | [<samp>&nbsp;&nbsp;&nbsp;&nbsp;&nbsp;&nbsp;&nbsp;&nbsp;&nbsp;&nbsp;&nbsp;&nbsp;replace_as</samp>](## "router_bgp.vrfs.[].neighbors.[].remove_private_as_ingress.replace_as") | Boolean |  |  |  |  |
    | [<samp>&nbsp;&nbsp;&nbsp;&nbsp;&nbsp;&nbsp;&nbsp;&nbsp;&nbsp;&nbsp;weight</samp>](## "router_bgp.vrfs.[].neighbors.[].weight") | Integer |  |  | Min: 0<br>Max: 65535 |  |
    | [<samp>&nbsp;&nbsp;&nbsp;&nbsp;&nbsp;&nbsp;&nbsp;&nbsp;&nbsp;&nbsp;local_as</samp>](## "router_bgp.vrfs.[].neighbors.[].local_as") | String |  |  |  | BGP AS <1-4294967295> or AS number in asdot notation "<1-65535>.<0-65535>".<br>For asdot notation in YAML inputs, the value must be put in quotes, to prevent it from being interpreted as a float number. |
    | [<samp>&nbsp;&nbsp;&nbsp;&nbsp;&nbsp;&nbsp;&nbsp;&nbsp;&nbsp;&nbsp;as_path</samp>](## "router_bgp.vrfs.[].neighbors.[].as_path") | Dictionary |  |  |  | BGP AS-PATH options. |
    | [<samp>&nbsp;&nbsp;&nbsp;&nbsp;&nbsp;&nbsp;&nbsp;&nbsp;&nbsp;&nbsp;&nbsp;&nbsp;remote_as_replace_out</samp>](## "router_bgp.vrfs.[].neighbors.[].as_path.remote_as_replace_out") | Boolean |  |  |  | Replace AS number with local AS number. |
    | [<samp>&nbsp;&nbsp;&nbsp;&nbsp;&nbsp;&nbsp;&nbsp;&nbsp;&nbsp;&nbsp;&nbsp;&nbsp;prepend_own_disabled</samp>](## "router_bgp.vrfs.[].neighbors.[].as_path.prepend_own_disabled") | Boolean |  |  |  | Disable prepending own AS number to AS path. |
    | [<samp>&nbsp;&nbsp;&nbsp;&nbsp;&nbsp;&nbsp;&nbsp;&nbsp;&nbsp;&nbsp;description</samp>](## "router_bgp.vrfs.[].neighbors.[].description") | String |  |  |  |  |
    | [<samp>&nbsp;&nbsp;&nbsp;&nbsp;&nbsp;&nbsp;&nbsp;&nbsp;&nbsp;&nbsp;route_reflector_client</samp>](## "router_bgp.vrfs.[].neighbors.[].route_reflector_client") | Boolean |  |  |  |  |
    | [<samp>&nbsp;&nbsp;&nbsp;&nbsp;&nbsp;&nbsp;&nbsp;&nbsp;&nbsp;&nbsp;ebgp_multihop</samp>](## "router_bgp.vrfs.[].neighbors.[].ebgp_multihop") | Integer |  |  | Min: 1<br>Max: 255 | Time-to-live in range of hops. |
    | [<samp>&nbsp;&nbsp;&nbsp;&nbsp;&nbsp;&nbsp;&nbsp;&nbsp;&nbsp;&nbsp;next_hop_self</samp>](## "router_bgp.vrfs.[].neighbors.[].next_hop_self") | Boolean |  |  |  |  |
    | [<samp>&nbsp;&nbsp;&nbsp;&nbsp;&nbsp;&nbsp;&nbsp;&nbsp;&nbsp;&nbsp;shutdown</samp>](## "router_bgp.vrfs.[].neighbors.[].shutdown") | Boolean |  |  |  |  |
    | [<samp>&nbsp;&nbsp;&nbsp;&nbsp;&nbsp;&nbsp;&nbsp;&nbsp;&nbsp;&nbsp;bfd</samp>](## "router_bgp.vrfs.[].neighbors.[].bfd") | Boolean |  |  |  | Enable BFD. |
    | [<samp>&nbsp;&nbsp;&nbsp;&nbsp;&nbsp;&nbsp;&nbsp;&nbsp;&nbsp;&nbsp;bfd_timers</samp>](## "router_bgp.vrfs.[].neighbors.[].bfd_timers") | Dictionary |  |  |  | Override default BFD timers. BFD must be enabled with `bfd: true`. |
    | [<samp>&nbsp;&nbsp;&nbsp;&nbsp;&nbsp;&nbsp;&nbsp;&nbsp;&nbsp;&nbsp;&nbsp;&nbsp;interval</samp>](## "router_bgp.vrfs.[].neighbors.[].bfd_timers.interval") | Integer | Required |  | Min: 50<br>Max: 60000 | Interval in milliseconds. |
    | [<samp>&nbsp;&nbsp;&nbsp;&nbsp;&nbsp;&nbsp;&nbsp;&nbsp;&nbsp;&nbsp;&nbsp;&nbsp;min_rx</samp>](## "router_bgp.vrfs.[].neighbors.[].bfd_timers.min_rx") | Integer | Required |  | Min: 50<br>Max: 60000 | Rate in milliseconds. |
    | [<samp>&nbsp;&nbsp;&nbsp;&nbsp;&nbsp;&nbsp;&nbsp;&nbsp;&nbsp;&nbsp;&nbsp;&nbsp;multiplier</samp>](## "router_bgp.vrfs.[].neighbors.[].bfd_timers.multiplier") | Integer | Required |  | Min: 3<br>Max: 50 |  |
    | [<samp>&nbsp;&nbsp;&nbsp;&nbsp;&nbsp;&nbsp;&nbsp;&nbsp;&nbsp;&nbsp;timers</samp>](## "router_bgp.vrfs.[].neighbors.[].timers") | String |  |  |  | BGP Keepalive and Hold Timer values in seconds as string "<0-3600> <0-3600>". |
    | [<samp>&nbsp;&nbsp;&nbsp;&nbsp;&nbsp;&nbsp;&nbsp;&nbsp;&nbsp;&nbsp;rib_in_pre_policy_retain</samp>](## "router_bgp.vrfs.[].neighbors.[].rib_in_pre_policy_retain") | Dictionary |  |  |  |  |
    | [<samp>&nbsp;&nbsp;&nbsp;&nbsp;&nbsp;&nbsp;&nbsp;&nbsp;&nbsp;&nbsp;&nbsp;&nbsp;enabled</samp>](## "router_bgp.vrfs.[].neighbors.[].rib_in_pre_policy_retain.enabled") | Boolean |  |  |  |  |
    | [<samp>&nbsp;&nbsp;&nbsp;&nbsp;&nbsp;&nbsp;&nbsp;&nbsp;&nbsp;&nbsp;&nbsp;&nbsp;all</samp>](## "router_bgp.vrfs.[].neighbors.[].rib_in_pre_policy_retain.all") | Boolean |  |  |  |  |
    | [<samp>&nbsp;&nbsp;&nbsp;&nbsp;&nbsp;&nbsp;&nbsp;&nbsp;&nbsp;&nbsp;send_community</samp>](## "router_bgp.vrfs.[].neighbors.[].send_community") | String |  |  |  | 'all' or a combination of 'standard', 'extended', 'large' and 'link-bandwidth (w/options)'. |
    | [<samp>&nbsp;&nbsp;&nbsp;&nbsp;&nbsp;&nbsp;&nbsp;&nbsp;&nbsp;&nbsp;maximum_routes</samp>](## "router_bgp.vrfs.[].neighbors.[].maximum_routes") | Integer |  |  |  |  |
    | [<samp>&nbsp;&nbsp;&nbsp;&nbsp;&nbsp;&nbsp;&nbsp;&nbsp;&nbsp;&nbsp;maximum_routes_warning_limit</samp>](## "router_bgp.vrfs.[].neighbors.[].maximum_routes_warning_limit") | String |  |  |  | Maximum number of routes after which a warning is issued (0 means never warn) or<br>Percentage of maximum number of routes at which to warn ("<1-100> percent").<br> |
    | [<samp>&nbsp;&nbsp;&nbsp;&nbsp;&nbsp;&nbsp;&nbsp;&nbsp;&nbsp;&nbsp;maximum_routes_warning_only</samp>](## "router_bgp.vrfs.[].neighbors.[].maximum_routes_warning_only") | Boolean |  |  |  |  |
    | [<samp>&nbsp;&nbsp;&nbsp;&nbsp;&nbsp;&nbsp;&nbsp;&nbsp;&nbsp;&nbsp;allowas_in</samp>](## "router_bgp.vrfs.[].neighbors.[].allowas_in") | Dictionary |  |  |  |  |
    | [<samp>&nbsp;&nbsp;&nbsp;&nbsp;&nbsp;&nbsp;&nbsp;&nbsp;&nbsp;&nbsp;&nbsp;&nbsp;enabled</samp>](## "router_bgp.vrfs.[].neighbors.[].allowas_in.enabled") | Boolean |  |  |  |  |
    | [<samp>&nbsp;&nbsp;&nbsp;&nbsp;&nbsp;&nbsp;&nbsp;&nbsp;&nbsp;&nbsp;&nbsp;&nbsp;times</samp>](## "router_bgp.vrfs.[].neighbors.[].allowas_in.times") | Integer |  |  | Min: 1<br>Max: 10 | Number of local ASNs allowed in a BGP update. |
    | [<samp>&nbsp;&nbsp;&nbsp;&nbsp;&nbsp;&nbsp;&nbsp;&nbsp;&nbsp;&nbsp;default_originate</samp>](## "router_bgp.vrfs.[].neighbors.[].default_originate") | Dictionary |  |  |  |  |
    | [<samp>&nbsp;&nbsp;&nbsp;&nbsp;&nbsp;&nbsp;&nbsp;&nbsp;&nbsp;&nbsp;&nbsp;&nbsp;enabled</samp>](## "router_bgp.vrfs.[].neighbors.[].default_originate.enabled") | Boolean |  |  |  |  |
    | [<samp>&nbsp;&nbsp;&nbsp;&nbsp;&nbsp;&nbsp;&nbsp;&nbsp;&nbsp;&nbsp;&nbsp;&nbsp;always</samp>](## "router_bgp.vrfs.[].neighbors.[].default_originate.always") | Boolean |  |  |  |  |
    | [<samp>&nbsp;&nbsp;&nbsp;&nbsp;&nbsp;&nbsp;&nbsp;&nbsp;&nbsp;&nbsp;&nbsp;&nbsp;route_map</samp>](## "router_bgp.vrfs.[].neighbors.[].default_originate.route_map") | String |  |  |  |  |
    | [<samp>&nbsp;&nbsp;&nbsp;&nbsp;&nbsp;&nbsp;&nbsp;&nbsp;&nbsp;&nbsp;update_source</samp>](## "router_bgp.vrfs.[].neighbors.[].update_source") | String |  |  |  |  |
    | [<samp>&nbsp;&nbsp;&nbsp;&nbsp;&nbsp;&nbsp;&nbsp;&nbsp;&nbsp;&nbsp;route_map_in</samp>](## "router_bgp.vrfs.[].neighbors.[].route_map_in") | String |  |  |  | Inbound route-map name. |
    | [<samp>&nbsp;&nbsp;&nbsp;&nbsp;&nbsp;&nbsp;&nbsp;&nbsp;&nbsp;&nbsp;route_map_out</samp>](## "router_bgp.vrfs.[].neighbors.[].route_map_out") | String |  |  |  | Outbound route-map name. |
    | [<samp>&nbsp;&nbsp;&nbsp;&nbsp;&nbsp;&nbsp;&nbsp;&nbsp;&nbsp;&nbsp;prefix_list_in</samp>](## "router_bgp.vrfs.[].neighbors.[].prefix_list_in") <span style="color:red">deprecated</span> | String |  |  |  | Inbound prefix-list name.<span style="color:red">This key is deprecated. Support will be removed in AVD version 5.0.0. Use <samp>router_bgp.vrfs[].address_family_ipv4.neighbors[].prefix_list_in or router_bgp.vrfs[].address_family_ipv6.neighbors[].prefix_list_in</samp> instead.</span> |
    | [<samp>&nbsp;&nbsp;&nbsp;&nbsp;&nbsp;&nbsp;&nbsp;&nbsp;&nbsp;&nbsp;prefix_list_out</samp>](## "router_bgp.vrfs.[].neighbors.[].prefix_list_out") <span style="color:red">deprecated</span> | String |  |  |  | Outbound prefix-list name.<span style="color:red">This key is deprecated. Support will be removed in AVD version 5.0.0. Use <samp>router_bgp.vrfs[].address_family_ipv4.neighbors[].prefix_list_out or router_bgp.vrfs[].address_family_ipv6.neighbors[].prefix_list_out</samp> instead.</span> |
    | [<samp>&nbsp;&nbsp;&nbsp;&nbsp;&nbsp;&nbsp;neighbor_interfaces</samp>](## "router_bgp.vrfs.[].neighbor_interfaces") | List, items: Dictionary |  |  |  |  |
    | [<samp>&nbsp;&nbsp;&nbsp;&nbsp;&nbsp;&nbsp;&nbsp;&nbsp;-&nbsp;name</samp>](## "router_bgp.vrfs.[].neighbor_interfaces.[].name") | String | Required, Unique |  |  | Interface name. |
    | [<samp>&nbsp;&nbsp;&nbsp;&nbsp;&nbsp;&nbsp;&nbsp;&nbsp;&nbsp;&nbsp;remote_as</samp>](## "router_bgp.vrfs.[].neighbor_interfaces.[].remote_as") | String |  |  |  | BGP AS <1-4294967295> or AS number in asdot notation "<1-65535>.<0-65535>".<br>For asdot notation in YAML inputs, the value must be put in quotes, to prevent it from being interpreted as a float number. |
    | [<samp>&nbsp;&nbsp;&nbsp;&nbsp;&nbsp;&nbsp;&nbsp;&nbsp;&nbsp;&nbsp;peer_group</samp>](## "router_bgp.vrfs.[].neighbor_interfaces.[].peer_group") | String |  |  |  | Peer-group name. |
    | [<samp>&nbsp;&nbsp;&nbsp;&nbsp;&nbsp;&nbsp;&nbsp;&nbsp;&nbsp;&nbsp;peer_filter</samp>](## "router_bgp.vrfs.[].neighbor_interfaces.[].peer_filter") | String |  |  |  | Peer-filter name. |
    | [<samp>&nbsp;&nbsp;&nbsp;&nbsp;&nbsp;&nbsp;&nbsp;&nbsp;&nbsp;&nbsp;description</samp>](## "router_bgp.vrfs.[].neighbor_interfaces.[].description") | String |  |  |  |  |
    | [<samp>&nbsp;&nbsp;&nbsp;&nbsp;&nbsp;&nbsp;redistribute_routes</samp>](## "router_bgp.vrfs.[].redistribute_routes") | List, items: Dictionary |  |  |  |  |
    | [<samp>&nbsp;&nbsp;&nbsp;&nbsp;&nbsp;&nbsp;&nbsp;&nbsp;-&nbsp;source_protocol</samp>](## "router_bgp.vrfs.[].redistribute_routes.[].source_protocol") | String | Required, Unique |  |  |  |
    | [<samp>&nbsp;&nbsp;&nbsp;&nbsp;&nbsp;&nbsp;&nbsp;&nbsp;&nbsp;&nbsp;route_map</samp>](## "router_bgp.vrfs.[].redistribute_routes.[].route_map") | String |  |  |  |  |
    | [<samp>&nbsp;&nbsp;&nbsp;&nbsp;&nbsp;&nbsp;&nbsp;&nbsp;&nbsp;&nbsp;include_leaked</samp>](## "router_bgp.vrfs.[].redistribute_routes.[].include_leaked") | Boolean |  |  |  |  |
    | [<samp>&nbsp;&nbsp;&nbsp;&nbsp;&nbsp;&nbsp;aggregate_addresses</samp>](## "router_bgp.vrfs.[].aggregate_addresses") | List, items: Dictionary |  |  |  |  |
    | [<samp>&nbsp;&nbsp;&nbsp;&nbsp;&nbsp;&nbsp;&nbsp;&nbsp;-&nbsp;prefix</samp>](## "router_bgp.vrfs.[].aggregate_addresses.[].prefix") | String | Required, Unique |  |  | IPv4 prefix "A.B.C.D/E" or IPv6 prefix "A:B:C:D:E:F:G:H/I". |
    | [<samp>&nbsp;&nbsp;&nbsp;&nbsp;&nbsp;&nbsp;&nbsp;&nbsp;&nbsp;&nbsp;advertise_only</samp>](## "router_bgp.vrfs.[].aggregate_addresses.[].advertise_only") | Boolean |  |  |  |  |
    | [<samp>&nbsp;&nbsp;&nbsp;&nbsp;&nbsp;&nbsp;&nbsp;&nbsp;&nbsp;&nbsp;as_set</samp>](## "router_bgp.vrfs.[].aggregate_addresses.[].as_set") | Boolean |  |  |  |  |
    | [<samp>&nbsp;&nbsp;&nbsp;&nbsp;&nbsp;&nbsp;&nbsp;&nbsp;&nbsp;&nbsp;advertise_map</samp>](## "router_bgp.vrfs.[].aggregate_addresses.[].advertise_map") | String |  |  |  | Route-map name. |
    | [<samp>&nbsp;&nbsp;&nbsp;&nbsp;&nbsp;&nbsp;&nbsp;&nbsp;&nbsp;&nbsp;supress_map</samp>](## "router_bgp.vrfs.[].aggregate_addresses.[].supress_map") | String |  |  |  | Route-map name. |
    | [<samp>&nbsp;&nbsp;&nbsp;&nbsp;&nbsp;&nbsp;&nbsp;&nbsp;&nbsp;&nbsp;summary_only</samp>](## "router_bgp.vrfs.[].aggregate_addresses.[].summary_only") | Boolean |  |  |  |  |
    | [<samp>&nbsp;&nbsp;&nbsp;&nbsp;&nbsp;&nbsp;&nbsp;&nbsp;&nbsp;&nbsp;attribute_map</samp>](## "router_bgp.vrfs.[].aggregate_addresses.[].attribute_map") | String |  |  |  |  |
    | [<samp>&nbsp;&nbsp;&nbsp;&nbsp;&nbsp;&nbsp;&nbsp;&nbsp;&nbsp;&nbsp;match_map</samp>](## "router_bgp.vrfs.[].aggregate_addresses.[].match_map") | String |  |  |  |  |
    | [<samp>&nbsp;&nbsp;&nbsp;&nbsp;&nbsp;&nbsp;address_family_ipv4</samp>](## "router_bgp.vrfs.[].address_family_ipv4") | Dictionary |  |  |  |  |
    | [<samp>&nbsp;&nbsp;&nbsp;&nbsp;&nbsp;&nbsp;&nbsp;&nbsp;bgp</samp>](## "router_bgp.vrfs.[].address_family_ipv4.bgp") | Dictionary |  |  |  |  |
    | [<samp>&nbsp;&nbsp;&nbsp;&nbsp;&nbsp;&nbsp;&nbsp;&nbsp;&nbsp;&nbsp;missing_policy</samp>](## "router_bgp.vrfs.[].address_family_ipv4.bgp.missing_policy") | Dictionary |  |  |  |  |
    | [<samp>&nbsp;&nbsp;&nbsp;&nbsp;&nbsp;&nbsp;&nbsp;&nbsp;&nbsp;&nbsp;&nbsp;&nbsp;direction_in_action</samp>](## "router_bgp.vrfs.[].address_family_ipv4.bgp.missing_policy.direction_in_action") | String |  |  | Valid Values:<br>- <code>deny</code><br>- <code>deny-in-out</code><br>- <code>permit</code> |  |
    | [<samp>&nbsp;&nbsp;&nbsp;&nbsp;&nbsp;&nbsp;&nbsp;&nbsp;&nbsp;&nbsp;&nbsp;&nbsp;direction_out_action</samp>](## "router_bgp.vrfs.[].address_family_ipv4.bgp.missing_policy.direction_out_action") | String |  |  | Valid Values:<br>- <code>deny</code><br>- <code>deny-in-out</code><br>- <code>permit</code> |  |
    | [<samp>&nbsp;&nbsp;&nbsp;&nbsp;&nbsp;&nbsp;&nbsp;&nbsp;&nbsp;&nbsp;additional_paths</samp>](## "router_bgp.vrfs.[].address_family_ipv4.bgp.additional_paths") | Dictionary |  |  |  |  |
    | [<samp>&nbsp;&nbsp;&nbsp;&nbsp;&nbsp;&nbsp;&nbsp;&nbsp;&nbsp;&nbsp;&nbsp;&nbsp;install</samp>](## "router_bgp.vrfs.[].address_family_ipv4.bgp.additional_paths.install") | Boolean |  |  |  |  |
    | [<samp>&nbsp;&nbsp;&nbsp;&nbsp;&nbsp;&nbsp;&nbsp;&nbsp;&nbsp;&nbsp;&nbsp;&nbsp;install_ecmp_primary</samp>](## "router_bgp.vrfs.[].address_family_ipv4.bgp.additional_paths.install_ecmp_primary") | Boolean |  |  |  |  |
    | [<samp>&nbsp;&nbsp;&nbsp;&nbsp;&nbsp;&nbsp;&nbsp;&nbsp;&nbsp;&nbsp;&nbsp;&nbsp;receive</samp>](## "router_bgp.vrfs.[].address_family_ipv4.bgp.additional_paths.receive") | Boolean |  |  |  |  |
    | [<samp>&nbsp;&nbsp;&nbsp;&nbsp;&nbsp;&nbsp;&nbsp;&nbsp;&nbsp;&nbsp;&nbsp;&nbsp;send</samp>](## "router_bgp.vrfs.[].address_family_ipv4.bgp.additional_paths.send") | Dictionary |  |  |  |  |
    | [<samp>&nbsp;&nbsp;&nbsp;&nbsp;&nbsp;&nbsp;&nbsp;&nbsp;&nbsp;&nbsp;&nbsp;&nbsp;&nbsp;&nbsp;any</samp>](## "router_bgp.vrfs.[].address_family_ipv4.bgp.additional_paths.send.any") | Boolean |  |  |  |  |
    | [<samp>&nbsp;&nbsp;&nbsp;&nbsp;&nbsp;&nbsp;&nbsp;&nbsp;&nbsp;&nbsp;&nbsp;&nbsp;&nbsp;&nbsp;backup</samp>](## "router_bgp.vrfs.[].address_family_ipv4.bgp.additional_paths.send.backup") | Boolean |  |  |  |  |
    | [<samp>&nbsp;&nbsp;&nbsp;&nbsp;&nbsp;&nbsp;&nbsp;&nbsp;&nbsp;&nbsp;&nbsp;&nbsp;&nbsp;&nbsp;ecmp</samp>](## "router_bgp.vrfs.[].address_family_ipv4.bgp.additional_paths.send.ecmp") | Boolean |  |  |  |  |
    | [<samp>&nbsp;&nbsp;&nbsp;&nbsp;&nbsp;&nbsp;&nbsp;&nbsp;&nbsp;&nbsp;&nbsp;&nbsp;&nbsp;&nbsp;ecmp_limit</samp>](## "router_bgp.vrfs.[].address_family_ipv4.bgp.additional_paths.send.ecmp_limit") | Integer |  |  | Min: 2<br>Max: 64 | Amount of ECMP paths to send. |
    | [<samp>&nbsp;&nbsp;&nbsp;&nbsp;&nbsp;&nbsp;&nbsp;&nbsp;&nbsp;&nbsp;&nbsp;&nbsp;&nbsp;&nbsp;limit</samp>](## "router_bgp.vrfs.[].address_family_ipv4.bgp.additional_paths.send.limit") | Integer |  |  | Min: 2<br>Max: 64 | Amount of paths to send. |
    | [<samp>&nbsp;&nbsp;&nbsp;&nbsp;&nbsp;&nbsp;&nbsp;&nbsp;neighbors</samp>](## "router_bgp.vrfs.[].address_family_ipv4.neighbors") | List, items: Dictionary |  |  |  |  |
    | [<samp>&nbsp;&nbsp;&nbsp;&nbsp;&nbsp;&nbsp;&nbsp;&nbsp;&nbsp;&nbsp;-&nbsp;ip_address</samp>](## "router_bgp.vrfs.[].address_family_ipv4.neighbors.[].ip_address") | String | Required, Unique |  |  |  |
    | [<samp>&nbsp;&nbsp;&nbsp;&nbsp;&nbsp;&nbsp;&nbsp;&nbsp;&nbsp;&nbsp;&nbsp;&nbsp;activate</samp>](## "router_bgp.vrfs.[].address_family_ipv4.neighbors.[].activate") | Boolean |  |  |  |  |
    | [<samp>&nbsp;&nbsp;&nbsp;&nbsp;&nbsp;&nbsp;&nbsp;&nbsp;&nbsp;&nbsp;&nbsp;&nbsp;route_map_in</samp>](## "router_bgp.vrfs.[].address_family_ipv4.neighbors.[].route_map_in") | String |  |  |  | Inbound route-map name. |
    | [<samp>&nbsp;&nbsp;&nbsp;&nbsp;&nbsp;&nbsp;&nbsp;&nbsp;&nbsp;&nbsp;&nbsp;&nbsp;route_map_out</samp>](## "router_bgp.vrfs.[].address_family_ipv4.neighbors.[].route_map_out") | String |  |  |  | Outbound route-map name. |
    | [<samp>&nbsp;&nbsp;&nbsp;&nbsp;&nbsp;&nbsp;&nbsp;&nbsp;&nbsp;&nbsp;&nbsp;&nbsp;prefix_list_in</samp>](## "router_bgp.vrfs.[].address_family_ipv4.neighbors.[].prefix_list_in") | String |  |  |  | Inbound prefix-list name. |
    | [<samp>&nbsp;&nbsp;&nbsp;&nbsp;&nbsp;&nbsp;&nbsp;&nbsp;&nbsp;&nbsp;&nbsp;&nbsp;prefix_list_out</samp>](## "router_bgp.vrfs.[].address_family_ipv4.neighbors.[].prefix_list_out") | String |  |  |  | Outbound prefix-list name. |
    | [<samp>&nbsp;&nbsp;&nbsp;&nbsp;&nbsp;&nbsp;&nbsp;&nbsp;&nbsp;&nbsp;&nbsp;&nbsp;next_hop</samp>](## "router_bgp.vrfs.[].address_family_ipv4.neighbors.[].next_hop") | Dictionary |  |  |  |  |
    | [<samp>&nbsp;&nbsp;&nbsp;&nbsp;&nbsp;&nbsp;&nbsp;&nbsp;&nbsp;&nbsp;&nbsp;&nbsp;&nbsp;&nbsp;address_family_ipv6</samp>](## "router_bgp.vrfs.[].address_family_ipv4.neighbors.[].next_hop.address_family_ipv6") | Dictionary |  |  |  |  |
    | [<samp>&nbsp;&nbsp;&nbsp;&nbsp;&nbsp;&nbsp;&nbsp;&nbsp;&nbsp;&nbsp;&nbsp;&nbsp;&nbsp;&nbsp;&nbsp;&nbsp;enabled</samp>](## "router_bgp.vrfs.[].address_family_ipv4.neighbors.[].next_hop.address_family_ipv6.enabled") | Boolean | Required |  |  |  |
    | [<samp>&nbsp;&nbsp;&nbsp;&nbsp;&nbsp;&nbsp;&nbsp;&nbsp;&nbsp;&nbsp;&nbsp;&nbsp;&nbsp;&nbsp;&nbsp;&nbsp;originate</samp>](## "router_bgp.vrfs.[].address_family_ipv4.neighbors.[].next_hop.address_family_ipv6.originate") | Boolean |  |  |  |  |
    | [<samp>&nbsp;&nbsp;&nbsp;&nbsp;&nbsp;&nbsp;&nbsp;&nbsp;networks</samp>](## "router_bgp.vrfs.[].address_family_ipv4.networks") | List, items: Dictionary |  |  |  |  |
    | [<samp>&nbsp;&nbsp;&nbsp;&nbsp;&nbsp;&nbsp;&nbsp;&nbsp;&nbsp;&nbsp;-&nbsp;prefix</samp>](## "router_bgp.vrfs.[].address_family_ipv4.networks.[].prefix") | String | Required, Unique |  |  | IPv4 prefix "A.B.C.D/E". |
    | [<samp>&nbsp;&nbsp;&nbsp;&nbsp;&nbsp;&nbsp;&nbsp;&nbsp;&nbsp;&nbsp;&nbsp;&nbsp;route_map</samp>](## "router_bgp.vrfs.[].address_family_ipv4.networks.[].route_map") | String |  |  |  |  |
    | [<samp>&nbsp;&nbsp;&nbsp;&nbsp;&nbsp;&nbsp;address_family_ipv6</samp>](## "router_bgp.vrfs.[].address_family_ipv6") | Dictionary |  |  |  |  |
    | [<samp>&nbsp;&nbsp;&nbsp;&nbsp;&nbsp;&nbsp;&nbsp;&nbsp;bgp</samp>](## "router_bgp.vrfs.[].address_family_ipv6.bgp") | Dictionary |  |  |  |  |
    | [<samp>&nbsp;&nbsp;&nbsp;&nbsp;&nbsp;&nbsp;&nbsp;&nbsp;&nbsp;&nbsp;missing_policy</samp>](## "router_bgp.vrfs.[].address_family_ipv6.bgp.missing_policy") | Dictionary |  |  |  |  |
    | [<samp>&nbsp;&nbsp;&nbsp;&nbsp;&nbsp;&nbsp;&nbsp;&nbsp;&nbsp;&nbsp;&nbsp;&nbsp;direction_in_action</samp>](## "router_bgp.vrfs.[].address_family_ipv6.bgp.missing_policy.direction_in_action") | String |  |  | Valid Values:<br>- <code>deny</code><br>- <code>deny-in-out</code><br>- <code>permit</code> |  |
    | [<samp>&nbsp;&nbsp;&nbsp;&nbsp;&nbsp;&nbsp;&nbsp;&nbsp;&nbsp;&nbsp;&nbsp;&nbsp;direction_out_action</samp>](## "router_bgp.vrfs.[].address_family_ipv6.bgp.missing_policy.direction_out_action") | String |  |  | Valid Values:<br>- <code>deny</code><br>- <code>deny-in-out</code><br>- <code>permit</code> |  |
    | [<samp>&nbsp;&nbsp;&nbsp;&nbsp;&nbsp;&nbsp;&nbsp;&nbsp;&nbsp;&nbsp;additional_paths</samp>](## "router_bgp.vrfs.[].address_family_ipv6.bgp.additional_paths") | Dictionary |  |  |  |  |
    | [<samp>&nbsp;&nbsp;&nbsp;&nbsp;&nbsp;&nbsp;&nbsp;&nbsp;&nbsp;&nbsp;&nbsp;&nbsp;install</samp>](## "router_bgp.vrfs.[].address_family_ipv6.bgp.additional_paths.install") | Boolean |  |  |  |  |
    | [<samp>&nbsp;&nbsp;&nbsp;&nbsp;&nbsp;&nbsp;&nbsp;&nbsp;&nbsp;&nbsp;&nbsp;&nbsp;install_ecmp_primary</samp>](## "router_bgp.vrfs.[].address_family_ipv6.bgp.additional_paths.install_ecmp_primary") | Boolean |  |  |  |  |
    | [<samp>&nbsp;&nbsp;&nbsp;&nbsp;&nbsp;&nbsp;&nbsp;&nbsp;&nbsp;&nbsp;&nbsp;&nbsp;receive</samp>](## "router_bgp.vrfs.[].address_family_ipv6.bgp.additional_paths.receive") | Boolean |  |  |  |  |
    | [<samp>&nbsp;&nbsp;&nbsp;&nbsp;&nbsp;&nbsp;&nbsp;&nbsp;&nbsp;&nbsp;&nbsp;&nbsp;send</samp>](## "router_bgp.vrfs.[].address_family_ipv6.bgp.additional_paths.send") | Dictionary |  |  |  |  |
    | [<samp>&nbsp;&nbsp;&nbsp;&nbsp;&nbsp;&nbsp;&nbsp;&nbsp;&nbsp;&nbsp;&nbsp;&nbsp;&nbsp;&nbsp;any</samp>](## "router_bgp.vrfs.[].address_family_ipv6.bgp.additional_paths.send.any") | Boolean |  |  |  |  |
    | [<samp>&nbsp;&nbsp;&nbsp;&nbsp;&nbsp;&nbsp;&nbsp;&nbsp;&nbsp;&nbsp;&nbsp;&nbsp;&nbsp;&nbsp;backup</samp>](## "router_bgp.vrfs.[].address_family_ipv6.bgp.additional_paths.send.backup") | Boolean |  |  |  |  |
    | [<samp>&nbsp;&nbsp;&nbsp;&nbsp;&nbsp;&nbsp;&nbsp;&nbsp;&nbsp;&nbsp;&nbsp;&nbsp;&nbsp;&nbsp;ecmp</samp>](## "router_bgp.vrfs.[].address_family_ipv6.bgp.additional_paths.send.ecmp") | Boolean |  |  |  |  |
    | [<samp>&nbsp;&nbsp;&nbsp;&nbsp;&nbsp;&nbsp;&nbsp;&nbsp;&nbsp;&nbsp;&nbsp;&nbsp;&nbsp;&nbsp;ecmp_limit</samp>](## "router_bgp.vrfs.[].address_family_ipv6.bgp.additional_paths.send.ecmp_limit") | Integer |  |  | Min: 2<br>Max: 64 | Amount of ECMP paths to send. |
    | [<samp>&nbsp;&nbsp;&nbsp;&nbsp;&nbsp;&nbsp;&nbsp;&nbsp;&nbsp;&nbsp;&nbsp;&nbsp;&nbsp;&nbsp;limit</samp>](## "router_bgp.vrfs.[].address_family_ipv6.bgp.additional_paths.send.limit") | Integer |  |  | Min: 2<br>Max: 64 | Amount of paths to send. |
    | [<samp>&nbsp;&nbsp;&nbsp;&nbsp;&nbsp;&nbsp;&nbsp;&nbsp;neighbors</samp>](## "router_bgp.vrfs.[].address_family_ipv6.neighbors") | List, items: Dictionary |  |  |  |  |
    | [<samp>&nbsp;&nbsp;&nbsp;&nbsp;&nbsp;&nbsp;&nbsp;&nbsp;&nbsp;&nbsp;-&nbsp;ip_address</samp>](## "router_bgp.vrfs.[].address_family_ipv6.neighbors.[].ip_address") | String | Required, Unique |  |  |  |
    | [<samp>&nbsp;&nbsp;&nbsp;&nbsp;&nbsp;&nbsp;&nbsp;&nbsp;&nbsp;&nbsp;&nbsp;&nbsp;activate</samp>](## "router_bgp.vrfs.[].address_family_ipv6.neighbors.[].activate") | Boolean |  |  |  |  |
    | [<samp>&nbsp;&nbsp;&nbsp;&nbsp;&nbsp;&nbsp;&nbsp;&nbsp;&nbsp;&nbsp;&nbsp;&nbsp;route_map_in</samp>](## "router_bgp.vrfs.[].address_family_ipv6.neighbors.[].route_map_in") | String |  |  |  | Inbound route-map name. |
    | [<samp>&nbsp;&nbsp;&nbsp;&nbsp;&nbsp;&nbsp;&nbsp;&nbsp;&nbsp;&nbsp;&nbsp;&nbsp;route_map_out</samp>](## "router_bgp.vrfs.[].address_family_ipv6.neighbors.[].route_map_out") | String |  |  |  | Outbound route-map name. |
    | [<samp>&nbsp;&nbsp;&nbsp;&nbsp;&nbsp;&nbsp;&nbsp;&nbsp;&nbsp;&nbsp;&nbsp;&nbsp;prefix_list_in</samp>](## "router_bgp.vrfs.[].address_family_ipv6.neighbors.[].prefix_list_in") | String |  |  |  | Inbound prefix-list name. |
    | [<samp>&nbsp;&nbsp;&nbsp;&nbsp;&nbsp;&nbsp;&nbsp;&nbsp;&nbsp;&nbsp;&nbsp;&nbsp;prefix_list_out</samp>](## "router_bgp.vrfs.[].address_family_ipv6.neighbors.[].prefix_list_out") | String |  |  |  | Outbound prefix-list name. |
    | [<samp>&nbsp;&nbsp;&nbsp;&nbsp;&nbsp;&nbsp;&nbsp;&nbsp;networks</samp>](## "router_bgp.vrfs.[].address_family_ipv6.networks") | List, items: Dictionary |  |  |  |  |
    | [<samp>&nbsp;&nbsp;&nbsp;&nbsp;&nbsp;&nbsp;&nbsp;&nbsp;&nbsp;&nbsp;-&nbsp;prefix</samp>](## "router_bgp.vrfs.[].address_family_ipv6.networks.[].prefix") | String | Required, Unique |  |  | IPv6 prefix "A:B:C:D:E:F:G:H/I". |
    | [<samp>&nbsp;&nbsp;&nbsp;&nbsp;&nbsp;&nbsp;&nbsp;&nbsp;&nbsp;&nbsp;&nbsp;&nbsp;route_map</samp>](## "router_bgp.vrfs.[].address_family_ipv6.networks.[].route_map") | String |  |  |  |  |
    | [<samp>&nbsp;&nbsp;&nbsp;&nbsp;&nbsp;&nbsp;address_family_ipv4_multicast</samp>](## "router_bgp.vrfs.[].address_family_ipv4_multicast") | Dictionary |  |  |  |  |
    | [<samp>&nbsp;&nbsp;&nbsp;&nbsp;&nbsp;&nbsp;&nbsp;&nbsp;bgp</samp>](## "router_bgp.vrfs.[].address_family_ipv4_multicast.bgp") | Dictionary |  |  |  |  |
    | [<samp>&nbsp;&nbsp;&nbsp;&nbsp;&nbsp;&nbsp;&nbsp;&nbsp;&nbsp;&nbsp;missing_policy</samp>](## "router_bgp.vrfs.[].address_family_ipv4_multicast.bgp.missing_policy") | Dictionary |  |  |  |  |
    | [<samp>&nbsp;&nbsp;&nbsp;&nbsp;&nbsp;&nbsp;&nbsp;&nbsp;&nbsp;&nbsp;&nbsp;&nbsp;direction_in_action</samp>](## "router_bgp.vrfs.[].address_family_ipv4_multicast.bgp.missing_policy.direction_in_action") | String |  |  | Valid Values:<br>- <code>deny</code><br>- <code>deny-in-out</code><br>- <code>permit</code> |  |
    | [<samp>&nbsp;&nbsp;&nbsp;&nbsp;&nbsp;&nbsp;&nbsp;&nbsp;&nbsp;&nbsp;&nbsp;&nbsp;direction_out_action</samp>](## "router_bgp.vrfs.[].address_family_ipv4_multicast.bgp.missing_policy.direction_out_action") | String |  |  | Valid Values:<br>- <code>deny</code><br>- <code>deny-in-out</code><br>- <code>permit</code> |  |
    | [<samp>&nbsp;&nbsp;&nbsp;&nbsp;&nbsp;&nbsp;&nbsp;&nbsp;&nbsp;&nbsp;additional_paths</samp>](## "router_bgp.vrfs.[].address_family_ipv4_multicast.bgp.additional_paths") | Dictionary |  |  |  |  |
    | [<samp>&nbsp;&nbsp;&nbsp;&nbsp;&nbsp;&nbsp;&nbsp;&nbsp;&nbsp;&nbsp;&nbsp;&nbsp;receive</samp>](## "router_bgp.vrfs.[].address_family_ipv4_multicast.bgp.additional_paths.receive") | Boolean |  |  |  |  |
    | [<samp>&nbsp;&nbsp;&nbsp;&nbsp;&nbsp;&nbsp;&nbsp;&nbsp;neighbors</samp>](## "router_bgp.vrfs.[].address_family_ipv4_multicast.neighbors") | List, items: Dictionary |  |  |  |  |
    | [<samp>&nbsp;&nbsp;&nbsp;&nbsp;&nbsp;&nbsp;&nbsp;&nbsp;&nbsp;&nbsp;-&nbsp;ip_address</samp>](## "router_bgp.vrfs.[].address_family_ipv4_multicast.neighbors.[].ip_address") | String | Required, Unique |  |  |  |
    | [<samp>&nbsp;&nbsp;&nbsp;&nbsp;&nbsp;&nbsp;&nbsp;&nbsp;&nbsp;&nbsp;&nbsp;&nbsp;activate</samp>](## "router_bgp.vrfs.[].address_family_ipv4_multicast.neighbors.[].activate") | Boolean |  |  |  |  |
    | [<samp>&nbsp;&nbsp;&nbsp;&nbsp;&nbsp;&nbsp;&nbsp;&nbsp;&nbsp;&nbsp;&nbsp;&nbsp;route_map_in</samp>](## "router_bgp.vrfs.[].address_family_ipv4_multicast.neighbors.[].route_map_in") | String |  |  |  | Inbound route-map name. |
    | [<samp>&nbsp;&nbsp;&nbsp;&nbsp;&nbsp;&nbsp;&nbsp;&nbsp;&nbsp;&nbsp;&nbsp;&nbsp;route_map_out</samp>](## "router_bgp.vrfs.[].address_family_ipv4_multicast.neighbors.[].route_map_out") | String |  |  |  | Outbound route-map name. |
    | [<samp>&nbsp;&nbsp;&nbsp;&nbsp;&nbsp;&nbsp;&nbsp;&nbsp;networks</samp>](## "router_bgp.vrfs.[].address_family_ipv4_multicast.networks") | List, items: Dictionary |  |  |  |  |
    | [<samp>&nbsp;&nbsp;&nbsp;&nbsp;&nbsp;&nbsp;&nbsp;&nbsp;&nbsp;&nbsp;-&nbsp;prefix</samp>](## "router_bgp.vrfs.[].address_family_ipv4_multicast.networks.[].prefix") | String | Required, Unique |  |  | IPv6 prefix "A.B.C.D/E". |
    | [<samp>&nbsp;&nbsp;&nbsp;&nbsp;&nbsp;&nbsp;&nbsp;&nbsp;&nbsp;&nbsp;&nbsp;&nbsp;route_map</samp>](## "router_bgp.vrfs.[].address_family_ipv4_multicast.networks.[].route_map") | String |  |  |  |  |
    | [<samp>&nbsp;&nbsp;&nbsp;&nbsp;&nbsp;&nbsp;address_family_ipv6_multicast</samp>](## "router_bgp.vrfs.[].address_family_ipv6_multicast") | Dictionary |  |  |  |  |
    | [<samp>&nbsp;&nbsp;&nbsp;&nbsp;&nbsp;&nbsp;&nbsp;&nbsp;bgp</samp>](## "router_bgp.vrfs.[].address_family_ipv6_multicast.bgp") | Dictionary |  |  |  |  |
    | [<samp>&nbsp;&nbsp;&nbsp;&nbsp;&nbsp;&nbsp;&nbsp;&nbsp;&nbsp;&nbsp;missing_policy</samp>](## "router_bgp.vrfs.[].address_family_ipv6_multicast.bgp.missing_policy") | Dictionary |  |  |  |  |
    | [<samp>&nbsp;&nbsp;&nbsp;&nbsp;&nbsp;&nbsp;&nbsp;&nbsp;&nbsp;&nbsp;&nbsp;&nbsp;direction_in_action</samp>](## "router_bgp.vrfs.[].address_family_ipv6_multicast.bgp.missing_policy.direction_in_action") | String |  |  | Valid Values:<br>- <code>deny</code><br>- <code>deny-in-out</code><br>- <code>permit</code> |  |
    | [<samp>&nbsp;&nbsp;&nbsp;&nbsp;&nbsp;&nbsp;&nbsp;&nbsp;&nbsp;&nbsp;&nbsp;&nbsp;direction_out_action</samp>](## "router_bgp.vrfs.[].address_family_ipv6_multicast.bgp.missing_policy.direction_out_action") | String |  |  | Valid Values:<br>- <code>deny</code><br>- <code>deny-in-out</code><br>- <code>permit</code> |  |
    | [<samp>&nbsp;&nbsp;&nbsp;&nbsp;&nbsp;&nbsp;&nbsp;&nbsp;&nbsp;&nbsp;additional_paths</samp>](## "router_bgp.vrfs.[].address_family_ipv6_multicast.bgp.additional_paths") | Dictionary |  |  |  |  |
    | [<samp>&nbsp;&nbsp;&nbsp;&nbsp;&nbsp;&nbsp;&nbsp;&nbsp;&nbsp;&nbsp;&nbsp;&nbsp;receive</samp>](## "router_bgp.vrfs.[].address_family_ipv6_multicast.bgp.additional_paths.receive") | Boolean |  |  |  |  |
    | [<samp>&nbsp;&nbsp;&nbsp;&nbsp;&nbsp;&nbsp;&nbsp;&nbsp;neighbors</samp>](## "router_bgp.vrfs.[].address_family_ipv6_multicast.neighbors") | List, items: Dictionary |  |  |  |  |
    | [<samp>&nbsp;&nbsp;&nbsp;&nbsp;&nbsp;&nbsp;&nbsp;&nbsp;&nbsp;&nbsp;-&nbsp;ip_address</samp>](## "router_bgp.vrfs.[].address_family_ipv6_multicast.neighbors.[].ip_address") | String | Required, Unique |  |  |  |
    | [<samp>&nbsp;&nbsp;&nbsp;&nbsp;&nbsp;&nbsp;&nbsp;&nbsp;&nbsp;&nbsp;&nbsp;&nbsp;activate</samp>](## "router_bgp.vrfs.[].address_family_ipv6_multicast.neighbors.[].activate") | Boolean |  |  |  |  |
    | [<samp>&nbsp;&nbsp;&nbsp;&nbsp;&nbsp;&nbsp;&nbsp;&nbsp;&nbsp;&nbsp;&nbsp;&nbsp;route_map_in</samp>](## "router_bgp.vrfs.[].address_family_ipv6_multicast.neighbors.[].route_map_in") | String |  |  |  | Inbound route-map name. |
    | [<samp>&nbsp;&nbsp;&nbsp;&nbsp;&nbsp;&nbsp;&nbsp;&nbsp;&nbsp;&nbsp;&nbsp;&nbsp;route_map_out</samp>](## "router_bgp.vrfs.[].address_family_ipv6_multicast.neighbors.[].route_map_out") | String |  |  |  | Outbound route-map name. |
    | [<samp>&nbsp;&nbsp;&nbsp;&nbsp;&nbsp;&nbsp;&nbsp;&nbsp;networks</samp>](## "router_bgp.vrfs.[].address_family_ipv6_multicast.networks") | List, items: Dictionary |  |  |  |  |
    | [<samp>&nbsp;&nbsp;&nbsp;&nbsp;&nbsp;&nbsp;&nbsp;&nbsp;&nbsp;&nbsp;-&nbsp;prefix</samp>](## "router_bgp.vrfs.[].address_family_ipv6_multicast.networks.[].prefix") | String | Required, Unique |  |  | IPv6 prefix "A:B:C:D:E:F:G:H/I". |
    | [<samp>&nbsp;&nbsp;&nbsp;&nbsp;&nbsp;&nbsp;&nbsp;&nbsp;&nbsp;&nbsp;&nbsp;&nbsp;route_map</samp>](## "router_bgp.vrfs.[].address_family_ipv6_multicast.networks.[].route_map") | String |  |  |  |  |
    | [<samp>&nbsp;&nbsp;&nbsp;&nbsp;&nbsp;&nbsp;address_family_flow_spec_ipv4</samp>](## "router_bgp.vrfs.[].address_family_flow_spec_ipv4") | Dictionary |  |  |  |  |
    | [<samp>&nbsp;&nbsp;&nbsp;&nbsp;&nbsp;&nbsp;&nbsp;&nbsp;bgp</samp>](## "router_bgp.vrfs.[].address_family_flow_spec_ipv4.bgp") | Dictionary |  |  |  |  |
    | [<samp>&nbsp;&nbsp;&nbsp;&nbsp;&nbsp;&nbsp;&nbsp;&nbsp;&nbsp;&nbsp;missing_policy</samp>](## "router_bgp.vrfs.[].address_family_flow_spec_ipv4.bgp.missing_policy") | Dictionary |  |  |  |  |
    | [<samp>&nbsp;&nbsp;&nbsp;&nbsp;&nbsp;&nbsp;&nbsp;&nbsp;&nbsp;&nbsp;&nbsp;&nbsp;direction_in_action</samp>](## "router_bgp.vrfs.[].address_family_flow_spec_ipv4.bgp.missing_policy.direction_in_action") | String |  |  | Valid Values:<br>- <code>deny</code><br>- <code>deny-in-out</code><br>- <code>permit</code> |  |
    | [<samp>&nbsp;&nbsp;&nbsp;&nbsp;&nbsp;&nbsp;&nbsp;&nbsp;&nbsp;&nbsp;&nbsp;&nbsp;direction_out_action</samp>](## "router_bgp.vrfs.[].address_family_flow_spec_ipv4.bgp.missing_policy.direction_out_action") | String |  |  | Valid Values:<br>- <code>deny</code><br>- <code>deny-in-out</code><br>- <code>permit</code> |  |
    | [<samp>&nbsp;&nbsp;&nbsp;&nbsp;&nbsp;&nbsp;&nbsp;&nbsp;neighbors</samp>](## "router_bgp.vrfs.[].address_family_flow_spec_ipv4.neighbors") | List, items: Dictionary |  |  |  |  |
    | [<samp>&nbsp;&nbsp;&nbsp;&nbsp;&nbsp;&nbsp;&nbsp;&nbsp;&nbsp;&nbsp;-&nbsp;ip_address</samp>](## "router_bgp.vrfs.[].address_family_flow_spec_ipv4.neighbors.[].ip_address") | String | Required, Unique |  |  |  |
    | [<samp>&nbsp;&nbsp;&nbsp;&nbsp;&nbsp;&nbsp;&nbsp;&nbsp;&nbsp;&nbsp;&nbsp;&nbsp;activate</samp>](## "router_bgp.vrfs.[].address_family_flow_spec_ipv4.neighbors.[].activate") | Boolean |  |  |  |  |
    | [<samp>&nbsp;&nbsp;&nbsp;&nbsp;&nbsp;&nbsp;address_family_flow_spec_ipv6</samp>](## "router_bgp.vrfs.[].address_family_flow_spec_ipv6") | Dictionary |  |  |  |  |
    | [<samp>&nbsp;&nbsp;&nbsp;&nbsp;&nbsp;&nbsp;&nbsp;&nbsp;bgp</samp>](## "router_bgp.vrfs.[].address_family_flow_spec_ipv6.bgp") | Dictionary |  |  |  |  |
    | [<samp>&nbsp;&nbsp;&nbsp;&nbsp;&nbsp;&nbsp;&nbsp;&nbsp;&nbsp;&nbsp;missing_policy</samp>](## "router_bgp.vrfs.[].address_family_flow_spec_ipv6.bgp.missing_policy") | Dictionary |  |  |  |  |
    | [<samp>&nbsp;&nbsp;&nbsp;&nbsp;&nbsp;&nbsp;&nbsp;&nbsp;&nbsp;&nbsp;&nbsp;&nbsp;direction_in_action</samp>](## "router_bgp.vrfs.[].address_family_flow_spec_ipv6.bgp.missing_policy.direction_in_action") | String |  |  | Valid Values:<br>- <code>deny</code><br>- <code>deny-in-out</code><br>- <code>permit</code> |  |
    | [<samp>&nbsp;&nbsp;&nbsp;&nbsp;&nbsp;&nbsp;&nbsp;&nbsp;&nbsp;&nbsp;&nbsp;&nbsp;direction_out_action</samp>](## "router_bgp.vrfs.[].address_family_flow_spec_ipv6.bgp.missing_policy.direction_out_action") | String |  |  | Valid Values:<br>- <code>deny</code><br>- <code>deny-in-out</code><br>- <code>permit</code> |  |
    | [<samp>&nbsp;&nbsp;&nbsp;&nbsp;&nbsp;&nbsp;&nbsp;&nbsp;neighbors</samp>](## "router_bgp.vrfs.[].address_family_flow_spec_ipv6.neighbors") | List, items: Dictionary |  |  |  |  |
    | [<samp>&nbsp;&nbsp;&nbsp;&nbsp;&nbsp;&nbsp;&nbsp;&nbsp;&nbsp;&nbsp;-&nbsp;ip_address</samp>](## "router_bgp.vrfs.[].address_family_flow_spec_ipv6.neighbors.[].ip_address") | String | Required, Unique |  |  |  |
    | [<samp>&nbsp;&nbsp;&nbsp;&nbsp;&nbsp;&nbsp;&nbsp;&nbsp;&nbsp;&nbsp;&nbsp;&nbsp;activate</samp>](## "router_bgp.vrfs.[].address_family_flow_spec_ipv6.neighbors.[].activate") | Boolean |  |  |  |  |
    | [<samp>&nbsp;&nbsp;&nbsp;&nbsp;&nbsp;&nbsp;address_families</samp>](## "router_bgp.vrfs.[].address_families") <span style="color:red">deprecated</span> | List, items: Dictionary |  |  |  | <span style="color:red">This key is deprecated. Support will be removed in AVD version 5.0.0. Use <samp>address_family_*</samp> instead.</span> |
    | [<samp>&nbsp;&nbsp;&nbsp;&nbsp;&nbsp;&nbsp;&nbsp;&nbsp;-&nbsp;address_family</samp>](## "router_bgp.vrfs.[].address_families.[].address_family") | String | Required, Unique |  |  |  |
    | [<samp>&nbsp;&nbsp;&nbsp;&nbsp;&nbsp;&nbsp;&nbsp;&nbsp;&nbsp;&nbsp;bgp</samp>](## "router_bgp.vrfs.[].address_families.[].bgp") | Dictionary |  |  |  |  |
    | [<samp>&nbsp;&nbsp;&nbsp;&nbsp;&nbsp;&nbsp;&nbsp;&nbsp;&nbsp;&nbsp;&nbsp;&nbsp;missing_policy</samp>](## "router_bgp.vrfs.[].address_families.[].bgp.missing_policy") | Dictionary |  |  |  |  |
    | [<samp>&nbsp;&nbsp;&nbsp;&nbsp;&nbsp;&nbsp;&nbsp;&nbsp;&nbsp;&nbsp;&nbsp;&nbsp;&nbsp;&nbsp;direction_in_action</samp>](## "router_bgp.vrfs.[].address_families.[].bgp.missing_policy.direction_in_action") | String |  |  | Valid Values:<br>- <code>deny</code><br>- <code>deny-in-out</code><br>- <code>permit</code> |  |
    | [<samp>&nbsp;&nbsp;&nbsp;&nbsp;&nbsp;&nbsp;&nbsp;&nbsp;&nbsp;&nbsp;&nbsp;&nbsp;&nbsp;&nbsp;direction_out_action</samp>](## "router_bgp.vrfs.[].address_families.[].bgp.missing_policy.direction_out_action") | String |  |  | Valid Values:<br>- <code>deny</code><br>- <code>deny-in-out</code><br>- <code>permit</code> |  |
    | [<samp>&nbsp;&nbsp;&nbsp;&nbsp;&nbsp;&nbsp;&nbsp;&nbsp;&nbsp;&nbsp;&nbsp;&nbsp;additional_paths</samp>](## "router_bgp.vrfs.[].address_families.[].bgp.additional_paths") | List, items: String |  |  |  |  |
    | [<samp>&nbsp;&nbsp;&nbsp;&nbsp;&nbsp;&nbsp;&nbsp;&nbsp;&nbsp;&nbsp;&nbsp;&nbsp;&nbsp;&nbsp;-&nbsp;&lt;str&gt;</samp>](## "router_bgp.vrfs.[].address_families.[].bgp.additional_paths.[]") | String |  |  |  |  |
    | [<samp>&nbsp;&nbsp;&nbsp;&nbsp;&nbsp;&nbsp;&nbsp;&nbsp;&nbsp;&nbsp;neighbors</samp>](## "router_bgp.vrfs.[].address_families.[].neighbors") | List, items: Dictionary |  |  |  |  |
    | [<samp>&nbsp;&nbsp;&nbsp;&nbsp;&nbsp;&nbsp;&nbsp;&nbsp;&nbsp;&nbsp;&nbsp;&nbsp;-&nbsp;ip_address</samp>](## "router_bgp.vrfs.[].address_families.[].neighbors.[].ip_address") | String | Required, Unique |  |  |  |
    | [<samp>&nbsp;&nbsp;&nbsp;&nbsp;&nbsp;&nbsp;&nbsp;&nbsp;&nbsp;&nbsp;&nbsp;&nbsp;&nbsp;&nbsp;activate</samp>](## "router_bgp.vrfs.[].address_families.[].neighbors.[].activate") | Boolean |  |  |  |  |
    | [<samp>&nbsp;&nbsp;&nbsp;&nbsp;&nbsp;&nbsp;&nbsp;&nbsp;&nbsp;&nbsp;&nbsp;&nbsp;&nbsp;&nbsp;route_map_in</samp>](## "router_bgp.vrfs.[].address_families.[].neighbors.[].route_map_in") | String |  |  |  | Inbound route-map name. |
    | [<samp>&nbsp;&nbsp;&nbsp;&nbsp;&nbsp;&nbsp;&nbsp;&nbsp;&nbsp;&nbsp;&nbsp;&nbsp;&nbsp;&nbsp;route_map_out</samp>](## "router_bgp.vrfs.[].address_families.[].neighbors.[].route_map_out") | String |  |  |  | Outbound route-map name. |
    | [<samp>&nbsp;&nbsp;&nbsp;&nbsp;&nbsp;&nbsp;&nbsp;&nbsp;&nbsp;&nbsp;peer_groups</samp>](## "router_bgp.vrfs.[].address_families.[].peer_groups") | List, items: Dictionary |  |  |  |  |
    | [<samp>&nbsp;&nbsp;&nbsp;&nbsp;&nbsp;&nbsp;&nbsp;&nbsp;&nbsp;&nbsp;&nbsp;&nbsp;-&nbsp;name</samp>](## "router_bgp.vrfs.[].address_families.[].peer_groups.[].name") | String | Required, Unique |  |  | Peer-group name. |
    | [<samp>&nbsp;&nbsp;&nbsp;&nbsp;&nbsp;&nbsp;&nbsp;&nbsp;&nbsp;&nbsp;&nbsp;&nbsp;&nbsp;&nbsp;activate</samp>](## "router_bgp.vrfs.[].address_families.[].peer_groups.[].activate") | Boolean |  |  |  |  |
    | [<samp>&nbsp;&nbsp;&nbsp;&nbsp;&nbsp;&nbsp;&nbsp;&nbsp;&nbsp;&nbsp;&nbsp;&nbsp;&nbsp;&nbsp;next_hop</samp>](## "router_bgp.vrfs.[].address_families.[].peer_groups.[].next_hop") | Dictionary |  |  |  |  |
    | [<samp>&nbsp;&nbsp;&nbsp;&nbsp;&nbsp;&nbsp;&nbsp;&nbsp;&nbsp;&nbsp;&nbsp;&nbsp;&nbsp;&nbsp;&nbsp;&nbsp;address_family_ipv6_originate</samp>](## "router_bgp.vrfs.[].address_families.[].peer_groups.[].next_hop.address_family_ipv6_originate") | Boolean |  |  |  |  |
    | [<samp>&nbsp;&nbsp;&nbsp;&nbsp;&nbsp;&nbsp;&nbsp;&nbsp;&nbsp;&nbsp;networks</samp>](## "router_bgp.vrfs.[].address_families.[].networks") | List, items: Dictionary |  |  |  |  |
    | [<samp>&nbsp;&nbsp;&nbsp;&nbsp;&nbsp;&nbsp;&nbsp;&nbsp;&nbsp;&nbsp;&nbsp;&nbsp;-&nbsp;prefix</samp>](## "router_bgp.vrfs.[].address_families.[].networks.[].prefix") | String | Required, Unique |  |  | IPv4 prefix "A.B.C.D/E" or IPv6 prefix "A:B:C:D:E:F:G:H/I". |
    | [<samp>&nbsp;&nbsp;&nbsp;&nbsp;&nbsp;&nbsp;&nbsp;&nbsp;&nbsp;&nbsp;&nbsp;&nbsp;&nbsp;&nbsp;route_map</samp>](## "router_bgp.vrfs.[].address_families.[].networks.[].route_map") | String |  |  |  |  |
    | [<samp>&nbsp;&nbsp;&nbsp;&nbsp;&nbsp;&nbsp;eos_cli</samp>](## "router_bgp.vrfs.[].eos_cli") | String |  |  |  | Multiline EOS CLI rendered directly on the Router BGP, VRF definition in the final EOS configuration.<br> |
    | [<samp>&nbsp;&nbsp;session_trackers</samp>](## "router_bgp.session_trackers") | List, items: Dictionary |  |  |  |  |
    | [<samp>&nbsp;&nbsp;&nbsp;&nbsp;-&nbsp;name</samp>](## "router_bgp.session_trackers.[].name") | String | Required, Unique |  |  | Name of session tracker. |
    | [<samp>&nbsp;&nbsp;&nbsp;&nbsp;&nbsp;&nbsp;recovery_delay</samp>](## "router_bgp.session_trackers.[].recovery_delay") | Integer |  |  | Min: 1<br>Max: 3600 | Recovery delay in seconds. |
    | [<samp>&nbsp;&nbsp;eos_cli</samp>](## "router_bgp.eos_cli") | String |  |  |  | Multiline EOS CLI rendered directly on the Router BGP in the final EOS configuration. |

=== "YAML"

    ```yaml
    router_bgp:

      # BGP AS <1-4294967295> or AS number in asdot notation "<1-65535>.<0-65535>".
      # For asdot notation in YAML inputs, the value must be put in quotes, to prevent it from being interpreted as a float number.
      as: <str>

      # BGP AS can be deplayed in the asplain <1-4294967295> or asdot notation "<1-65535>.<0-65535>". This flag indicates which mode is preferred - asplain is the default.
      as_notation: <str; "asdot" | "asplain">

      # In IP address format A.B.C.D.
      router_id: <str>
      distance:
        external_routes: <int; 1-255; required>
        internal_routes: <int; 1-255; required>
        local_routes: <int; 1-255; required>
      graceful_restart:
        enabled: <bool>

        # Number of seconds.
        restart_time: <int; 1-3600>

        # Number of seconds.
        stalepath_time: <int; 1-3600>
      graceful_restart_helper:
        enabled: <bool>

        # Number of seconds
        # graceful-restart-help long-lived and restart-time are mutually exclusive in CLI.
        # restart-time will take precedence if both are configured.
        restart_time: <int; 1-100000000>

        # graceful-restart-help long-lived and restart-time are mutually exclusive in CLI.
        # restart-time will take precedence if both are configured.
        long_lived: <bool>
      maximum_paths:
        paths: <int; 1-600; required>
        ecmp: <int; 1-600>
      updates:

        # Disables FIB updates and route advertisement when the BGP instance is initiated until the BGP convergence state is reached.
        wait_for_convergence: <bool>

        # Do not advertise reachability to a prefix until that prefix has been installed in hardware.
        # This will eliminate any temporary black holes due to a BGP speaker advertising reachability to a prefix that may not yet be installed into the forwarding plane.
        wait_install: <bool>

      # IP Address A.B.C.D.
      bgp_cluster_id: <str>

      # BGP command as string.
      bgp_defaults:
        - <str>
      bgp:
        default:

          # Default activation of IPv4 unicast address-family on all IPv4 neighbors (EOS default = True).
          ipv4_unicast: <bool>

          # Default activation of IPv4 unicast address-family on all IPv6 neighbors (EOS default == False).
          ipv4_unicast_transport_ipv6: <bool>
        route_reflector_preserve_attributes:
          enabled: <bool>
          always: <bool>
        bestpath:
          d_path: <bool>

      # Improved "listen_ranges" data model to support multiple listen ranges and additional filter capabilities.
      listen_ranges:

          # IPv4 prefix "A.B.C.D/E" or IPv6 prefix "A:B:C:D:E:F:G:H/I".
        - prefix: <str>

          # Include router ID as part of peer filter.
          peer_id_include_router_id: <bool>

          # Peer group name.
          peer_group: <str>

          # Peer-filter name.
          # note: `peer_filter` or `remote_as` is required but mutually exclusive.
          # If both are defined, `peer_filter` takes precedence
          peer_filter: <str>

          # BGP AS <1-4294967295> or AS number in asdot notation "<1-65535>.<0-65535>".
          # For asdot notation in YAML inputs, the value must be put in quotes, to prevent it from being interpreted as a float number.
          remote_as: <str>
      peer_groups:

          # Peer-group name.
        - name: <str; required; unique>

          # Key only used for documentation or validation purposes.
          type: <str>

          # BGP AS <1-4294967295> or AS number in asdot notation "<1-65535>.<0-65535>".
          # For asdot notation in YAML inputs, the value must be put in quotes, to prevent it from being interpreted as a float number.
          remote_as: <str>

          # BGP AS <1-4294967295> or AS number in asdot notation "<1-65535>.<0-65535>".
          # For asdot notation in YAML inputs, the value must be put in quotes, to prevent it from being interpreted as a float number.
          local_as: <str>
          description: <str>
          shutdown: <bool>

          # BGP AS-PATH options.
          as_path:

            # Replace AS number with local AS number.
            remote_as_replace_out: <bool>

            # Disable prepending own AS number to AS path.
            prepend_own_disabled: <bool>

          # Remove private AS numbers in outbound AS path.
          remove_private_as:
            enabled: <bool>
            all: <bool>
            replace_as: <bool>
          remove_private_as_ingress:
            enabled: <bool>
            replace_as: <bool>

          # Peer-filter name.
          # note: `bgp_listen_range_prefix` and `peer_filter` should not be mixed with
          # the new `listen_ranges` key above to avoid conflicts.
          # This key is deprecated.
          # Support will be removed in AVD version 5.0.0.
          # Use <samp>listen_ranges</samp> instead.
          peer_filter: <str>
          next_hop_unchanged: <bool>

          # IP address or interface name.
          update_source: <str>
          route_reflector_client: <bool>

          # Enable BFD.
          bfd: <bool>

          # Override default BFD timers. BFD must be enabled with `bfd: true`.
          bfd_timers:

            # Interval in milliseconds.
            interval: <int; 50-60000; required>

            # Rate in milliseconds.
            min_rx: <int; 50-60000; required>
            multiplier: <int; 3-50; required>

          # Time-to-live in range of hops.
          ebgp_multihop: <int; 1-255>
          next_hop_self: <bool>
          password: <str>
          passive: <bool>
          default_originate:
            enabled: <bool>
            always: <bool>

            # Route-map name.
            route_map: <str>

          # 'all' or a combination of 'standard', 'extended', 'large' and 'link-bandwidth (w/options)'.
          send_community: <str>

          # Maximum number of routes (0 means unlimited).
          maximum_routes: <int; 0-4294967294>

          # Maximum number of routes after which a warning is issued (0 means never warn) or
          # Percentage of maximum number of routes at which to warn ("<1-100> percent").
          maximum_routes_warning_limit: <str>
          maximum_routes_warning_only: <bool>
          link_bandwidth:
            enabled: <bool>

            # nn.nn(K|M|G) link speed in bits/second.
            default: <str>
          allowas_in:
            enabled: <bool>

            # Number of local ASNs allowed in a BGP update.
            times: <int; 1-10>
          weight: <int; 0-65535>

          # BGP Keepalive and Hold Timer values in seconds as string "<0-3600> <0-3600>".
          timers: <str>
          rib_in_pre_policy_retain:
            enabled: <bool>
            all: <bool>

          # Inbound route-map name.
          route_map_in: <str>

          # Outbound route-map name.
          route_map_out: <str>

          # IP prefix range.
          # note: `bgp_listen_range_prefix` and `peer_filter` should not be mixed with
          # the new `listen_ranges` key above to avoid conflicts.
          # This key is deprecated.
          # Support will be removed in AVD version 5.0.0.
          # Use <samp>listen_ranges</samp> instead.
          bgp_listen_range_prefix: <str>
          session_tracker: <str>

          # Maximum number of hops.
          ttl_maximum_hops: <int; 0-254>
      neighbors:
        - ip_address: <str; required; unique>
          peer_group: <str>

          # BGP AS <1-4294967295> or AS number in asdot notation "<1-65535>.<0-65535>".
          # For asdot notation in YAML inputs, the value must be put in quotes, to prevent it from being interpreted as a float number.
          remote_as: <str>

          # BGP AS <1-4294967295> or AS number in asdot notation "<1-65535>.<0-65535>".
          # For asdot notation in YAML inputs, the value must be put in quotes, to prevent it from being interpreted as a float number.
          local_as: <str>

          # BGP AS-PATH options.
          as_path:

            # Replace AS number with local AS number.
            remote_as_replace_out: <bool>

            # Disable prepending own AS number to AS path.
            prepend_own_disabled: <bool>

          # Key only used for documentation or validation purposes.
          peer: <str>
          description: <str>
          route_reflector_client: <bool>
          password: <str>
          passive: <bool>
          shutdown: <bool>

          # Source Interface.
          update_source: <str>

          # Enable BFD.
          bfd: <bool>

          # Override default BFD timers. BFD must be enabled with `bfd: true`.
          bfd_timers:

            # Interval in milliseconds.
            interval: <int; 50-60000; required>

            # Rate in milliseconds.
            min_rx: <int; 50-60000; required>
            multiplier: <int; 3-50; required>
          weight: <int; 0-65535>

          # BGP Keepalive and Hold Timer values in seconds as string "<0-3600> <0-3600>".
          timers: <str>

          # Inbound route-map name.
          route_map_in: <str>

          # Outbound route-map name.
          route_map_out: <str>
          default_originate:
            enabled: <bool>
            always: <bool>
            route_map: <str>

          # 'all' or a combination of 'standard', 'extended', 'large' and 'link-bandwidth (w/options)'.
          send_community: <str>

          # Maximum number of routes (0 means unlimited).
          maximum_routes: <int; 0-4294967294>

          # Maximum number of routes after which a warning is issued (0 means never warn) or
          # Percentage of maximum number of routes at which to warn ("<1-100> percent").
          maximum_routes_warning_limit: <str>
          maximum_routes_warning_only: <bool>
          allowas_in:
            enabled: <bool>

            # Number of local ASNs allowed in a BGP update.
            times: <int; 1-10>

          # Time-to-live in range of hops.
          ebgp_multihop: <int; 1-255>
          next_hop_self: <bool>
          link_bandwidth:
            enabled: <bool>

            # nn.nn(K|M|G) link speed in bits/second.
            default: <str>
          rib_in_pre_policy_retain:
            enabled: <bool>
            all: <bool>

          # Remove private AS numbers in outbound AS path.
          remove_private_as:
            enabled: <bool>
            all: <bool>
            replace_as: <bool>
          remove_private_as_ingress:
            enabled: <bool>
            replace_as: <bool>
          session_tracker: <str>

          # Maximum number of hops.
          ttl_maximum_hops: <int; 0-254>
      neighbor_interfaces:

          # Interface name.
        - name: <str; required; unique>

          # BGP AS <1-4294967295> or AS number in asdot notation "<1-65535>.<0-65535>".
          # For asdot notation in YAML inputs, the value must be put in quotes, to prevent it from being interpreted as a float number.
          remote_as: <str>

          # Key only used for documentation or validation purposes.
          peer: <str>
          peer_group: <str; default="Peer-group name">
          description: <str>

          # Peer-filter name.
          peer_filter: <str>
      aggregate_addresses:

          # IPv4 prefix "A.B.C.D/E" or IPv6 prefix "A:B:C:D:E:F:G:H/I".
        - prefix: <str; required; unique>
          advertise_only: <bool>
          as_set: <bool>

          # Route-map name.
          advertise_map: <str>

          # Route-map name.
          supress_map: <str>
          summary_only: <bool>

          # Route-map name.
          attribute_map: <str>

          # Route-map name.
          match_map: <str>
      redistribute_routes:
        - source_protocol: <str; required; unique>
          route_map: <str>

          # RCF function name without parenthesis.
          rcf: <str>
          include_leaked: <bool>
      vlan_aware_bundles:

          # VLAN aware bundle name.
        - name: <str; required; unique>

          # Key only used for documentation or validation purposes.
          tenant: <str>

          # Key only used for documentation or validation purposes.
          description: <str>

          # Route distinguisher.
          rd: <str>
          rd_evpn_domain:
            domain: <str; "remote" | "all">

            # Route distinguisher.
            rd: <str>
          route_targets:
            both:
              - <str>
            import:
              - <str>
            export:
              - <str>
            import_evpn_domains:
              - domain: <str; "remote" | "all">
                route_target: <str>
            export_evpn_domains:
              - domain: <str; "remote" | "all">
                route_target: <str>
            import_export_evpn_domains:
              - domain: <str; "remote" | "all">
                route_target: <str>
          redistribute_routes:
            - <str>
          no_redistribute_routes:
            - <str>

          # VLAN range as string. Example "100-200,300".
          vlan: <str>

          # Multiline EOS CLI rendered directly on the Router BGP, VLAN-aware-bundle definition in the final EOS configuration.
          eos_cli: <str>
      vlans:
        - id: <int; required; unique>

          # Key only used for documentation or validation purposes.
          tenant: <str>

          # Route distinguisher.
          rd: <str>
          rd_evpn_domain:
            domain: <str; "remote" | "all">

            # Route distinguisher.
            rd: <str>

          # Multiline EOS CLI rendered directly on the Router BGP, VLAN definition in the final EOS configuration.
          eos_cli: <str>
          route_targets:
            both:
              - <str>
            import:
              - <str>
            export:
              - <str>
            import_evpn_domains:
              - domain: <str; "remote" | "all">
                route_target: <str>
            export_evpn_domains:
              - domain: <str; "remote" | "all">
                route_target: <str>
            import_export_evpn_domains:
              - domain: <str; "remote" | "all">
                route_target: <str>
          redistribute_routes:
            - <str>
          no_redistribute_routes:
            - <str>
      vpws:

          # VPWS instance name.
        - name: <str; required; unique>

          # Route distinguisher.
          rd: <str>
          route_targets:

            # Route Target.
            import_export: <str>
          mpls_control_word: <bool>
          label_flow: <bool>
          mtu: <int>
          pseudowires:

              # Pseudowire name.
            - name: <str; required; unique>

              # Must match id_remote on other pe.
              id_local: <int>

              # Must match id_local on other pe.
              id_remote: <int>
      address_family_evpn:
        domain_identifier: <str>
        neighbor_default:
          encapsulation: <str; "vxlan" | "mpls">

          # Source interface name.
          next_hop_self_source_interface: <str>
          next_hop_self_received_evpn_routes:
            enable: <bool>
            inter_domain: <bool>

        # Specify the RIBs used to resolve MPLS next-hops. The order of this list determines the order of RIB lookups.
        next_hop_mpls_resolution_ribs: # 1-3 items

            # Type of RIB. For 'tunnel-rib', use 'rib_name' to specify the name of the Tunnel-RIB to use.
          - rib_type: <str; "system-connected" | "tunnel-rib-colored" | "tunnel-rib"; required>

            # The name of the tunnel-rib to use when using 'tunnel-rib' type.
            rib_name: <str>
        neighbors:
          - ip_address: <str; required; unique>
            activate: <bool>
        peer_groups:

            # Peer-group name.
          - name: <str; required; unique>
            activate: <bool>

            # Inbound route-map name.
            route_map_in: <str>

            # Outbound route-map name.
            route_map_out: <str>
            domain_remote: <bool>
            encapsulation: <str; "vxlan" | "mpls">
            additional_paths:
              receive: <bool>
              send:
                any: <bool>
                backup: <bool>
                ecmp: <bool>

                # Amount of ECMP paths to send.
                ecmp_limit: <int; 2-64>

                # Amount of paths to send.
                limit: <int; 2-64>
        evpn_hostflap_detection:
          enabled: <bool>

          # Time (in seconds) to detect a MAC duplication issue.
          window: <int; 0-4294967295>

          # Minimum number of MAC moves that indicate a MAC Duplication issue.
          threshold: <int; 0-4294967295>

          # Time (in seconds) to purge a MAC duplication issue.
          expiry_timeout: <int; 0-4294967295>
        next_hop:
          resolution_disabled: <bool>
        route:
          import_match_failure_action: <str; "discard">
          import_ethernet_segment_ip_mass_withdraw: <bool>
          export_ethernet_segment_ip_mass_withdraw: <bool>
        next_hop_unchanged: <bool>
      address_family_rtc:
        peer_groups:

            # Peer-group name.
          - name: <str; required; unique>
            activate: <bool>
            default_route_target:
              only: <bool>
              encoding_origin_as_omit: <str>
      address_family_ipv4:
        networks:

            # IPv4 prefix "A.B.C.D/E" or IPv6 prefix "A:B:C:D:E:F:G:H/I".
          - prefix: <str; required; unique>

            # Route-map name.
            route_map: <str>
        peer_groups:

            # Peer-group name.
          - name: <str; required; unique>
            activate: <bool>

            # Inbound route-map name.
            route_map_in: <str>

            # Outbound route-map name.
            route_map_out: <str>
            default_originate:
              always: <bool>

              # Route-map name.
              route_map: <str>
            next_hop:
              address_family_ipv6:
                enabled: <bool; required>
                originate: <bool>
              # This key is deprecated.
              # Support will be removed in AVD version 5.0.0.
              # Use <samp>address_family_ipv6</samp> instead.
              address_family_ipv6_originate: <bool>

            # Inbound prefix-list name.
            prefix_list_in: <str>

            # Outbound prefix-list name.
            prefix_list_out: <str>
        neighbors:
          - ip_address: <str; required; unique>
            activate: <bool>

            # Inbound route-map name.
            route_map_in: <str>

            # Outbound route-map name.
            route_map_out: <str>

            # Inbound prefix-list name.
            prefix_list_in: <str>

            # Prefix-list name.
            prefix_list_out: <str>
            default_originate:
              always: <bool>
              route_map: <str>
      address_family_ipv4_multicast:
        peer_groups:

            # Peer-group name.
          - name: <str; required; unique>
            activate: <bool>

            # Inbound route-map name.
            route_map_in: <str>

            # Outbound route-map name.
            route_map_out: <str>
        neighbors:
          - ip_address: <str; required; unique>
            activate: <bool>

            # Inbound route-map name.
            route_map_in: <str>

            # Outbound route-map name.
            route_map_out: <str>
        redistribute_routes:
          - source_protocol: <str; required; unique>
            route_map: <str>
      address_family_ipv4_sr_te:
        neighbors:
          - ip_address: <str; required; unique>
            activate: <bool>

            # Inbound route-map name.
            route_map_in: <str>

            # Outbound route-map name.
            route_map_out: <str>
        peer_groups:

            # Peer-group name.
          - name: <str; required; unique>
            activate: <bool>

            # Inbound route-map name.
            route_map_in: <str>

            # Outbound route-map name.
            route_map_out: <str>
      address_family_ipv6:
        networks:

            # IPv4 prefix "A.B.C.D/E" or IPv6 prefix "A:B:C:D:E:F:G:H/I".
          - prefix: <str; required; unique>

            # Route-map name.
            route_map: <str>
        peer_groups:

            # Peer-group name.
          - name: <str; required; unique>
            activate: <bool>

            # Inbound route-map name.
            route_map_in: <str>

            # Outbound route-map name.
            route_map_out: <str>

            # Inbound prefix-list name.
            prefix_list_in: <str>

            # Outbound prefix-list name.
            prefix_list_out: <str>
        neighbors:
          - ip_address: <str; required; unique>
            activate: <bool>

            # Inbound route-map name.
            route_map_in: <str>

            # Outbound route-map name.
            route_map_out: <str>

            # Inbound prefix-list name.
            prefix_list_in: <str>

            # Outbound prefix-list name.
            prefix_list_out: <str>
        redistribute_routes:
          - source_protocol: <str; required; unique>
            route_map: <str>
            include_leaked: <bool>
      address_family_ipv6_multicast:
        bgp:
          missing_policy:
            direction_in_action: <str; "deny" | "deny-in-out" | "permit">
            direction_out_action: <str; "deny" | "deny-in-out" | "permit">
          additional_paths:
            receive: <bool>
        neighbors:
          - ip_address: <str; required; unique>
            activate: <bool>

            # Inbound route-map name.
            route_map_in: <str>

            # Outbound route-map name.
            route_map_out: <str>
        peer_groups:

            # Peer-group name.
          - name: <str; required; unique>
            activate: <bool>
        networks:

            # IPv6 prefix "A:B:C:D:E:F:G:H/I".
          - prefix: <str; required; unique>
            route_map: <str>
      address_family_ipv6_sr_te:
        neighbors:
          - ip_address: <str; required; unique>
            activate: <bool>

            # Inbound route-map name.
            route_map_in: <str>

            # Outbound route-map name.
            route_map_out: <str>
        peer_groups:

            # Peer-group name.
          - name: <str; required; unique>
            activate: <bool>

            # Inbound route-map name.
            route_map_in: <str>

            # Outbound route-map name.
            route_map_out: <str>
      address_family_link_state:
        bgp:
          missing_policy:
            direction_in_action: <str; "deny" | "deny-in-out" | "permit">
            direction_out_action: <str; "deny" | "deny-in-out" | "permit">
        peer_groups:

            # Peer-group name.
          - name: <str; required; unique>
            activate: <bool>
            missing_policy:
              direction_in_action: <str; "deny" | "deny-in-out" | "permit">
              direction_out_action: <str; "deny" | "deny-in-out" | "permit">
        neighbors:
          - ip_address: <str; required; unique>
            activate: <bool>
            missing_policy:
              direction_in_action: <str; "deny" | "deny-in-out" | "permit">
              direction_out_action: <str; "deny" | "deny-in-out" | "permit">
        path_selection:
          roles:
            producer: <bool>
            consumer: <bool>
            propagator: <bool>
      address_family_flow_spec_ipv4:
        bgp:
          missing_policy:
            direction_in_action: <str; "deny" | "deny-in-out" | "permit">
            direction_out_action: <str; "deny" | "deny-in-out" | "permit">
        neighbors:
          - ip_address: <str; required; unique>
            activate: <bool>
        peer_groups:

            # Peer-group name.
          - name: <str; required; unique>
            activate: <bool>
      address_family_flow_spec_ipv6:
        bgp:
          missing_policy:
            direction_in_action: <str; "deny" | "deny-in-out" | "permit">
            direction_out_action: <str; "deny" | "deny-in-out" | "permit">
        neighbors:
          - ip_address: <str; required; unique>
            activate: <bool>
        peer_groups:

            # Peer-group name.
          - name: <str; required; unique>
            activate: <bool>
      address_family_path_selection:
        bgp:
          additional_paths:
            receive: <bool>
            send:
              any: <bool>
              backup: <bool>
              ecmp: <bool>

              # Amount of ECMP paths to send.
              ecmp_limit: <int; 2-64>

              # Amount of paths to send.
              limit: <int; 2-64>
        neighbors:
          - ip_address: <str; required; unique>
            activate: <bool>
            additional_paths:
              install: <bool>
              install_ecmp_primary: <bool>
              receive: <bool>
              send:
                any: <bool>
                backup: <bool>
                ecmp: <bool>

                # Amount of ECMP paths to send.
                ecmp_limit: <int; 2-64>

                # Amount of paths to send.
                limit: <int; 2-64>
        peer_groups:

            # Peer-group name.
          - name: <str; required; unique>
            activate: <bool>
            additional_paths:
              install: <bool>
              install_ecmp_primary: <bool>
              receive: <bool>
              send:
                any: <bool>
                backup: <bool>
                ecmp: <bool>

                # Amount of ECMP paths to send.
                ecmp_limit: <int; 2-64>

                # Amount of paths to send.
                limit: <int; 2-64>
      address_family_vpn_ipv4:
        domain_identifier: <str>
        peer_groups:

            # Peer-group name.
          - name: <str; required; unique>
            activate: <bool>

            # Inbound route-map name.
            route_map_in: <str>

            # Outbound route-map name.
            route_map_out: <str>

            # Inbound rcf function name without parenthesis.
            rcf_in: <str>

            # Outbound rcf function name without parenthesis.
            rcf_out: <str>
        route:
          import_match_failure_action: <str; "discard">
        neighbors:
          - ip_address: <str; required; unique>
            activate: <bool>

            # Inbound route-map name.
            route_map_in: <str>

            # Outbound route-map name.
            route_map_out: <str>

            # Inbound rcf function name without parenthesis.
            rcf_in: <str>

            # Outbound rcf function name without parenthesis.
            rcf_out: <str>
        neighbor_default_encapsulation_mpls_next_hop_self:
          source_interface: <str>
        redistribute_routes:
          - source_protocol: <str; required; unique>
            include_leaked: <bool>

            # RCF function name without parenthesis.
            rcf: <str>
      address_family_vpn_ipv6:
        domain_identifier: <str>
        peer_groups:

            # Peer-group name.
          - name: <str; required; unique>
            activate: <bool>

            # Inbound route-map name.
            route_map_in: <str>

            # Outbound route-map name.
            route_map_out: <str>

            # Inbound rcf function name without parenthesis.
            rcf_in: <str>

            # Outbound rcf function name without parenthesis.
            rcf_out: <str>
        route:
          import_match_failure_action: <str; "discard">
        neighbors:
          - ip_address: <str; required; unique>
            activate: <bool>

            # Inbound route-map name.
            route_map_in: <str>

            # Outbound route-map name.
            route_map_out: <str>

            # Inbound rcf function name without parenthesis.
            rcf_in: <str>

            # Outbound rcf function name without parenthesis.
            rcf_out: <str>
        neighbor_default_encapsulation_mpls_next_hop_self:
          source_interface: <str>
        redistribute_routes:
          - source_protocol: <str; required; unique>
            include_leaked: <bool>

            # RCF function name without parenthesis.
            rcf: <str>
      vrfs:

          # VRF name.
        - name: <str; required; unique>

          # Route distinguisher.
          rd: <str>
          evpn_multicast: <bool>

          # Enable per-AF EVPN multicast settings.
          evpn_multicast_address_family:
            ipv4:

              # Enable EVPN multicast transit mode.
              transit: <bool>
          route_targets:
            import:
              - address_family: <str; required; unique>
                route_targets:
                  - <str>
                route_map: <str>
            export:
              - address_family: <str; required; unique>
                route_targets:
                  - <str>
                route_map: <str>

          # in IP address format A.B.C.D.
          router_id: <str>

          # BGP Keepalive and Hold Timer values in seconds as string "<0-3600> <0-3600>".
          timers: <str>
          networks:

              # IPv4 prefix "A.B.C.D/E" or IPv6 prefix "A:B:C:D:E:F:G:H/I".
            - prefix: <str; required; unique>
              route_map: <str>
          updates:

            # Disables FIB updates and route advertisement when the BGP instance is initiated until the BGP convergence state is reached.
            wait_for_convergence: <bool>

            # Do not advertise reachability to a prefix until that prefix has been installed in hardware.
            # This will eliminate any temporary black holes due to a BGP speaker advertising reachability to a prefix that may not yet be installed into the forwarding plane.
            wait_install: <bool>

          # Improved "listen_ranges" data model to support multiple listen ranges and additional filter capabilities.
          listen_ranges:

              # IPv4 prefix "A.B.C.D/E" or IPv6 prefix "A:B:C:D:E:F:G:H/I".
            - prefix: <str>

              # Include router ID as part of peer filter.
              peer_id_include_router_id: <bool>

              # Peer-group name.
              peer_group: <str>

              # Peer-filter name.
              # note: `peer_filter`` or `remote_as` is required but mutually exclusive.
              # If both are defined, peer_filter takes precedence.
              peer_filter: <str>

              # BGP AS <1-4294967295> or AS number in asdot notation "<1-65535>.<0-65535>".
              # For asdot notation in YAML inputs, the value must be put in quotes, to prevent it from being interpreted as a float number.
              remote_as: <str>
          neighbors:
            - ip_address: <str; required; unique>

              # Peer-group name.
              peer_group: <str>

              # BGP AS <1-4294967295> or AS number in asdot notation "<1-65535>.<0-65535>".
              # For asdot notation in YAML inputs, the value must be put in quotes, to prevent it from being interpreted as a float number.
              remote_as: <str>
              password: <str>
              passive: <bool>

              # Remove private AS numbers in outbound AS path.
              remove_private_as:
                enabled: <bool>
                all: <bool>
                replace_as: <bool>
              remove_private_as_ingress:
                enabled: <bool>
                replace_as: <bool>
              weight: <int; 0-65535>

              # BGP AS <1-4294967295> or AS number in asdot notation "<1-65535>.<0-65535>".
              # For asdot notation in YAML inputs, the value must be put in quotes, to prevent it from being interpreted as a float number.
              local_as: <str>

              # BGP AS-PATH options.
              as_path:

                # Replace AS number with local AS number.
                remote_as_replace_out: <bool>

                # Disable prepending own AS number to AS path.
                prepend_own_disabled: <bool>
              description: <str>
              route_reflector_client: <bool>

              # Time-to-live in range of hops.
              ebgp_multihop: <int; 1-255>
              next_hop_self: <bool>
              shutdown: <bool>

              # Enable BFD.
              bfd: <bool>

              # Override default BFD timers. BFD must be enabled with `bfd: true`.
              bfd_timers:

                # Interval in milliseconds.
                interval: <int; 50-60000; required>

                # Rate in milliseconds.
                min_rx: <int; 50-60000; required>
                multiplier: <int; 3-50; required>

              # BGP Keepalive and Hold Timer values in seconds as string "<0-3600> <0-3600>".
              timers: <str>
              rib_in_pre_policy_retain:
                enabled: <bool>
                all: <bool>

              # 'all' or a combination of 'standard', 'extended', 'large' and 'link-bandwidth (w/options)'.
              send_community: <str>
              maximum_routes: <int>

              # Maximum number of routes after which a warning is issued (0 means never warn) or
              # Percentage of maximum number of routes at which to warn ("<1-100> percent").
              maximum_routes_warning_limit: <str>
              maximum_routes_warning_only: <bool>
              allowas_in:
                enabled: <bool>

                # Number of local ASNs allowed in a BGP update.
                times: <int; 1-10>
              default_originate:
                enabled: <bool>
                always: <bool>
                route_map: <str>
              update_source: <str>

              # Inbound route-map name.
              route_map_in: <str>

              # Outbound route-map name.
              route_map_out: <str>

              # Inbound prefix-list name.
              # This key is deprecated.
              # Support will be removed in AVD version 5.0.0.
              # Use <samp>router_bgp.vrfs[].address_family_ipv4.neighbors[].prefix_list_in or router_bgp.vrfs[].address_family_ipv6.neighbors[].prefix_list_in</samp> instead.
              prefix_list_in: <str>

              # Outbound prefix-list name.
              # This key is deprecated.
              # Support will be removed in AVD version 5.0.0.
              # Use <samp>router_bgp.vrfs[].address_family_ipv4.neighbors[].prefix_list_out or router_bgp.vrfs[].address_family_ipv6.neighbors[].prefix_list_out</samp> instead.
              prefix_list_out: <str>
          neighbor_interfaces:

              # Interface name.
            - name: <str; required; unique>

              # BGP AS <1-4294967295> or AS number in asdot notation "<1-65535>.<0-65535>".
              # For asdot notation in YAML inputs, the value must be put in quotes, to prevent it from being interpreted as a float number.
              remote_as: <str>

              # Peer-group name.
              peer_group: <str>

              # Peer-filter name.
              peer_filter: <str>
              description: <str>
          redistribute_routes:
            - source_protocol: <str; required; unique>
              route_map: <str>
              include_leaked: <bool>
          aggregate_addresses:

              # IPv4 prefix "A.B.C.D/E" or IPv6 prefix "A:B:C:D:E:F:G:H/I".
            - prefix: <str; required; unique>
              advertise_only: <bool>
              as_set: <bool>

              # Route-map name.
              advertise_map: <str>

              # Route-map name.
              supress_map: <str>
              summary_only: <bool>
              attribute_map: <str>
              match_map: <str>
          address_family_ipv4:
            bgp:
              missing_policy:
                direction_in_action: <str; "deny" | "deny-in-out" | "permit">
                direction_out_action: <str; "deny" | "deny-in-out" | "permit">
              additional_paths:
                install: <bool>
                install_ecmp_primary: <bool>
                receive: <bool>
                send:
                  any: <bool>
                  backup: <bool>
                  ecmp: <bool>

                  # Amount of ECMP paths to send.
                  ecmp_limit: <int; 2-64>

                  # Amount of paths to send.
                  limit: <int; 2-64>
            neighbors:
              - ip_address: <str; required; unique>
                activate: <bool>

                # Inbound route-map name.
                route_map_in: <str>

                # Outbound route-map name.
                route_map_out: <str>

                # Inbound prefix-list name.
                prefix_list_in: <str>

                # Outbound prefix-list name.
                prefix_list_out: <str>
                next_hop:
                  address_family_ipv6:
                    enabled: <bool; required>
                    originate: <bool>
            networks:

                # IPv4 prefix "A.B.C.D/E".
              - prefix: <str; required; unique>
                route_map: <str>
          address_family_ipv6:
            bgp:
              missing_policy:
                direction_in_action: <str; "deny" | "deny-in-out" | "permit">
                direction_out_action: <str; "deny" | "deny-in-out" | "permit">
              additional_paths:
                install: <bool>
                install_ecmp_primary: <bool>
                receive: <bool>
                send:
                  any: <bool>
                  backup: <bool>
                  ecmp: <bool>

                  # Amount of ECMP paths to send.
                  ecmp_limit: <int; 2-64>

                  # Amount of paths to send.
                  limit: <int; 2-64>
            neighbors:
              - ip_address: <str; required; unique>
                activate: <bool>

                # Inbound route-map name.
                route_map_in: <str>

                # Outbound route-map name.
                route_map_out: <str>

                # Inbound prefix-list name.
                prefix_list_in: <str>

                # Outbound prefix-list name.
                prefix_list_out: <str>
            networks:

                # IPv6 prefix "A:B:C:D:E:F:G:H/I".
              - prefix: <str; required; unique>
                route_map: <str>
          address_family_ipv4_multicast:
            bgp:
              missing_policy:
                direction_in_action: <str; "deny" | "deny-in-out" | "permit">
                direction_out_action: <str; "deny" | "deny-in-out" | "permit">
              additional_paths:
                receive: <bool>
            neighbors:
              - ip_address: <str; required; unique>
                activate: <bool>

                # Inbound route-map name.
                route_map_in: <str>

                # Outbound route-map name.
                route_map_out: <str>
            networks:

                # IPv6 prefix "A.B.C.D/E".
              - prefix: <str; required; unique>
                route_map: <str>
          address_family_ipv6_multicast:
            bgp:
              missing_policy:
                direction_in_action: <str; "deny" | "deny-in-out" | "permit">
                direction_out_action: <str; "deny" | "deny-in-out" | "permit">
              additional_paths:
                receive: <bool>
            neighbors:
              - ip_address: <str; required; unique>
                activate: <bool>

                # Inbound route-map name.
                route_map_in: <str>

                # Outbound route-map name.
                route_map_out: <str>
            networks:

                # IPv6 prefix "A:B:C:D:E:F:G:H/I".
              - prefix: <str; required; unique>
                route_map: <str>
          address_family_flow_spec_ipv4:
            bgp:
              missing_policy:
                direction_in_action: <str; "deny" | "deny-in-out" | "permit">
                direction_out_action: <str; "deny" | "deny-in-out" | "permit">
            neighbors:
              - ip_address: <str; required; unique>
                activate: <bool>
          address_family_flow_spec_ipv6:
            bgp:
              missing_policy:
                direction_in_action: <str; "deny" | "deny-in-out" | "permit">
                direction_out_action: <str; "deny" | "deny-in-out" | "permit">
            neighbors:
              - ip_address: <str; required; unique>
                activate: <bool>
          # This key is deprecated.
          # Support will be removed in AVD version 5.0.0.
          # Use <samp>address_family_*</samp> instead.
          address_families:
            - address_family: <str; required; unique>
              bgp:
                missing_policy:
                  direction_in_action: <str; "deny" | "deny-in-out" | "permit">
                  direction_out_action: <str; "deny" | "deny-in-out" | "permit">
                additional_paths:
                  - <str>
              neighbors:
                - ip_address: <str; required; unique>
                  activate: <bool>

                  # Inbound route-map name.
                  route_map_in: <str>

                  # Outbound route-map name.
                  route_map_out: <str>
              peer_groups:

                  # Peer-group name.
                - name: <str; required; unique>
                  activate: <bool>
                  next_hop:
                    address_family_ipv6_originate: <bool>
              networks:

                  # IPv4 prefix "A.B.C.D/E" or IPv6 prefix "A:B:C:D:E:F:G:H/I".
                - prefix: <str; required; unique>
                  route_map: <str>

          # Multiline EOS CLI rendered directly on the Router BGP, VRF definition in the final EOS configuration.
          eos_cli: <str>
      session_trackers:

          # Name of session tracker.
        - name: <str; required; unique>

          # Recovery delay in seconds.
          recovery_delay: <int; 1-3600>

      # Multiline EOS CLI rendered directly on the Router BGP in the final EOS configuration.
      eos_cli: <str>
    ```<|MERGE_RESOLUTION|>--- conflicted
+++ resolved
@@ -482,29 +482,19 @@
     | [<samp>&nbsp;&nbsp;&nbsp;&nbsp;peer_groups</samp>](## "router_bgp.address_family_vpn_ipv4.peer_groups") | List, items: Dictionary |  |  |  |  |
     | [<samp>&nbsp;&nbsp;&nbsp;&nbsp;&nbsp;&nbsp;-&nbsp;name</samp>](## "router_bgp.address_family_vpn_ipv4.peer_groups.[].name") | String | Required, Unique |  |  | Peer-group name. |
     | [<samp>&nbsp;&nbsp;&nbsp;&nbsp;&nbsp;&nbsp;&nbsp;&nbsp;activate</samp>](## "router_bgp.address_family_vpn_ipv4.peer_groups.[].activate") | Boolean |  |  |  |  |
-<<<<<<< HEAD
-    | [<samp>&nbsp;&nbsp;&nbsp;&nbsp;&nbsp;&nbsp;&nbsp;&nbsp;route_map_in</samp>](## "router_bgp.address_family_vpn_ipv4.peer_groups.[].route_map_in") | String |  |  |  | Inbound route-map name |
-    | [<samp>&nbsp;&nbsp;&nbsp;&nbsp;&nbsp;&nbsp;&nbsp;&nbsp;route_map_out</samp>](## "router_bgp.address_family_vpn_ipv4.peer_groups.[].route_map_out") | String |  |  |  | Outbound route-map name |
+    | [<samp>&nbsp;&nbsp;&nbsp;&nbsp;&nbsp;&nbsp;&nbsp;&nbsp;route_map_in</samp>](## "router_bgp.address_family_vpn_ipv4.peer_groups.[].route_map_in") | String |  |  |  | Inbound route-map name. |
+    | [<samp>&nbsp;&nbsp;&nbsp;&nbsp;&nbsp;&nbsp;&nbsp;&nbsp;route_map_out</samp>](## "router_bgp.address_family_vpn_ipv4.peer_groups.[].route_map_out") | String |  |  |  | Outbound route-map name. |
     | [<samp>&nbsp;&nbsp;&nbsp;&nbsp;&nbsp;&nbsp;&nbsp;&nbsp;rcf_in</samp>](## "router_bgp.address_family_vpn_ipv4.peer_groups.[].rcf_in") | String |  |  |  | Inbound rcf function name without parenthesis. |
     | [<samp>&nbsp;&nbsp;&nbsp;&nbsp;&nbsp;&nbsp;&nbsp;&nbsp;rcf_out</samp>](## "router_bgp.address_family_vpn_ipv4.peer_groups.[].rcf_out") | String |  |  |  | Outbound rcf function name without parenthesis. |
-=======
-    | [<samp>&nbsp;&nbsp;&nbsp;&nbsp;&nbsp;&nbsp;&nbsp;&nbsp;route_map_in</samp>](## "router_bgp.address_family_vpn_ipv4.peer_groups.[].route_map_in") | String |  |  |  | Inbound route-map name. |
-    | [<samp>&nbsp;&nbsp;&nbsp;&nbsp;&nbsp;&nbsp;&nbsp;&nbsp;route_map_out</samp>](## "router_bgp.address_family_vpn_ipv4.peer_groups.[].route_map_out") | String |  |  |  | Outbound route-map name. |
->>>>>>> 0ec7c0ce
     | [<samp>&nbsp;&nbsp;&nbsp;&nbsp;route</samp>](## "router_bgp.address_family_vpn_ipv4.route") | Dictionary |  |  |  |  |
     | [<samp>&nbsp;&nbsp;&nbsp;&nbsp;&nbsp;&nbsp;import_match_failure_action</samp>](## "router_bgp.address_family_vpn_ipv4.route.import_match_failure_action") | String |  |  | Valid Values:<br>- <code>discard</code> |  |
     | [<samp>&nbsp;&nbsp;&nbsp;&nbsp;neighbors</samp>](## "router_bgp.address_family_vpn_ipv4.neighbors") | List, items: Dictionary |  |  |  |  |
     | [<samp>&nbsp;&nbsp;&nbsp;&nbsp;&nbsp;&nbsp;-&nbsp;ip_address</samp>](## "router_bgp.address_family_vpn_ipv4.neighbors.[].ip_address") | String | Required, Unique |  |  |  |
     | [<samp>&nbsp;&nbsp;&nbsp;&nbsp;&nbsp;&nbsp;&nbsp;&nbsp;activate</samp>](## "router_bgp.address_family_vpn_ipv4.neighbors.[].activate") | Boolean |  |  |  |  |
-<<<<<<< HEAD
-    | [<samp>&nbsp;&nbsp;&nbsp;&nbsp;&nbsp;&nbsp;&nbsp;&nbsp;route_map_in</samp>](## "router_bgp.address_family_vpn_ipv4.neighbors.[].route_map_in") | String |  |  |  | Inbound route-map name |
-    | [<samp>&nbsp;&nbsp;&nbsp;&nbsp;&nbsp;&nbsp;&nbsp;&nbsp;route_map_out</samp>](## "router_bgp.address_family_vpn_ipv4.neighbors.[].route_map_out") | String |  |  |  | Outbound route-map name |
+    | [<samp>&nbsp;&nbsp;&nbsp;&nbsp;&nbsp;&nbsp;&nbsp;&nbsp;route_map_in</samp>](## "router_bgp.address_family_vpn_ipv4.neighbors.[].route_map_in") | String |  |  |  | Inbound route-map name. |
+    | [<samp>&nbsp;&nbsp;&nbsp;&nbsp;&nbsp;&nbsp;&nbsp;&nbsp;route_map_out</samp>](## "router_bgp.address_family_vpn_ipv4.neighbors.[].route_map_out") | String |  |  |  | Outbound route-map name. |
     | [<samp>&nbsp;&nbsp;&nbsp;&nbsp;&nbsp;&nbsp;&nbsp;&nbsp;rcf_in</samp>](## "router_bgp.address_family_vpn_ipv4.neighbors.[].rcf_in") | String |  |  |  | Inbound rcf function name without parenthesis. |
     | [<samp>&nbsp;&nbsp;&nbsp;&nbsp;&nbsp;&nbsp;&nbsp;&nbsp;rcf_out</samp>](## "router_bgp.address_family_vpn_ipv4.neighbors.[].rcf_out") | String |  |  |  | Outbound rcf function name without parenthesis. |
-=======
-    | [<samp>&nbsp;&nbsp;&nbsp;&nbsp;&nbsp;&nbsp;&nbsp;&nbsp;route_map_in</samp>](## "router_bgp.address_family_vpn_ipv4.neighbors.[].route_map_in") | String |  |  |  | Inbound route-map name. |
-    | [<samp>&nbsp;&nbsp;&nbsp;&nbsp;&nbsp;&nbsp;&nbsp;&nbsp;route_map_out</samp>](## "router_bgp.address_family_vpn_ipv4.neighbors.[].route_map_out") | String |  |  |  | Outbound route-map name. |
->>>>>>> 0ec7c0ce
     | [<samp>&nbsp;&nbsp;&nbsp;&nbsp;neighbor_default_encapsulation_mpls_next_hop_self</samp>](## "router_bgp.address_family_vpn_ipv4.neighbor_default_encapsulation_mpls_next_hop_self") | Dictionary |  |  |  |  |
     | [<samp>&nbsp;&nbsp;&nbsp;&nbsp;&nbsp;&nbsp;source_interface</samp>](## "router_bgp.address_family_vpn_ipv4.neighbor_default_encapsulation_mpls_next_hop_self.source_interface") | String |  |  |  |  |
     | [<samp>&nbsp;&nbsp;&nbsp;&nbsp;redistribute_routes</samp>](## "router_bgp.address_family_vpn_ipv4.redistribute_routes") | List, items: Dictionary |  |  |  |  |
@@ -516,29 +506,19 @@
     | [<samp>&nbsp;&nbsp;&nbsp;&nbsp;peer_groups</samp>](## "router_bgp.address_family_vpn_ipv6.peer_groups") | List, items: Dictionary |  |  |  |  |
     | [<samp>&nbsp;&nbsp;&nbsp;&nbsp;&nbsp;&nbsp;-&nbsp;name</samp>](## "router_bgp.address_family_vpn_ipv6.peer_groups.[].name") | String | Required, Unique |  |  | Peer-group name. |
     | [<samp>&nbsp;&nbsp;&nbsp;&nbsp;&nbsp;&nbsp;&nbsp;&nbsp;activate</samp>](## "router_bgp.address_family_vpn_ipv6.peer_groups.[].activate") | Boolean |  |  |  |  |
-<<<<<<< HEAD
-    | [<samp>&nbsp;&nbsp;&nbsp;&nbsp;&nbsp;&nbsp;&nbsp;&nbsp;route_map_in</samp>](## "router_bgp.address_family_vpn_ipv6.peer_groups.[].route_map_in") | String |  |  |  | Inbound route-map name |
-    | [<samp>&nbsp;&nbsp;&nbsp;&nbsp;&nbsp;&nbsp;&nbsp;&nbsp;route_map_out</samp>](## "router_bgp.address_family_vpn_ipv6.peer_groups.[].route_map_out") | String |  |  |  | Outbound route-map name |
+    | [<samp>&nbsp;&nbsp;&nbsp;&nbsp;&nbsp;&nbsp;&nbsp;&nbsp;route_map_in</samp>](## "router_bgp.address_family_vpn_ipv6.peer_groups.[].route_map_in") | String |  |  |  | Inbound route-map name. |
+    | [<samp>&nbsp;&nbsp;&nbsp;&nbsp;&nbsp;&nbsp;&nbsp;&nbsp;route_map_out</samp>](## "router_bgp.address_family_vpn_ipv6.peer_groups.[].route_map_out") | String |  |  |  | Outbound route-map name. |
     | [<samp>&nbsp;&nbsp;&nbsp;&nbsp;&nbsp;&nbsp;&nbsp;&nbsp;rcf_in</samp>](## "router_bgp.address_family_vpn_ipv6.peer_groups.[].rcf_in") | String |  |  |  | Inbound rcf function name without parenthesis. |
     | [<samp>&nbsp;&nbsp;&nbsp;&nbsp;&nbsp;&nbsp;&nbsp;&nbsp;rcf_out</samp>](## "router_bgp.address_family_vpn_ipv6.peer_groups.[].rcf_out") | String |  |  |  | Outbound rcf function name without parenthesis. |
-=======
-    | [<samp>&nbsp;&nbsp;&nbsp;&nbsp;&nbsp;&nbsp;&nbsp;&nbsp;route_map_in</samp>](## "router_bgp.address_family_vpn_ipv6.peer_groups.[].route_map_in") | String |  |  |  | Inbound route-map name. |
-    | [<samp>&nbsp;&nbsp;&nbsp;&nbsp;&nbsp;&nbsp;&nbsp;&nbsp;route_map_out</samp>](## "router_bgp.address_family_vpn_ipv6.peer_groups.[].route_map_out") | String |  |  |  | Outbound route-map name. |
->>>>>>> 0ec7c0ce
     | [<samp>&nbsp;&nbsp;&nbsp;&nbsp;route</samp>](## "router_bgp.address_family_vpn_ipv6.route") | Dictionary |  |  |  |  |
     | [<samp>&nbsp;&nbsp;&nbsp;&nbsp;&nbsp;&nbsp;import_match_failure_action</samp>](## "router_bgp.address_family_vpn_ipv6.route.import_match_failure_action") | String |  |  | Valid Values:<br>- <code>discard</code> |  |
     | [<samp>&nbsp;&nbsp;&nbsp;&nbsp;neighbors</samp>](## "router_bgp.address_family_vpn_ipv6.neighbors") | List, items: Dictionary |  |  |  |  |
     | [<samp>&nbsp;&nbsp;&nbsp;&nbsp;&nbsp;&nbsp;-&nbsp;ip_address</samp>](## "router_bgp.address_family_vpn_ipv6.neighbors.[].ip_address") | String | Required, Unique |  |  |  |
     | [<samp>&nbsp;&nbsp;&nbsp;&nbsp;&nbsp;&nbsp;&nbsp;&nbsp;activate</samp>](## "router_bgp.address_family_vpn_ipv6.neighbors.[].activate") | Boolean |  |  |  |  |
-<<<<<<< HEAD
-    | [<samp>&nbsp;&nbsp;&nbsp;&nbsp;&nbsp;&nbsp;&nbsp;&nbsp;route_map_in</samp>](## "router_bgp.address_family_vpn_ipv6.neighbors.[].route_map_in") | String |  |  |  | Inbound route-map name |
-    | [<samp>&nbsp;&nbsp;&nbsp;&nbsp;&nbsp;&nbsp;&nbsp;&nbsp;route_map_out</samp>](## "router_bgp.address_family_vpn_ipv6.neighbors.[].route_map_out") | String |  |  |  | Outbound route-map name |
+    | [<samp>&nbsp;&nbsp;&nbsp;&nbsp;&nbsp;&nbsp;&nbsp;&nbsp;route_map_in</samp>](## "router_bgp.address_family_vpn_ipv6.neighbors.[].route_map_in") | String |  |  |  | Inbound route-map name. |
+    | [<samp>&nbsp;&nbsp;&nbsp;&nbsp;&nbsp;&nbsp;&nbsp;&nbsp;route_map_out</samp>](## "router_bgp.address_family_vpn_ipv6.neighbors.[].route_map_out") | String |  |  |  | Outbound route-map name. |
     | [<samp>&nbsp;&nbsp;&nbsp;&nbsp;&nbsp;&nbsp;&nbsp;&nbsp;rcf_in</samp>](## "router_bgp.address_family_vpn_ipv6.neighbors.[].rcf_in") | String |  |  |  | Inbound rcf function name without parenthesis. |
     | [<samp>&nbsp;&nbsp;&nbsp;&nbsp;&nbsp;&nbsp;&nbsp;&nbsp;rcf_out</samp>](## "router_bgp.address_family_vpn_ipv6.neighbors.[].rcf_out") | String |  |  |  | Outbound rcf function name without parenthesis. |
-=======
-    | [<samp>&nbsp;&nbsp;&nbsp;&nbsp;&nbsp;&nbsp;&nbsp;&nbsp;route_map_in</samp>](## "router_bgp.address_family_vpn_ipv6.neighbors.[].route_map_in") | String |  |  |  | Inbound route-map name. |
-    | [<samp>&nbsp;&nbsp;&nbsp;&nbsp;&nbsp;&nbsp;&nbsp;&nbsp;route_map_out</samp>](## "router_bgp.address_family_vpn_ipv6.neighbors.[].route_map_out") | String |  |  |  | Outbound route-map name. |
->>>>>>> 0ec7c0ce
     | [<samp>&nbsp;&nbsp;&nbsp;&nbsp;neighbor_default_encapsulation_mpls_next_hop_self</samp>](## "router_bgp.address_family_vpn_ipv6.neighbor_default_encapsulation_mpls_next_hop_self") | Dictionary |  |  |  |  |
     | [<samp>&nbsp;&nbsp;&nbsp;&nbsp;&nbsp;&nbsp;source_interface</samp>](## "router_bgp.address_family_vpn_ipv6.neighbor_default_encapsulation_mpls_next_hop_self.source_interface") | String |  |  |  |  |
     | [<samp>&nbsp;&nbsp;&nbsp;&nbsp;redistribute_routes</samp>](## "router_bgp.address_family_vpn_ipv6.redistribute_routes") | List, items: Dictionary |  |  |  |  |
