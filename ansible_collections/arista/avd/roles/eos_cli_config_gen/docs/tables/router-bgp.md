<!--
  ~ Copyright (c) 2024 Arista Networks, Inc.
  ~ Use of this source code is governed by the Apache License 2.0
  ~ that can be found in the LICENSE file.
  -->
=== "Table"

    | Variable | Type | Required | Default | Value Restrictions | Description |
    | -------- | ---- | -------- | ------- | ------------------ | ----------- |
    | [<samp>router_bgp</samp>](## "router_bgp") | Dictionary |  |  |  |  |
    | [<samp>&nbsp;&nbsp;as</samp>](## "router_bgp.as") | String |  |  |  | BGP AS <1-4294967295> or AS number in asdot notation "<1-65535>.<0-65535>".<br>For asdot notation in YAML inputs, the value must be put in quotes, to prevent it from being interpreted as a float number. |
    | [<samp>&nbsp;&nbsp;as_notation</samp>](## "router_bgp.as_notation") | String |  |  | Valid Values:<br>- <code>asdot</code><br>- <code>asplain</code> | BGP AS can be deplayed in the asplain <1-4294967295> or asdot notation "<1-65535>.<0-65535>". This flag indicates which mode is preferred - asplain is the default. |
    | [<samp>&nbsp;&nbsp;router_id</samp>](## "router_bgp.router_id") | String |  |  |  | In IP address format A.B.C.D. |
    | [<samp>&nbsp;&nbsp;distance</samp>](## "router_bgp.distance") | Dictionary |  |  |  |  |
    | [<samp>&nbsp;&nbsp;&nbsp;&nbsp;external_routes</samp>](## "router_bgp.distance.external_routes") | Integer | Required |  | Min: 1<br>Max: 255 |  |
    | [<samp>&nbsp;&nbsp;&nbsp;&nbsp;internal_routes</samp>](## "router_bgp.distance.internal_routes") | Integer | Required |  | Min: 1<br>Max: 255 |  |
    | [<samp>&nbsp;&nbsp;&nbsp;&nbsp;local_routes</samp>](## "router_bgp.distance.local_routes") | Integer | Required |  | Min: 1<br>Max: 255 |  |
    | [<samp>&nbsp;&nbsp;graceful_restart</samp>](## "router_bgp.graceful_restart") | Dictionary |  |  |  |  |
    | [<samp>&nbsp;&nbsp;&nbsp;&nbsp;enabled</samp>](## "router_bgp.graceful_restart.enabled") | Boolean |  |  |  |  |
    | [<samp>&nbsp;&nbsp;&nbsp;&nbsp;restart_time</samp>](## "router_bgp.graceful_restart.restart_time") | Integer |  |  | Min: 1<br>Max: 3600 | Number of seconds. |
    | [<samp>&nbsp;&nbsp;&nbsp;&nbsp;stalepath_time</samp>](## "router_bgp.graceful_restart.stalepath_time") | Integer |  |  | Min: 1<br>Max: 3600 | Number of seconds. |
    | [<samp>&nbsp;&nbsp;graceful_restart_helper</samp>](## "router_bgp.graceful_restart_helper") | Dictionary |  |  |  |  |
    | [<samp>&nbsp;&nbsp;&nbsp;&nbsp;enabled</samp>](## "router_bgp.graceful_restart_helper.enabled") | Boolean |  |  |  |  |
    | [<samp>&nbsp;&nbsp;&nbsp;&nbsp;restart_time</samp>](## "router_bgp.graceful_restart_helper.restart_time") | Integer |  |  | Min: 1<br>Max: 100000000 | Number of seconds<br>graceful-restart-help long-lived and restart-time are mutually exclusive in CLI.<br>restart-time will take precedence if both are configured.<br> |
    | [<samp>&nbsp;&nbsp;&nbsp;&nbsp;long_lived</samp>](## "router_bgp.graceful_restart_helper.long_lived") | Boolean |  |  |  | graceful-restart-help long-lived and restart-time are mutually exclusive in CLI.<br>restart-time will take precedence if both are configured.<br> |
    | [<samp>&nbsp;&nbsp;maximum_paths</samp>](## "router_bgp.maximum_paths") | Dictionary |  |  |  |  |
    | [<samp>&nbsp;&nbsp;&nbsp;&nbsp;paths</samp>](## "router_bgp.maximum_paths.paths") | Integer | Required |  | Min: 1<br>Max: 600 |  |
    | [<samp>&nbsp;&nbsp;&nbsp;&nbsp;ecmp</samp>](## "router_bgp.maximum_paths.ecmp") | Integer |  |  | Min: 1<br>Max: 600 |  |
    | [<samp>&nbsp;&nbsp;updates</samp>](## "router_bgp.updates") | Dictionary |  |  |  |  |
    | [<samp>&nbsp;&nbsp;&nbsp;&nbsp;wait_for_convergence</samp>](## "router_bgp.updates.wait_for_convergence") | Boolean |  |  |  | Disables FIB updates and route advertisement when the BGP instance is initiated until the BGP convergence state is reached.<br> |
    | [<samp>&nbsp;&nbsp;&nbsp;&nbsp;wait_install</samp>](## "router_bgp.updates.wait_install") | Boolean |  |  |  | Do not advertise reachability to a prefix until that prefix has been installed in hardware.<br>This will eliminate any temporary black holes due to a BGP speaker advertising reachability to a prefix that may not yet be installed into the forwarding plane.<br> |
    | [<samp>&nbsp;&nbsp;bgp_cluster_id</samp>](## "router_bgp.bgp_cluster_id") | String |  |  |  | IP Address A.B.C.D. |
    | [<samp>&nbsp;&nbsp;bgp_defaults</samp>](## "router_bgp.bgp_defaults") | List, items: String |  |  |  | BGP command as string. |
    | [<samp>&nbsp;&nbsp;&nbsp;&nbsp;-&nbsp;&lt;str&gt;</samp>](## "router_bgp.bgp_defaults.[]") | String |  |  |  |  |
    | [<samp>&nbsp;&nbsp;bgp</samp>](## "router_bgp.bgp") | Dictionary |  |  |  |  |
    | [<samp>&nbsp;&nbsp;&nbsp;&nbsp;default</samp>](## "router_bgp.bgp.default") | Dictionary |  |  |  |  |
    | [<samp>&nbsp;&nbsp;&nbsp;&nbsp;&nbsp;&nbsp;ipv4_unicast</samp>](## "router_bgp.bgp.default.ipv4_unicast") | Boolean |  |  |  | Default activation of IPv4 unicast address-family on all IPv4 neighbors (EOS default = True). |
    | [<samp>&nbsp;&nbsp;&nbsp;&nbsp;&nbsp;&nbsp;ipv4_unicast_transport_ipv6</samp>](## "router_bgp.bgp.default.ipv4_unicast_transport_ipv6") | Boolean |  |  |  | Default activation of IPv4 unicast address-family on all IPv6 neighbors (EOS default == False). |
    | [<samp>&nbsp;&nbsp;&nbsp;&nbsp;route_reflector_preserve_attributes</samp>](## "router_bgp.bgp.route_reflector_preserve_attributes") | Dictionary |  |  |  |  |
    | [<samp>&nbsp;&nbsp;&nbsp;&nbsp;&nbsp;&nbsp;enabled</samp>](## "router_bgp.bgp.route_reflector_preserve_attributes.enabled") | Boolean |  |  |  |  |
    | [<samp>&nbsp;&nbsp;&nbsp;&nbsp;&nbsp;&nbsp;always</samp>](## "router_bgp.bgp.route_reflector_preserve_attributes.always") | Boolean |  |  |  |  |
    | [<samp>&nbsp;&nbsp;&nbsp;&nbsp;bestpath</samp>](## "router_bgp.bgp.bestpath") | Dictionary |  |  |  |  |
    | [<samp>&nbsp;&nbsp;&nbsp;&nbsp;&nbsp;&nbsp;d_path</samp>](## "router_bgp.bgp.bestpath.d_path") | Boolean |  |  |  |  |
    | [<samp>&nbsp;&nbsp;&nbsp;&nbsp;additional_paths</samp>](## "router_bgp.bgp.additional_paths") | Dictionary |  |  |  |  |
    | [<samp>&nbsp;&nbsp;&nbsp;&nbsp;&nbsp;&nbsp;receive</samp>](## "router_bgp.bgp.additional_paths.receive") | Boolean |  |  |  | Enable or disable reception of additional-paths. |
    | [<samp>&nbsp;&nbsp;&nbsp;&nbsp;&nbsp;&nbsp;send</samp>](## "router_bgp.bgp.additional_paths.send") | String |  |  | Valid Values:<br>- <code>any</code><br>- <code>backup</code><br>- <code>ecmp</code><br>- <code>limit</code><br>- <code>disabled</code> | Select an option to send multiple paths for same prefix through bgp updates.<br>any: Send any eligible path.<br>backup: Best path and installed backup path.<br>ecmp: All paths in best path ECMP group.<br>limit: Limit to n eligible paths.<br>disabled: Disable sending any paths. |
    | [<samp>&nbsp;&nbsp;&nbsp;&nbsp;&nbsp;&nbsp;send_limit</samp>](## "router_bgp.bgp.additional_paths.send_limit") | Integer |  |  | Min: 2<br>Max: 64 | Number of paths to send through bgp updates. For this setting, `send` must be set to `limit` or `ecmp`. |
    | [<samp>&nbsp;&nbsp;&nbsp;&nbsp;redistribute_internal</samp>](## "router_bgp.bgp.redistribute_internal") | Boolean |  |  |  | Allow redistribution of iBGP routes into an Interior Gateway Protocol (IGP). EOS default is true. |
    | [<samp>&nbsp;&nbsp;listen_ranges</samp>](## "router_bgp.listen_ranges") | List, items: Dictionary |  |  |  | Improved "listen_ranges" data model to support multiple listen ranges and additional filter capabilities.<br> |
    | [<samp>&nbsp;&nbsp;&nbsp;&nbsp;-&nbsp;prefix</samp>](## "router_bgp.listen_ranges.[].prefix") | String |  |  |  | IPv4 prefix "A.B.C.D/E" or IPv6 prefix "A:B:C:D:E:F:G:H/I". |
    | [<samp>&nbsp;&nbsp;&nbsp;&nbsp;&nbsp;&nbsp;peer_id_include_router_id</samp>](## "router_bgp.listen_ranges.[].peer_id_include_router_id") | Boolean |  |  |  | Include router ID as part of peer filter. |
    | [<samp>&nbsp;&nbsp;&nbsp;&nbsp;&nbsp;&nbsp;peer_group</samp>](## "router_bgp.listen_ranges.[].peer_group") | String |  |  |  | Peer group name. |
    | [<samp>&nbsp;&nbsp;&nbsp;&nbsp;&nbsp;&nbsp;peer_filter</samp>](## "router_bgp.listen_ranges.[].peer_filter") | String |  |  |  | Peer-filter name.<br>note: `peer_filter` or `remote_as` is required but mutually exclusive.<br>If both are defined, `peer_filter` takes precedence<br> |
    | [<samp>&nbsp;&nbsp;&nbsp;&nbsp;&nbsp;&nbsp;remote_as</samp>](## "router_bgp.listen_ranges.[].remote_as") | String |  |  |  | BGP AS <1-4294967295> or AS number in asdot notation "<1-65535>.<0-65535>".<br>For asdot notation in YAML inputs, the value must be put in quotes, to prevent it from being interpreted as a float number. |
    | [<samp>&nbsp;&nbsp;peer_groups</samp>](## "router_bgp.peer_groups") | List, items: Dictionary |  |  |  |  |
    | [<samp>&nbsp;&nbsp;&nbsp;&nbsp;-&nbsp;name</samp>](## "router_bgp.peer_groups.[].name") | String | Required, Unique |  |  | Peer-group name. |
    | [<samp>&nbsp;&nbsp;&nbsp;&nbsp;&nbsp;&nbsp;type</samp>](## "router_bgp.peer_groups.[].type") | String |  |  |  | Key only used for documentation or validation purposes. |
    | [<samp>&nbsp;&nbsp;&nbsp;&nbsp;&nbsp;&nbsp;remote_as</samp>](## "router_bgp.peer_groups.[].remote_as") | String |  |  |  | BGP AS <1-4294967295> or AS number in asdot notation "<1-65535>.<0-65535>".<br>For asdot notation in YAML inputs, the value must be put in quotes, to prevent it from being interpreted as a float number. |
    | [<samp>&nbsp;&nbsp;&nbsp;&nbsp;&nbsp;&nbsp;local_as</samp>](## "router_bgp.peer_groups.[].local_as") | String |  |  |  | BGP AS <1-4294967295> or AS number in asdot notation "<1-65535>.<0-65535>".<br>For asdot notation in YAML inputs, the value must be put in quotes, to prevent it from being interpreted as a float number. |
    | [<samp>&nbsp;&nbsp;&nbsp;&nbsp;&nbsp;&nbsp;description</samp>](## "router_bgp.peer_groups.[].description") | String |  |  |  |  |
    | [<samp>&nbsp;&nbsp;&nbsp;&nbsp;&nbsp;&nbsp;shutdown</samp>](## "router_bgp.peer_groups.[].shutdown") | Boolean |  |  |  |  |
    | [<samp>&nbsp;&nbsp;&nbsp;&nbsp;&nbsp;&nbsp;as_path</samp>](## "router_bgp.peer_groups.[].as_path") | Dictionary |  |  |  | BGP AS-PATH options. |
    | [<samp>&nbsp;&nbsp;&nbsp;&nbsp;&nbsp;&nbsp;&nbsp;&nbsp;remote_as_replace_out</samp>](## "router_bgp.peer_groups.[].as_path.remote_as_replace_out") | Boolean |  |  |  | Replace AS number with local AS number. |
    | [<samp>&nbsp;&nbsp;&nbsp;&nbsp;&nbsp;&nbsp;&nbsp;&nbsp;prepend_own_disabled</samp>](## "router_bgp.peer_groups.[].as_path.prepend_own_disabled") | Boolean |  |  |  | Disable prepending own AS number to AS path. |
    | [<samp>&nbsp;&nbsp;&nbsp;&nbsp;&nbsp;&nbsp;remove_private_as</samp>](## "router_bgp.peer_groups.[].remove_private_as") | Dictionary |  |  |  | Remove private AS numbers in outbound AS path. |
    | [<samp>&nbsp;&nbsp;&nbsp;&nbsp;&nbsp;&nbsp;&nbsp;&nbsp;enabled</samp>](## "router_bgp.peer_groups.[].remove_private_as.enabled") | Boolean |  |  |  |  |
    | [<samp>&nbsp;&nbsp;&nbsp;&nbsp;&nbsp;&nbsp;&nbsp;&nbsp;all</samp>](## "router_bgp.peer_groups.[].remove_private_as.all") | Boolean |  |  |  |  |
    | [<samp>&nbsp;&nbsp;&nbsp;&nbsp;&nbsp;&nbsp;&nbsp;&nbsp;replace_as</samp>](## "router_bgp.peer_groups.[].remove_private_as.replace_as") | Boolean |  |  |  |  |
    | [<samp>&nbsp;&nbsp;&nbsp;&nbsp;&nbsp;&nbsp;remove_private_as_ingress</samp>](## "router_bgp.peer_groups.[].remove_private_as_ingress") | Dictionary |  |  |  |  |
    | [<samp>&nbsp;&nbsp;&nbsp;&nbsp;&nbsp;&nbsp;&nbsp;&nbsp;enabled</samp>](## "router_bgp.peer_groups.[].remove_private_as_ingress.enabled") | Boolean |  |  |  |  |
    | [<samp>&nbsp;&nbsp;&nbsp;&nbsp;&nbsp;&nbsp;&nbsp;&nbsp;replace_as</samp>](## "router_bgp.peer_groups.[].remove_private_as_ingress.replace_as") | Boolean |  |  |  |  |
    | [<samp>&nbsp;&nbsp;&nbsp;&nbsp;&nbsp;&nbsp;next_hop_unchanged</samp>](## "router_bgp.peer_groups.[].next_hop_unchanged") | Boolean |  |  |  |  |
    | [<samp>&nbsp;&nbsp;&nbsp;&nbsp;&nbsp;&nbsp;update_source</samp>](## "router_bgp.peer_groups.[].update_source") | String |  |  |  | IP address or interface name. |
    | [<samp>&nbsp;&nbsp;&nbsp;&nbsp;&nbsp;&nbsp;route_reflector_client</samp>](## "router_bgp.peer_groups.[].route_reflector_client") | Boolean |  |  |  |  |
    | [<samp>&nbsp;&nbsp;&nbsp;&nbsp;&nbsp;&nbsp;bfd</samp>](## "router_bgp.peer_groups.[].bfd") | Boolean |  |  |  | Enable BFD. |
    | [<samp>&nbsp;&nbsp;&nbsp;&nbsp;&nbsp;&nbsp;bfd_timers</samp>](## "router_bgp.peer_groups.[].bfd_timers") | Dictionary |  |  |  | Override default BFD timers. BFD must be enabled with `bfd: true`. |
    | [<samp>&nbsp;&nbsp;&nbsp;&nbsp;&nbsp;&nbsp;&nbsp;&nbsp;interval</samp>](## "router_bgp.peer_groups.[].bfd_timers.interval") | Integer | Required |  | Min: 50<br>Max: 60000 | Interval in milliseconds. |
    | [<samp>&nbsp;&nbsp;&nbsp;&nbsp;&nbsp;&nbsp;&nbsp;&nbsp;min_rx</samp>](## "router_bgp.peer_groups.[].bfd_timers.min_rx") | Integer | Required |  | Min: 50<br>Max: 60000 | Rate in milliseconds. |
    | [<samp>&nbsp;&nbsp;&nbsp;&nbsp;&nbsp;&nbsp;&nbsp;&nbsp;multiplier</samp>](## "router_bgp.peer_groups.[].bfd_timers.multiplier") | Integer | Required |  | Min: 3<br>Max: 50 |  |
    | [<samp>&nbsp;&nbsp;&nbsp;&nbsp;&nbsp;&nbsp;ebgp_multihop</samp>](## "router_bgp.peer_groups.[].ebgp_multihop") | Integer |  |  | Min: 1<br>Max: 255 | Time-to-live in range of hops. |
    | [<samp>&nbsp;&nbsp;&nbsp;&nbsp;&nbsp;&nbsp;next_hop_self</samp>](## "router_bgp.peer_groups.[].next_hop_self") | Boolean |  |  |  |  |
    | [<samp>&nbsp;&nbsp;&nbsp;&nbsp;&nbsp;&nbsp;password</samp>](## "router_bgp.peer_groups.[].password") | String |  |  |  |  |
    | [<samp>&nbsp;&nbsp;&nbsp;&nbsp;&nbsp;&nbsp;passive</samp>](## "router_bgp.peer_groups.[].passive") | Boolean |  |  |  |  |
    | [<samp>&nbsp;&nbsp;&nbsp;&nbsp;&nbsp;&nbsp;default_originate</samp>](## "router_bgp.peer_groups.[].default_originate") | Dictionary |  |  |  |  |
    | [<samp>&nbsp;&nbsp;&nbsp;&nbsp;&nbsp;&nbsp;&nbsp;&nbsp;enabled</samp>](## "router_bgp.peer_groups.[].default_originate.enabled") | Boolean |  |  |  |  |
    | [<samp>&nbsp;&nbsp;&nbsp;&nbsp;&nbsp;&nbsp;&nbsp;&nbsp;always</samp>](## "router_bgp.peer_groups.[].default_originate.always") | Boolean |  |  |  |  |
    | [<samp>&nbsp;&nbsp;&nbsp;&nbsp;&nbsp;&nbsp;&nbsp;&nbsp;route_map</samp>](## "router_bgp.peer_groups.[].default_originate.route_map") | String |  |  |  | Route-map name. |
    | [<samp>&nbsp;&nbsp;&nbsp;&nbsp;&nbsp;&nbsp;send_community</samp>](## "router_bgp.peer_groups.[].send_community") | String |  |  |  | 'all' or a combination of 'standard', 'extended', 'large' and 'link-bandwidth (w/options)'. |
    | [<samp>&nbsp;&nbsp;&nbsp;&nbsp;&nbsp;&nbsp;maximum_routes</samp>](## "router_bgp.peer_groups.[].maximum_routes") | Integer |  |  | Min: 0<br>Max: 4294967294 | Maximum number of routes (0 means unlimited). |
    | [<samp>&nbsp;&nbsp;&nbsp;&nbsp;&nbsp;&nbsp;maximum_routes_warning_limit</samp>](## "router_bgp.peer_groups.[].maximum_routes_warning_limit") | String |  |  |  | Maximum number of routes after which a warning is issued (0 means never warn) or<br>Percentage of maximum number of routes at which to warn ("<1-100> percent").<br> |
    | [<samp>&nbsp;&nbsp;&nbsp;&nbsp;&nbsp;&nbsp;maximum_routes_warning_only</samp>](## "router_bgp.peer_groups.[].maximum_routes_warning_only") | Boolean |  |  |  |  |
    | [<samp>&nbsp;&nbsp;&nbsp;&nbsp;&nbsp;&nbsp;missing_policy</samp>](## "router_bgp.peer_groups.[].missing_policy") | Dictionary |  |  |  | Missing policy configuration for all address-families. |
    | [<samp>&nbsp;&nbsp;&nbsp;&nbsp;&nbsp;&nbsp;&nbsp;&nbsp;direction_in</samp>](## "router_bgp.peer_groups.[].missing_policy.direction_in") | Dictionary |  |  |  | Missing policy inbound direction. |
    | [<samp>&nbsp;&nbsp;&nbsp;&nbsp;&nbsp;&nbsp;&nbsp;&nbsp;&nbsp;&nbsp;action</samp>](## "router_bgp.peer_groups.[].missing_policy.direction_in.action") | String | Required |  | Valid Values:<br>- <code>deny</code><br>- <code>permit</code><br>- <code>deny-in-out</code> | Missing policy action. |
    | [<samp>&nbsp;&nbsp;&nbsp;&nbsp;&nbsp;&nbsp;&nbsp;&nbsp;&nbsp;&nbsp;include_community_list</samp>](## "router_bgp.peer_groups.[].missing_policy.direction_in.include_community_list") | Boolean |  |  |  | Include community-list references in missing policy decision. |
    | [<samp>&nbsp;&nbsp;&nbsp;&nbsp;&nbsp;&nbsp;&nbsp;&nbsp;&nbsp;&nbsp;include_prefix_list</samp>](## "router_bgp.peer_groups.[].missing_policy.direction_in.include_prefix_list") | Boolean |  |  |  | Include prefix-list references in missing policy decision. |
    | [<samp>&nbsp;&nbsp;&nbsp;&nbsp;&nbsp;&nbsp;&nbsp;&nbsp;&nbsp;&nbsp;include_sub_route_map</samp>](## "router_bgp.peer_groups.[].missing_policy.direction_in.include_sub_route_map") | Boolean |  |  |  | Include sub-route-map references in missing policy decision. |
    | [<samp>&nbsp;&nbsp;&nbsp;&nbsp;&nbsp;&nbsp;&nbsp;&nbsp;direction_out</samp>](## "router_bgp.peer_groups.[].missing_policy.direction_out") | Dictionary |  |  |  | Missing policy outbound direction. |
    | [<samp>&nbsp;&nbsp;&nbsp;&nbsp;&nbsp;&nbsp;&nbsp;&nbsp;&nbsp;&nbsp;action</samp>](## "router_bgp.peer_groups.[].missing_policy.direction_out.action") | String | Required |  | Valid Values:<br>- <code>deny</code><br>- <code>permit</code><br>- <code>deny-in-out</code> | Missing policy action. |
    | [<samp>&nbsp;&nbsp;&nbsp;&nbsp;&nbsp;&nbsp;&nbsp;&nbsp;&nbsp;&nbsp;include_community_list</samp>](## "router_bgp.peer_groups.[].missing_policy.direction_out.include_community_list") | Boolean |  |  |  | Include community-list references in missing policy decision. |
    | [<samp>&nbsp;&nbsp;&nbsp;&nbsp;&nbsp;&nbsp;&nbsp;&nbsp;&nbsp;&nbsp;include_prefix_list</samp>](## "router_bgp.peer_groups.[].missing_policy.direction_out.include_prefix_list") | Boolean |  |  |  | Include prefix-list references in missing policy decision. |
    | [<samp>&nbsp;&nbsp;&nbsp;&nbsp;&nbsp;&nbsp;&nbsp;&nbsp;&nbsp;&nbsp;include_sub_route_map</samp>](## "router_bgp.peer_groups.[].missing_policy.direction_out.include_sub_route_map") | Boolean |  |  |  | Include sub-route-map references in missing policy decision. |
    | [<samp>&nbsp;&nbsp;&nbsp;&nbsp;&nbsp;&nbsp;link_bandwidth</samp>](## "router_bgp.peer_groups.[].link_bandwidth") | Dictionary |  |  |  |  |
    | [<samp>&nbsp;&nbsp;&nbsp;&nbsp;&nbsp;&nbsp;&nbsp;&nbsp;enabled</samp>](## "router_bgp.peer_groups.[].link_bandwidth.enabled") | Boolean |  |  |  |  |
    | [<samp>&nbsp;&nbsp;&nbsp;&nbsp;&nbsp;&nbsp;&nbsp;&nbsp;default</samp>](## "router_bgp.peer_groups.[].link_bandwidth.default") | String |  |  |  | nn.nn(K|M|G) link speed in bits/second. |
    | [<samp>&nbsp;&nbsp;&nbsp;&nbsp;&nbsp;&nbsp;allowas_in</samp>](## "router_bgp.peer_groups.[].allowas_in") | Dictionary |  |  |  |  |
    | [<samp>&nbsp;&nbsp;&nbsp;&nbsp;&nbsp;&nbsp;&nbsp;&nbsp;enabled</samp>](## "router_bgp.peer_groups.[].allowas_in.enabled") | Boolean |  |  |  |  |
    | [<samp>&nbsp;&nbsp;&nbsp;&nbsp;&nbsp;&nbsp;&nbsp;&nbsp;times</samp>](## "router_bgp.peer_groups.[].allowas_in.times") | Integer |  |  | Min: 1<br>Max: 10 | Number of local ASNs allowed in a BGP update. |
    | [<samp>&nbsp;&nbsp;&nbsp;&nbsp;&nbsp;&nbsp;weight</samp>](## "router_bgp.peer_groups.[].weight") | Integer |  |  | Min: 0<br>Max: 65535 |  |
    | [<samp>&nbsp;&nbsp;&nbsp;&nbsp;&nbsp;&nbsp;timers</samp>](## "router_bgp.peer_groups.[].timers") | String |  |  |  | BGP Keepalive and Hold Timer values in seconds as string "<0-3600> <0-3600>". |
    | [<samp>&nbsp;&nbsp;&nbsp;&nbsp;&nbsp;&nbsp;rib_in_pre_policy_retain</samp>](## "router_bgp.peer_groups.[].rib_in_pre_policy_retain") | Dictionary |  |  |  |  |
    | [<samp>&nbsp;&nbsp;&nbsp;&nbsp;&nbsp;&nbsp;&nbsp;&nbsp;enabled</samp>](## "router_bgp.peer_groups.[].rib_in_pre_policy_retain.enabled") | Boolean |  |  |  |  |
    | [<samp>&nbsp;&nbsp;&nbsp;&nbsp;&nbsp;&nbsp;&nbsp;&nbsp;all</samp>](## "router_bgp.peer_groups.[].rib_in_pre_policy_retain.all") | Boolean |  |  |  |  |
    | [<samp>&nbsp;&nbsp;&nbsp;&nbsp;&nbsp;&nbsp;route_map_in</samp>](## "router_bgp.peer_groups.[].route_map_in") | String |  |  |  | Inbound route-map name. |
    | [<samp>&nbsp;&nbsp;&nbsp;&nbsp;&nbsp;&nbsp;route_map_out</samp>](## "router_bgp.peer_groups.[].route_map_out") | String |  |  |  | Outbound route-map name. |
    | [<samp>&nbsp;&nbsp;&nbsp;&nbsp;&nbsp;&nbsp;session_tracker</samp>](## "router_bgp.peer_groups.[].session_tracker") | String |  |  |  |  |
    | [<samp>&nbsp;&nbsp;&nbsp;&nbsp;&nbsp;&nbsp;shared_secret</samp>](## "router_bgp.peer_groups.[].shared_secret") | Dictionary |  |  |  |  |
    | [<samp>&nbsp;&nbsp;&nbsp;&nbsp;&nbsp;&nbsp;&nbsp;&nbsp;profile</samp>](## "router_bgp.peer_groups.[].shared_secret.profile") | String | Required |  |  | Name of profile defined under `management_security`. |
    | [<samp>&nbsp;&nbsp;&nbsp;&nbsp;&nbsp;&nbsp;&nbsp;&nbsp;hash_algorithm</samp>](## "router_bgp.peer_groups.[].shared_secret.hash_algorithm") | String | Required |  | Valid Values:<br>- <code>aes-128-cmac-96</code><br>- <code>hmac-sha-256</code><br>- <code>hmac-sha1-96</code> | Note: Algorithm hmac-sha-256 requires EOS version 4.31.1F and above. |
    | [<samp>&nbsp;&nbsp;&nbsp;&nbsp;&nbsp;&nbsp;ttl_maximum_hops</samp>](## "router_bgp.peer_groups.[].ttl_maximum_hops") | Integer |  |  | Min: 0<br>Max: 254 | Maximum number of hops. |
    | [<samp>&nbsp;&nbsp;&nbsp;&nbsp;&nbsp;&nbsp;peer_filter</samp>](## "router_bgp.peer_groups.[].peer_filter") <span style="color:red">removed</span> | String |  |  |  | <span style="color:red">This key was removed. Support was removed in AVD version 5.0.0. Use <samp>router_bgp.listen_ranges[].peer_filter</samp> instead.</span> |
    | [<samp>&nbsp;&nbsp;&nbsp;&nbsp;&nbsp;&nbsp;bgp_listen_range_prefix</samp>](## "router_bgp.peer_groups.[].bgp_listen_range_prefix") <span style="color:red">removed</span> | String |  |  |  | <span style="color:red">This key was removed. Support was removed in AVD version 5.0.0. Use <samp>router_bgp.listen_ranges[].bgp_listen_range_prefix</samp> instead.</span> |
    | [<samp>&nbsp;&nbsp;neighbors</samp>](## "router_bgp.neighbors") | List, items: Dictionary |  |  |  |  |
    | [<samp>&nbsp;&nbsp;&nbsp;&nbsp;-&nbsp;ip_address</samp>](## "router_bgp.neighbors.[].ip_address") | String | Required, Unique |  |  |  |
    | [<samp>&nbsp;&nbsp;&nbsp;&nbsp;&nbsp;&nbsp;peer_group</samp>](## "router_bgp.neighbors.[].peer_group") | String |  |  |  |  |
    | [<samp>&nbsp;&nbsp;&nbsp;&nbsp;&nbsp;&nbsp;remote_as</samp>](## "router_bgp.neighbors.[].remote_as") | String |  |  |  | BGP AS <1-4294967295> or AS number in asdot notation "<1-65535>.<0-65535>".<br>For asdot notation in YAML inputs, the value must be put in quotes, to prevent it from being interpreted as a float number. |
    | [<samp>&nbsp;&nbsp;&nbsp;&nbsp;&nbsp;&nbsp;local_as</samp>](## "router_bgp.neighbors.[].local_as") | String |  |  |  | BGP AS <1-4294967295> or AS number in asdot notation "<1-65535>.<0-65535>".<br>For asdot notation in YAML inputs, the value must be put in quotes, to prevent it from being interpreted as a float number. |
    | [<samp>&nbsp;&nbsp;&nbsp;&nbsp;&nbsp;&nbsp;as_path</samp>](## "router_bgp.neighbors.[].as_path") | Dictionary |  |  |  | BGP AS-PATH options. |
    | [<samp>&nbsp;&nbsp;&nbsp;&nbsp;&nbsp;&nbsp;&nbsp;&nbsp;remote_as_replace_out</samp>](## "router_bgp.neighbors.[].as_path.remote_as_replace_out") | Boolean |  |  |  | Replace AS number with local AS number. |
    | [<samp>&nbsp;&nbsp;&nbsp;&nbsp;&nbsp;&nbsp;&nbsp;&nbsp;prepend_own_disabled</samp>](## "router_bgp.neighbors.[].as_path.prepend_own_disabled") | Boolean |  |  |  | Disable prepending own AS number to AS path. |
    | [<samp>&nbsp;&nbsp;&nbsp;&nbsp;&nbsp;&nbsp;peer</samp>](## "router_bgp.neighbors.[].peer") | String |  |  |  | Key only used for documentation or validation purposes. |
    | [<samp>&nbsp;&nbsp;&nbsp;&nbsp;&nbsp;&nbsp;description</samp>](## "router_bgp.neighbors.[].description") | String |  |  |  |  |
    | [<samp>&nbsp;&nbsp;&nbsp;&nbsp;&nbsp;&nbsp;route_reflector_client</samp>](## "router_bgp.neighbors.[].route_reflector_client") | Boolean |  |  |  |  |
    | [<samp>&nbsp;&nbsp;&nbsp;&nbsp;&nbsp;&nbsp;password</samp>](## "router_bgp.neighbors.[].password") | String |  |  |  |  |
    | [<samp>&nbsp;&nbsp;&nbsp;&nbsp;&nbsp;&nbsp;passive</samp>](## "router_bgp.neighbors.[].passive") | Boolean |  |  |  |  |
    | [<samp>&nbsp;&nbsp;&nbsp;&nbsp;&nbsp;&nbsp;shutdown</samp>](## "router_bgp.neighbors.[].shutdown") | Boolean |  |  |  |  |
    | [<samp>&nbsp;&nbsp;&nbsp;&nbsp;&nbsp;&nbsp;update_source</samp>](## "router_bgp.neighbors.[].update_source") | String |  |  |  | Source Interface. |
    | [<samp>&nbsp;&nbsp;&nbsp;&nbsp;&nbsp;&nbsp;bfd</samp>](## "router_bgp.neighbors.[].bfd") | Boolean |  |  |  | Enable BFD. |
    | [<samp>&nbsp;&nbsp;&nbsp;&nbsp;&nbsp;&nbsp;bfd_timers</samp>](## "router_bgp.neighbors.[].bfd_timers") | Dictionary |  |  |  | Override default BFD timers. BFD must be enabled with `bfd: true`. |
    | [<samp>&nbsp;&nbsp;&nbsp;&nbsp;&nbsp;&nbsp;&nbsp;&nbsp;interval</samp>](## "router_bgp.neighbors.[].bfd_timers.interval") | Integer | Required |  | Min: 50<br>Max: 60000 | Interval in milliseconds. |
    | [<samp>&nbsp;&nbsp;&nbsp;&nbsp;&nbsp;&nbsp;&nbsp;&nbsp;min_rx</samp>](## "router_bgp.neighbors.[].bfd_timers.min_rx") | Integer | Required |  | Min: 50<br>Max: 60000 | Rate in milliseconds. |
    | [<samp>&nbsp;&nbsp;&nbsp;&nbsp;&nbsp;&nbsp;&nbsp;&nbsp;multiplier</samp>](## "router_bgp.neighbors.[].bfd_timers.multiplier") | Integer | Required |  | Min: 3<br>Max: 50 |  |
    | [<samp>&nbsp;&nbsp;&nbsp;&nbsp;&nbsp;&nbsp;weight</samp>](## "router_bgp.neighbors.[].weight") | Integer |  |  | Min: 0<br>Max: 65535 |  |
    | [<samp>&nbsp;&nbsp;&nbsp;&nbsp;&nbsp;&nbsp;timers</samp>](## "router_bgp.neighbors.[].timers") | String |  |  |  | BGP Keepalive and Hold Timer values in seconds as string "<0-3600> <0-3600>". |
    | [<samp>&nbsp;&nbsp;&nbsp;&nbsp;&nbsp;&nbsp;route_map_in</samp>](## "router_bgp.neighbors.[].route_map_in") | String |  |  |  | Inbound route-map name. |
    | [<samp>&nbsp;&nbsp;&nbsp;&nbsp;&nbsp;&nbsp;route_map_out</samp>](## "router_bgp.neighbors.[].route_map_out") | String |  |  |  | Outbound route-map name. |
    | [<samp>&nbsp;&nbsp;&nbsp;&nbsp;&nbsp;&nbsp;default_originate</samp>](## "router_bgp.neighbors.[].default_originate") | Dictionary |  |  |  |  |
    | [<samp>&nbsp;&nbsp;&nbsp;&nbsp;&nbsp;&nbsp;&nbsp;&nbsp;enabled</samp>](## "router_bgp.neighbors.[].default_originate.enabled") | Boolean |  |  |  |  |
    | [<samp>&nbsp;&nbsp;&nbsp;&nbsp;&nbsp;&nbsp;&nbsp;&nbsp;always</samp>](## "router_bgp.neighbors.[].default_originate.always") | Boolean |  |  |  |  |
    | [<samp>&nbsp;&nbsp;&nbsp;&nbsp;&nbsp;&nbsp;&nbsp;&nbsp;route_map</samp>](## "router_bgp.neighbors.[].default_originate.route_map") | String |  |  |  |  |
    | [<samp>&nbsp;&nbsp;&nbsp;&nbsp;&nbsp;&nbsp;send_community</samp>](## "router_bgp.neighbors.[].send_community") | String |  |  |  | 'all' or a combination of 'standard', 'extended', 'large' and 'link-bandwidth (w/options)'. |
    | [<samp>&nbsp;&nbsp;&nbsp;&nbsp;&nbsp;&nbsp;maximum_routes</samp>](## "router_bgp.neighbors.[].maximum_routes") | Integer |  |  | Min: 0<br>Max: 4294967294 | Maximum number of routes (0 means unlimited). |
    | [<samp>&nbsp;&nbsp;&nbsp;&nbsp;&nbsp;&nbsp;maximum_routes_warning_limit</samp>](## "router_bgp.neighbors.[].maximum_routes_warning_limit") | String |  |  |  | Maximum number of routes after which a warning is issued (0 means never warn) or<br>Percentage of maximum number of routes at which to warn ("<1-100> percent").<br> |
    | [<samp>&nbsp;&nbsp;&nbsp;&nbsp;&nbsp;&nbsp;maximum_routes_warning_only</samp>](## "router_bgp.neighbors.[].maximum_routes_warning_only") | Boolean |  |  |  |  |
    | [<samp>&nbsp;&nbsp;&nbsp;&nbsp;&nbsp;&nbsp;missing_policy</samp>](## "router_bgp.neighbors.[].missing_policy") | Dictionary |  |  |  | Missing policy configuration for all address-families. |
    | [<samp>&nbsp;&nbsp;&nbsp;&nbsp;&nbsp;&nbsp;&nbsp;&nbsp;direction_in</samp>](## "router_bgp.neighbors.[].missing_policy.direction_in") | Dictionary |  |  |  | Missing policy inbound direction. |
    | [<samp>&nbsp;&nbsp;&nbsp;&nbsp;&nbsp;&nbsp;&nbsp;&nbsp;&nbsp;&nbsp;action</samp>](## "router_bgp.neighbors.[].missing_policy.direction_in.action") | String | Required |  | Valid Values:<br>- <code>deny</code><br>- <code>permit</code><br>- <code>deny-in-out</code> | Missing policy action. |
    | [<samp>&nbsp;&nbsp;&nbsp;&nbsp;&nbsp;&nbsp;&nbsp;&nbsp;&nbsp;&nbsp;include_community_list</samp>](## "router_bgp.neighbors.[].missing_policy.direction_in.include_community_list") | Boolean |  |  |  | Include community-list references in missing policy decision. |
    | [<samp>&nbsp;&nbsp;&nbsp;&nbsp;&nbsp;&nbsp;&nbsp;&nbsp;&nbsp;&nbsp;include_prefix_list</samp>](## "router_bgp.neighbors.[].missing_policy.direction_in.include_prefix_list") | Boolean |  |  |  | Include prefix-list references in missing policy decision. |
    | [<samp>&nbsp;&nbsp;&nbsp;&nbsp;&nbsp;&nbsp;&nbsp;&nbsp;&nbsp;&nbsp;include_sub_route_map</samp>](## "router_bgp.neighbors.[].missing_policy.direction_in.include_sub_route_map") | Boolean |  |  |  | Include sub-route-map references in missing policy decision. |
    | [<samp>&nbsp;&nbsp;&nbsp;&nbsp;&nbsp;&nbsp;&nbsp;&nbsp;direction_out</samp>](## "router_bgp.neighbors.[].missing_policy.direction_out") | Dictionary |  |  |  | Missing policy outbound direction. |
    | [<samp>&nbsp;&nbsp;&nbsp;&nbsp;&nbsp;&nbsp;&nbsp;&nbsp;&nbsp;&nbsp;action</samp>](## "router_bgp.neighbors.[].missing_policy.direction_out.action") | String | Required |  | Valid Values:<br>- <code>deny</code><br>- <code>permit</code><br>- <code>deny-in-out</code> | Missing policy action. |
    | [<samp>&nbsp;&nbsp;&nbsp;&nbsp;&nbsp;&nbsp;&nbsp;&nbsp;&nbsp;&nbsp;include_community_list</samp>](## "router_bgp.neighbors.[].missing_policy.direction_out.include_community_list") | Boolean |  |  |  | Include community-list references in missing policy decision. |
    | [<samp>&nbsp;&nbsp;&nbsp;&nbsp;&nbsp;&nbsp;&nbsp;&nbsp;&nbsp;&nbsp;include_prefix_list</samp>](## "router_bgp.neighbors.[].missing_policy.direction_out.include_prefix_list") | Boolean |  |  |  | Include prefix-list references in missing policy decision. |
    | [<samp>&nbsp;&nbsp;&nbsp;&nbsp;&nbsp;&nbsp;&nbsp;&nbsp;&nbsp;&nbsp;include_sub_route_map</samp>](## "router_bgp.neighbors.[].missing_policy.direction_out.include_sub_route_map") | Boolean |  |  |  | Include sub-route-map references in missing policy decision. |
    | [<samp>&nbsp;&nbsp;&nbsp;&nbsp;&nbsp;&nbsp;allowas_in</samp>](## "router_bgp.neighbors.[].allowas_in") | Dictionary |  |  |  |  |
    | [<samp>&nbsp;&nbsp;&nbsp;&nbsp;&nbsp;&nbsp;&nbsp;&nbsp;enabled</samp>](## "router_bgp.neighbors.[].allowas_in.enabled") | Boolean |  |  |  |  |
    | [<samp>&nbsp;&nbsp;&nbsp;&nbsp;&nbsp;&nbsp;&nbsp;&nbsp;times</samp>](## "router_bgp.neighbors.[].allowas_in.times") | Integer |  |  | Min: 1<br>Max: 10 | Number of local ASNs allowed in a BGP update. |
    | [<samp>&nbsp;&nbsp;&nbsp;&nbsp;&nbsp;&nbsp;ebgp_multihop</samp>](## "router_bgp.neighbors.[].ebgp_multihop") | Integer |  |  | Min: 1<br>Max: 255 | Time-to-live in range of hops. |
    | [<samp>&nbsp;&nbsp;&nbsp;&nbsp;&nbsp;&nbsp;next_hop_self</samp>](## "router_bgp.neighbors.[].next_hop_self") | Boolean |  |  |  |  |
    | [<samp>&nbsp;&nbsp;&nbsp;&nbsp;&nbsp;&nbsp;link_bandwidth</samp>](## "router_bgp.neighbors.[].link_bandwidth") | Dictionary |  |  |  |  |
    | [<samp>&nbsp;&nbsp;&nbsp;&nbsp;&nbsp;&nbsp;&nbsp;&nbsp;enabled</samp>](## "router_bgp.neighbors.[].link_bandwidth.enabled") | Boolean |  |  |  |  |
    | [<samp>&nbsp;&nbsp;&nbsp;&nbsp;&nbsp;&nbsp;&nbsp;&nbsp;default</samp>](## "router_bgp.neighbors.[].link_bandwidth.default") | String |  |  |  | nn.nn(K|M|G) link speed in bits/second. |
    | [<samp>&nbsp;&nbsp;&nbsp;&nbsp;&nbsp;&nbsp;rib_in_pre_policy_retain</samp>](## "router_bgp.neighbors.[].rib_in_pre_policy_retain") | Dictionary |  |  |  |  |
    | [<samp>&nbsp;&nbsp;&nbsp;&nbsp;&nbsp;&nbsp;&nbsp;&nbsp;enabled</samp>](## "router_bgp.neighbors.[].rib_in_pre_policy_retain.enabled") | Boolean |  |  |  |  |
    | [<samp>&nbsp;&nbsp;&nbsp;&nbsp;&nbsp;&nbsp;&nbsp;&nbsp;all</samp>](## "router_bgp.neighbors.[].rib_in_pre_policy_retain.all") | Boolean |  |  |  |  |
    | [<samp>&nbsp;&nbsp;&nbsp;&nbsp;&nbsp;&nbsp;remove_private_as</samp>](## "router_bgp.neighbors.[].remove_private_as") | Dictionary |  |  |  | Remove private AS numbers in outbound AS path. |
    | [<samp>&nbsp;&nbsp;&nbsp;&nbsp;&nbsp;&nbsp;&nbsp;&nbsp;enabled</samp>](## "router_bgp.neighbors.[].remove_private_as.enabled") | Boolean |  |  |  |  |
    | [<samp>&nbsp;&nbsp;&nbsp;&nbsp;&nbsp;&nbsp;&nbsp;&nbsp;all</samp>](## "router_bgp.neighbors.[].remove_private_as.all") | Boolean |  |  |  |  |
    | [<samp>&nbsp;&nbsp;&nbsp;&nbsp;&nbsp;&nbsp;&nbsp;&nbsp;replace_as</samp>](## "router_bgp.neighbors.[].remove_private_as.replace_as") | Boolean |  |  |  |  |
    | [<samp>&nbsp;&nbsp;&nbsp;&nbsp;&nbsp;&nbsp;remove_private_as_ingress</samp>](## "router_bgp.neighbors.[].remove_private_as_ingress") | Dictionary |  |  |  |  |
    | [<samp>&nbsp;&nbsp;&nbsp;&nbsp;&nbsp;&nbsp;&nbsp;&nbsp;enabled</samp>](## "router_bgp.neighbors.[].remove_private_as_ingress.enabled") | Boolean |  |  |  |  |
    | [<samp>&nbsp;&nbsp;&nbsp;&nbsp;&nbsp;&nbsp;&nbsp;&nbsp;replace_as</samp>](## "router_bgp.neighbors.[].remove_private_as_ingress.replace_as") | Boolean |  |  |  |  |
    | [<samp>&nbsp;&nbsp;&nbsp;&nbsp;&nbsp;&nbsp;session_tracker</samp>](## "router_bgp.neighbors.[].session_tracker") | String |  |  |  |  |
    | [<samp>&nbsp;&nbsp;&nbsp;&nbsp;&nbsp;&nbsp;shared_secret</samp>](## "router_bgp.neighbors.[].shared_secret") | Dictionary |  |  |  |  |
    | [<samp>&nbsp;&nbsp;&nbsp;&nbsp;&nbsp;&nbsp;&nbsp;&nbsp;profile</samp>](## "router_bgp.neighbors.[].shared_secret.profile") | String | Required |  |  | Name of profile defined under `management_security`. |
    | [<samp>&nbsp;&nbsp;&nbsp;&nbsp;&nbsp;&nbsp;&nbsp;&nbsp;hash_algorithm</samp>](## "router_bgp.neighbors.[].shared_secret.hash_algorithm") | String | Required |  | Valid Values:<br>- <code>aes-128-cmac-96</code><br>- <code>hmac-sha-256</code><br>- <code>hmac-sha1-96</code> | Note: Algorithm hmac-sha-256 requires EOS version 4.31.1F and above. |
    | [<samp>&nbsp;&nbsp;&nbsp;&nbsp;&nbsp;&nbsp;ttl_maximum_hops</samp>](## "router_bgp.neighbors.[].ttl_maximum_hops") | Integer |  |  | Min: 0<br>Max: 254 | Maximum number of hops. |
    | [<samp>&nbsp;&nbsp;neighbor_interfaces</samp>](## "router_bgp.neighbor_interfaces") | List, items: Dictionary |  |  |  |  |
    | [<samp>&nbsp;&nbsp;&nbsp;&nbsp;-&nbsp;name</samp>](## "router_bgp.neighbor_interfaces.[].name") | String | Required, Unique |  |  | Interface name. |
    | [<samp>&nbsp;&nbsp;&nbsp;&nbsp;&nbsp;&nbsp;remote_as</samp>](## "router_bgp.neighbor_interfaces.[].remote_as") | String |  |  |  | BGP AS <1-4294967295> or AS number in asdot notation "<1-65535>.<0-65535>".<br>For asdot notation in YAML inputs, the value must be put in quotes, to prevent it from being interpreted as a float number. |
    | [<samp>&nbsp;&nbsp;&nbsp;&nbsp;&nbsp;&nbsp;peer</samp>](## "router_bgp.neighbor_interfaces.[].peer") | String |  |  |  | Key only used for documentation or validation purposes. |
    | [<samp>&nbsp;&nbsp;&nbsp;&nbsp;&nbsp;&nbsp;peer_group</samp>](## "router_bgp.neighbor_interfaces.[].peer_group") | String |  | `Peer-group name` |  |  |
    | [<samp>&nbsp;&nbsp;&nbsp;&nbsp;&nbsp;&nbsp;description</samp>](## "router_bgp.neighbor_interfaces.[].description") | String |  |  |  |  |
    | [<samp>&nbsp;&nbsp;&nbsp;&nbsp;&nbsp;&nbsp;peer_filter</samp>](## "router_bgp.neighbor_interfaces.[].peer_filter") | String |  |  |  | Peer-filter name. |
    | [<samp>&nbsp;&nbsp;aggregate_addresses</samp>](## "router_bgp.aggregate_addresses") | List, items: Dictionary |  |  |  |  |
    | [<samp>&nbsp;&nbsp;&nbsp;&nbsp;-&nbsp;prefix</samp>](## "router_bgp.aggregate_addresses.[].prefix") | String | Required, Unique |  |  | IPv4 prefix "A.B.C.D/E" or IPv6 prefix "A:B:C:D:E:F:G:H/I". |
    | [<samp>&nbsp;&nbsp;&nbsp;&nbsp;&nbsp;&nbsp;advertise_only</samp>](## "router_bgp.aggregate_addresses.[].advertise_only") | Boolean |  |  |  |  |
    | [<samp>&nbsp;&nbsp;&nbsp;&nbsp;&nbsp;&nbsp;as_set</samp>](## "router_bgp.aggregate_addresses.[].as_set") | Boolean |  |  |  |  |
    | [<samp>&nbsp;&nbsp;&nbsp;&nbsp;&nbsp;&nbsp;summary_only</samp>](## "router_bgp.aggregate_addresses.[].summary_only") | Boolean |  |  |  |  |
    | [<samp>&nbsp;&nbsp;&nbsp;&nbsp;&nbsp;&nbsp;attribute_map</samp>](## "router_bgp.aggregate_addresses.[].attribute_map") | String |  |  |  | Route-map name. |
    | [<samp>&nbsp;&nbsp;&nbsp;&nbsp;&nbsp;&nbsp;match_map</samp>](## "router_bgp.aggregate_addresses.[].match_map") | String |  |  |  | Route-map name. |
    | [<samp>&nbsp;&nbsp;redistribute_routes</samp>](## "router_bgp.redistribute_routes") | List, items: Dictionary |  |  |  |  |
    | [<samp>&nbsp;&nbsp;&nbsp;&nbsp;-&nbsp;source_protocol</samp>](## "router_bgp.redistribute_routes.[].source_protocol") | String | Required |  | Valid Values:<br>- <code>attached-host</code><br>- <code>bgp</code><br>- <code>connected</code><br>- <code>dynamic</code><br>- <code>isis</code><br>- <code>ospf</code><br>- <code>ospfv3</code><br>- <code>rip</code><br>- <code>static</code><br>- <code>user</code> |  |
    | [<samp>&nbsp;&nbsp;&nbsp;&nbsp;&nbsp;&nbsp;route_map</samp>](## "router_bgp.redistribute_routes.[].route_map") | String |  |  |  |  |
    | [<samp>&nbsp;&nbsp;&nbsp;&nbsp;&nbsp;&nbsp;rcf</samp>](## "router_bgp.redistribute_routes.[].rcf") | String |  |  |  | RCF function name with parenthesis.<br>Example: MyFunction(myarg).<br>`route_map` and `rcf` are mutually exclusive. `route_map` takes precedence.<br>Only applicable if `source_protocol` is one of `connected`, `static`, `isis`, `user`, `dynamic`. |
    | [<samp>&nbsp;&nbsp;&nbsp;&nbsp;&nbsp;&nbsp;include_leaked</samp>](## "router_bgp.redistribute_routes.[].include_leaked") | Boolean |  |  |  |  |
    | [<samp>&nbsp;&nbsp;&nbsp;&nbsp;&nbsp;&nbsp;ospf_route_type</samp>](## "router_bgp.redistribute_routes.[].ospf_route_type") | String |  |  | Valid Values:<br>- <code>external</code><br>- <code>internal</code><br>- <code>nssa-external</code><br>- <code>nssa-external 1</code><br>- <code>nssa-external 2</code> | Routes learned by the OSPF protocol.<br>The `ospf_route_type` is valid for source_protocols 'ospf' and 'ospfv3'.<br> |
    | [<samp>&nbsp;&nbsp;vlan_aware_bundles</samp>](## "router_bgp.vlan_aware_bundles") | List, items: Dictionary |  |  |  |  |
    | [<samp>&nbsp;&nbsp;&nbsp;&nbsp;-&nbsp;name</samp>](## "router_bgp.vlan_aware_bundles.[].name") | String | Required, Unique |  |  | VLAN aware bundle name. |
    | [<samp>&nbsp;&nbsp;&nbsp;&nbsp;&nbsp;&nbsp;tenant</samp>](## "router_bgp.vlan_aware_bundles.[].tenant") | String |  |  |  | Key only used for documentation or validation purposes. |
    | [<samp>&nbsp;&nbsp;&nbsp;&nbsp;&nbsp;&nbsp;description</samp>](## "router_bgp.vlan_aware_bundles.[].description") | String |  |  |  | Key only used for documentation or validation purposes. |
    | [<samp>&nbsp;&nbsp;&nbsp;&nbsp;&nbsp;&nbsp;rd</samp>](## "router_bgp.vlan_aware_bundles.[].rd") | String |  |  |  | Route distinguisher. |
    | [<samp>&nbsp;&nbsp;&nbsp;&nbsp;&nbsp;&nbsp;rd_evpn_domain</samp>](## "router_bgp.vlan_aware_bundles.[].rd_evpn_domain") | Dictionary |  |  |  |  |
    | [<samp>&nbsp;&nbsp;&nbsp;&nbsp;&nbsp;&nbsp;&nbsp;&nbsp;domain</samp>](## "router_bgp.vlan_aware_bundles.[].rd_evpn_domain.domain") | String |  |  | Valid Values:<br>- <code>remote</code><br>- <code>all</code> |  |
    | [<samp>&nbsp;&nbsp;&nbsp;&nbsp;&nbsp;&nbsp;&nbsp;&nbsp;rd</samp>](## "router_bgp.vlan_aware_bundles.[].rd_evpn_domain.rd") | String |  |  |  | Route distinguisher. |
    | [<samp>&nbsp;&nbsp;&nbsp;&nbsp;&nbsp;&nbsp;route_targets</samp>](## "router_bgp.vlan_aware_bundles.[].route_targets") | Dictionary |  |  |  |  |
    | [<samp>&nbsp;&nbsp;&nbsp;&nbsp;&nbsp;&nbsp;&nbsp;&nbsp;both</samp>](## "router_bgp.vlan_aware_bundles.[].route_targets.both") | List, items: String |  |  |  |  |
    | [<samp>&nbsp;&nbsp;&nbsp;&nbsp;&nbsp;&nbsp;&nbsp;&nbsp;&nbsp;&nbsp;-&nbsp;&lt;str&gt;</samp>](## "router_bgp.vlan_aware_bundles.[].route_targets.both.[]") | String |  |  |  |  |
    | [<samp>&nbsp;&nbsp;&nbsp;&nbsp;&nbsp;&nbsp;&nbsp;&nbsp;import</samp>](## "router_bgp.vlan_aware_bundles.[].route_targets.import") | List, items: String |  |  |  |  |
    | [<samp>&nbsp;&nbsp;&nbsp;&nbsp;&nbsp;&nbsp;&nbsp;&nbsp;&nbsp;&nbsp;-&nbsp;&lt;str&gt;</samp>](## "router_bgp.vlan_aware_bundles.[].route_targets.import.[]") | String |  |  |  |  |
    | [<samp>&nbsp;&nbsp;&nbsp;&nbsp;&nbsp;&nbsp;&nbsp;&nbsp;export</samp>](## "router_bgp.vlan_aware_bundles.[].route_targets.export") | List, items: String |  |  |  |  |
    | [<samp>&nbsp;&nbsp;&nbsp;&nbsp;&nbsp;&nbsp;&nbsp;&nbsp;&nbsp;&nbsp;-&nbsp;&lt;str&gt;</samp>](## "router_bgp.vlan_aware_bundles.[].route_targets.export.[]") | String |  |  |  |  |
    | [<samp>&nbsp;&nbsp;&nbsp;&nbsp;&nbsp;&nbsp;&nbsp;&nbsp;import_evpn_domains</samp>](## "router_bgp.vlan_aware_bundles.[].route_targets.import_evpn_domains") | List, items: Dictionary |  |  |  |  |
    | [<samp>&nbsp;&nbsp;&nbsp;&nbsp;&nbsp;&nbsp;&nbsp;&nbsp;&nbsp;&nbsp;-&nbsp;domain</samp>](## "router_bgp.vlan_aware_bundles.[].route_targets.import_evpn_domains.[].domain") | String |  |  | Valid Values:<br>- <code>remote</code><br>- <code>all</code> |  |
    | [<samp>&nbsp;&nbsp;&nbsp;&nbsp;&nbsp;&nbsp;&nbsp;&nbsp;&nbsp;&nbsp;&nbsp;&nbsp;route_target</samp>](## "router_bgp.vlan_aware_bundles.[].route_targets.import_evpn_domains.[].route_target") | String |  |  |  |  |
    | [<samp>&nbsp;&nbsp;&nbsp;&nbsp;&nbsp;&nbsp;&nbsp;&nbsp;export_evpn_domains</samp>](## "router_bgp.vlan_aware_bundles.[].route_targets.export_evpn_domains") | List, items: Dictionary |  |  |  |  |
    | [<samp>&nbsp;&nbsp;&nbsp;&nbsp;&nbsp;&nbsp;&nbsp;&nbsp;&nbsp;&nbsp;-&nbsp;domain</samp>](## "router_bgp.vlan_aware_bundles.[].route_targets.export_evpn_domains.[].domain") | String |  |  | Valid Values:<br>- <code>remote</code><br>- <code>all</code> |  |
    | [<samp>&nbsp;&nbsp;&nbsp;&nbsp;&nbsp;&nbsp;&nbsp;&nbsp;&nbsp;&nbsp;&nbsp;&nbsp;route_target</samp>](## "router_bgp.vlan_aware_bundles.[].route_targets.export_evpn_domains.[].route_target") | String |  |  |  |  |
    | [<samp>&nbsp;&nbsp;&nbsp;&nbsp;&nbsp;&nbsp;&nbsp;&nbsp;import_export_evpn_domains</samp>](## "router_bgp.vlan_aware_bundles.[].route_targets.import_export_evpn_domains") | List, items: Dictionary |  |  |  |  |
    | [<samp>&nbsp;&nbsp;&nbsp;&nbsp;&nbsp;&nbsp;&nbsp;&nbsp;&nbsp;&nbsp;-&nbsp;domain</samp>](## "router_bgp.vlan_aware_bundles.[].route_targets.import_export_evpn_domains.[].domain") | String |  |  | Valid Values:<br>- <code>remote</code><br>- <code>all</code> |  |
    | [<samp>&nbsp;&nbsp;&nbsp;&nbsp;&nbsp;&nbsp;&nbsp;&nbsp;&nbsp;&nbsp;&nbsp;&nbsp;route_target</samp>](## "router_bgp.vlan_aware_bundles.[].route_targets.import_export_evpn_domains.[].route_target") | String |  |  |  |  |
    | [<samp>&nbsp;&nbsp;&nbsp;&nbsp;&nbsp;&nbsp;redistribute_routes</samp>](## "router_bgp.vlan_aware_bundles.[].redistribute_routes") | List, items: String |  |  |  |  |
    | [<samp>&nbsp;&nbsp;&nbsp;&nbsp;&nbsp;&nbsp;&nbsp;&nbsp;-&nbsp;&lt;str&gt;</samp>](## "router_bgp.vlan_aware_bundles.[].redistribute_routes.[]") | String |  |  |  |  |
    | [<samp>&nbsp;&nbsp;&nbsp;&nbsp;&nbsp;&nbsp;no_redistribute_routes</samp>](## "router_bgp.vlan_aware_bundles.[].no_redistribute_routes") | List, items: String |  |  |  |  |
    | [<samp>&nbsp;&nbsp;&nbsp;&nbsp;&nbsp;&nbsp;&nbsp;&nbsp;-&nbsp;&lt;str&gt;</samp>](## "router_bgp.vlan_aware_bundles.[].no_redistribute_routes.[]") | String |  |  |  |  |
    | [<samp>&nbsp;&nbsp;&nbsp;&nbsp;&nbsp;&nbsp;vlan</samp>](## "router_bgp.vlan_aware_bundles.[].vlan") | String |  |  |  | VLAN range as string. Example "100-200,300". |
    | [<samp>&nbsp;&nbsp;&nbsp;&nbsp;&nbsp;&nbsp;eos_cli</samp>](## "router_bgp.vlan_aware_bundles.[].eos_cli") | String |  |  |  | Multiline EOS CLI rendered directly on the Router BGP, VLAN-aware-bundle definition in the final EOS configuration. |
    | [<samp>&nbsp;&nbsp;vlans</samp>](## "router_bgp.vlans") | List, items: Dictionary |  |  |  |  |
    | [<samp>&nbsp;&nbsp;&nbsp;&nbsp;-&nbsp;id</samp>](## "router_bgp.vlans.[].id") | Integer | Required, Unique |  |  |  |
    | [<samp>&nbsp;&nbsp;&nbsp;&nbsp;&nbsp;&nbsp;tenant</samp>](## "router_bgp.vlans.[].tenant") | String |  |  |  | Key only used for documentation or validation purposes. |
    | [<samp>&nbsp;&nbsp;&nbsp;&nbsp;&nbsp;&nbsp;rd</samp>](## "router_bgp.vlans.[].rd") | String |  |  |  | Route distinguisher. |
    | [<samp>&nbsp;&nbsp;&nbsp;&nbsp;&nbsp;&nbsp;rd_evpn_domain</samp>](## "router_bgp.vlans.[].rd_evpn_domain") | Dictionary |  |  |  |  |
    | [<samp>&nbsp;&nbsp;&nbsp;&nbsp;&nbsp;&nbsp;&nbsp;&nbsp;domain</samp>](## "router_bgp.vlans.[].rd_evpn_domain.domain") | String |  |  | Valid Values:<br>- <code>remote</code><br>- <code>all</code> |  |
    | [<samp>&nbsp;&nbsp;&nbsp;&nbsp;&nbsp;&nbsp;&nbsp;&nbsp;rd</samp>](## "router_bgp.vlans.[].rd_evpn_domain.rd") | String |  |  |  | Route distinguisher. |
    | [<samp>&nbsp;&nbsp;&nbsp;&nbsp;&nbsp;&nbsp;eos_cli</samp>](## "router_bgp.vlans.[].eos_cli") | String |  |  |  | Multiline EOS CLI rendered directly on the Router BGP, VLAN definition in the final EOS configuration. |
    | [<samp>&nbsp;&nbsp;&nbsp;&nbsp;&nbsp;&nbsp;route_targets</samp>](## "router_bgp.vlans.[].route_targets") | Dictionary |  |  |  |  |
    | [<samp>&nbsp;&nbsp;&nbsp;&nbsp;&nbsp;&nbsp;&nbsp;&nbsp;both</samp>](## "router_bgp.vlans.[].route_targets.both") | List, items: String |  |  |  |  |
    | [<samp>&nbsp;&nbsp;&nbsp;&nbsp;&nbsp;&nbsp;&nbsp;&nbsp;&nbsp;&nbsp;-&nbsp;&lt;str&gt;</samp>](## "router_bgp.vlans.[].route_targets.both.[]") | String |  |  |  |  |
    | [<samp>&nbsp;&nbsp;&nbsp;&nbsp;&nbsp;&nbsp;&nbsp;&nbsp;import</samp>](## "router_bgp.vlans.[].route_targets.import") | List, items: String |  |  |  |  |
    | [<samp>&nbsp;&nbsp;&nbsp;&nbsp;&nbsp;&nbsp;&nbsp;&nbsp;&nbsp;&nbsp;-&nbsp;&lt;str&gt;</samp>](## "router_bgp.vlans.[].route_targets.import.[]") | String |  |  |  |  |
    | [<samp>&nbsp;&nbsp;&nbsp;&nbsp;&nbsp;&nbsp;&nbsp;&nbsp;export</samp>](## "router_bgp.vlans.[].route_targets.export") | List, items: String |  |  |  |  |
    | [<samp>&nbsp;&nbsp;&nbsp;&nbsp;&nbsp;&nbsp;&nbsp;&nbsp;&nbsp;&nbsp;-&nbsp;&lt;str&gt;</samp>](## "router_bgp.vlans.[].route_targets.export.[]") | String |  |  |  |  |
    | [<samp>&nbsp;&nbsp;&nbsp;&nbsp;&nbsp;&nbsp;&nbsp;&nbsp;import_evpn_domains</samp>](## "router_bgp.vlans.[].route_targets.import_evpn_domains") | List, items: Dictionary |  |  |  |  |
    | [<samp>&nbsp;&nbsp;&nbsp;&nbsp;&nbsp;&nbsp;&nbsp;&nbsp;&nbsp;&nbsp;-&nbsp;domain</samp>](## "router_bgp.vlans.[].route_targets.import_evpn_domains.[].domain") | String |  |  | Valid Values:<br>- <code>remote</code><br>- <code>all</code> |  |
    | [<samp>&nbsp;&nbsp;&nbsp;&nbsp;&nbsp;&nbsp;&nbsp;&nbsp;&nbsp;&nbsp;&nbsp;&nbsp;route_target</samp>](## "router_bgp.vlans.[].route_targets.import_evpn_domains.[].route_target") | String |  |  |  |  |
    | [<samp>&nbsp;&nbsp;&nbsp;&nbsp;&nbsp;&nbsp;&nbsp;&nbsp;export_evpn_domains</samp>](## "router_bgp.vlans.[].route_targets.export_evpn_domains") | List, items: Dictionary |  |  |  |  |
    | [<samp>&nbsp;&nbsp;&nbsp;&nbsp;&nbsp;&nbsp;&nbsp;&nbsp;&nbsp;&nbsp;-&nbsp;domain</samp>](## "router_bgp.vlans.[].route_targets.export_evpn_domains.[].domain") | String |  |  | Valid Values:<br>- <code>remote</code><br>- <code>all</code> |  |
    | [<samp>&nbsp;&nbsp;&nbsp;&nbsp;&nbsp;&nbsp;&nbsp;&nbsp;&nbsp;&nbsp;&nbsp;&nbsp;route_target</samp>](## "router_bgp.vlans.[].route_targets.export_evpn_domains.[].route_target") | String |  |  |  |  |
    | [<samp>&nbsp;&nbsp;&nbsp;&nbsp;&nbsp;&nbsp;&nbsp;&nbsp;import_export_evpn_domains</samp>](## "router_bgp.vlans.[].route_targets.import_export_evpn_domains") | List, items: Dictionary |  |  |  |  |
    | [<samp>&nbsp;&nbsp;&nbsp;&nbsp;&nbsp;&nbsp;&nbsp;&nbsp;&nbsp;&nbsp;-&nbsp;domain</samp>](## "router_bgp.vlans.[].route_targets.import_export_evpn_domains.[].domain") | String |  |  | Valid Values:<br>- <code>remote</code><br>- <code>all</code> |  |
    | [<samp>&nbsp;&nbsp;&nbsp;&nbsp;&nbsp;&nbsp;&nbsp;&nbsp;&nbsp;&nbsp;&nbsp;&nbsp;route_target</samp>](## "router_bgp.vlans.[].route_targets.import_export_evpn_domains.[].route_target") | String |  |  |  |  |
    | [<samp>&nbsp;&nbsp;&nbsp;&nbsp;&nbsp;&nbsp;redistribute_routes</samp>](## "router_bgp.vlans.[].redistribute_routes") | List, items: String |  |  |  |  |
    | [<samp>&nbsp;&nbsp;&nbsp;&nbsp;&nbsp;&nbsp;&nbsp;&nbsp;-&nbsp;&lt;str&gt;</samp>](## "router_bgp.vlans.[].redistribute_routes.[]") | String |  |  |  |  |
    | [<samp>&nbsp;&nbsp;&nbsp;&nbsp;&nbsp;&nbsp;no_redistribute_routes</samp>](## "router_bgp.vlans.[].no_redistribute_routes") | List, items: String |  |  |  |  |
    | [<samp>&nbsp;&nbsp;&nbsp;&nbsp;&nbsp;&nbsp;&nbsp;&nbsp;-&nbsp;&lt;str&gt;</samp>](## "router_bgp.vlans.[].no_redistribute_routes.[]") | String |  |  |  |  |
    | [<samp>&nbsp;&nbsp;vpws</samp>](## "router_bgp.vpws") | List, items: Dictionary |  |  |  |  |
    | [<samp>&nbsp;&nbsp;&nbsp;&nbsp;-&nbsp;name</samp>](## "router_bgp.vpws.[].name") | String | Required, Unique |  |  | VPWS instance name. |
    | [<samp>&nbsp;&nbsp;&nbsp;&nbsp;&nbsp;&nbsp;rd</samp>](## "router_bgp.vpws.[].rd") | String |  |  |  | Route distinguisher. |
    | [<samp>&nbsp;&nbsp;&nbsp;&nbsp;&nbsp;&nbsp;route_targets</samp>](## "router_bgp.vpws.[].route_targets") | Dictionary |  |  |  |  |
    | [<samp>&nbsp;&nbsp;&nbsp;&nbsp;&nbsp;&nbsp;&nbsp;&nbsp;import_export</samp>](## "router_bgp.vpws.[].route_targets.import_export") | String |  |  |  | Route Target. |
    | [<samp>&nbsp;&nbsp;&nbsp;&nbsp;&nbsp;&nbsp;mpls_control_word</samp>](## "router_bgp.vpws.[].mpls_control_word") | Boolean |  |  |  |  |
    | [<samp>&nbsp;&nbsp;&nbsp;&nbsp;&nbsp;&nbsp;label_flow</samp>](## "router_bgp.vpws.[].label_flow") | Boolean |  |  |  |  |
    | [<samp>&nbsp;&nbsp;&nbsp;&nbsp;&nbsp;&nbsp;mtu</samp>](## "router_bgp.vpws.[].mtu") | Integer |  |  |  |  |
    | [<samp>&nbsp;&nbsp;&nbsp;&nbsp;&nbsp;&nbsp;pseudowires</samp>](## "router_bgp.vpws.[].pseudowires") | List, items: Dictionary |  |  |  |  |
    | [<samp>&nbsp;&nbsp;&nbsp;&nbsp;&nbsp;&nbsp;&nbsp;&nbsp;-&nbsp;name</samp>](## "router_bgp.vpws.[].pseudowires.[].name") | String | Required, Unique |  |  | Pseudowire name. |
    | [<samp>&nbsp;&nbsp;&nbsp;&nbsp;&nbsp;&nbsp;&nbsp;&nbsp;&nbsp;&nbsp;id_local</samp>](## "router_bgp.vpws.[].pseudowires.[].id_local") | Integer |  |  |  | Must match id_remote on other pe. |
    | [<samp>&nbsp;&nbsp;&nbsp;&nbsp;&nbsp;&nbsp;&nbsp;&nbsp;&nbsp;&nbsp;id_remote</samp>](## "router_bgp.vpws.[].pseudowires.[].id_remote") | Integer |  |  |  | Must match id_local on other pe. |
    | [<samp>&nbsp;&nbsp;address_family_evpn</samp>](## "router_bgp.address_family_evpn") | Dictionary |  |  |  |  |
    | [<samp>&nbsp;&nbsp;&nbsp;&nbsp;domain_identifier</samp>](## "router_bgp.address_family_evpn.domain_identifier") | String |  |  |  |  |
    | [<samp>&nbsp;&nbsp;&nbsp;&nbsp;neighbor_default</samp>](## "router_bgp.address_family_evpn.neighbor_default") | Dictionary |  |  |  |  |
    | [<samp>&nbsp;&nbsp;&nbsp;&nbsp;&nbsp;&nbsp;encapsulation</samp>](## "router_bgp.address_family_evpn.neighbor_default.encapsulation") | String |  |  | Valid Values:<br>- <code>vxlan</code><br>- <code>mpls</code><br>- <code>path-selection</code> | Transport encapsulation for neighbor. |
    | [<samp>&nbsp;&nbsp;&nbsp;&nbsp;&nbsp;&nbsp;next_hop_self_source_interface</samp>](## "router_bgp.address_family_evpn.neighbor_default.next_hop_self_source_interface") | String |  |  |  | Source interface name. |
    | [<samp>&nbsp;&nbsp;&nbsp;&nbsp;&nbsp;&nbsp;next_hop_self_received_evpn_routes</samp>](## "router_bgp.address_family_evpn.neighbor_default.next_hop_self_received_evpn_routes") | Dictionary |  |  |  |  |
    | [<samp>&nbsp;&nbsp;&nbsp;&nbsp;&nbsp;&nbsp;&nbsp;&nbsp;enable</samp>](## "router_bgp.address_family_evpn.neighbor_default.next_hop_self_received_evpn_routes.enable") | Boolean |  |  |  |  |
    | [<samp>&nbsp;&nbsp;&nbsp;&nbsp;&nbsp;&nbsp;&nbsp;&nbsp;inter_domain</samp>](## "router_bgp.address_family_evpn.neighbor_default.next_hop_self_received_evpn_routes.inter_domain") | Boolean |  |  |  |  |
    | [<samp>&nbsp;&nbsp;&nbsp;&nbsp;next_hop_mpls_resolution_ribs</samp>](## "router_bgp.address_family_evpn.next_hop_mpls_resolution_ribs") | List, items: Dictionary |  |  | Min Length: 1<br>Max Length: 3 | Specify the RIBs used to resolve MPLS next-hops. The order of this list determines the order of RIB lookups. |
    | [<samp>&nbsp;&nbsp;&nbsp;&nbsp;&nbsp;&nbsp;-&nbsp;rib_type</samp>](## "router_bgp.address_family_evpn.next_hop_mpls_resolution_ribs.[].rib_type") | String | Required |  | Valid Values:<br>- <code>system-connected</code><br>- <code>tunnel-rib-colored</code><br>- <code>tunnel-rib</code> | Type of RIB. For 'tunnel-rib', use 'rib_name' to specify the name of the Tunnel-RIB to use. |
    | [<samp>&nbsp;&nbsp;&nbsp;&nbsp;&nbsp;&nbsp;&nbsp;&nbsp;rib_name</samp>](## "router_bgp.address_family_evpn.next_hop_mpls_resolution_ribs.[].rib_name") | String |  |  |  | The name of the tunnel-rib to use when using 'tunnel-rib' type. |
    | [<samp>&nbsp;&nbsp;&nbsp;&nbsp;neighbors</samp>](## "router_bgp.address_family_evpn.neighbors") | List, items: Dictionary |  |  |  |  |
    | [<samp>&nbsp;&nbsp;&nbsp;&nbsp;&nbsp;&nbsp;-&nbsp;ip_address</samp>](## "router_bgp.address_family_evpn.neighbors.[].ip_address") | String | Required, Unique |  |  |  |
    | [<samp>&nbsp;&nbsp;&nbsp;&nbsp;&nbsp;&nbsp;&nbsp;&nbsp;activate</samp>](## "router_bgp.address_family_evpn.neighbors.[].activate") | Boolean |  |  |  |  |
    | [<samp>&nbsp;&nbsp;&nbsp;&nbsp;&nbsp;&nbsp;&nbsp;&nbsp;rcf_in</samp>](## "router_bgp.address_family_evpn.neighbors.[].rcf_in") | String |  |  |  | Inbound RCF function name with parenthesis.<br>Example: MyFunction(myarg). |
    | [<samp>&nbsp;&nbsp;&nbsp;&nbsp;&nbsp;&nbsp;&nbsp;&nbsp;rcf_out</samp>](## "router_bgp.address_family_evpn.neighbors.[].rcf_out") | String |  |  |  | Outbound RCF function name with parenthesis.<br>Example: MyFunction(myarg). |
    | [<samp>&nbsp;&nbsp;&nbsp;&nbsp;&nbsp;&nbsp;&nbsp;&nbsp;default_route</samp>](## "router_bgp.address_family_evpn.neighbors.[].default_route") | Dictionary |  |  |  |  |
    | [<samp>&nbsp;&nbsp;&nbsp;&nbsp;&nbsp;&nbsp;&nbsp;&nbsp;&nbsp;&nbsp;enabled</samp>](## "router_bgp.address_family_evpn.neighbors.[].default_route.enabled") | Boolean |  |  |  |  |
    | [<samp>&nbsp;&nbsp;&nbsp;&nbsp;&nbsp;&nbsp;&nbsp;&nbsp;&nbsp;&nbsp;rcf</samp>](## "router_bgp.address_family_evpn.neighbors.[].default_route.rcf") | String |  |  |  | RCF function name with parenthesis.<br>Example: MyFunction(myarg). |
    | [<samp>&nbsp;&nbsp;&nbsp;&nbsp;&nbsp;&nbsp;&nbsp;&nbsp;&nbsp;&nbsp;route_map</samp>](## "router_bgp.address_family_evpn.neighbors.[].default_route.route_map") | String |  |  |  |  |
    | [<samp>&nbsp;&nbsp;&nbsp;&nbsp;&nbsp;&nbsp;&nbsp;&nbsp;additional_paths</samp>](## "router_bgp.address_family_evpn.neighbors.[].additional_paths") | Dictionary |  |  |  |  |
    | [<samp>&nbsp;&nbsp;&nbsp;&nbsp;&nbsp;&nbsp;&nbsp;&nbsp;&nbsp;&nbsp;receive</samp>](## "router_bgp.address_family_evpn.neighbors.[].additional_paths.receive") | Boolean |  |  |  | Enable or disable reception of additional-paths. |
    | [<samp>&nbsp;&nbsp;&nbsp;&nbsp;&nbsp;&nbsp;&nbsp;&nbsp;&nbsp;&nbsp;send</samp>](## "router_bgp.address_family_evpn.neighbors.[].additional_paths.send") | String |  |  | Valid Values:<br>- <code>any</code><br>- <code>backup</code><br>- <code>ecmp</code><br>- <code>limit</code><br>- <code>disabled</code> | Select an option to send multiple paths for same prefix through bgp updates.<br>any: Send any eligible path.<br>backup: Best path and installed backup path.<br>ecmp: All paths in best path ECMP group.<br>limit: Limit to n eligible paths.<br>disabled: Disable sending any paths. |
    | [<samp>&nbsp;&nbsp;&nbsp;&nbsp;&nbsp;&nbsp;&nbsp;&nbsp;&nbsp;&nbsp;send_limit</samp>](## "router_bgp.address_family_evpn.neighbors.[].additional_paths.send_limit") | Integer |  |  | Min: 2<br>Max: 64 | Number of paths to send through bgp updates. For this setting, `send` must be set to `limit` or `ecmp`. |
    | [<samp>&nbsp;&nbsp;&nbsp;&nbsp;&nbsp;&nbsp;&nbsp;&nbsp;encapsulation</samp>](## "router_bgp.address_family_evpn.neighbors.[].encapsulation") | String |  |  | Valid Values:<br>- <code>vxlan</code><br>- <code>mpls</code><br>- <code>path-selection</code> | Transport encapsulation for the neighbor. |
    | [<samp>&nbsp;&nbsp;&nbsp;&nbsp;peer_groups</samp>](## "router_bgp.address_family_evpn.peer_groups") | List, items: Dictionary |  |  |  |  |
    | [<samp>&nbsp;&nbsp;&nbsp;&nbsp;&nbsp;&nbsp;-&nbsp;name</samp>](## "router_bgp.address_family_evpn.peer_groups.[].name") | String | Required, Unique |  |  | Peer-group name. |
    | [<samp>&nbsp;&nbsp;&nbsp;&nbsp;&nbsp;&nbsp;&nbsp;&nbsp;activate</samp>](## "router_bgp.address_family_evpn.peer_groups.[].activate") | Boolean |  |  |  |  |
    | [<samp>&nbsp;&nbsp;&nbsp;&nbsp;&nbsp;&nbsp;&nbsp;&nbsp;route_map_in</samp>](## "router_bgp.address_family_evpn.peer_groups.[].route_map_in") | String |  |  |  | Inbound route-map name. |
    | [<samp>&nbsp;&nbsp;&nbsp;&nbsp;&nbsp;&nbsp;&nbsp;&nbsp;route_map_out</samp>](## "router_bgp.address_family_evpn.peer_groups.[].route_map_out") | String |  |  |  | Outbound route-map name. |
    | [<samp>&nbsp;&nbsp;&nbsp;&nbsp;&nbsp;&nbsp;&nbsp;&nbsp;rcf_in</samp>](## "router_bgp.address_family_evpn.peer_groups.[].rcf_in") | String |  |  |  | Inbound RCF function name with parenthesis.<br>Example: MyFunction(myarg). |
    | [<samp>&nbsp;&nbsp;&nbsp;&nbsp;&nbsp;&nbsp;&nbsp;&nbsp;rcf_out</samp>](## "router_bgp.address_family_evpn.peer_groups.[].rcf_out") | String |  |  |  | Outbound RCF function name with parenthesis.<br>Example: MyFunction(myarg). |
    | [<samp>&nbsp;&nbsp;&nbsp;&nbsp;&nbsp;&nbsp;&nbsp;&nbsp;default_route</samp>](## "router_bgp.address_family_evpn.peer_groups.[].default_route") | Dictionary |  |  |  |  |
    | [<samp>&nbsp;&nbsp;&nbsp;&nbsp;&nbsp;&nbsp;&nbsp;&nbsp;&nbsp;&nbsp;enabled</samp>](## "router_bgp.address_family_evpn.peer_groups.[].default_route.enabled") | Boolean |  |  |  |  |
    | [<samp>&nbsp;&nbsp;&nbsp;&nbsp;&nbsp;&nbsp;&nbsp;&nbsp;&nbsp;&nbsp;rcf</samp>](## "router_bgp.address_family_evpn.peer_groups.[].default_route.rcf") | String |  |  |  | RCF function name with parenthesis.<br>Example: MyFunction(myarg). |
    | [<samp>&nbsp;&nbsp;&nbsp;&nbsp;&nbsp;&nbsp;&nbsp;&nbsp;&nbsp;&nbsp;route_map</samp>](## "router_bgp.address_family_evpn.peer_groups.[].default_route.route_map") | String |  |  |  |  |
    | [<samp>&nbsp;&nbsp;&nbsp;&nbsp;&nbsp;&nbsp;&nbsp;&nbsp;domain_remote</samp>](## "router_bgp.address_family_evpn.peer_groups.[].domain_remote") | Boolean |  |  |  |  |
    | [<samp>&nbsp;&nbsp;&nbsp;&nbsp;&nbsp;&nbsp;&nbsp;&nbsp;encapsulation</samp>](## "router_bgp.address_family_evpn.peer_groups.[].encapsulation") | String |  |  | Valid Values:<br>- <code>vxlan</code><br>- <code>mpls</code><br>- <code>path-selection</code> | Transport encapsulation for the peer-group. |
    | [<samp>&nbsp;&nbsp;&nbsp;&nbsp;&nbsp;&nbsp;&nbsp;&nbsp;additional_paths</samp>](## "router_bgp.address_family_evpn.peer_groups.[].additional_paths") | Dictionary |  |  |  |  |
    | [<samp>&nbsp;&nbsp;&nbsp;&nbsp;&nbsp;&nbsp;&nbsp;&nbsp;&nbsp;&nbsp;receive</samp>](## "router_bgp.address_family_evpn.peer_groups.[].additional_paths.receive") | Boolean |  |  |  | Enable or disable reception of additional-paths. |
    | [<samp>&nbsp;&nbsp;&nbsp;&nbsp;&nbsp;&nbsp;&nbsp;&nbsp;&nbsp;&nbsp;send</samp>](## "router_bgp.address_family_evpn.peer_groups.[].additional_paths.send") | String |  |  | Valid Values:<br>- <code>any</code><br>- <code>backup</code><br>- <code>ecmp</code><br>- <code>limit</code><br>- <code>disabled</code> | Select an option to send multiple paths for same prefix through bgp updates.<br>any: Send any eligible path.<br>backup: Best path and installed backup path.<br>ecmp: All paths in best path ECMP group.<br>limit: Limit to n eligible paths.<br>disabled: Disable sending any paths. |
    | [<samp>&nbsp;&nbsp;&nbsp;&nbsp;&nbsp;&nbsp;&nbsp;&nbsp;&nbsp;&nbsp;send_limit</samp>](## "router_bgp.address_family_evpn.peer_groups.[].additional_paths.send_limit") | Integer |  |  | Min: 2<br>Max: 64 | Number of paths to send through bgp updates. For this setting, `send` must be set to `limit` or `ecmp`. |
    | [<samp>&nbsp;&nbsp;&nbsp;&nbsp;evpn_hostflap_detection</samp>](## "router_bgp.address_family_evpn.evpn_hostflap_detection") | Dictionary |  |  |  |  |
    | [<samp>&nbsp;&nbsp;&nbsp;&nbsp;&nbsp;&nbsp;enabled</samp>](## "router_bgp.address_family_evpn.evpn_hostflap_detection.enabled") | Boolean |  |  |  |  |
    | [<samp>&nbsp;&nbsp;&nbsp;&nbsp;&nbsp;&nbsp;window</samp>](## "router_bgp.address_family_evpn.evpn_hostflap_detection.window") | Integer |  |  | Min: 0<br>Max: 4294967295 | Time (in seconds) to detect a MAC duplication issue. |
    | [<samp>&nbsp;&nbsp;&nbsp;&nbsp;&nbsp;&nbsp;threshold</samp>](## "router_bgp.address_family_evpn.evpn_hostflap_detection.threshold") | Integer |  |  | Min: 0<br>Max: 4294967295 | Minimum number of MAC moves that indicate a MAC Duplication issue. |
    | [<samp>&nbsp;&nbsp;&nbsp;&nbsp;&nbsp;&nbsp;expiry_timeout</samp>](## "router_bgp.address_family_evpn.evpn_hostflap_detection.expiry_timeout") | Integer |  |  | Min: 0<br>Max: 4294967295 | Time (in seconds) to purge a MAC duplication issue. |
    | [<samp>&nbsp;&nbsp;&nbsp;&nbsp;next_hop</samp>](## "router_bgp.address_family_evpn.next_hop") | Dictionary |  |  |  |  |
    | [<samp>&nbsp;&nbsp;&nbsp;&nbsp;&nbsp;&nbsp;resolution_disabled</samp>](## "router_bgp.address_family_evpn.next_hop.resolution_disabled") | Boolean |  |  |  |  |
    | [<samp>&nbsp;&nbsp;&nbsp;&nbsp;route</samp>](## "router_bgp.address_family_evpn.route") | Dictionary |  |  |  |  |
    | [<samp>&nbsp;&nbsp;&nbsp;&nbsp;&nbsp;&nbsp;import_match_failure_action</samp>](## "router_bgp.address_family_evpn.route.import_match_failure_action") | String |  |  | Valid Values:<br>- <code>discard</code> |  |
    | [<samp>&nbsp;&nbsp;&nbsp;&nbsp;&nbsp;&nbsp;import_ethernet_segment_ip_mass_withdraw</samp>](## "router_bgp.address_family_evpn.route.import_ethernet_segment_ip_mass_withdraw") | Boolean |  |  |  |  |
    | [<samp>&nbsp;&nbsp;&nbsp;&nbsp;&nbsp;&nbsp;import_overlay_index_gateway</samp>](## "router_bgp.address_family_evpn.route.import_overlay_index_gateway") | Boolean |  |  |  |  |
    | [<samp>&nbsp;&nbsp;&nbsp;&nbsp;&nbsp;&nbsp;export_ethernet_segment_ip_mass_withdraw</samp>](## "router_bgp.address_family_evpn.route.export_ethernet_segment_ip_mass_withdraw") | Boolean |  |  |  |  |
    | [<samp>&nbsp;&nbsp;&nbsp;&nbsp;next_hop_unchanged</samp>](## "router_bgp.address_family_evpn.next_hop_unchanged") | Boolean |  |  |  |  |
    | [<samp>&nbsp;&nbsp;&nbsp;&nbsp;bgp_additional_paths</samp>](## "router_bgp.address_family_evpn.bgp_additional_paths") <span style="color:red">deprecated</span> | Dictionary |  |  |  | BGP additional-paths commands.<span style="color:red">This key is deprecated. Support will be removed in AVD version 6.0.0. Use <samp>bgp.additional_paths</samp> instead.</span> |
    | [<samp>&nbsp;&nbsp;&nbsp;&nbsp;&nbsp;&nbsp;receive</samp>](## "router_bgp.address_family_evpn.bgp_additional_paths.receive") | Boolean |  |  |  | Receive multiple paths. |
    | [<samp>&nbsp;&nbsp;&nbsp;&nbsp;&nbsp;&nbsp;send</samp>](## "router_bgp.address_family_evpn.bgp_additional_paths.send") | Dictionary |  |  |  | Send multiple paths. |
    | [<samp>&nbsp;&nbsp;&nbsp;&nbsp;&nbsp;&nbsp;&nbsp;&nbsp;any</samp>](## "router_bgp.address_family_evpn.bgp_additional_paths.send.any") | Boolean |  |  |  | Any eligible path. |
    | [<samp>&nbsp;&nbsp;&nbsp;&nbsp;&nbsp;&nbsp;&nbsp;&nbsp;backup</samp>](## "router_bgp.address_family_evpn.bgp_additional_paths.send.backup") | Boolean |  |  |  | Best path and installed backup path. |
    | [<samp>&nbsp;&nbsp;&nbsp;&nbsp;&nbsp;&nbsp;&nbsp;&nbsp;ecmp</samp>](## "router_bgp.address_family_evpn.bgp_additional_paths.send.ecmp") | Boolean |  |  |  | All paths in best path ECMP group. |
    | [<samp>&nbsp;&nbsp;&nbsp;&nbsp;&nbsp;&nbsp;&nbsp;&nbsp;ecmp_limit</samp>](## "router_bgp.address_family_evpn.bgp_additional_paths.send.ecmp_limit") | Integer |  |  | Min: 2<br>Max: 64 | Amount of ECMP paths to send. |
    | [<samp>&nbsp;&nbsp;&nbsp;&nbsp;&nbsp;&nbsp;&nbsp;&nbsp;limit</samp>](## "router_bgp.address_family_evpn.bgp_additional_paths.send.limit") | Integer |  |  | Min: 2<br>Max: 64 | Amount of paths to send. |
    | [<samp>&nbsp;&nbsp;&nbsp;&nbsp;bgp</samp>](## "router_bgp.address_family_evpn.bgp") | Dictionary |  |  |  |  |
    | [<samp>&nbsp;&nbsp;&nbsp;&nbsp;&nbsp;&nbsp;additional_paths</samp>](## "router_bgp.address_family_evpn.bgp.additional_paths") | Dictionary |  |  |  |  |
    | [<samp>&nbsp;&nbsp;&nbsp;&nbsp;&nbsp;&nbsp;&nbsp;&nbsp;receive</samp>](## "router_bgp.address_family_evpn.bgp.additional_paths.receive") | Boolean |  |  |  | Enable or disable reception of additional-paths. |
    | [<samp>&nbsp;&nbsp;&nbsp;&nbsp;&nbsp;&nbsp;&nbsp;&nbsp;send</samp>](## "router_bgp.address_family_evpn.bgp.additional_paths.send") | String |  |  | Valid Values:<br>- <code>any</code><br>- <code>backup</code><br>- <code>ecmp</code><br>- <code>limit</code><br>- <code>disabled</code> | Select an option to send multiple paths for same prefix through bgp updates.<br>any: Send any eligible path.<br>backup: Best path and installed backup path.<br>ecmp: All paths in best path ECMP group.<br>limit: Limit to n eligible paths.<br>disabled: Disable sending any paths. |
    | [<samp>&nbsp;&nbsp;&nbsp;&nbsp;&nbsp;&nbsp;&nbsp;&nbsp;send_limit</samp>](## "router_bgp.address_family_evpn.bgp.additional_paths.send_limit") | Integer |  |  | Min: 2<br>Max: 64 | Number of paths to send through bgp updates. For this setting, `send` must be set to `limit` or `ecmp`. |
    | [<samp>&nbsp;&nbsp;&nbsp;&nbsp;layer_2_fec_in_place_update</samp>](## "router_bgp.address_family_evpn.layer_2_fec_in_place_update") | Dictionary |  |  |  | BGP layer-2 in-place FEC operation. |
    | [<samp>&nbsp;&nbsp;&nbsp;&nbsp;&nbsp;&nbsp;enabled</samp>](## "router_bgp.address_family_evpn.layer_2_fec_in_place_update.enabled") | Boolean | Required |  |  |  |
    | [<samp>&nbsp;&nbsp;&nbsp;&nbsp;&nbsp;&nbsp;timeout</samp>](## "router_bgp.address_family_evpn.layer_2_fec_in_place_update.timeout") | Integer |  |  | Min: 0<br>Max: 300 | In-place FEC update tracking timeout in seconds. |
    | [<samp>&nbsp;&nbsp;address_family_rtc</samp>](## "router_bgp.address_family_rtc") | Dictionary |  |  |  |  |
    | [<samp>&nbsp;&nbsp;&nbsp;&nbsp;peer_groups</samp>](## "router_bgp.address_family_rtc.peer_groups") | List, items: Dictionary |  |  |  |  |
    | [<samp>&nbsp;&nbsp;&nbsp;&nbsp;&nbsp;&nbsp;-&nbsp;name</samp>](## "router_bgp.address_family_rtc.peer_groups.[].name") | String | Required, Unique |  |  | Peer-group name. |
    | [<samp>&nbsp;&nbsp;&nbsp;&nbsp;&nbsp;&nbsp;&nbsp;&nbsp;activate</samp>](## "router_bgp.address_family_rtc.peer_groups.[].activate") | Boolean |  |  |  |  |
    | [<samp>&nbsp;&nbsp;&nbsp;&nbsp;&nbsp;&nbsp;&nbsp;&nbsp;default_route_target</samp>](## "router_bgp.address_family_rtc.peer_groups.[].default_route_target") | Dictionary |  |  |  |  |
    | [<samp>&nbsp;&nbsp;&nbsp;&nbsp;&nbsp;&nbsp;&nbsp;&nbsp;&nbsp;&nbsp;only</samp>](## "router_bgp.address_family_rtc.peer_groups.[].default_route_target.only") | Boolean |  |  |  |  |
    | [<samp>&nbsp;&nbsp;&nbsp;&nbsp;&nbsp;&nbsp;&nbsp;&nbsp;&nbsp;&nbsp;encoding_origin_as_omit</samp>](## "router_bgp.address_family_rtc.peer_groups.[].default_route_target.encoding_origin_as_omit") | String |  |  |  |  |
    | [<samp>&nbsp;&nbsp;address_family_ipv4</samp>](## "router_bgp.address_family_ipv4") | Dictionary |  |  |  |  |
    | [<samp>&nbsp;&nbsp;&nbsp;&nbsp;networks</samp>](## "router_bgp.address_family_ipv4.networks") | List, items: Dictionary |  |  |  |  |
    | [<samp>&nbsp;&nbsp;&nbsp;&nbsp;&nbsp;&nbsp;-&nbsp;prefix</samp>](## "router_bgp.address_family_ipv4.networks.[].prefix") | String | Required, Unique |  |  | IPv4 prefix "A.B.C.D/E" or IPv6 prefix "A:B:C:D:E:F:G:H/I". |
    | [<samp>&nbsp;&nbsp;&nbsp;&nbsp;&nbsp;&nbsp;&nbsp;&nbsp;route_map</samp>](## "router_bgp.address_family_ipv4.networks.[].route_map") | String |  |  |  | Route-map name. |
    | [<samp>&nbsp;&nbsp;&nbsp;&nbsp;bgp</samp>](## "router_bgp.address_family_ipv4.bgp") | Dictionary |  |  |  |  |
    | [<samp>&nbsp;&nbsp;&nbsp;&nbsp;&nbsp;&nbsp;additional_paths</samp>](## "router_bgp.address_family_ipv4.bgp.additional_paths") | Dictionary |  |  |  |  |
    | [<samp>&nbsp;&nbsp;&nbsp;&nbsp;&nbsp;&nbsp;&nbsp;&nbsp;install</samp>](## "router_bgp.address_family_ipv4.bgp.additional_paths.install") | Boolean |  |  |  | Install BGP backup path. |
    | [<samp>&nbsp;&nbsp;&nbsp;&nbsp;&nbsp;&nbsp;&nbsp;&nbsp;install_ecmp_primary</samp>](## "router_bgp.address_family_ipv4.bgp.additional_paths.install_ecmp_primary") | Boolean |  |  |  | Allow additional path with ECMP primary path. |
    | [<samp>&nbsp;&nbsp;&nbsp;&nbsp;&nbsp;&nbsp;&nbsp;&nbsp;receive</samp>](## "router_bgp.address_family_ipv4.bgp.additional_paths.receive") | Boolean |  |  |  | Enable or disable reception of additional-paths. |
    | [<samp>&nbsp;&nbsp;&nbsp;&nbsp;&nbsp;&nbsp;&nbsp;&nbsp;send</samp>](## "router_bgp.address_family_ipv4.bgp.additional_paths.send") | String |  |  | Valid Values:<br>- <code>any</code><br>- <code>backup</code><br>- <code>ecmp</code><br>- <code>limit</code><br>- <code>disabled</code> | Select an option to send multiple paths for same prefix through bgp updates.<br>any: Send any eligible path.<br>backup: Best path and installed backup path.<br>ecmp: All paths in best path ECMP group.<br>limit: Limit to n eligible paths.<br>disabled: Disable sending any paths. |
    | [<samp>&nbsp;&nbsp;&nbsp;&nbsp;&nbsp;&nbsp;&nbsp;&nbsp;send_limit</samp>](## "router_bgp.address_family_ipv4.bgp.additional_paths.send_limit") | Integer |  |  | Min: 2<br>Max: 64 | Number of paths to send through bgp updates. For this setting, `send` must be set to `limit` or `ecmp`. |
    | [<samp>&nbsp;&nbsp;&nbsp;&nbsp;&nbsp;&nbsp;redistribute_internal</samp>](## "router_bgp.address_family_ipv4.bgp.redistribute_internal") | Boolean |  |  |  | Allow redistribution of iBGP routes into an Interior Gateway Protocol (IGP). EOS default is true. |
    | [<samp>&nbsp;&nbsp;&nbsp;&nbsp;peer_groups</samp>](## "router_bgp.address_family_ipv4.peer_groups") | List, items: Dictionary |  |  |  |  |
    | [<samp>&nbsp;&nbsp;&nbsp;&nbsp;&nbsp;&nbsp;-&nbsp;name</samp>](## "router_bgp.address_family_ipv4.peer_groups.[].name") | String | Required, Unique |  |  | Peer-group name. |
    | [<samp>&nbsp;&nbsp;&nbsp;&nbsp;&nbsp;&nbsp;&nbsp;&nbsp;activate</samp>](## "router_bgp.address_family_ipv4.peer_groups.[].activate") | Boolean |  |  |  |  |
    | [<samp>&nbsp;&nbsp;&nbsp;&nbsp;&nbsp;&nbsp;&nbsp;&nbsp;route_map_in</samp>](## "router_bgp.address_family_ipv4.peer_groups.[].route_map_in") | String |  |  |  | Inbound route-map name. |
    | [<samp>&nbsp;&nbsp;&nbsp;&nbsp;&nbsp;&nbsp;&nbsp;&nbsp;route_map_out</samp>](## "router_bgp.address_family_ipv4.peer_groups.[].route_map_out") | String |  |  |  | Outbound route-map name. |
    | [<samp>&nbsp;&nbsp;&nbsp;&nbsp;&nbsp;&nbsp;&nbsp;&nbsp;rcf_in</samp>](## "router_bgp.address_family_ipv4.peer_groups.[].rcf_in") | String |  |  |  | Inbound RCF function name with parenthesis.<br>Example: MyFunction(myarg). |
    | [<samp>&nbsp;&nbsp;&nbsp;&nbsp;&nbsp;&nbsp;&nbsp;&nbsp;rcf_out</samp>](## "router_bgp.address_family_ipv4.peer_groups.[].rcf_out") | String |  |  |  | Outbound RCF function name with parenthesis.<br>Example: MyFunction(myarg). |
    | [<samp>&nbsp;&nbsp;&nbsp;&nbsp;&nbsp;&nbsp;&nbsp;&nbsp;default_originate</samp>](## "router_bgp.address_family_ipv4.peer_groups.[].default_originate") | Dictionary |  |  |  |  |
    | [<samp>&nbsp;&nbsp;&nbsp;&nbsp;&nbsp;&nbsp;&nbsp;&nbsp;&nbsp;&nbsp;always</samp>](## "router_bgp.address_family_ipv4.peer_groups.[].default_originate.always") | Boolean |  |  |  |  |
    | [<samp>&nbsp;&nbsp;&nbsp;&nbsp;&nbsp;&nbsp;&nbsp;&nbsp;&nbsp;&nbsp;route_map</samp>](## "router_bgp.address_family_ipv4.peer_groups.[].default_originate.route_map") | String |  |  |  | Route-map name. |
    | [<samp>&nbsp;&nbsp;&nbsp;&nbsp;&nbsp;&nbsp;&nbsp;&nbsp;prefix_list_in</samp>](## "router_bgp.address_family_ipv4.peer_groups.[].prefix_list_in") | String |  |  |  | Inbound prefix-list name. |
    | [<samp>&nbsp;&nbsp;&nbsp;&nbsp;&nbsp;&nbsp;&nbsp;&nbsp;prefix_list_out</samp>](## "router_bgp.address_family_ipv4.peer_groups.[].prefix_list_out") | String |  |  |  | Outbound prefix-list name. |
    | [<samp>&nbsp;&nbsp;&nbsp;&nbsp;&nbsp;&nbsp;&nbsp;&nbsp;additional_paths</samp>](## "router_bgp.address_family_ipv4.peer_groups.[].additional_paths") | Dictionary |  |  |  |  |
    | [<samp>&nbsp;&nbsp;&nbsp;&nbsp;&nbsp;&nbsp;&nbsp;&nbsp;&nbsp;&nbsp;prefix_list</samp>](## "router_bgp.address_family_ipv4.peer_groups.[].additional_paths.prefix_list") | String |  |  |  | Apply the configurations only to the routes matching the prefix list. |
    | [<samp>&nbsp;&nbsp;&nbsp;&nbsp;&nbsp;&nbsp;&nbsp;&nbsp;&nbsp;&nbsp;receive</samp>](## "router_bgp.address_family_ipv4.peer_groups.[].additional_paths.receive") | Boolean |  |  |  | Enable or disable reception of additional-paths. |
    | [<samp>&nbsp;&nbsp;&nbsp;&nbsp;&nbsp;&nbsp;&nbsp;&nbsp;&nbsp;&nbsp;send</samp>](## "router_bgp.address_family_ipv4.peer_groups.[].additional_paths.send") | String |  |  | Valid Values:<br>- <code>any</code><br>- <code>backup</code><br>- <code>ecmp</code><br>- <code>limit</code><br>- <code>disabled</code> | Select an option to send multiple paths for same prefix through bgp updates.<br>any: Send any eligible path.<br>backup: Best path and installed backup path.<br>ecmp: All paths in best path ECMP group.<br>limit: Limit to n eligible paths.<br>disabled: Disable sending any paths. |
    | [<samp>&nbsp;&nbsp;&nbsp;&nbsp;&nbsp;&nbsp;&nbsp;&nbsp;&nbsp;&nbsp;send_limit</samp>](## "router_bgp.address_family_ipv4.peer_groups.[].additional_paths.send_limit") | Integer |  |  | Min: 2<br>Max: 64 | Number of paths to send through bgp updates. For this setting, `send` must be set to `limit` or `ecmp`. |
    | [<samp>&nbsp;&nbsp;&nbsp;&nbsp;&nbsp;&nbsp;&nbsp;&nbsp;next_hop</samp>](## "router_bgp.address_family_ipv4.peer_groups.[].next_hop") | Dictionary |  |  |  |  |
    | [<samp>&nbsp;&nbsp;&nbsp;&nbsp;&nbsp;&nbsp;&nbsp;&nbsp;&nbsp;&nbsp;address_family_ipv6</samp>](## "router_bgp.address_family_ipv4.peer_groups.[].next_hop.address_family_ipv6") | Dictionary |  |  |  |  |
    | [<samp>&nbsp;&nbsp;&nbsp;&nbsp;&nbsp;&nbsp;&nbsp;&nbsp;&nbsp;&nbsp;&nbsp;&nbsp;enabled</samp>](## "router_bgp.address_family_ipv4.peer_groups.[].next_hop.address_family_ipv6.enabled") | Boolean | Required |  |  |  |
    | [<samp>&nbsp;&nbsp;&nbsp;&nbsp;&nbsp;&nbsp;&nbsp;&nbsp;&nbsp;&nbsp;&nbsp;&nbsp;originate</samp>](## "router_bgp.address_family_ipv4.peer_groups.[].next_hop.address_family_ipv6.originate") | Boolean |  |  |  |  |
    | [<samp>&nbsp;&nbsp;&nbsp;&nbsp;&nbsp;&nbsp;&nbsp;&nbsp;&nbsp;&nbsp;address_family_ipv6_originate</samp>](## "router_bgp.address_family_ipv4.peer_groups.[].next_hop.address_family_ipv6_originate") <span style="color:red">removed</span> | Boolean |  |  |  | <span style="color:red">This key was removed. Support was removed in AVD version 5.0.0. Use <samp>address_family_ipv6</samp> instead.</span> |
    | [<samp>&nbsp;&nbsp;&nbsp;&nbsp;neighbors</samp>](## "router_bgp.address_family_ipv4.neighbors") | List, items: Dictionary |  |  |  |  |
    | [<samp>&nbsp;&nbsp;&nbsp;&nbsp;&nbsp;&nbsp;-&nbsp;ip_address</samp>](## "router_bgp.address_family_ipv4.neighbors.[].ip_address") | String | Required, Unique |  |  |  |
    | [<samp>&nbsp;&nbsp;&nbsp;&nbsp;&nbsp;&nbsp;&nbsp;&nbsp;activate</samp>](## "router_bgp.address_family_ipv4.neighbors.[].activate") | Boolean |  |  |  |  |
    | [<samp>&nbsp;&nbsp;&nbsp;&nbsp;&nbsp;&nbsp;&nbsp;&nbsp;route_map_in</samp>](## "router_bgp.address_family_ipv4.neighbors.[].route_map_in") | String |  |  |  | Inbound route-map name. |
    | [<samp>&nbsp;&nbsp;&nbsp;&nbsp;&nbsp;&nbsp;&nbsp;&nbsp;route_map_out</samp>](## "router_bgp.address_family_ipv4.neighbors.[].route_map_out") | String |  |  |  | Outbound route-map name. |
    | [<samp>&nbsp;&nbsp;&nbsp;&nbsp;&nbsp;&nbsp;&nbsp;&nbsp;rcf_in</samp>](## "router_bgp.address_family_ipv4.neighbors.[].rcf_in") | String |  |  |  | Inbound RCF function name with parenthesis.<br>Example: MyFunction(myarg). |
    | [<samp>&nbsp;&nbsp;&nbsp;&nbsp;&nbsp;&nbsp;&nbsp;&nbsp;rcf_out</samp>](## "router_bgp.address_family_ipv4.neighbors.[].rcf_out") | String |  |  |  | Outbound RCF function name with parenthesis.<br>Example: MyFunction(myarg). |
    | [<samp>&nbsp;&nbsp;&nbsp;&nbsp;&nbsp;&nbsp;&nbsp;&nbsp;prefix_list_in</samp>](## "router_bgp.address_family_ipv4.neighbors.[].prefix_list_in") | String |  |  |  | Inbound prefix-list name. |
    | [<samp>&nbsp;&nbsp;&nbsp;&nbsp;&nbsp;&nbsp;&nbsp;&nbsp;prefix_list_out</samp>](## "router_bgp.address_family_ipv4.neighbors.[].prefix_list_out") | String |  |  |  | Prefix-list name. |
    | [<samp>&nbsp;&nbsp;&nbsp;&nbsp;&nbsp;&nbsp;&nbsp;&nbsp;default_originate</samp>](## "router_bgp.address_family_ipv4.neighbors.[].default_originate") | Dictionary |  |  |  |  |
    | [<samp>&nbsp;&nbsp;&nbsp;&nbsp;&nbsp;&nbsp;&nbsp;&nbsp;&nbsp;&nbsp;always</samp>](## "router_bgp.address_family_ipv4.neighbors.[].default_originate.always") | Boolean |  |  |  |  |
    | [<samp>&nbsp;&nbsp;&nbsp;&nbsp;&nbsp;&nbsp;&nbsp;&nbsp;&nbsp;&nbsp;route_map</samp>](## "router_bgp.address_family_ipv4.neighbors.[].default_originate.route_map") | String |  |  |  |  |
    | [<samp>&nbsp;&nbsp;&nbsp;&nbsp;&nbsp;&nbsp;&nbsp;&nbsp;additional_paths</samp>](## "router_bgp.address_family_ipv4.neighbors.[].additional_paths") | Dictionary |  |  |  |  |
    | [<samp>&nbsp;&nbsp;&nbsp;&nbsp;&nbsp;&nbsp;&nbsp;&nbsp;&nbsp;&nbsp;prefix_list</samp>](## "router_bgp.address_family_ipv4.neighbors.[].additional_paths.prefix_list") | String |  |  |  | Apply the configurations only to the routes matching the prefix list. |
    | [<samp>&nbsp;&nbsp;&nbsp;&nbsp;&nbsp;&nbsp;&nbsp;&nbsp;&nbsp;&nbsp;receive</samp>](## "router_bgp.address_family_ipv4.neighbors.[].additional_paths.receive") | Boolean |  |  |  | Enable or disable reception of additional-paths. |
    | [<samp>&nbsp;&nbsp;&nbsp;&nbsp;&nbsp;&nbsp;&nbsp;&nbsp;&nbsp;&nbsp;send</samp>](## "router_bgp.address_family_ipv4.neighbors.[].additional_paths.send") | String |  |  | Valid Values:<br>- <code>any</code><br>- <code>backup</code><br>- <code>ecmp</code><br>- <code>limit</code><br>- <code>disabled</code> | Select an option to send multiple paths for same prefix through bgp updates.<br>any: Send any eligible path.<br>backup: Best path and installed backup path.<br>ecmp: All paths in best path ECMP group.<br>limit: Limit to n eligible paths.<br>disabled: Disable sending any paths. |
    | [<samp>&nbsp;&nbsp;&nbsp;&nbsp;&nbsp;&nbsp;&nbsp;&nbsp;&nbsp;&nbsp;send_limit</samp>](## "router_bgp.address_family_ipv4.neighbors.[].additional_paths.send_limit") | Integer |  |  | Min: 2<br>Max: 64 | Number of paths to send through bgp updates. For this setting, `send` must be set to `limit` or `ecmp`. |
    | [<samp>&nbsp;&nbsp;&nbsp;&nbsp;redistribute_routes</samp>](## "router_bgp.address_family_ipv4.redistribute_routes") | List, items: Dictionary |  |  |  |  |
    | [<samp>&nbsp;&nbsp;&nbsp;&nbsp;&nbsp;&nbsp;-&nbsp;source_protocol</samp>](## "router_bgp.address_family_ipv4.redistribute_routes.[].source_protocol") | String | Required |  | Valid Values:<br>- <code>attached-host</code><br>- <code>bgp</code><br>- <code>connected</code><br>- <code>dynamic</code><br>- <code>isis</code><br>- <code>ospf</code><br>- <code>ospfv3</code><br>- <code>rip</code><br>- <code>static</code><br>- <code>user</code> |  |
    | [<samp>&nbsp;&nbsp;&nbsp;&nbsp;&nbsp;&nbsp;&nbsp;&nbsp;route_map</samp>](## "router_bgp.address_family_ipv4.redistribute_routes.[].route_map") | String |  |  |  |  |
    | [<samp>&nbsp;&nbsp;&nbsp;&nbsp;&nbsp;&nbsp;&nbsp;&nbsp;include_leaked</samp>](## "router_bgp.address_family_ipv4.redistribute_routes.[].include_leaked") | Boolean |  |  |  | Only applicable if `source_protocol` is one of `connected`, `static`, `isis`, `ospf`, `ospfv3`. |
    | [<samp>&nbsp;&nbsp;&nbsp;&nbsp;&nbsp;&nbsp;&nbsp;&nbsp;rcf</samp>](## "router_bgp.address_family_ipv4.redistribute_routes.[].rcf") | String |  |  |  | RCF function name with parenthesis.<br>Example: MyFunction(myarg).<br>`route_map` and `rcf` are mutually exclusive. `route_map` takes precedence.<br>Only applicable if `source_protocol` is one of `connected`, `static`, `isis`, `user`, `dynamic`. |
    | [<samp>&nbsp;&nbsp;&nbsp;&nbsp;&nbsp;&nbsp;&nbsp;&nbsp;ospf_route_type</samp>](## "router_bgp.address_family_ipv4.redistribute_routes.[].ospf_route_type") | String |  |  | Valid Values:<br>- <code>external</code><br>- <code>internal</code><br>- <code>nssa-external</code><br>- <code>nssa-external 1</code><br>- <code>nssa-external 2</code> | Routes learned by the OSPF protocol.<br>The `ospf_route_type` is valid for source_protocols 'ospf' and 'ospfv3'.<br> |
    | [<samp>&nbsp;&nbsp;address_family_ipv4_labeled_unicast</samp>](## "router_bgp.address_family_ipv4_labeled_unicast") | Dictionary |  |  |  |  |
    | [<samp>&nbsp;&nbsp;&nbsp;&nbsp;aigp_session</samp>](## "router_bgp.address_family_ipv4_labeled_unicast.aigp_session") | Dictionary |  |  |  |  |
    | [<samp>&nbsp;&nbsp;&nbsp;&nbsp;&nbsp;&nbsp;confederation</samp>](## "router_bgp.address_family_ipv4_labeled_unicast.aigp_session.confederation") | Boolean |  |  |  |  |
    | [<samp>&nbsp;&nbsp;&nbsp;&nbsp;&nbsp;&nbsp;ebgp</samp>](## "router_bgp.address_family_ipv4_labeled_unicast.aigp_session.ebgp") | Boolean |  |  |  |  |
    | [<samp>&nbsp;&nbsp;&nbsp;&nbsp;&nbsp;&nbsp;ibgp</samp>](## "router_bgp.address_family_ipv4_labeled_unicast.aigp_session.ibgp") | Boolean |  |  |  |  |
    | [<samp>&nbsp;&nbsp;&nbsp;&nbsp;bgp</samp>](## "router_bgp.address_family_ipv4_labeled_unicast.bgp") | Dictionary |  |  |  |  |
    | [<samp>&nbsp;&nbsp;&nbsp;&nbsp;&nbsp;&nbsp;additional_paths</samp>](## "router_bgp.address_family_ipv4_labeled_unicast.bgp.additional_paths") | Dictionary |  |  |  |  |
    | [<samp>&nbsp;&nbsp;&nbsp;&nbsp;&nbsp;&nbsp;&nbsp;&nbsp;receive</samp>](## "router_bgp.address_family_ipv4_labeled_unicast.bgp.additional_paths.receive") | Boolean |  |  |  | Enable or disable reception of additional-paths. |
    | [<samp>&nbsp;&nbsp;&nbsp;&nbsp;&nbsp;&nbsp;&nbsp;&nbsp;send</samp>](## "router_bgp.address_family_ipv4_labeled_unicast.bgp.additional_paths.send") | String |  |  | Valid Values:<br>- <code>any</code><br>- <code>backup</code><br>- <code>ecmp</code><br>- <code>limit</code><br>- <code>disabled</code> | Select an option to send multiple paths for same prefix through bgp updates.<br>any: Send any eligible path.<br>backup: Best path and installed backup path.<br>ecmp: All paths in best path ECMP group.<br>limit: Limit to n eligible paths.<br>disabled: Disable sending any paths. |
    | [<samp>&nbsp;&nbsp;&nbsp;&nbsp;&nbsp;&nbsp;&nbsp;&nbsp;send_limit</samp>](## "router_bgp.address_family_ipv4_labeled_unicast.bgp.additional_paths.send_limit") | Integer |  |  | Min: 2<br>Max: 64 | Number of paths to send through bgp updates. For this setting, `send` must be set to `limit` or `ecmp`. |
    | [<samp>&nbsp;&nbsp;&nbsp;&nbsp;&nbsp;&nbsp;missing_policy</samp>](## "router_bgp.address_family_ipv4_labeled_unicast.bgp.missing_policy") | Dictionary |  |  |  | Missing policy configuration for all address-families. |
    | [<samp>&nbsp;&nbsp;&nbsp;&nbsp;&nbsp;&nbsp;&nbsp;&nbsp;direction_in</samp>](## "router_bgp.address_family_ipv4_labeled_unicast.bgp.missing_policy.direction_in") | Dictionary |  |  |  | Missing policy inbound direction. |
    | [<samp>&nbsp;&nbsp;&nbsp;&nbsp;&nbsp;&nbsp;&nbsp;&nbsp;&nbsp;&nbsp;action</samp>](## "router_bgp.address_family_ipv4_labeled_unicast.bgp.missing_policy.direction_in.action") | String | Required |  | Valid Values:<br>- <code>deny</code><br>- <code>permit</code><br>- <code>deny-in-out</code> | Missing policy action. |
    | [<samp>&nbsp;&nbsp;&nbsp;&nbsp;&nbsp;&nbsp;&nbsp;&nbsp;&nbsp;&nbsp;include_community_list</samp>](## "router_bgp.address_family_ipv4_labeled_unicast.bgp.missing_policy.direction_in.include_community_list") | Boolean |  |  |  | Include community-list references in missing policy decision. |
    | [<samp>&nbsp;&nbsp;&nbsp;&nbsp;&nbsp;&nbsp;&nbsp;&nbsp;&nbsp;&nbsp;include_prefix_list</samp>](## "router_bgp.address_family_ipv4_labeled_unicast.bgp.missing_policy.direction_in.include_prefix_list") | Boolean |  |  |  | Include prefix-list references in missing policy decision. |
    | [<samp>&nbsp;&nbsp;&nbsp;&nbsp;&nbsp;&nbsp;&nbsp;&nbsp;&nbsp;&nbsp;include_sub_route_map</samp>](## "router_bgp.address_family_ipv4_labeled_unicast.bgp.missing_policy.direction_in.include_sub_route_map") | Boolean |  |  |  | Include sub-route-map references in missing policy decision. |
    | [<samp>&nbsp;&nbsp;&nbsp;&nbsp;&nbsp;&nbsp;&nbsp;&nbsp;direction_out</samp>](## "router_bgp.address_family_ipv4_labeled_unicast.bgp.missing_policy.direction_out") | Dictionary |  |  |  | Missing policy outbound direction. |
    | [<samp>&nbsp;&nbsp;&nbsp;&nbsp;&nbsp;&nbsp;&nbsp;&nbsp;&nbsp;&nbsp;action</samp>](## "router_bgp.address_family_ipv4_labeled_unicast.bgp.missing_policy.direction_out.action") | String | Required |  | Valid Values:<br>- <code>deny</code><br>- <code>permit</code><br>- <code>deny-in-out</code> | Missing policy action. |
    | [<samp>&nbsp;&nbsp;&nbsp;&nbsp;&nbsp;&nbsp;&nbsp;&nbsp;&nbsp;&nbsp;include_community_list</samp>](## "router_bgp.address_family_ipv4_labeled_unicast.bgp.missing_policy.direction_out.include_community_list") | Boolean |  |  |  | Include community-list references in missing policy decision. |
    | [<samp>&nbsp;&nbsp;&nbsp;&nbsp;&nbsp;&nbsp;&nbsp;&nbsp;&nbsp;&nbsp;include_prefix_list</samp>](## "router_bgp.address_family_ipv4_labeled_unicast.bgp.missing_policy.direction_out.include_prefix_list") | Boolean |  |  |  | Include prefix-list references in missing policy decision. |
    | [<samp>&nbsp;&nbsp;&nbsp;&nbsp;&nbsp;&nbsp;&nbsp;&nbsp;&nbsp;&nbsp;include_sub_route_map</samp>](## "router_bgp.address_family_ipv4_labeled_unicast.bgp.missing_policy.direction_out.include_sub_route_map") | Boolean |  |  |  | Include sub-route-map references in missing policy decision. |
    | [<samp>&nbsp;&nbsp;&nbsp;&nbsp;&nbsp;&nbsp;next_hop_unchanged</samp>](## "router_bgp.address_family_ipv4_labeled_unicast.bgp.next_hop_unchanged") | Boolean |  |  |  |  |
    | [<samp>&nbsp;&nbsp;&nbsp;&nbsp;graceful_restart</samp>](## "router_bgp.address_family_ipv4_labeled_unicast.graceful_restart") | Boolean |  |  |  |  |
    | [<samp>&nbsp;&nbsp;&nbsp;&nbsp;label_local_termination</samp>](## "router_bgp.address_family_ipv4_labeled_unicast.label_local_termination") | String |  |  | Valid Values:<br>- <code>explicit-null</code><br>- <code>implicit-null</code> |  |
    | [<samp>&nbsp;&nbsp;&nbsp;&nbsp;lfib_entry_installation_skipped</samp>](## "router_bgp.address_family_ipv4_labeled_unicast.lfib_entry_installation_skipped") | Boolean |  |  |  | Skip LFIB entry installation and next hop self route advertisements. |
    | [<samp>&nbsp;&nbsp;&nbsp;&nbsp;neighbor_default</samp>](## "router_bgp.address_family_ipv4_labeled_unicast.neighbor_default") | Dictionary |  |  |  |  |
    | [<samp>&nbsp;&nbsp;&nbsp;&nbsp;&nbsp;&nbsp;next_hop_self</samp>](## "router_bgp.address_family_ipv4_labeled_unicast.neighbor_default.next_hop_self") | Boolean |  |  |  |  |
    | [<samp>&nbsp;&nbsp;&nbsp;&nbsp;peer_groups</samp>](## "router_bgp.address_family_ipv4_labeled_unicast.peer_groups") | List, items: Dictionary |  |  |  |  |
    | [<samp>&nbsp;&nbsp;&nbsp;&nbsp;&nbsp;&nbsp;-&nbsp;name</samp>](## "router_bgp.address_family_ipv4_labeled_unicast.peer_groups.[].name") | String | Required, Unique |  |  | Peer-group name. |
    | [<samp>&nbsp;&nbsp;&nbsp;&nbsp;&nbsp;&nbsp;&nbsp;&nbsp;activate</samp>](## "router_bgp.address_family_ipv4_labeled_unicast.peer_groups.[].activate") | Boolean |  |  |  |  |
    | [<samp>&nbsp;&nbsp;&nbsp;&nbsp;&nbsp;&nbsp;&nbsp;&nbsp;additional_paths</samp>](## "router_bgp.address_family_ipv4_labeled_unicast.peer_groups.[].additional_paths") | Dictionary |  |  |  |  |
    | [<samp>&nbsp;&nbsp;&nbsp;&nbsp;&nbsp;&nbsp;&nbsp;&nbsp;&nbsp;&nbsp;receive</samp>](## "router_bgp.address_family_ipv4_labeled_unicast.peer_groups.[].additional_paths.receive") | Boolean |  |  |  | Enable or disable reception of additional-paths. |
    | [<samp>&nbsp;&nbsp;&nbsp;&nbsp;&nbsp;&nbsp;&nbsp;&nbsp;&nbsp;&nbsp;send</samp>](## "router_bgp.address_family_ipv4_labeled_unicast.peer_groups.[].additional_paths.send") | String |  |  | Valid Values:<br>- <code>any</code><br>- <code>backup</code><br>- <code>ecmp</code><br>- <code>limit</code><br>- <code>disabled</code> | Select an option to send multiple paths for same prefix through bgp updates.<br>any: Send any eligible path.<br>backup: Best path and installed backup path.<br>ecmp: All paths in best path ECMP group.<br>limit: Limit to n eligible paths.<br>disabled: Disable sending any paths. |
    | [<samp>&nbsp;&nbsp;&nbsp;&nbsp;&nbsp;&nbsp;&nbsp;&nbsp;&nbsp;&nbsp;send_limit</samp>](## "router_bgp.address_family_ipv4_labeled_unicast.peer_groups.[].additional_paths.send_limit") | Integer |  |  | Min: 2<br>Max: 64 | Number of paths to send through bgp updates. For this setting, `send` must be set to `limit` or `ecmp`. |
    | [<samp>&nbsp;&nbsp;&nbsp;&nbsp;&nbsp;&nbsp;&nbsp;&nbsp;aigp_session</samp>](## "router_bgp.address_family_ipv4_labeled_unicast.peer_groups.[].aigp_session") | Boolean |  |  |  |  |
    | [<samp>&nbsp;&nbsp;&nbsp;&nbsp;&nbsp;&nbsp;&nbsp;&nbsp;graceful_restart</samp>](## "router_bgp.address_family_ipv4_labeled_unicast.peer_groups.[].graceful_restart") | Boolean |  |  |  |  |
    | [<samp>&nbsp;&nbsp;&nbsp;&nbsp;&nbsp;&nbsp;&nbsp;&nbsp;graceful_restart_helper</samp>](## "router_bgp.address_family_ipv4_labeled_unicast.peer_groups.[].graceful_restart_helper") | Dictionary |  |  |  |  |
    | [<samp>&nbsp;&nbsp;&nbsp;&nbsp;&nbsp;&nbsp;&nbsp;&nbsp;&nbsp;&nbsp;stale_route_map</samp>](## "router_bgp.address_family_ipv4_labeled_unicast.peer_groups.[].graceful_restart_helper.stale_route_map") | String |  |  |  |  |
    | [<samp>&nbsp;&nbsp;&nbsp;&nbsp;&nbsp;&nbsp;&nbsp;&nbsp;maximum_advertised_routes</samp>](## "router_bgp.address_family_ipv4_labeled_unicast.peer_groups.[].maximum_advertised_routes") | Integer |  |  | Min: 0<br>Max: 4294967294 | Maximum number of routes (0 means unlimited). |
    | [<samp>&nbsp;&nbsp;&nbsp;&nbsp;&nbsp;&nbsp;&nbsp;&nbsp;maximum_advertised_routes_warning_limit</samp>](## "router_bgp.address_family_ipv4_labeled_unicast.peer_groups.[].maximum_advertised_routes_warning_limit") | String |  |  |  | Maximum number of routes after which a warning is issued (0 means never warn) or<br>Percentage of maximum number of routes at which to warn ("<1-100> percent").<br> |
    | [<samp>&nbsp;&nbsp;&nbsp;&nbsp;&nbsp;&nbsp;&nbsp;&nbsp;missing_policy</samp>](## "router_bgp.address_family_ipv4_labeled_unicast.peer_groups.[].missing_policy") | Dictionary |  |  |  | Missing policy configuration for BGP Labeled-Unicast neighbor. |
    | [<samp>&nbsp;&nbsp;&nbsp;&nbsp;&nbsp;&nbsp;&nbsp;&nbsp;&nbsp;&nbsp;direction_in</samp>](## "router_bgp.address_family_ipv4_labeled_unicast.peer_groups.[].missing_policy.direction_in") | Dictionary |  |  |  | Missing policy inbound direction. |
    | [<samp>&nbsp;&nbsp;&nbsp;&nbsp;&nbsp;&nbsp;&nbsp;&nbsp;&nbsp;&nbsp;&nbsp;&nbsp;action</samp>](## "router_bgp.address_family_ipv4_labeled_unicast.peer_groups.[].missing_policy.direction_in.action") | String | Required |  | Valid Values:<br>- <code>deny</code><br>- <code>permit</code><br>- <code>deny-in-out</code> | Missing policy action. |
    | [<samp>&nbsp;&nbsp;&nbsp;&nbsp;&nbsp;&nbsp;&nbsp;&nbsp;&nbsp;&nbsp;&nbsp;&nbsp;include_community_list</samp>](## "router_bgp.address_family_ipv4_labeled_unicast.peer_groups.[].missing_policy.direction_in.include_community_list") | Boolean |  |  |  | Include community-list references in missing policy decision. |
    | [<samp>&nbsp;&nbsp;&nbsp;&nbsp;&nbsp;&nbsp;&nbsp;&nbsp;&nbsp;&nbsp;&nbsp;&nbsp;include_prefix_list</samp>](## "router_bgp.address_family_ipv4_labeled_unicast.peer_groups.[].missing_policy.direction_in.include_prefix_list") | Boolean |  |  |  | Include prefix-list references in missing policy decision. |
    | [<samp>&nbsp;&nbsp;&nbsp;&nbsp;&nbsp;&nbsp;&nbsp;&nbsp;&nbsp;&nbsp;&nbsp;&nbsp;include_sub_route_map</samp>](## "router_bgp.address_family_ipv4_labeled_unicast.peer_groups.[].missing_policy.direction_in.include_sub_route_map") | Boolean |  |  |  | Include sub-route-map references in missing policy decision. |
    | [<samp>&nbsp;&nbsp;&nbsp;&nbsp;&nbsp;&nbsp;&nbsp;&nbsp;&nbsp;&nbsp;direction_out</samp>](## "router_bgp.address_family_ipv4_labeled_unicast.peer_groups.[].missing_policy.direction_out") | Dictionary |  |  |  | Missing policy outbound direction. |
    | [<samp>&nbsp;&nbsp;&nbsp;&nbsp;&nbsp;&nbsp;&nbsp;&nbsp;&nbsp;&nbsp;&nbsp;&nbsp;action</samp>](## "router_bgp.address_family_ipv4_labeled_unicast.peer_groups.[].missing_policy.direction_out.action") | String | Required |  | Valid Values:<br>- <code>deny</code><br>- <code>permit</code><br>- <code>deny-in-out</code> | Missing policy action. |
    | [<samp>&nbsp;&nbsp;&nbsp;&nbsp;&nbsp;&nbsp;&nbsp;&nbsp;&nbsp;&nbsp;&nbsp;&nbsp;include_community_list</samp>](## "router_bgp.address_family_ipv4_labeled_unicast.peer_groups.[].missing_policy.direction_out.include_community_list") | Boolean |  |  |  | Include community-list references in missing policy decision. |
    | [<samp>&nbsp;&nbsp;&nbsp;&nbsp;&nbsp;&nbsp;&nbsp;&nbsp;&nbsp;&nbsp;&nbsp;&nbsp;include_prefix_list</samp>](## "router_bgp.address_family_ipv4_labeled_unicast.peer_groups.[].missing_policy.direction_out.include_prefix_list") | Boolean |  |  |  | Include prefix-list references in missing policy decision. |
    | [<samp>&nbsp;&nbsp;&nbsp;&nbsp;&nbsp;&nbsp;&nbsp;&nbsp;&nbsp;&nbsp;&nbsp;&nbsp;include_sub_route_map</samp>](## "router_bgp.address_family_ipv4_labeled_unicast.peer_groups.[].missing_policy.direction_out.include_sub_route_map") | Boolean |  |  |  | Include sub-route-map references in missing policy decision. |
    | [<samp>&nbsp;&nbsp;&nbsp;&nbsp;&nbsp;&nbsp;&nbsp;&nbsp;multi_path</samp>](## "router_bgp.address_family_ipv4_labeled_unicast.peer_groups.[].multi_path") | Boolean |  |  |  |  |
    | [<samp>&nbsp;&nbsp;&nbsp;&nbsp;&nbsp;&nbsp;&nbsp;&nbsp;next_hop_resolution</samp>](## "router_bgp.address_family_ipv4_labeled_unicast.peer_groups.[].next_hop_resolution") | Dictionary |  |  |  |  |
    | [<samp>&nbsp;&nbsp;&nbsp;&nbsp;&nbsp;&nbsp;&nbsp;&nbsp;&nbsp;&nbsp;v4_mapped_v6_translation</samp>](## "router_bgp.address_family_ipv4_labeled_unicast.peer_groups.[].next_hop_resolution.v4_mapped_v6_translation") | Boolean |  |  |  |  |
    | [<samp>&nbsp;&nbsp;&nbsp;&nbsp;&nbsp;&nbsp;&nbsp;&nbsp;next_hop_self</samp>](## "router_bgp.address_family_ipv4_labeled_unicast.peer_groups.[].next_hop_self") | Boolean |  |  |  |  |
    | [<samp>&nbsp;&nbsp;&nbsp;&nbsp;&nbsp;&nbsp;&nbsp;&nbsp;next_hop_self_source_interface</samp>](## "router_bgp.address_family_ipv4_labeled_unicast.peer_groups.[].next_hop_self_source_interface") | String |  |  |  | Source interface name. |
    | [<samp>&nbsp;&nbsp;&nbsp;&nbsp;&nbsp;&nbsp;&nbsp;&nbsp;next_hop_self_v4_mapped_v6_source_interface</samp>](## "router_bgp.address_family_ipv4_labeled_unicast.peer_groups.[].next_hop_self_v4_mapped_v6_source_interface") | String |  |  |  | v4-mapped-v6 source interface name. Takes precedence over the next_hop_self_source_interface. |
    | [<samp>&nbsp;&nbsp;&nbsp;&nbsp;&nbsp;&nbsp;&nbsp;&nbsp;next_hop_unchanged</samp>](## "router_bgp.address_family_ipv4_labeled_unicast.peer_groups.[].next_hop_unchanged") | Boolean |  |  |  |  |
    | [<samp>&nbsp;&nbsp;&nbsp;&nbsp;&nbsp;&nbsp;&nbsp;&nbsp;rcf_in</samp>](## "router_bgp.address_family_ipv4_labeled_unicast.peer_groups.[].rcf_in") | String |  |  |  | Inbound RCF function name with parenthesis.<br>Example: MyFunction(myarg). |
    | [<samp>&nbsp;&nbsp;&nbsp;&nbsp;&nbsp;&nbsp;&nbsp;&nbsp;rcf_out</samp>](## "router_bgp.address_family_ipv4_labeled_unicast.peer_groups.[].rcf_out") | String |  |  |  | Outbound RCF function name with parenthesis.<br>Example: MyFunction(myarg). |
    | [<samp>&nbsp;&nbsp;&nbsp;&nbsp;&nbsp;&nbsp;&nbsp;&nbsp;route_map_in</samp>](## "router_bgp.address_family_ipv4_labeled_unicast.peer_groups.[].route_map_in") | String |  |  |  | Inbound route-map name. |
    | [<samp>&nbsp;&nbsp;&nbsp;&nbsp;&nbsp;&nbsp;&nbsp;&nbsp;route_map_out</samp>](## "router_bgp.address_family_ipv4_labeled_unicast.peer_groups.[].route_map_out") | String |  |  |  | Outbound route-map name. |
    | [<samp>&nbsp;&nbsp;&nbsp;&nbsp;neighbors</samp>](## "router_bgp.address_family_ipv4_labeled_unicast.neighbors") | List, items: Dictionary |  |  |  |  |
    | [<samp>&nbsp;&nbsp;&nbsp;&nbsp;&nbsp;&nbsp;-&nbsp;ip_address</samp>](## "router_bgp.address_family_ipv4_labeled_unicast.neighbors.[].ip_address") | String | Required, Unique |  |  |  |
    | [<samp>&nbsp;&nbsp;&nbsp;&nbsp;&nbsp;&nbsp;&nbsp;&nbsp;activate</samp>](## "router_bgp.address_family_ipv4_labeled_unicast.neighbors.[].activate") | Boolean |  |  |  |  |
    | [<samp>&nbsp;&nbsp;&nbsp;&nbsp;&nbsp;&nbsp;&nbsp;&nbsp;additional_paths</samp>](## "router_bgp.address_family_ipv4_labeled_unicast.neighbors.[].additional_paths") | Dictionary |  |  |  |  |
    | [<samp>&nbsp;&nbsp;&nbsp;&nbsp;&nbsp;&nbsp;&nbsp;&nbsp;&nbsp;&nbsp;receive</samp>](## "router_bgp.address_family_ipv4_labeled_unicast.neighbors.[].additional_paths.receive") | Boolean |  |  |  | Enable or disable reception of additional-paths. |
    | [<samp>&nbsp;&nbsp;&nbsp;&nbsp;&nbsp;&nbsp;&nbsp;&nbsp;&nbsp;&nbsp;send</samp>](## "router_bgp.address_family_ipv4_labeled_unicast.neighbors.[].additional_paths.send") | String |  |  | Valid Values:<br>- <code>any</code><br>- <code>backup</code><br>- <code>ecmp</code><br>- <code>limit</code><br>- <code>disabled</code> | Select an option to send multiple paths for same prefix through bgp updates.<br>any: Send any eligible path.<br>backup: Best path and installed backup path.<br>ecmp: All paths in best path ECMP group.<br>limit: Limit to n eligible paths.<br>disabled: Disable sending any paths. |
    | [<samp>&nbsp;&nbsp;&nbsp;&nbsp;&nbsp;&nbsp;&nbsp;&nbsp;&nbsp;&nbsp;send_limit</samp>](## "router_bgp.address_family_ipv4_labeled_unicast.neighbors.[].additional_paths.send_limit") | Integer |  |  | Min: 2<br>Max: 64 | Number of paths to send through bgp updates. For this setting, `send` must be set to `limit` or `ecmp`. |
    | [<samp>&nbsp;&nbsp;&nbsp;&nbsp;&nbsp;&nbsp;&nbsp;&nbsp;aigp_session</samp>](## "router_bgp.address_family_ipv4_labeled_unicast.neighbors.[].aigp_session") | Boolean |  |  |  |  |
    | [<samp>&nbsp;&nbsp;&nbsp;&nbsp;&nbsp;&nbsp;&nbsp;&nbsp;graceful_restart</samp>](## "router_bgp.address_family_ipv4_labeled_unicast.neighbors.[].graceful_restart") | Boolean |  |  |  |  |
    | [<samp>&nbsp;&nbsp;&nbsp;&nbsp;&nbsp;&nbsp;&nbsp;&nbsp;graceful_restart_helper</samp>](## "router_bgp.address_family_ipv4_labeled_unicast.neighbors.[].graceful_restart_helper") | Dictionary |  |  |  |  |
    | [<samp>&nbsp;&nbsp;&nbsp;&nbsp;&nbsp;&nbsp;&nbsp;&nbsp;&nbsp;&nbsp;stale_route_map</samp>](## "router_bgp.address_family_ipv4_labeled_unicast.neighbors.[].graceful_restart_helper.stale_route_map") | String |  |  |  |  |
    | [<samp>&nbsp;&nbsp;&nbsp;&nbsp;&nbsp;&nbsp;&nbsp;&nbsp;maximum_advertised_routes</samp>](## "router_bgp.address_family_ipv4_labeled_unicast.neighbors.[].maximum_advertised_routes") | Integer |  |  | Min: 0<br>Max: 4294967294 | Maximum number of routes (0 means unlimited). |
    | [<samp>&nbsp;&nbsp;&nbsp;&nbsp;&nbsp;&nbsp;&nbsp;&nbsp;maximum_advertised_routes_warning_limit</samp>](## "router_bgp.address_family_ipv4_labeled_unicast.neighbors.[].maximum_advertised_routes_warning_limit") | String |  |  |  | Maximum number of routes after which a warning is issued (0 means never warn) or<br>Percentage of maximum number of routes at which to warn ("<1-100> percent").<br> |
    | [<samp>&nbsp;&nbsp;&nbsp;&nbsp;&nbsp;&nbsp;&nbsp;&nbsp;missing_policy</samp>](## "router_bgp.address_family_ipv4_labeled_unicast.neighbors.[].missing_policy") | Dictionary |  |  |  | Missing policy configuration for BGP Labeled-Unicast neighbor. |
    | [<samp>&nbsp;&nbsp;&nbsp;&nbsp;&nbsp;&nbsp;&nbsp;&nbsp;&nbsp;&nbsp;direction_in</samp>](## "router_bgp.address_family_ipv4_labeled_unicast.neighbors.[].missing_policy.direction_in") | Dictionary |  |  |  | Missing policy inbound direction. |
    | [<samp>&nbsp;&nbsp;&nbsp;&nbsp;&nbsp;&nbsp;&nbsp;&nbsp;&nbsp;&nbsp;&nbsp;&nbsp;action</samp>](## "router_bgp.address_family_ipv4_labeled_unicast.neighbors.[].missing_policy.direction_in.action") | String | Required |  | Valid Values:<br>- <code>deny</code><br>- <code>permit</code><br>- <code>deny-in-out</code> | Missing policy action. |
    | [<samp>&nbsp;&nbsp;&nbsp;&nbsp;&nbsp;&nbsp;&nbsp;&nbsp;&nbsp;&nbsp;&nbsp;&nbsp;include_community_list</samp>](## "router_bgp.address_family_ipv4_labeled_unicast.neighbors.[].missing_policy.direction_in.include_community_list") | Boolean |  |  |  | Include community-list references in missing policy decision. |
    | [<samp>&nbsp;&nbsp;&nbsp;&nbsp;&nbsp;&nbsp;&nbsp;&nbsp;&nbsp;&nbsp;&nbsp;&nbsp;include_prefix_list</samp>](## "router_bgp.address_family_ipv4_labeled_unicast.neighbors.[].missing_policy.direction_in.include_prefix_list") | Boolean |  |  |  | Include prefix-list references in missing policy decision. |
    | [<samp>&nbsp;&nbsp;&nbsp;&nbsp;&nbsp;&nbsp;&nbsp;&nbsp;&nbsp;&nbsp;&nbsp;&nbsp;include_sub_route_map</samp>](## "router_bgp.address_family_ipv4_labeled_unicast.neighbors.[].missing_policy.direction_in.include_sub_route_map") | Boolean |  |  |  | Include sub-route-map references in missing policy decision. |
    | [<samp>&nbsp;&nbsp;&nbsp;&nbsp;&nbsp;&nbsp;&nbsp;&nbsp;&nbsp;&nbsp;direction_out</samp>](## "router_bgp.address_family_ipv4_labeled_unicast.neighbors.[].missing_policy.direction_out") | Dictionary |  |  |  | Missing policy outbound direction. |
    | [<samp>&nbsp;&nbsp;&nbsp;&nbsp;&nbsp;&nbsp;&nbsp;&nbsp;&nbsp;&nbsp;&nbsp;&nbsp;action</samp>](## "router_bgp.address_family_ipv4_labeled_unicast.neighbors.[].missing_policy.direction_out.action") | String | Required |  | Valid Values:<br>- <code>deny</code><br>- <code>permit</code><br>- <code>deny-in-out</code> | Missing policy action. |
    | [<samp>&nbsp;&nbsp;&nbsp;&nbsp;&nbsp;&nbsp;&nbsp;&nbsp;&nbsp;&nbsp;&nbsp;&nbsp;include_community_list</samp>](## "router_bgp.address_family_ipv4_labeled_unicast.neighbors.[].missing_policy.direction_out.include_community_list") | Boolean |  |  |  | Include community-list references in missing policy decision. |
    | [<samp>&nbsp;&nbsp;&nbsp;&nbsp;&nbsp;&nbsp;&nbsp;&nbsp;&nbsp;&nbsp;&nbsp;&nbsp;include_prefix_list</samp>](## "router_bgp.address_family_ipv4_labeled_unicast.neighbors.[].missing_policy.direction_out.include_prefix_list") | Boolean |  |  |  | Include prefix-list references in missing policy decision. |
    | [<samp>&nbsp;&nbsp;&nbsp;&nbsp;&nbsp;&nbsp;&nbsp;&nbsp;&nbsp;&nbsp;&nbsp;&nbsp;include_sub_route_map</samp>](## "router_bgp.address_family_ipv4_labeled_unicast.neighbors.[].missing_policy.direction_out.include_sub_route_map") | Boolean |  |  |  | Include sub-route-map references in missing policy decision. |
    | [<samp>&nbsp;&nbsp;&nbsp;&nbsp;&nbsp;&nbsp;&nbsp;&nbsp;multi_path</samp>](## "router_bgp.address_family_ipv4_labeled_unicast.neighbors.[].multi_path") | Boolean |  |  |  |  |
    | [<samp>&nbsp;&nbsp;&nbsp;&nbsp;&nbsp;&nbsp;&nbsp;&nbsp;next_hop_resolution</samp>](## "router_bgp.address_family_ipv4_labeled_unicast.neighbors.[].next_hop_resolution") | Dictionary |  |  |  |  |
    | [<samp>&nbsp;&nbsp;&nbsp;&nbsp;&nbsp;&nbsp;&nbsp;&nbsp;&nbsp;&nbsp;v4_mapped_v6_translation</samp>](## "router_bgp.address_family_ipv4_labeled_unicast.neighbors.[].next_hop_resolution.v4_mapped_v6_translation") | Boolean |  |  |  |  |
    | [<samp>&nbsp;&nbsp;&nbsp;&nbsp;&nbsp;&nbsp;&nbsp;&nbsp;next_hop_self</samp>](## "router_bgp.address_family_ipv4_labeled_unicast.neighbors.[].next_hop_self") | Boolean |  |  |  |  |
    | [<samp>&nbsp;&nbsp;&nbsp;&nbsp;&nbsp;&nbsp;&nbsp;&nbsp;next_hop_self_source_interface</samp>](## "router_bgp.address_family_ipv4_labeled_unicast.neighbors.[].next_hop_self_source_interface") | String |  |  |  | Source interface name. |
    | [<samp>&nbsp;&nbsp;&nbsp;&nbsp;&nbsp;&nbsp;&nbsp;&nbsp;next_hop_self_v4_mapped_v6_source_interface</samp>](## "router_bgp.address_family_ipv4_labeled_unicast.neighbors.[].next_hop_self_v4_mapped_v6_source_interface") | String |  |  |  | v4-mapped-v6 source interface name. Takes precedence over the next_hop_self_source_interface. |
    | [<samp>&nbsp;&nbsp;&nbsp;&nbsp;&nbsp;&nbsp;&nbsp;&nbsp;next_hop_unchanged</samp>](## "router_bgp.address_family_ipv4_labeled_unicast.neighbors.[].next_hop_unchanged") | Boolean |  |  |  |  |
    | [<samp>&nbsp;&nbsp;&nbsp;&nbsp;&nbsp;&nbsp;&nbsp;&nbsp;rcf_in</samp>](## "router_bgp.address_family_ipv4_labeled_unicast.neighbors.[].rcf_in") | String |  |  |  | Inbound RCF function name with parenthesis.<br>Example: MyFunction(myarg). |
    | [<samp>&nbsp;&nbsp;&nbsp;&nbsp;&nbsp;&nbsp;&nbsp;&nbsp;rcf_out</samp>](## "router_bgp.address_family_ipv4_labeled_unicast.neighbors.[].rcf_out") | String |  |  |  | Outbound RCF function name with parenthesis.<br>Example: MyFunction(myarg). |
    | [<samp>&nbsp;&nbsp;&nbsp;&nbsp;&nbsp;&nbsp;&nbsp;&nbsp;route_map_in</samp>](## "router_bgp.address_family_ipv4_labeled_unicast.neighbors.[].route_map_in") | String |  |  |  | Inbound route-map name. |
    | [<samp>&nbsp;&nbsp;&nbsp;&nbsp;&nbsp;&nbsp;&nbsp;&nbsp;route_map_out</samp>](## "router_bgp.address_family_ipv4_labeled_unicast.neighbors.[].route_map_out") | String |  |  |  | Outbound route-map name. |
    | [<samp>&nbsp;&nbsp;&nbsp;&nbsp;networks</samp>](## "router_bgp.address_family_ipv4_labeled_unicast.networks") | List, items: Dictionary |  |  | Min Length: 1 |  |
    | [<samp>&nbsp;&nbsp;&nbsp;&nbsp;&nbsp;&nbsp;-&nbsp;prefix</samp>](## "router_bgp.address_family_ipv4_labeled_unicast.networks.[].prefix") | String | Required, Unique |  |  | IPv4 prefix "A.B.C.D/E" or IPv6 prefix "A:B:C:D:E:F:G:H/I". |
    | [<samp>&nbsp;&nbsp;&nbsp;&nbsp;&nbsp;&nbsp;&nbsp;&nbsp;route_map</samp>](## "router_bgp.address_family_ipv4_labeled_unicast.networks.[].route_map") | String |  |  |  | Route-map name. |
    | [<samp>&nbsp;&nbsp;&nbsp;&nbsp;next_hops</samp>](## "router_bgp.address_family_ipv4_labeled_unicast.next_hops") | List, items: Dictionary |  |  | Min Length: 1 |  |
    | [<samp>&nbsp;&nbsp;&nbsp;&nbsp;&nbsp;&nbsp;-&nbsp;ip_address</samp>](## "router_bgp.address_family_ipv4_labeled_unicast.next_hops.[].ip_address") | String | Required, Unique |  |  |  |
    | [<samp>&nbsp;&nbsp;&nbsp;&nbsp;&nbsp;&nbsp;&nbsp;&nbsp;lfib_backup_ip_forwarding</samp>](## "router_bgp.address_family_ipv4_labeled_unicast.next_hops.[].lfib_backup_ip_forwarding") | Boolean |  |  |  |  |
    | [<samp>&nbsp;&nbsp;&nbsp;&nbsp;next_hop_resolution_ribs</samp>](## "router_bgp.address_family_ipv4_labeled_unicast.next_hop_resolution_ribs") | List, items: Dictionary |  |  | Min Length: 1<br>Max Length: 3 | Specify the RIBs used to resolve next-hops. The order of this list determines the order of RIB lookups. |
    | [<samp>&nbsp;&nbsp;&nbsp;&nbsp;&nbsp;&nbsp;-&nbsp;rib_type</samp>](## "router_bgp.address_family_ipv4_labeled_unicast.next_hop_resolution_ribs.[].rib_type") | String | Required |  | Valid Values:<br>- <code>system-connected</code><br>- <code>tunnel-rib-colored</code><br>- <code>tunnel-rib</code> | Type of RIB. For 'tunnel-rib', use 'rib_name' to specify the name of the Tunnel-RIB to use. |
    | [<samp>&nbsp;&nbsp;&nbsp;&nbsp;&nbsp;&nbsp;&nbsp;&nbsp;rib_name</samp>](## "router_bgp.address_family_ipv4_labeled_unicast.next_hop_resolution_ribs.[].rib_name") | String |  |  |  | The name of the tunnel-rib to use when using 'tunnel-rib' type. |
    | [<samp>&nbsp;&nbsp;&nbsp;&nbsp;tunnel_source_protocols</samp>](## "router_bgp.address_family_ipv4_labeled_unicast.tunnel_source_protocols") | List, items: Dictionary |  |  | Min Length: 1<br>Max Length: 2 |  |
    | [<samp>&nbsp;&nbsp;&nbsp;&nbsp;&nbsp;&nbsp;-&nbsp;protocol</samp>](## "router_bgp.address_family_ipv4_labeled_unicast.tunnel_source_protocols.[].protocol") | String | Required, Unique |  | Valid Values:<br>- <code>isis segment-routing</code><br>- <code>ldp</code> |  |
    | [<samp>&nbsp;&nbsp;&nbsp;&nbsp;&nbsp;&nbsp;&nbsp;&nbsp;rcf</samp>](## "router_bgp.address_family_ipv4_labeled_unicast.tunnel_source_protocols.[].rcf") | String |  |  |  | Optional RCF function name with parenthesis.<br>Example: MyFunction(myarg). |
    | [<samp>&nbsp;&nbsp;&nbsp;&nbsp;update_wait_for_convergence</samp>](## "router_bgp.address_family_ipv4_labeled_unicast.update_wait_for_convergence") | Boolean |  |  |  | Wait for BGP to converge before sending out any route updates. |
    | [<samp>&nbsp;&nbsp;address_family_ipv4_multicast</samp>](## "router_bgp.address_family_ipv4_multicast") | Dictionary |  |  |  |  |
    | [<samp>&nbsp;&nbsp;&nbsp;&nbsp;bgp</samp>](## "router_bgp.address_family_ipv4_multicast.bgp") | Dictionary |  |  |  |  |
    | [<samp>&nbsp;&nbsp;&nbsp;&nbsp;&nbsp;&nbsp;additional_paths</samp>](## "router_bgp.address_family_ipv4_multicast.bgp.additional_paths") | Dictionary |  |  |  |  |
    | [<samp>&nbsp;&nbsp;&nbsp;&nbsp;&nbsp;&nbsp;&nbsp;&nbsp;receive</samp>](## "router_bgp.address_family_ipv4_multicast.bgp.additional_paths.receive") | Boolean |  |  |  |  |
    | [<samp>&nbsp;&nbsp;&nbsp;&nbsp;peer_groups</samp>](## "router_bgp.address_family_ipv4_multicast.peer_groups") | List, items: Dictionary |  |  |  |  |
    | [<samp>&nbsp;&nbsp;&nbsp;&nbsp;&nbsp;&nbsp;-&nbsp;name</samp>](## "router_bgp.address_family_ipv4_multicast.peer_groups.[].name") | String | Required, Unique |  |  | Peer-group name. |
    | [<samp>&nbsp;&nbsp;&nbsp;&nbsp;&nbsp;&nbsp;&nbsp;&nbsp;activate</samp>](## "router_bgp.address_family_ipv4_multicast.peer_groups.[].activate") | Boolean |  |  |  |  |
    | [<samp>&nbsp;&nbsp;&nbsp;&nbsp;&nbsp;&nbsp;&nbsp;&nbsp;route_map_in</samp>](## "router_bgp.address_family_ipv4_multicast.peer_groups.[].route_map_in") | String |  |  |  | Inbound route-map name. |
    | [<samp>&nbsp;&nbsp;&nbsp;&nbsp;&nbsp;&nbsp;&nbsp;&nbsp;route_map_out</samp>](## "router_bgp.address_family_ipv4_multicast.peer_groups.[].route_map_out") | String |  |  |  | Outbound route-map name. |
    | [<samp>&nbsp;&nbsp;&nbsp;&nbsp;&nbsp;&nbsp;&nbsp;&nbsp;additional_paths</samp>](## "router_bgp.address_family_ipv4_multicast.peer_groups.[].additional_paths") | Dictionary |  |  |  |  |
    | [<samp>&nbsp;&nbsp;&nbsp;&nbsp;&nbsp;&nbsp;&nbsp;&nbsp;&nbsp;&nbsp;receive</samp>](## "router_bgp.address_family_ipv4_multicast.peer_groups.[].additional_paths.receive") | Boolean |  |  |  |  |
    | [<samp>&nbsp;&nbsp;&nbsp;&nbsp;neighbors</samp>](## "router_bgp.address_family_ipv4_multicast.neighbors") | List, items: Dictionary |  |  |  |  |
    | [<samp>&nbsp;&nbsp;&nbsp;&nbsp;&nbsp;&nbsp;-&nbsp;ip_address</samp>](## "router_bgp.address_family_ipv4_multicast.neighbors.[].ip_address") | String | Required, Unique |  |  |  |
    | [<samp>&nbsp;&nbsp;&nbsp;&nbsp;&nbsp;&nbsp;&nbsp;&nbsp;activate</samp>](## "router_bgp.address_family_ipv4_multicast.neighbors.[].activate") | Boolean |  |  |  |  |
    | [<samp>&nbsp;&nbsp;&nbsp;&nbsp;&nbsp;&nbsp;&nbsp;&nbsp;route_map_in</samp>](## "router_bgp.address_family_ipv4_multicast.neighbors.[].route_map_in") | String |  |  |  | Inbound route-map name. |
    | [<samp>&nbsp;&nbsp;&nbsp;&nbsp;&nbsp;&nbsp;&nbsp;&nbsp;route_map_out</samp>](## "router_bgp.address_family_ipv4_multicast.neighbors.[].route_map_out") | String |  |  |  | Outbound route-map name. |
<<<<<<< HEAD
    | [<samp>&nbsp;&nbsp;&nbsp;&nbsp;&nbsp;&nbsp;&nbsp;&nbsp;additional_paths</samp>](## "router_bgp.address_family_ipv4_multicast.neighbors.[].additional_paths") | Dictionary |  |  |  |  |
    | [<samp>&nbsp;&nbsp;&nbsp;&nbsp;&nbsp;&nbsp;&nbsp;&nbsp;&nbsp;&nbsp;receive</samp>](## "router_bgp.address_family_ipv4_multicast.neighbors.[].additional_paths.receive") | Boolean |  |  |  |  |
    | [<samp>&nbsp;&nbsp;&nbsp;&nbsp;redistribute_routes</samp>](## "router_bgp.address_family_ipv4_multicast.redistribute_routes") | List, items: Dictionary |  |  |  |  |
=======
    | [<samp>&nbsp;&nbsp;&nbsp;&nbsp;redistribute</samp>](## "router_bgp.address_family_ipv4_multicast.redistribute") | Dictionary |  |  |  | Redistribute routes in to BGP. |
    | [<samp>&nbsp;&nbsp;&nbsp;&nbsp;&nbsp;&nbsp;attached_host</samp>](## "router_bgp.address_family_ipv4_multicast.redistribute.attached_host") | Dictionary |  |  |  |  |
    | [<samp>&nbsp;&nbsp;&nbsp;&nbsp;&nbsp;&nbsp;&nbsp;&nbsp;enabled</samp>](## "router_bgp.address_family_ipv4_multicast.redistribute.attached_host.enabled") | Boolean | Required |  |  |  |
    | [<samp>&nbsp;&nbsp;&nbsp;&nbsp;&nbsp;&nbsp;&nbsp;&nbsp;route_map</samp>](## "router_bgp.address_family_ipv4_multicast.redistribute.attached_host.route_map") | String |  |  |  |  |
    | [<samp>&nbsp;&nbsp;&nbsp;&nbsp;&nbsp;&nbsp;connected</samp>](## "router_bgp.address_family_ipv4_multicast.redistribute.connected") | Dictionary |  |  |  |  |
    | [<samp>&nbsp;&nbsp;&nbsp;&nbsp;&nbsp;&nbsp;&nbsp;&nbsp;enabled</samp>](## "router_bgp.address_family_ipv4_multicast.redistribute.connected.enabled") | Boolean | Required |  |  |  |
    | [<samp>&nbsp;&nbsp;&nbsp;&nbsp;&nbsp;&nbsp;&nbsp;&nbsp;route_map</samp>](## "router_bgp.address_family_ipv4_multicast.redistribute.connected.route_map") | String |  |  |  |  |
    | [<samp>&nbsp;&nbsp;&nbsp;&nbsp;&nbsp;&nbsp;isis</samp>](## "router_bgp.address_family_ipv4_multicast.redistribute.isis") | Dictionary |  |  |  |  |
    | [<samp>&nbsp;&nbsp;&nbsp;&nbsp;&nbsp;&nbsp;&nbsp;&nbsp;enabled</samp>](## "router_bgp.address_family_ipv4_multicast.redistribute.isis.enabled") | Boolean | Required |  |  |  |
    | [<samp>&nbsp;&nbsp;&nbsp;&nbsp;&nbsp;&nbsp;&nbsp;&nbsp;isis_level</samp>](## "router_bgp.address_family_ipv4_multicast.redistribute.isis.isis_level") | String |  |  | Valid Values:<br>- <code>level-1</code><br>- <code>level-2</code><br>- <code>level-1-2</code> | Redistribute IS-IS route level. |
    | [<samp>&nbsp;&nbsp;&nbsp;&nbsp;&nbsp;&nbsp;&nbsp;&nbsp;route_map</samp>](## "router_bgp.address_family_ipv4_multicast.redistribute.isis.route_map") | String |  |  |  |  |
    | [<samp>&nbsp;&nbsp;&nbsp;&nbsp;&nbsp;&nbsp;&nbsp;&nbsp;rcf</samp>](## "router_bgp.address_family_ipv4_multicast.redistribute.isis.rcf") | String |  |  |  | RCF function name with parenthesis.<br>Example: MyFunction(myarg).<br>`route_map` and `rcf` are mutually exclusive. `route_map` takes precedence. |
    | [<samp>&nbsp;&nbsp;&nbsp;&nbsp;&nbsp;&nbsp;&nbsp;&nbsp;include_leaked</samp>](## "router_bgp.address_family_ipv4_multicast.redistribute.isis.include_leaked") | Boolean |  |  |  | Include following routes while redistributing. |
    | [<samp>&nbsp;&nbsp;&nbsp;&nbsp;&nbsp;&nbsp;ospf</samp>](## "router_bgp.address_family_ipv4_multicast.redistribute.ospf") | Dictionary |  |  |  |  |
    | [<samp>&nbsp;&nbsp;&nbsp;&nbsp;&nbsp;&nbsp;&nbsp;&nbsp;enabled</samp>](## "router_bgp.address_family_ipv4_multicast.redistribute.ospf.enabled") | Boolean |  |  |  | Redistribute OSPF routes. |
    | [<samp>&nbsp;&nbsp;&nbsp;&nbsp;&nbsp;&nbsp;&nbsp;&nbsp;match_external</samp>](## "router_bgp.address_family_ipv4_multicast.redistribute.ospf.match_external") | Dictionary |  |  |  | Redistribute OSPF routes learned from external sources. |
    | [<samp>&nbsp;&nbsp;&nbsp;&nbsp;&nbsp;&nbsp;&nbsp;&nbsp;&nbsp;&nbsp;enabled</samp>](## "router_bgp.address_family_ipv4_multicast.redistribute.ospf.match_external.enabled") | Boolean | Required |  |  |  |
    | [<samp>&nbsp;&nbsp;&nbsp;&nbsp;&nbsp;&nbsp;&nbsp;&nbsp;&nbsp;&nbsp;route_map</samp>](## "router_bgp.address_family_ipv4_multicast.redistribute.ospf.match_external.route_map") | String |  |  |  |  |
    | [<samp>&nbsp;&nbsp;&nbsp;&nbsp;&nbsp;&nbsp;&nbsp;&nbsp;match_internal</samp>](## "router_bgp.address_family_ipv4_multicast.redistribute.ospf.match_internal") | Dictionary |  |  |  | Redistribute OSPF routes learned from internal sources. |
    | [<samp>&nbsp;&nbsp;&nbsp;&nbsp;&nbsp;&nbsp;&nbsp;&nbsp;&nbsp;&nbsp;enabled</samp>](## "router_bgp.address_family_ipv4_multicast.redistribute.ospf.match_internal.enabled") | Boolean | Required |  |  |  |
    | [<samp>&nbsp;&nbsp;&nbsp;&nbsp;&nbsp;&nbsp;&nbsp;&nbsp;&nbsp;&nbsp;route_map</samp>](## "router_bgp.address_family_ipv4_multicast.redistribute.ospf.match_internal.route_map") | String |  |  |  |  |
    | [<samp>&nbsp;&nbsp;&nbsp;&nbsp;&nbsp;&nbsp;&nbsp;&nbsp;match_nssa_external</samp>](## "router_bgp.address_family_ipv4_multicast.redistribute.ospf.match_nssa_external") | Dictionary |  |  |  | Redistribute OSPF routes learned from external NSSA sources. |
    | [<samp>&nbsp;&nbsp;&nbsp;&nbsp;&nbsp;&nbsp;&nbsp;&nbsp;&nbsp;&nbsp;enabled</samp>](## "router_bgp.address_family_ipv4_multicast.redistribute.ospf.match_nssa_external.enabled") | Boolean | Required |  |  |  |
    | [<samp>&nbsp;&nbsp;&nbsp;&nbsp;&nbsp;&nbsp;&nbsp;&nbsp;&nbsp;&nbsp;nssa_type</samp>](## "router_bgp.address_family_ipv4_multicast.redistribute.ospf.match_nssa_external.nssa_type") | Integer |  |  | Valid Values:<br>- <code>1</code><br>- <code>2</code> | NSSA External Type Number. |
    | [<samp>&nbsp;&nbsp;&nbsp;&nbsp;&nbsp;&nbsp;&nbsp;&nbsp;&nbsp;&nbsp;route_map</samp>](## "router_bgp.address_family_ipv4_multicast.redistribute.ospf.match_nssa_external.route_map") | String |  |  |  |  |
    | [<samp>&nbsp;&nbsp;&nbsp;&nbsp;&nbsp;&nbsp;&nbsp;&nbsp;route_map</samp>](## "router_bgp.address_family_ipv4_multicast.redistribute.ospf.route_map") | String |  |  |  |  |
    | [<samp>&nbsp;&nbsp;&nbsp;&nbsp;&nbsp;&nbsp;ospfv3</samp>](## "router_bgp.address_family_ipv4_multicast.redistribute.ospfv3") | Dictionary |  |  |  |  |
    | [<samp>&nbsp;&nbsp;&nbsp;&nbsp;&nbsp;&nbsp;&nbsp;&nbsp;enabled</samp>](## "router_bgp.address_family_ipv4_multicast.redistribute.ospfv3.enabled") | Boolean |  |  |  | Redistribute OSPFv3 routes. |
    | [<samp>&nbsp;&nbsp;&nbsp;&nbsp;&nbsp;&nbsp;&nbsp;&nbsp;match_external</samp>](## "router_bgp.address_family_ipv4_multicast.redistribute.ospfv3.match_external") | Dictionary |  |  |  | Redistribute OSPFv3 routes learned from external sources. |
    | [<samp>&nbsp;&nbsp;&nbsp;&nbsp;&nbsp;&nbsp;&nbsp;&nbsp;&nbsp;&nbsp;enabled</samp>](## "router_bgp.address_family_ipv4_multicast.redistribute.ospfv3.match_external.enabled") | Boolean | Required |  |  |  |
    | [<samp>&nbsp;&nbsp;&nbsp;&nbsp;&nbsp;&nbsp;&nbsp;&nbsp;&nbsp;&nbsp;route_map</samp>](## "router_bgp.address_family_ipv4_multicast.redistribute.ospfv3.match_external.route_map") | String |  |  |  |  |
    | [<samp>&nbsp;&nbsp;&nbsp;&nbsp;&nbsp;&nbsp;&nbsp;&nbsp;match_internal</samp>](## "router_bgp.address_family_ipv4_multicast.redistribute.ospfv3.match_internal") | Dictionary |  |  |  | Redistribute OSPFv3 routes learned from internal sources. |
    | [<samp>&nbsp;&nbsp;&nbsp;&nbsp;&nbsp;&nbsp;&nbsp;&nbsp;&nbsp;&nbsp;enabled</samp>](## "router_bgp.address_family_ipv4_multicast.redistribute.ospfv3.match_internal.enabled") | Boolean | Required |  |  |  |
    | [<samp>&nbsp;&nbsp;&nbsp;&nbsp;&nbsp;&nbsp;&nbsp;&nbsp;&nbsp;&nbsp;route_map</samp>](## "router_bgp.address_family_ipv4_multicast.redistribute.ospfv3.match_internal.route_map") | String |  |  |  |  |
    | [<samp>&nbsp;&nbsp;&nbsp;&nbsp;&nbsp;&nbsp;&nbsp;&nbsp;match_nssa_external</samp>](## "router_bgp.address_family_ipv4_multicast.redistribute.ospfv3.match_nssa_external") | Dictionary |  |  |  | Redistribute OSPFv3 routes learned from external NSSA sources. |
    | [<samp>&nbsp;&nbsp;&nbsp;&nbsp;&nbsp;&nbsp;&nbsp;&nbsp;&nbsp;&nbsp;enabled</samp>](## "router_bgp.address_family_ipv4_multicast.redistribute.ospfv3.match_nssa_external.enabled") | Boolean | Required |  |  |  |
    | [<samp>&nbsp;&nbsp;&nbsp;&nbsp;&nbsp;&nbsp;&nbsp;&nbsp;&nbsp;&nbsp;nssa_type</samp>](## "router_bgp.address_family_ipv4_multicast.redistribute.ospfv3.match_nssa_external.nssa_type") | Integer |  |  | Valid Values:<br>- <code>1</code><br>- <code>2</code> | NSSA External Type Number. |
    | [<samp>&nbsp;&nbsp;&nbsp;&nbsp;&nbsp;&nbsp;&nbsp;&nbsp;&nbsp;&nbsp;route_map</samp>](## "router_bgp.address_family_ipv4_multicast.redistribute.ospfv3.match_nssa_external.route_map") | String |  |  |  |  |
    | [<samp>&nbsp;&nbsp;&nbsp;&nbsp;&nbsp;&nbsp;&nbsp;&nbsp;route_map</samp>](## "router_bgp.address_family_ipv4_multicast.redistribute.ospfv3.route_map") | String |  |  |  |  |
    | [<samp>&nbsp;&nbsp;&nbsp;&nbsp;&nbsp;&nbsp;static</samp>](## "router_bgp.address_family_ipv4_multicast.redistribute.static") | Dictionary |  |  |  |  |
    | [<samp>&nbsp;&nbsp;&nbsp;&nbsp;&nbsp;&nbsp;&nbsp;&nbsp;enabled</samp>](## "router_bgp.address_family_ipv4_multicast.redistribute.static.enabled") | Boolean | Required |  |  |  |
    | [<samp>&nbsp;&nbsp;&nbsp;&nbsp;&nbsp;&nbsp;&nbsp;&nbsp;route_map</samp>](## "router_bgp.address_family_ipv4_multicast.redistribute.static.route_map") | String |  |  |  |  |
    | [<samp>&nbsp;&nbsp;&nbsp;&nbsp;redistribute_routes</samp>](## "router_bgp.address_family_ipv4_multicast.redistribute_routes") <span style="color:red">deprecated</span> | List, items: Dictionary |  |  |  | <span style="color:red">This key is deprecated. Support will be removed in AVD version 6.0.0. Use <samp>redistribute</samp> instead.</span> |
>>>>>>> 5de2b527
    | [<samp>&nbsp;&nbsp;&nbsp;&nbsp;&nbsp;&nbsp;-&nbsp;source_protocol</samp>](## "router_bgp.address_family_ipv4_multicast.redistribute_routes.[].source_protocol") | String | Required |  |  |  |
    | [<samp>&nbsp;&nbsp;&nbsp;&nbsp;&nbsp;&nbsp;&nbsp;&nbsp;route_map</samp>](## "router_bgp.address_family_ipv4_multicast.redistribute_routes.[].route_map") | String |  |  |  |  |
    | [<samp>&nbsp;&nbsp;&nbsp;&nbsp;&nbsp;&nbsp;&nbsp;&nbsp;include_leaked</samp>](## "router_bgp.address_family_ipv4_multicast.redistribute_routes.[].include_leaked") | Boolean |  |  |  | Only applicable if `source_protocol` is `isis`. |
    | [<samp>&nbsp;&nbsp;&nbsp;&nbsp;&nbsp;&nbsp;&nbsp;&nbsp;rcf</samp>](## "router_bgp.address_family_ipv4_multicast.redistribute_routes.[].rcf") | String |  |  |  | RCF function name with parenthesis.<br>Example: MyFunction(myarg).<br>`route_map` and `rcf` are mutually exclusive. `route_map` takes precedence.<br>Only applicable if `source_protocol` is `isis`. |
    | [<samp>&nbsp;&nbsp;&nbsp;&nbsp;&nbsp;&nbsp;&nbsp;&nbsp;ospf_route_type</samp>](## "router_bgp.address_family_ipv4_multicast.redistribute_routes.[].ospf_route_type") | String |  |  | Valid Values:<br>- <code>external</code><br>- <code>internal</code><br>- <code>nssa-external</code><br>- <code>nssa-external 1</code><br>- <code>nssa-external 2</code> | Routes learned by the OSPF protocol.<br>The `ospf_route_type` is valid for source_protocols 'ospf' and 'ospfv3'.<br> |
    | [<samp>&nbsp;&nbsp;address_family_ipv4_sr_te</samp>](## "router_bgp.address_family_ipv4_sr_te") | Dictionary |  |  |  |  |
    | [<samp>&nbsp;&nbsp;&nbsp;&nbsp;neighbors</samp>](## "router_bgp.address_family_ipv4_sr_te.neighbors") | List, items: Dictionary |  |  |  |  |
    | [<samp>&nbsp;&nbsp;&nbsp;&nbsp;&nbsp;&nbsp;-&nbsp;ip_address</samp>](## "router_bgp.address_family_ipv4_sr_te.neighbors.[].ip_address") | String | Required, Unique |  |  |  |
    | [<samp>&nbsp;&nbsp;&nbsp;&nbsp;&nbsp;&nbsp;&nbsp;&nbsp;activate</samp>](## "router_bgp.address_family_ipv4_sr_te.neighbors.[].activate") | Boolean |  |  |  |  |
    | [<samp>&nbsp;&nbsp;&nbsp;&nbsp;&nbsp;&nbsp;&nbsp;&nbsp;route_map_in</samp>](## "router_bgp.address_family_ipv4_sr_te.neighbors.[].route_map_in") | String |  |  |  | Inbound route-map name. |
    | [<samp>&nbsp;&nbsp;&nbsp;&nbsp;&nbsp;&nbsp;&nbsp;&nbsp;route_map_out</samp>](## "router_bgp.address_family_ipv4_sr_te.neighbors.[].route_map_out") | String |  |  |  | Outbound route-map name. |
    | [<samp>&nbsp;&nbsp;&nbsp;&nbsp;peer_groups</samp>](## "router_bgp.address_family_ipv4_sr_te.peer_groups") | List, items: Dictionary |  |  |  |  |
    | [<samp>&nbsp;&nbsp;&nbsp;&nbsp;&nbsp;&nbsp;-&nbsp;name</samp>](## "router_bgp.address_family_ipv4_sr_te.peer_groups.[].name") | String | Required, Unique |  |  | Peer-group name. |
    | [<samp>&nbsp;&nbsp;&nbsp;&nbsp;&nbsp;&nbsp;&nbsp;&nbsp;activate</samp>](## "router_bgp.address_family_ipv4_sr_te.peer_groups.[].activate") | Boolean |  |  |  |  |
    | [<samp>&nbsp;&nbsp;&nbsp;&nbsp;&nbsp;&nbsp;&nbsp;&nbsp;route_map_in</samp>](## "router_bgp.address_family_ipv4_sr_te.peer_groups.[].route_map_in") | String |  |  |  | Inbound route-map name. |
    | [<samp>&nbsp;&nbsp;&nbsp;&nbsp;&nbsp;&nbsp;&nbsp;&nbsp;route_map_out</samp>](## "router_bgp.address_family_ipv4_sr_te.peer_groups.[].route_map_out") | String |  |  |  | Outbound route-map name. |
    | [<samp>&nbsp;&nbsp;address_family_ipv6</samp>](## "router_bgp.address_family_ipv6") | Dictionary |  |  |  |  |
    | [<samp>&nbsp;&nbsp;&nbsp;&nbsp;networks</samp>](## "router_bgp.address_family_ipv6.networks") | List, items: Dictionary |  |  |  |  |
    | [<samp>&nbsp;&nbsp;&nbsp;&nbsp;&nbsp;&nbsp;-&nbsp;prefix</samp>](## "router_bgp.address_family_ipv6.networks.[].prefix") | String | Required, Unique |  |  | IPv4 prefix "A.B.C.D/E" or IPv6 prefix "A:B:C:D:E:F:G:H/I". |
    | [<samp>&nbsp;&nbsp;&nbsp;&nbsp;&nbsp;&nbsp;&nbsp;&nbsp;route_map</samp>](## "router_bgp.address_family_ipv6.networks.[].route_map") | String |  |  |  | Route-map name. |
    | [<samp>&nbsp;&nbsp;&nbsp;&nbsp;bgp</samp>](## "router_bgp.address_family_ipv6.bgp") | Dictionary |  |  |  |  |
    | [<samp>&nbsp;&nbsp;&nbsp;&nbsp;&nbsp;&nbsp;redistribute_internal</samp>](## "router_bgp.address_family_ipv6.bgp.redistribute_internal") | Boolean |  |  |  | Allow redistribution of iBGP routes into an Interior Gateway Protocol (IGP). EOS default is true. |
    | [<samp>&nbsp;&nbsp;&nbsp;&nbsp;&nbsp;&nbsp;additional_paths</samp>](## "router_bgp.address_family_ipv6.bgp.additional_paths") | Dictionary |  |  |  |  |
    | [<samp>&nbsp;&nbsp;&nbsp;&nbsp;&nbsp;&nbsp;&nbsp;&nbsp;install</samp>](## "router_bgp.address_family_ipv6.bgp.additional_paths.install") | Boolean |  |  |  | Install BGP backup path. |
    | [<samp>&nbsp;&nbsp;&nbsp;&nbsp;&nbsp;&nbsp;&nbsp;&nbsp;install_ecmp_primary</samp>](## "router_bgp.address_family_ipv6.bgp.additional_paths.install_ecmp_primary") | Boolean |  |  |  | Allow additional path with ECMP primary path. |
    | [<samp>&nbsp;&nbsp;&nbsp;&nbsp;&nbsp;&nbsp;&nbsp;&nbsp;receive</samp>](## "router_bgp.address_family_ipv6.bgp.additional_paths.receive") | Boolean |  |  |  | Enable or disable reception of additional-paths. |
    | [<samp>&nbsp;&nbsp;&nbsp;&nbsp;&nbsp;&nbsp;&nbsp;&nbsp;send</samp>](## "router_bgp.address_family_ipv6.bgp.additional_paths.send") | String |  |  | Valid Values:<br>- <code>any</code><br>- <code>backup</code><br>- <code>ecmp</code><br>- <code>limit</code><br>- <code>disabled</code> | Select an option to send multiple paths for same prefix through bgp updates.<br>any: Send any eligible path.<br>backup: Best path and installed backup path.<br>ecmp: All paths in best path ECMP group.<br>limit: Limit to n eligible paths.<br>disabled: Disable sending any paths. |
    | [<samp>&nbsp;&nbsp;&nbsp;&nbsp;&nbsp;&nbsp;&nbsp;&nbsp;send_limit</samp>](## "router_bgp.address_family_ipv6.bgp.additional_paths.send_limit") | Integer |  |  | Min: 2<br>Max: 64 | Number of paths to send through bgp updates. For this setting, `send` must be set to `limit` or `ecmp`. |
    | [<samp>&nbsp;&nbsp;&nbsp;&nbsp;peer_groups</samp>](## "router_bgp.address_family_ipv6.peer_groups") | List, items: Dictionary |  |  |  |  |
    | [<samp>&nbsp;&nbsp;&nbsp;&nbsp;&nbsp;&nbsp;-&nbsp;name</samp>](## "router_bgp.address_family_ipv6.peer_groups.[].name") | String | Required, Unique |  |  | Peer-group name. |
    | [<samp>&nbsp;&nbsp;&nbsp;&nbsp;&nbsp;&nbsp;&nbsp;&nbsp;activate</samp>](## "router_bgp.address_family_ipv6.peer_groups.[].activate") | Boolean |  |  |  |  |
    | [<samp>&nbsp;&nbsp;&nbsp;&nbsp;&nbsp;&nbsp;&nbsp;&nbsp;route_map_in</samp>](## "router_bgp.address_family_ipv6.peer_groups.[].route_map_in") | String |  |  |  | Inbound route-map name. |
    | [<samp>&nbsp;&nbsp;&nbsp;&nbsp;&nbsp;&nbsp;&nbsp;&nbsp;route_map_out</samp>](## "router_bgp.address_family_ipv6.peer_groups.[].route_map_out") | String |  |  |  | Outbound route-map name. |
    | [<samp>&nbsp;&nbsp;&nbsp;&nbsp;&nbsp;&nbsp;&nbsp;&nbsp;rcf_in</samp>](## "router_bgp.address_family_ipv6.peer_groups.[].rcf_in") | String |  |  |  | Inbound RCF function name with parenthesis.<br>Example: MyFunction(myarg). |
    | [<samp>&nbsp;&nbsp;&nbsp;&nbsp;&nbsp;&nbsp;&nbsp;&nbsp;rcf_out</samp>](## "router_bgp.address_family_ipv6.peer_groups.[].rcf_out") | String |  |  |  | Outbound RCF function name with parenthesis.<br>Example: MyFunction(myarg). |
    | [<samp>&nbsp;&nbsp;&nbsp;&nbsp;&nbsp;&nbsp;&nbsp;&nbsp;prefix_list_in</samp>](## "router_bgp.address_family_ipv6.peer_groups.[].prefix_list_in") | String |  |  |  | Inbound prefix-list name. |
    | [<samp>&nbsp;&nbsp;&nbsp;&nbsp;&nbsp;&nbsp;&nbsp;&nbsp;prefix_list_out</samp>](## "router_bgp.address_family_ipv6.peer_groups.[].prefix_list_out") | String |  |  |  | Outbound prefix-list name. |
    | [<samp>&nbsp;&nbsp;&nbsp;&nbsp;&nbsp;&nbsp;&nbsp;&nbsp;additional_paths</samp>](## "router_bgp.address_family_ipv6.peer_groups.[].additional_paths") | Dictionary |  |  |  |  |
    | [<samp>&nbsp;&nbsp;&nbsp;&nbsp;&nbsp;&nbsp;&nbsp;&nbsp;&nbsp;&nbsp;prefix_list</samp>](## "router_bgp.address_family_ipv6.peer_groups.[].additional_paths.prefix_list") | String |  |  |  | Apply the configurations only to the routes matching the prefix list. |
    | [<samp>&nbsp;&nbsp;&nbsp;&nbsp;&nbsp;&nbsp;&nbsp;&nbsp;&nbsp;&nbsp;receive</samp>](## "router_bgp.address_family_ipv6.peer_groups.[].additional_paths.receive") | Boolean |  |  |  | Enable or disable reception of additional-paths. |
    | [<samp>&nbsp;&nbsp;&nbsp;&nbsp;&nbsp;&nbsp;&nbsp;&nbsp;&nbsp;&nbsp;send</samp>](## "router_bgp.address_family_ipv6.peer_groups.[].additional_paths.send") | String |  |  | Valid Values:<br>- <code>any</code><br>- <code>backup</code><br>- <code>ecmp</code><br>- <code>limit</code><br>- <code>disabled</code> | Select an option to send multiple paths for same prefix through bgp updates.<br>any: Send any eligible path.<br>backup: Best path and installed backup path.<br>ecmp: All paths in best path ECMP group.<br>limit: Limit to n eligible paths.<br>disabled: Disable sending any paths. |
    | [<samp>&nbsp;&nbsp;&nbsp;&nbsp;&nbsp;&nbsp;&nbsp;&nbsp;&nbsp;&nbsp;send_limit</samp>](## "router_bgp.address_family_ipv6.peer_groups.[].additional_paths.send_limit") | Integer |  |  | Min: 2<br>Max: 64 | Number of paths to send through bgp updates. For this setting, `send` must be set to `limit` or `ecmp`. |
    | [<samp>&nbsp;&nbsp;&nbsp;&nbsp;neighbors</samp>](## "router_bgp.address_family_ipv6.neighbors") | List, items: Dictionary |  |  |  |  |
    | [<samp>&nbsp;&nbsp;&nbsp;&nbsp;&nbsp;&nbsp;-&nbsp;ip_address</samp>](## "router_bgp.address_family_ipv6.neighbors.[].ip_address") | String | Required, Unique |  |  |  |
    | [<samp>&nbsp;&nbsp;&nbsp;&nbsp;&nbsp;&nbsp;&nbsp;&nbsp;activate</samp>](## "router_bgp.address_family_ipv6.neighbors.[].activate") | Boolean |  |  |  |  |
    | [<samp>&nbsp;&nbsp;&nbsp;&nbsp;&nbsp;&nbsp;&nbsp;&nbsp;route_map_in</samp>](## "router_bgp.address_family_ipv6.neighbors.[].route_map_in") | String |  |  |  | Inbound route-map name. |
    | [<samp>&nbsp;&nbsp;&nbsp;&nbsp;&nbsp;&nbsp;&nbsp;&nbsp;route_map_out</samp>](## "router_bgp.address_family_ipv6.neighbors.[].route_map_out") | String |  |  |  | Outbound route-map name. |
    | [<samp>&nbsp;&nbsp;&nbsp;&nbsp;&nbsp;&nbsp;&nbsp;&nbsp;rcf_in</samp>](## "router_bgp.address_family_ipv6.neighbors.[].rcf_in") | String |  |  |  | Inbound RCF function name with parenthesis.<br>Example: MyFunction(myarg). |
    | [<samp>&nbsp;&nbsp;&nbsp;&nbsp;&nbsp;&nbsp;&nbsp;&nbsp;rcf_out</samp>](## "router_bgp.address_family_ipv6.neighbors.[].rcf_out") | String |  |  |  | Outbound RCF function name with parenthesis.<br>Example: MyFunction(myarg). |
    | [<samp>&nbsp;&nbsp;&nbsp;&nbsp;&nbsp;&nbsp;&nbsp;&nbsp;prefix_list_in</samp>](## "router_bgp.address_family_ipv6.neighbors.[].prefix_list_in") | String |  |  |  | Inbound prefix-list name. |
    | [<samp>&nbsp;&nbsp;&nbsp;&nbsp;&nbsp;&nbsp;&nbsp;&nbsp;prefix_list_out</samp>](## "router_bgp.address_family_ipv6.neighbors.[].prefix_list_out") | String |  |  |  | Outbound prefix-list name. |
<<<<<<< HEAD
    | [<samp>&nbsp;&nbsp;&nbsp;&nbsp;&nbsp;&nbsp;&nbsp;&nbsp;additional_paths</samp>](## "router_bgp.address_family_ipv6.neighbors.[].additional_paths") | Dictionary |  |  |  |  |
    | [<samp>&nbsp;&nbsp;&nbsp;&nbsp;&nbsp;&nbsp;&nbsp;&nbsp;&nbsp;&nbsp;prefix_list</samp>](## "router_bgp.address_family_ipv6.neighbors.[].additional_paths.prefix_list") | String |  |  |  | Apply the configurations only to the routes matching the prefix list. |
    | [<samp>&nbsp;&nbsp;&nbsp;&nbsp;&nbsp;&nbsp;&nbsp;&nbsp;&nbsp;&nbsp;receive</samp>](## "router_bgp.address_family_ipv6.neighbors.[].additional_paths.receive") | Boolean |  |  |  | Enable or disable reception of additional-paths. |
    | [<samp>&nbsp;&nbsp;&nbsp;&nbsp;&nbsp;&nbsp;&nbsp;&nbsp;&nbsp;&nbsp;send</samp>](## "router_bgp.address_family_ipv6.neighbors.[].additional_paths.send") | String |  |  | Valid Values:<br>- <code>any</code><br>- <code>backup</code><br>- <code>ecmp</code><br>- <code>limit</code><br>- <code>disabled</code> | Select an option to send multiple paths for same prefix through bgp updates.<br>any: Send any eligible path.<br>backup: Best path and installed backup path.<br>ecmp: All paths in best path ECMP group.<br>limit: Limit to n eligible paths.<br>disabled: Disable sending any paths. |
    | [<samp>&nbsp;&nbsp;&nbsp;&nbsp;&nbsp;&nbsp;&nbsp;&nbsp;&nbsp;&nbsp;send_limit</samp>](## "router_bgp.address_family_ipv6.neighbors.[].additional_paths.send_limit") | Integer |  |  | Min: 2<br>Max: 64 | Number of paths to send through bgp updates. For this setting, `send` must be set to `limit` or `ecmp`. |
    | [<samp>&nbsp;&nbsp;&nbsp;&nbsp;redistribute_routes</samp>](## "router_bgp.address_family_ipv6.redistribute_routes") | List, items: Dictionary |  |  |  |  |
=======
    | [<samp>&nbsp;&nbsp;&nbsp;&nbsp;redistribute</samp>](## "router_bgp.address_family_ipv6.redistribute") | Dictionary |  |  |  | Redistribute routes in to BGP. |
    | [<samp>&nbsp;&nbsp;&nbsp;&nbsp;&nbsp;&nbsp;attached_host</samp>](## "router_bgp.address_family_ipv6.redistribute.attached_host") | Dictionary |  |  |  |  |
    | [<samp>&nbsp;&nbsp;&nbsp;&nbsp;&nbsp;&nbsp;&nbsp;&nbsp;enabled</samp>](## "router_bgp.address_family_ipv6.redistribute.attached_host.enabled") | Boolean | Required |  |  |  |
    | [<samp>&nbsp;&nbsp;&nbsp;&nbsp;&nbsp;&nbsp;&nbsp;&nbsp;route_map</samp>](## "router_bgp.address_family_ipv6.redistribute.attached_host.route_map") | String |  |  |  |  |
    | [<samp>&nbsp;&nbsp;&nbsp;&nbsp;&nbsp;&nbsp;bgp</samp>](## "router_bgp.address_family_ipv6.redistribute.bgp") | Dictionary |  |  |  |  |
    | [<samp>&nbsp;&nbsp;&nbsp;&nbsp;&nbsp;&nbsp;&nbsp;&nbsp;enabled</samp>](## "router_bgp.address_family_ipv6.redistribute.bgp.enabled") | Boolean | Required |  |  |  |
    | [<samp>&nbsp;&nbsp;&nbsp;&nbsp;&nbsp;&nbsp;&nbsp;&nbsp;route_map</samp>](## "router_bgp.address_family_ipv6.redistribute.bgp.route_map") | String |  |  |  |  |
    | [<samp>&nbsp;&nbsp;&nbsp;&nbsp;&nbsp;&nbsp;connected</samp>](## "router_bgp.address_family_ipv6.redistribute.connected") | Dictionary |  |  |  |  |
    | [<samp>&nbsp;&nbsp;&nbsp;&nbsp;&nbsp;&nbsp;&nbsp;&nbsp;enabled</samp>](## "router_bgp.address_family_ipv6.redistribute.connected.enabled") | Boolean | Required |  |  |  |
    | [<samp>&nbsp;&nbsp;&nbsp;&nbsp;&nbsp;&nbsp;&nbsp;&nbsp;route_map</samp>](## "router_bgp.address_family_ipv6.redistribute.connected.route_map") | String |  |  |  |  |
    | [<samp>&nbsp;&nbsp;&nbsp;&nbsp;&nbsp;&nbsp;&nbsp;&nbsp;rcf</samp>](## "router_bgp.address_family_ipv6.redistribute.connected.rcf") | String |  |  |  | RCF function name with parenthesis.<br>Example: MyFunction(myarg).<br>`route_map` and `rcf` are mutually exclusive. `route_map` takes precedence. |
    | [<samp>&nbsp;&nbsp;&nbsp;&nbsp;&nbsp;&nbsp;&nbsp;&nbsp;include_leaked</samp>](## "router_bgp.address_family_ipv6.redistribute.connected.include_leaked") | Boolean |  |  |  | Include following routes while redistributing. |
    | [<samp>&nbsp;&nbsp;&nbsp;&nbsp;&nbsp;&nbsp;dhcp</samp>](## "router_bgp.address_family_ipv6.redistribute.dhcp") | Dictionary |  |  |  |  |
    | [<samp>&nbsp;&nbsp;&nbsp;&nbsp;&nbsp;&nbsp;&nbsp;&nbsp;enabled</samp>](## "router_bgp.address_family_ipv6.redistribute.dhcp.enabled") | Boolean | Required |  |  |  |
    | [<samp>&nbsp;&nbsp;&nbsp;&nbsp;&nbsp;&nbsp;&nbsp;&nbsp;route_map</samp>](## "router_bgp.address_family_ipv6.redistribute.dhcp.route_map") | String |  |  |  |  |
    | [<samp>&nbsp;&nbsp;&nbsp;&nbsp;&nbsp;&nbsp;dynamic</samp>](## "router_bgp.address_family_ipv6.redistribute.dynamic") | Dictionary |  |  |  |  |
    | [<samp>&nbsp;&nbsp;&nbsp;&nbsp;&nbsp;&nbsp;&nbsp;&nbsp;enabled</samp>](## "router_bgp.address_family_ipv6.redistribute.dynamic.enabled") | Boolean | Required |  |  |  |
    | [<samp>&nbsp;&nbsp;&nbsp;&nbsp;&nbsp;&nbsp;&nbsp;&nbsp;route_map</samp>](## "router_bgp.address_family_ipv6.redistribute.dynamic.route_map") | String |  |  |  |  |
    | [<samp>&nbsp;&nbsp;&nbsp;&nbsp;&nbsp;&nbsp;&nbsp;&nbsp;rcf</samp>](## "router_bgp.address_family_ipv6.redistribute.dynamic.rcf") | String |  |  |  | RCF function name with parenthesis.<br>Example: MyFunction(myarg).<br>`route_map` and `rcf` are mutually exclusive. `route_map` takes precedence. |
    | [<samp>&nbsp;&nbsp;&nbsp;&nbsp;&nbsp;&nbsp;isis</samp>](## "router_bgp.address_family_ipv6.redistribute.isis") | Dictionary |  |  |  |  |
    | [<samp>&nbsp;&nbsp;&nbsp;&nbsp;&nbsp;&nbsp;&nbsp;&nbsp;enabled</samp>](## "router_bgp.address_family_ipv6.redistribute.isis.enabled") | Boolean | Required |  |  |  |
    | [<samp>&nbsp;&nbsp;&nbsp;&nbsp;&nbsp;&nbsp;&nbsp;&nbsp;isis_level</samp>](## "router_bgp.address_family_ipv6.redistribute.isis.isis_level") | String |  |  | Valid Values:<br>- <code>level-1</code><br>- <code>level-2</code><br>- <code>level-1-2</code> | Redistribute IS-IS route level. |
    | [<samp>&nbsp;&nbsp;&nbsp;&nbsp;&nbsp;&nbsp;&nbsp;&nbsp;route_map</samp>](## "router_bgp.address_family_ipv6.redistribute.isis.route_map") | String |  |  |  |  |
    | [<samp>&nbsp;&nbsp;&nbsp;&nbsp;&nbsp;&nbsp;&nbsp;&nbsp;rcf</samp>](## "router_bgp.address_family_ipv6.redistribute.isis.rcf") | String |  |  |  | RCF function name with parenthesis.<br>Example: MyFunction(myarg).<br>`route_map` and `rcf` are mutually exclusive. `route_map` takes precedence. |
    | [<samp>&nbsp;&nbsp;&nbsp;&nbsp;&nbsp;&nbsp;&nbsp;&nbsp;include_leaked</samp>](## "router_bgp.address_family_ipv6.redistribute.isis.include_leaked") | Boolean |  |  |  | Include following routes while redistributing. |
    | [<samp>&nbsp;&nbsp;&nbsp;&nbsp;&nbsp;&nbsp;ospfv3</samp>](## "router_bgp.address_family_ipv6.redistribute.ospfv3") | Dictionary |  |  |  |  |
    | [<samp>&nbsp;&nbsp;&nbsp;&nbsp;&nbsp;&nbsp;&nbsp;&nbsp;enabled</samp>](## "router_bgp.address_family_ipv6.redistribute.ospfv3.enabled") | Boolean |  |  |  | Redistribute OSPFv3 routes. |
    | [<samp>&nbsp;&nbsp;&nbsp;&nbsp;&nbsp;&nbsp;&nbsp;&nbsp;match_external</samp>](## "router_bgp.address_family_ipv6.redistribute.ospfv3.match_external") | Dictionary |  |  |  | Redistribute OSPFv3 routes learned from external sources. |
    | [<samp>&nbsp;&nbsp;&nbsp;&nbsp;&nbsp;&nbsp;&nbsp;&nbsp;&nbsp;&nbsp;enabled</samp>](## "router_bgp.address_family_ipv6.redistribute.ospfv3.match_external.enabled") | Boolean | Required |  |  |  |
    | [<samp>&nbsp;&nbsp;&nbsp;&nbsp;&nbsp;&nbsp;&nbsp;&nbsp;&nbsp;&nbsp;route_map</samp>](## "router_bgp.address_family_ipv6.redistribute.ospfv3.match_external.route_map") | String |  |  |  |  |
    | [<samp>&nbsp;&nbsp;&nbsp;&nbsp;&nbsp;&nbsp;&nbsp;&nbsp;&nbsp;&nbsp;include_leaked</samp>](## "router_bgp.address_family_ipv6.redistribute.ospfv3.match_external.include_leaked") | Boolean |  |  |  | Include following routes while redistributing. |
    | [<samp>&nbsp;&nbsp;&nbsp;&nbsp;&nbsp;&nbsp;&nbsp;&nbsp;match_internal</samp>](## "router_bgp.address_family_ipv6.redistribute.ospfv3.match_internal") | Dictionary |  |  |  | Redistribute OSPFv3 routes learned from internal sources. |
    | [<samp>&nbsp;&nbsp;&nbsp;&nbsp;&nbsp;&nbsp;&nbsp;&nbsp;&nbsp;&nbsp;enabled</samp>](## "router_bgp.address_family_ipv6.redistribute.ospfv3.match_internal.enabled") | Boolean | Required |  |  |  |
    | [<samp>&nbsp;&nbsp;&nbsp;&nbsp;&nbsp;&nbsp;&nbsp;&nbsp;&nbsp;&nbsp;route_map</samp>](## "router_bgp.address_family_ipv6.redistribute.ospfv3.match_internal.route_map") | String |  |  |  |  |
    | [<samp>&nbsp;&nbsp;&nbsp;&nbsp;&nbsp;&nbsp;&nbsp;&nbsp;&nbsp;&nbsp;include_leaked</samp>](## "router_bgp.address_family_ipv6.redistribute.ospfv3.match_internal.include_leaked") | Boolean |  |  |  | Include following routes while redistributing. |
    | [<samp>&nbsp;&nbsp;&nbsp;&nbsp;&nbsp;&nbsp;&nbsp;&nbsp;match_nssa_external</samp>](## "router_bgp.address_family_ipv6.redistribute.ospfv3.match_nssa_external") | Dictionary |  |  |  | Redistribute OSPFv3 routes learned from external NSSA sources. |
    | [<samp>&nbsp;&nbsp;&nbsp;&nbsp;&nbsp;&nbsp;&nbsp;&nbsp;&nbsp;&nbsp;enabled</samp>](## "router_bgp.address_family_ipv6.redistribute.ospfv3.match_nssa_external.enabled") | Boolean | Required |  |  |  |
    | [<samp>&nbsp;&nbsp;&nbsp;&nbsp;&nbsp;&nbsp;&nbsp;&nbsp;&nbsp;&nbsp;nssa_type</samp>](## "router_bgp.address_family_ipv6.redistribute.ospfv3.match_nssa_external.nssa_type") | Integer |  |  | Valid Values:<br>- <code>1</code><br>- <code>2</code> | NSSA External Type Number. |
    | [<samp>&nbsp;&nbsp;&nbsp;&nbsp;&nbsp;&nbsp;&nbsp;&nbsp;&nbsp;&nbsp;route_map</samp>](## "router_bgp.address_family_ipv6.redistribute.ospfv3.match_nssa_external.route_map") | String |  |  |  |  |
    | [<samp>&nbsp;&nbsp;&nbsp;&nbsp;&nbsp;&nbsp;&nbsp;&nbsp;&nbsp;&nbsp;include_leaked</samp>](## "router_bgp.address_family_ipv6.redistribute.ospfv3.match_nssa_external.include_leaked") | Boolean |  |  |  | Include following routes while redistributing. |
    | [<samp>&nbsp;&nbsp;&nbsp;&nbsp;&nbsp;&nbsp;&nbsp;&nbsp;route_map</samp>](## "router_bgp.address_family_ipv6.redistribute.ospfv3.route_map") | String |  |  |  |  |
    | [<samp>&nbsp;&nbsp;&nbsp;&nbsp;&nbsp;&nbsp;&nbsp;&nbsp;include_leaked</samp>](## "router_bgp.address_family_ipv6.redistribute.ospfv3.include_leaked") | Boolean |  |  |  | Include following routes while redistributing. |
    | [<samp>&nbsp;&nbsp;&nbsp;&nbsp;&nbsp;&nbsp;static</samp>](## "router_bgp.address_family_ipv6.redistribute.static") | Dictionary |  |  |  |  |
    | [<samp>&nbsp;&nbsp;&nbsp;&nbsp;&nbsp;&nbsp;&nbsp;&nbsp;enabled</samp>](## "router_bgp.address_family_ipv6.redistribute.static.enabled") | Boolean | Required |  |  |  |
    | [<samp>&nbsp;&nbsp;&nbsp;&nbsp;&nbsp;&nbsp;&nbsp;&nbsp;route_map</samp>](## "router_bgp.address_family_ipv6.redistribute.static.route_map") | String |  |  |  |  |
    | [<samp>&nbsp;&nbsp;&nbsp;&nbsp;&nbsp;&nbsp;&nbsp;&nbsp;rcf</samp>](## "router_bgp.address_family_ipv6.redistribute.static.rcf") | String |  |  |  | RCF function name with parenthesis.<br>Example: MyFunction(myarg).<br>`route_map` and `rcf` are mutually exclusive. `route_map` takes precedence. |
    | [<samp>&nbsp;&nbsp;&nbsp;&nbsp;&nbsp;&nbsp;&nbsp;&nbsp;include_leaked</samp>](## "router_bgp.address_family_ipv6.redistribute.static.include_leaked") | Boolean |  |  |  | Include following routes while redistributing. |
    | [<samp>&nbsp;&nbsp;&nbsp;&nbsp;&nbsp;&nbsp;user</samp>](## "router_bgp.address_family_ipv6.redistribute.user") | Dictionary |  |  |  |  |
    | [<samp>&nbsp;&nbsp;&nbsp;&nbsp;&nbsp;&nbsp;&nbsp;&nbsp;enabled</samp>](## "router_bgp.address_family_ipv6.redistribute.user.enabled") | Boolean | Required |  |  |  |
    | [<samp>&nbsp;&nbsp;&nbsp;&nbsp;&nbsp;&nbsp;&nbsp;&nbsp;rcf</samp>](## "router_bgp.address_family_ipv6.redistribute.user.rcf") | String |  |  |  | RCF function name with parenthesis.<br>Example: MyFunction(myarg).<br>`route_map` and `rcf` are mutually exclusive. `route_map` takes precedence. |
    | [<samp>&nbsp;&nbsp;&nbsp;&nbsp;redistribute_routes</samp>](## "router_bgp.address_family_ipv6.redistribute_routes") <span style="color:red">deprecated</span> | List, items: Dictionary |  |  |  | <span style="color:red">This key is deprecated. Support will be removed in AVD version 6.0.0. Use <samp>redistribute</samp> instead.</span> |
>>>>>>> 5de2b527
    | [<samp>&nbsp;&nbsp;&nbsp;&nbsp;&nbsp;&nbsp;-&nbsp;source_protocol</samp>](## "router_bgp.address_family_ipv6.redistribute_routes.[].source_protocol") | String | Required |  |  |  |
    | [<samp>&nbsp;&nbsp;&nbsp;&nbsp;&nbsp;&nbsp;&nbsp;&nbsp;route_map</samp>](## "router_bgp.address_family_ipv6.redistribute_routes.[].route_map") | String |  |  |  |  |
    | [<samp>&nbsp;&nbsp;&nbsp;&nbsp;&nbsp;&nbsp;&nbsp;&nbsp;include_leaked</samp>](## "router_bgp.address_family_ipv6.redistribute_routes.[].include_leaked") | Boolean |  |  |  |  |
    | [<samp>&nbsp;&nbsp;&nbsp;&nbsp;&nbsp;&nbsp;&nbsp;&nbsp;rcf</samp>](## "router_bgp.address_family_ipv6.redistribute_routes.[].rcf") | String |  |  |  | RCF function name with parenthesis.<br>Example: MyFunction(myarg).<br>`route_map` and `rcf` are mutually exclusive. `route_map` takes precedence.<br>Only used if `source_protocol` is one of `connected`, `static`, `isis`, `user`, `dynamic`. |
    | [<samp>&nbsp;&nbsp;&nbsp;&nbsp;&nbsp;&nbsp;&nbsp;&nbsp;ospf_route_type</samp>](## "router_bgp.address_family_ipv6.redistribute_routes.[].ospf_route_type") | String |  |  | Valid Values:<br>- <code>external</code><br>- <code>internal</code><br>- <code>nssa-external</code><br>- <code>nssa-external 1</code><br>- <code>nssa-external 2</code> | Routes learned by the OSPF protocol.<br>The `ospf_route_type` is valid for source_protocols 'ospfv3'.<br> |
    | [<samp>&nbsp;&nbsp;address_family_ipv6_multicast</samp>](## "router_bgp.address_family_ipv6_multicast") | Dictionary |  |  |  |  |
    | [<samp>&nbsp;&nbsp;&nbsp;&nbsp;bgp</samp>](## "router_bgp.address_family_ipv6_multicast.bgp") | Dictionary |  |  |  |  |
    | [<samp>&nbsp;&nbsp;&nbsp;&nbsp;&nbsp;&nbsp;missing_policy</samp>](## "router_bgp.address_family_ipv6_multicast.bgp.missing_policy") | Dictionary |  |  |  |  |
    | [<samp>&nbsp;&nbsp;&nbsp;&nbsp;&nbsp;&nbsp;&nbsp;&nbsp;direction_in_action</samp>](## "router_bgp.address_family_ipv6_multicast.bgp.missing_policy.direction_in_action") | String |  |  | Valid Values:<br>- <code>deny</code><br>- <code>deny-in-out</code><br>- <code>permit</code> |  |
    | [<samp>&nbsp;&nbsp;&nbsp;&nbsp;&nbsp;&nbsp;&nbsp;&nbsp;direction_out_action</samp>](## "router_bgp.address_family_ipv6_multicast.bgp.missing_policy.direction_out_action") | String |  |  | Valid Values:<br>- <code>deny</code><br>- <code>deny-in-out</code><br>- <code>permit</code> |  |
    | [<samp>&nbsp;&nbsp;&nbsp;&nbsp;&nbsp;&nbsp;additional_paths</samp>](## "router_bgp.address_family_ipv6_multicast.bgp.additional_paths") | Dictionary |  |  |  |  |
    | [<samp>&nbsp;&nbsp;&nbsp;&nbsp;&nbsp;&nbsp;&nbsp;&nbsp;receive</samp>](## "router_bgp.address_family_ipv6_multicast.bgp.additional_paths.receive") | Boolean |  |  |  |  |
    | [<samp>&nbsp;&nbsp;&nbsp;&nbsp;neighbors</samp>](## "router_bgp.address_family_ipv6_multicast.neighbors") | List, items: Dictionary |  |  |  |  |
    | [<samp>&nbsp;&nbsp;&nbsp;&nbsp;&nbsp;&nbsp;-&nbsp;ip_address</samp>](## "router_bgp.address_family_ipv6_multicast.neighbors.[].ip_address") | String | Required, Unique |  |  |  |
    | [<samp>&nbsp;&nbsp;&nbsp;&nbsp;&nbsp;&nbsp;&nbsp;&nbsp;activate</samp>](## "router_bgp.address_family_ipv6_multicast.neighbors.[].activate") | Boolean |  |  |  |  |
    | [<samp>&nbsp;&nbsp;&nbsp;&nbsp;&nbsp;&nbsp;&nbsp;&nbsp;route_map_in</samp>](## "router_bgp.address_family_ipv6_multicast.neighbors.[].route_map_in") | String |  |  |  | Inbound route-map name. |
    | [<samp>&nbsp;&nbsp;&nbsp;&nbsp;&nbsp;&nbsp;&nbsp;&nbsp;route_map_out</samp>](## "router_bgp.address_family_ipv6_multicast.neighbors.[].route_map_out") | String |  |  |  | Outbound route-map name. |
    | [<samp>&nbsp;&nbsp;&nbsp;&nbsp;&nbsp;&nbsp;&nbsp;&nbsp;additional_paths</samp>](## "router_bgp.address_family_ipv6_multicast.neighbors.[].additional_paths") | Dictionary |  |  |  |  |
    | [<samp>&nbsp;&nbsp;&nbsp;&nbsp;&nbsp;&nbsp;&nbsp;&nbsp;&nbsp;&nbsp;receive</samp>](## "router_bgp.address_family_ipv6_multicast.neighbors.[].additional_paths.receive") | Boolean |  |  |  |  |
    | [<samp>&nbsp;&nbsp;&nbsp;&nbsp;peer_groups</samp>](## "router_bgp.address_family_ipv6_multicast.peer_groups") | List, items: Dictionary |  |  |  |  |
    | [<samp>&nbsp;&nbsp;&nbsp;&nbsp;&nbsp;&nbsp;-&nbsp;name</samp>](## "router_bgp.address_family_ipv6_multicast.peer_groups.[].name") | String | Required, Unique |  |  | Peer-group name. |
    | [<samp>&nbsp;&nbsp;&nbsp;&nbsp;&nbsp;&nbsp;&nbsp;&nbsp;activate</samp>](## "router_bgp.address_family_ipv6_multicast.peer_groups.[].activate") | Boolean |  |  |  |  |
    | [<samp>&nbsp;&nbsp;&nbsp;&nbsp;&nbsp;&nbsp;&nbsp;&nbsp;additional_paths</samp>](## "router_bgp.address_family_ipv6_multicast.peer_groups.[].additional_paths") | Dictionary |  |  |  |  |
    | [<samp>&nbsp;&nbsp;&nbsp;&nbsp;&nbsp;&nbsp;&nbsp;&nbsp;&nbsp;&nbsp;receive</samp>](## "router_bgp.address_family_ipv6_multicast.peer_groups.[].additional_paths.receive") | Boolean |  |  |  |  |
    | [<samp>&nbsp;&nbsp;&nbsp;&nbsp;networks</samp>](## "router_bgp.address_family_ipv6_multicast.networks") | List, items: Dictionary |  |  |  |  |
    | [<samp>&nbsp;&nbsp;&nbsp;&nbsp;&nbsp;&nbsp;-&nbsp;prefix</samp>](## "router_bgp.address_family_ipv6_multicast.networks.[].prefix") | String | Required, Unique |  |  | IPv6 prefix "A:B:C:D:E:F:G:H/I". |
    | [<samp>&nbsp;&nbsp;&nbsp;&nbsp;&nbsp;&nbsp;&nbsp;&nbsp;route_map</samp>](## "router_bgp.address_family_ipv6_multicast.networks.[].route_map") | String |  |  |  |  |
    | [<samp>&nbsp;&nbsp;&nbsp;&nbsp;redistribute_routes</samp>](## "router_bgp.address_family_ipv6_multicast.redistribute_routes") | List, items: Dictionary |  |  |  |  |
    | [<samp>&nbsp;&nbsp;&nbsp;&nbsp;&nbsp;&nbsp;-&nbsp;source_protocol</samp>](## "router_bgp.address_family_ipv6_multicast.redistribute_routes.[].source_protocol") | String | Required |  | Valid Values:<br>- <code>connected</code><br>- <code>isis</code><br>- <code>ospf</code><br>- <code>ospfv3</code><br>- <code>static</code> |  |
    | [<samp>&nbsp;&nbsp;&nbsp;&nbsp;&nbsp;&nbsp;&nbsp;&nbsp;include_leaked</samp>](## "router_bgp.address_family_ipv6_multicast.redistribute_routes.[].include_leaked") | Boolean |  |  |  | Only applicable if `source_protocol` is `isis`. |
    | [<samp>&nbsp;&nbsp;&nbsp;&nbsp;&nbsp;&nbsp;&nbsp;&nbsp;route_map</samp>](## "router_bgp.address_family_ipv6_multicast.redistribute_routes.[].route_map") | String |  |  |  |  |
    | [<samp>&nbsp;&nbsp;&nbsp;&nbsp;&nbsp;&nbsp;&nbsp;&nbsp;rcf</samp>](## "router_bgp.address_family_ipv6_multicast.redistribute_routes.[].rcf") | String |  |  |  | RCF function name with parenthesis.<br>Example: MyFunction(myarg).<br>`route_map` and `rcf` are mutually exclusive. `route_map` takes precedence.<br>Only applicable if `source_protocol` is `isis`. |
    | [<samp>&nbsp;&nbsp;&nbsp;&nbsp;&nbsp;&nbsp;&nbsp;&nbsp;ospf_route_type</samp>](## "router_bgp.address_family_ipv6_multicast.redistribute_routes.[].ospf_route_type") | String |  |  | Valid Values:<br>- <code>external</code><br>- <code>internal</code><br>- <code>nssa-external</code><br>- <code>nssa-external 1</code><br>- <code>nssa-external 2</code> | Routes learned by the OSPF protocol.<br>The `ospf_route_type` is valid for source_protocols 'ospf' and 'ospfv3'.<br> |
    | [<samp>&nbsp;&nbsp;address_family_ipv6_sr_te</samp>](## "router_bgp.address_family_ipv6_sr_te") | Dictionary |  |  |  |  |
    | [<samp>&nbsp;&nbsp;&nbsp;&nbsp;neighbors</samp>](## "router_bgp.address_family_ipv6_sr_te.neighbors") | List, items: Dictionary |  |  |  |  |
    | [<samp>&nbsp;&nbsp;&nbsp;&nbsp;&nbsp;&nbsp;-&nbsp;ip_address</samp>](## "router_bgp.address_family_ipv6_sr_te.neighbors.[].ip_address") | String | Required, Unique |  |  |  |
    | [<samp>&nbsp;&nbsp;&nbsp;&nbsp;&nbsp;&nbsp;&nbsp;&nbsp;activate</samp>](## "router_bgp.address_family_ipv6_sr_te.neighbors.[].activate") | Boolean |  |  |  |  |
    | [<samp>&nbsp;&nbsp;&nbsp;&nbsp;&nbsp;&nbsp;&nbsp;&nbsp;route_map_in</samp>](## "router_bgp.address_family_ipv6_sr_te.neighbors.[].route_map_in") | String |  |  |  | Inbound route-map name. |
    | [<samp>&nbsp;&nbsp;&nbsp;&nbsp;&nbsp;&nbsp;&nbsp;&nbsp;route_map_out</samp>](## "router_bgp.address_family_ipv6_sr_te.neighbors.[].route_map_out") | String |  |  |  | Outbound route-map name. |
    | [<samp>&nbsp;&nbsp;&nbsp;&nbsp;peer_groups</samp>](## "router_bgp.address_family_ipv6_sr_te.peer_groups") | List, items: Dictionary |  |  |  |  |
    | [<samp>&nbsp;&nbsp;&nbsp;&nbsp;&nbsp;&nbsp;-&nbsp;name</samp>](## "router_bgp.address_family_ipv6_sr_te.peer_groups.[].name") | String | Required, Unique |  |  | Peer-group name. |
    | [<samp>&nbsp;&nbsp;&nbsp;&nbsp;&nbsp;&nbsp;&nbsp;&nbsp;activate</samp>](## "router_bgp.address_family_ipv6_sr_te.peer_groups.[].activate") | Boolean |  |  |  |  |
    | [<samp>&nbsp;&nbsp;&nbsp;&nbsp;&nbsp;&nbsp;&nbsp;&nbsp;route_map_in</samp>](## "router_bgp.address_family_ipv6_sr_te.peer_groups.[].route_map_in") | String |  |  |  | Inbound route-map name. |
    | [<samp>&nbsp;&nbsp;&nbsp;&nbsp;&nbsp;&nbsp;&nbsp;&nbsp;route_map_out</samp>](## "router_bgp.address_family_ipv6_sr_te.peer_groups.[].route_map_out") | String |  |  |  | Outbound route-map name. |
    | [<samp>&nbsp;&nbsp;address_family_link_state</samp>](## "router_bgp.address_family_link_state") | Dictionary |  |  |  |  |
    | [<samp>&nbsp;&nbsp;&nbsp;&nbsp;bgp</samp>](## "router_bgp.address_family_link_state.bgp") | Dictionary |  |  |  |  |
    | [<samp>&nbsp;&nbsp;&nbsp;&nbsp;&nbsp;&nbsp;missing_policy</samp>](## "router_bgp.address_family_link_state.bgp.missing_policy") | Dictionary |  |  |  |  |
    | [<samp>&nbsp;&nbsp;&nbsp;&nbsp;&nbsp;&nbsp;&nbsp;&nbsp;direction_in_action</samp>](## "router_bgp.address_family_link_state.bgp.missing_policy.direction_in_action") | String |  |  | Valid Values:<br>- <code>deny</code><br>- <code>deny-in-out</code><br>- <code>permit</code> |  |
    | [<samp>&nbsp;&nbsp;&nbsp;&nbsp;&nbsp;&nbsp;&nbsp;&nbsp;direction_out_action</samp>](## "router_bgp.address_family_link_state.bgp.missing_policy.direction_out_action") | String |  |  | Valid Values:<br>- <code>deny</code><br>- <code>deny-in-out</code><br>- <code>permit</code> |  |
    | [<samp>&nbsp;&nbsp;&nbsp;&nbsp;peer_groups</samp>](## "router_bgp.address_family_link_state.peer_groups") | List, items: Dictionary |  |  |  |  |
    | [<samp>&nbsp;&nbsp;&nbsp;&nbsp;&nbsp;&nbsp;-&nbsp;name</samp>](## "router_bgp.address_family_link_state.peer_groups.[].name") | String | Required, Unique |  |  | Peer-group name. |
    | [<samp>&nbsp;&nbsp;&nbsp;&nbsp;&nbsp;&nbsp;&nbsp;&nbsp;activate</samp>](## "router_bgp.address_family_link_state.peer_groups.[].activate") | Boolean |  |  |  |  |
    | [<samp>&nbsp;&nbsp;&nbsp;&nbsp;&nbsp;&nbsp;&nbsp;&nbsp;missing_policy</samp>](## "router_bgp.address_family_link_state.peer_groups.[].missing_policy") | Dictionary |  |  |  |  |
    | [<samp>&nbsp;&nbsp;&nbsp;&nbsp;&nbsp;&nbsp;&nbsp;&nbsp;&nbsp;&nbsp;direction_in_action</samp>](## "router_bgp.address_family_link_state.peer_groups.[].missing_policy.direction_in_action") | String |  |  | Valid Values:<br>- <code>deny</code><br>- <code>deny-in-out</code><br>- <code>permit</code> |  |
    | [<samp>&nbsp;&nbsp;&nbsp;&nbsp;&nbsp;&nbsp;&nbsp;&nbsp;&nbsp;&nbsp;direction_out_action</samp>](## "router_bgp.address_family_link_state.peer_groups.[].missing_policy.direction_out_action") | String |  |  | Valid Values:<br>- <code>deny</code><br>- <code>deny-in-out</code><br>- <code>permit</code> |  |
    | [<samp>&nbsp;&nbsp;&nbsp;&nbsp;neighbors</samp>](## "router_bgp.address_family_link_state.neighbors") | List, items: Dictionary |  |  |  |  |
    | [<samp>&nbsp;&nbsp;&nbsp;&nbsp;&nbsp;&nbsp;-&nbsp;ip_address</samp>](## "router_bgp.address_family_link_state.neighbors.[].ip_address") | String | Required, Unique |  |  |  |
    | [<samp>&nbsp;&nbsp;&nbsp;&nbsp;&nbsp;&nbsp;&nbsp;&nbsp;activate</samp>](## "router_bgp.address_family_link_state.neighbors.[].activate") | Boolean |  |  |  |  |
    | [<samp>&nbsp;&nbsp;&nbsp;&nbsp;&nbsp;&nbsp;&nbsp;&nbsp;missing_policy</samp>](## "router_bgp.address_family_link_state.neighbors.[].missing_policy") | Dictionary |  |  |  |  |
    | [<samp>&nbsp;&nbsp;&nbsp;&nbsp;&nbsp;&nbsp;&nbsp;&nbsp;&nbsp;&nbsp;direction_in_action</samp>](## "router_bgp.address_family_link_state.neighbors.[].missing_policy.direction_in_action") | String |  |  | Valid Values:<br>- <code>deny</code><br>- <code>deny-in-out</code><br>- <code>permit</code> |  |
    | [<samp>&nbsp;&nbsp;&nbsp;&nbsp;&nbsp;&nbsp;&nbsp;&nbsp;&nbsp;&nbsp;direction_out_action</samp>](## "router_bgp.address_family_link_state.neighbors.[].missing_policy.direction_out_action") | String |  |  | Valid Values:<br>- <code>deny</code><br>- <code>deny-in-out</code><br>- <code>permit</code> |  |
    | [<samp>&nbsp;&nbsp;&nbsp;&nbsp;path_selection</samp>](## "router_bgp.address_family_link_state.path_selection") | Dictionary |  |  |  |  |
    | [<samp>&nbsp;&nbsp;&nbsp;&nbsp;&nbsp;&nbsp;roles</samp>](## "router_bgp.address_family_link_state.path_selection.roles") | Dictionary |  |  |  |  |
    | [<samp>&nbsp;&nbsp;&nbsp;&nbsp;&nbsp;&nbsp;&nbsp;&nbsp;producer</samp>](## "router_bgp.address_family_link_state.path_selection.roles.producer") | Boolean |  |  |  |  |
    | [<samp>&nbsp;&nbsp;&nbsp;&nbsp;&nbsp;&nbsp;&nbsp;&nbsp;consumer</samp>](## "router_bgp.address_family_link_state.path_selection.roles.consumer") | Boolean |  |  |  |  |
    | [<samp>&nbsp;&nbsp;&nbsp;&nbsp;&nbsp;&nbsp;&nbsp;&nbsp;propagator</samp>](## "router_bgp.address_family_link_state.path_selection.roles.propagator") | Boolean |  |  |  |  |
    | [<samp>&nbsp;&nbsp;address_family_flow_spec_ipv4</samp>](## "router_bgp.address_family_flow_spec_ipv4") | Dictionary |  |  |  |  |
    | [<samp>&nbsp;&nbsp;&nbsp;&nbsp;bgp</samp>](## "router_bgp.address_family_flow_spec_ipv4.bgp") | Dictionary |  |  |  |  |
    | [<samp>&nbsp;&nbsp;&nbsp;&nbsp;&nbsp;&nbsp;missing_policy</samp>](## "router_bgp.address_family_flow_spec_ipv4.bgp.missing_policy") | Dictionary |  |  |  |  |
    | [<samp>&nbsp;&nbsp;&nbsp;&nbsp;&nbsp;&nbsp;&nbsp;&nbsp;direction_in_action</samp>](## "router_bgp.address_family_flow_spec_ipv4.bgp.missing_policy.direction_in_action") | String |  |  | Valid Values:<br>- <code>deny</code><br>- <code>deny-in-out</code><br>- <code>permit</code> |  |
    | [<samp>&nbsp;&nbsp;&nbsp;&nbsp;&nbsp;&nbsp;&nbsp;&nbsp;direction_out_action</samp>](## "router_bgp.address_family_flow_spec_ipv4.bgp.missing_policy.direction_out_action") | String |  |  | Valid Values:<br>- <code>deny</code><br>- <code>deny-in-out</code><br>- <code>permit</code> |  |
    | [<samp>&nbsp;&nbsp;&nbsp;&nbsp;neighbors</samp>](## "router_bgp.address_family_flow_spec_ipv4.neighbors") | List, items: Dictionary |  |  |  |  |
    | [<samp>&nbsp;&nbsp;&nbsp;&nbsp;&nbsp;&nbsp;-&nbsp;ip_address</samp>](## "router_bgp.address_family_flow_spec_ipv4.neighbors.[].ip_address") | String | Required, Unique |  |  |  |
    | [<samp>&nbsp;&nbsp;&nbsp;&nbsp;&nbsp;&nbsp;&nbsp;&nbsp;activate</samp>](## "router_bgp.address_family_flow_spec_ipv4.neighbors.[].activate") | Boolean |  |  |  |  |
    | [<samp>&nbsp;&nbsp;&nbsp;&nbsp;peer_groups</samp>](## "router_bgp.address_family_flow_spec_ipv4.peer_groups") | List, items: Dictionary |  |  |  |  |
    | [<samp>&nbsp;&nbsp;&nbsp;&nbsp;&nbsp;&nbsp;-&nbsp;name</samp>](## "router_bgp.address_family_flow_spec_ipv4.peer_groups.[].name") | String | Required, Unique |  |  | Peer-group name. |
    | [<samp>&nbsp;&nbsp;&nbsp;&nbsp;&nbsp;&nbsp;&nbsp;&nbsp;activate</samp>](## "router_bgp.address_family_flow_spec_ipv4.peer_groups.[].activate") | Boolean |  |  |  |  |
    | [<samp>&nbsp;&nbsp;address_family_flow_spec_ipv6</samp>](## "router_bgp.address_family_flow_spec_ipv6") | Dictionary |  |  |  |  |
    | [<samp>&nbsp;&nbsp;&nbsp;&nbsp;bgp</samp>](## "router_bgp.address_family_flow_spec_ipv6.bgp") | Dictionary |  |  |  |  |
    | [<samp>&nbsp;&nbsp;&nbsp;&nbsp;&nbsp;&nbsp;missing_policy</samp>](## "router_bgp.address_family_flow_spec_ipv6.bgp.missing_policy") | Dictionary |  |  |  |  |
    | [<samp>&nbsp;&nbsp;&nbsp;&nbsp;&nbsp;&nbsp;&nbsp;&nbsp;direction_in_action</samp>](## "router_bgp.address_family_flow_spec_ipv6.bgp.missing_policy.direction_in_action") | String |  |  | Valid Values:<br>- <code>deny</code><br>- <code>deny-in-out</code><br>- <code>permit</code> |  |
    | [<samp>&nbsp;&nbsp;&nbsp;&nbsp;&nbsp;&nbsp;&nbsp;&nbsp;direction_out_action</samp>](## "router_bgp.address_family_flow_spec_ipv6.bgp.missing_policy.direction_out_action") | String |  |  | Valid Values:<br>- <code>deny</code><br>- <code>deny-in-out</code><br>- <code>permit</code> |  |
    | [<samp>&nbsp;&nbsp;&nbsp;&nbsp;neighbors</samp>](## "router_bgp.address_family_flow_spec_ipv6.neighbors") | List, items: Dictionary |  |  |  |  |
    | [<samp>&nbsp;&nbsp;&nbsp;&nbsp;&nbsp;&nbsp;-&nbsp;ip_address</samp>](## "router_bgp.address_family_flow_spec_ipv6.neighbors.[].ip_address") | String | Required, Unique |  |  |  |
    | [<samp>&nbsp;&nbsp;&nbsp;&nbsp;&nbsp;&nbsp;&nbsp;&nbsp;activate</samp>](## "router_bgp.address_family_flow_spec_ipv6.neighbors.[].activate") | Boolean |  |  |  |  |
    | [<samp>&nbsp;&nbsp;&nbsp;&nbsp;peer_groups</samp>](## "router_bgp.address_family_flow_spec_ipv6.peer_groups") | List, items: Dictionary |  |  |  |  |
    | [<samp>&nbsp;&nbsp;&nbsp;&nbsp;&nbsp;&nbsp;-&nbsp;name</samp>](## "router_bgp.address_family_flow_spec_ipv6.peer_groups.[].name") | String | Required, Unique |  |  | Peer-group name. |
    | [<samp>&nbsp;&nbsp;&nbsp;&nbsp;&nbsp;&nbsp;&nbsp;&nbsp;activate</samp>](## "router_bgp.address_family_flow_spec_ipv6.peer_groups.[].activate") | Boolean |  |  |  |  |
    | [<samp>&nbsp;&nbsp;address_family_path_selection</samp>](## "router_bgp.address_family_path_selection") | Dictionary |  |  |  |  |
    | [<samp>&nbsp;&nbsp;&nbsp;&nbsp;bgp</samp>](## "router_bgp.address_family_path_selection.bgp") | Dictionary |  |  |  |  |
    | [<samp>&nbsp;&nbsp;&nbsp;&nbsp;&nbsp;&nbsp;additional_paths</samp>](## "router_bgp.address_family_path_selection.bgp.additional_paths") | Dictionary |  |  |  |  |
    | [<samp>&nbsp;&nbsp;&nbsp;&nbsp;&nbsp;&nbsp;&nbsp;&nbsp;receive</samp>](## "router_bgp.address_family_path_selection.bgp.additional_paths.receive") | Boolean |  |  |  | Enable or disable reception of additional-paths. |
    | [<samp>&nbsp;&nbsp;&nbsp;&nbsp;&nbsp;&nbsp;&nbsp;&nbsp;send</samp>](## "router_bgp.address_family_path_selection.bgp.additional_paths.send") | String |  |  | Valid Values:<br>- <code>any</code><br>- <code>backup</code><br>- <code>ecmp</code><br>- <code>limit</code><br>- <code>disabled</code> | Select an option to send multiple paths for same prefix through bgp updates.<br>any: Send any eligible path.<br>backup: Best path and installed backup path.<br>ecmp: All paths in best path ECMP group.<br>limit: Limit to n eligible paths.<br>disabled: Disable sending any paths. |
    | [<samp>&nbsp;&nbsp;&nbsp;&nbsp;&nbsp;&nbsp;&nbsp;&nbsp;send_limit</samp>](## "router_bgp.address_family_path_selection.bgp.additional_paths.send_limit") | Integer |  |  | Min: 2<br>Max: 64 | Number of paths to send through bgp updates. For this setting, `send` must be set to `limit` or `ecmp`. |
    | [<samp>&nbsp;&nbsp;&nbsp;&nbsp;neighbors</samp>](## "router_bgp.address_family_path_selection.neighbors") | List, items: Dictionary |  |  |  |  |
    | [<samp>&nbsp;&nbsp;&nbsp;&nbsp;&nbsp;&nbsp;-&nbsp;ip_address</samp>](## "router_bgp.address_family_path_selection.neighbors.[].ip_address") | String | Required, Unique |  |  |  |
    | [<samp>&nbsp;&nbsp;&nbsp;&nbsp;&nbsp;&nbsp;&nbsp;&nbsp;activate</samp>](## "router_bgp.address_family_path_selection.neighbors.[].activate") | Boolean |  |  |  |  |
    | [<samp>&nbsp;&nbsp;&nbsp;&nbsp;&nbsp;&nbsp;&nbsp;&nbsp;additional_paths</samp>](## "router_bgp.address_family_path_selection.neighbors.[].additional_paths") | Dictionary |  |  |  |  |
    | [<samp>&nbsp;&nbsp;&nbsp;&nbsp;&nbsp;&nbsp;&nbsp;&nbsp;&nbsp;&nbsp;receive</samp>](## "router_bgp.address_family_path_selection.neighbors.[].additional_paths.receive") | Boolean |  |  |  | Enable or disable reception of additional-paths. |
    | [<samp>&nbsp;&nbsp;&nbsp;&nbsp;&nbsp;&nbsp;&nbsp;&nbsp;&nbsp;&nbsp;send</samp>](## "router_bgp.address_family_path_selection.neighbors.[].additional_paths.send") | String |  |  | Valid Values:<br>- <code>any</code><br>- <code>backup</code><br>- <code>ecmp</code><br>- <code>limit</code><br>- <code>disabled</code> | Select an option to send multiple paths for same prefix through bgp updates.<br>any: Send any eligible path.<br>backup: Best path and installed backup path.<br>ecmp: All paths in best path ECMP group.<br>limit: Limit to n eligible paths.<br>disabled: Disable sending any paths. |
    | [<samp>&nbsp;&nbsp;&nbsp;&nbsp;&nbsp;&nbsp;&nbsp;&nbsp;&nbsp;&nbsp;send_limit</samp>](## "router_bgp.address_family_path_selection.neighbors.[].additional_paths.send_limit") | Integer |  |  | Min: 2<br>Max: 64 | Number of paths to send through bgp updates. For this setting, `send` must be set to `limit` or `ecmp`. |
    | [<samp>&nbsp;&nbsp;&nbsp;&nbsp;peer_groups</samp>](## "router_bgp.address_family_path_selection.peer_groups") | List, items: Dictionary |  |  |  |  |
    | [<samp>&nbsp;&nbsp;&nbsp;&nbsp;&nbsp;&nbsp;-&nbsp;name</samp>](## "router_bgp.address_family_path_selection.peer_groups.[].name") | String | Required, Unique |  |  | Peer-group name. |
    | [<samp>&nbsp;&nbsp;&nbsp;&nbsp;&nbsp;&nbsp;&nbsp;&nbsp;activate</samp>](## "router_bgp.address_family_path_selection.peer_groups.[].activate") | Boolean |  |  |  |  |
    | [<samp>&nbsp;&nbsp;&nbsp;&nbsp;&nbsp;&nbsp;&nbsp;&nbsp;additional_paths</samp>](## "router_bgp.address_family_path_selection.peer_groups.[].additional_paths") | Dictionary |  |  |  |  |
    | [<samp>&nbsp;&nbsp;&nbsp;&nbsp;&nbsp;&nbsp;&nbsp;&nbsp;&nbsp;&nbsp;receive</samp>](## "router_bgp.address_family_path_selection.peer_groups.[].additional_paths.receive") | Boolean |  |  |  | Enable or disable reception of additional-paths. |
    | [<samp>&nbsp;&nbsp;&nbsp;&nbsp;&nbsp;&nbsp;&nbsp;&nbsp;&nbsp;&nbsp;send</samp>](## "router_bgp.address_family_path_selection.peer_groups.[].additional_paths.send") | String |  |  | Valid Values:<br>- <code>any</code><br>- <code>backup</code><br>- <code>ecmp</code><br>- <code>limit</code><br>- <code>disabled</code> | Select an option to send multiple paths for same prefix through bgp updates.<br>any: Send any eligible path.<br>backup: Best path and installed backup path.<br>ecmp: All paths in best path ECMP group.<br>limit: Limit to n eligible paths.<br>disabled: Disable sending any paths. |
    | [<samp>&nbsp;&nbsp;&nbsp;&nbsp;&nbsp;&nbsp;&nbsp;&nbsp;&nbsp;&nbsp;send_limit</samp>](## "router_bgp.address_family_path_selection.peer_groups.[].additional_paths.send_limit") | Integer |  |  | Min: 2<br>Max: 64 | Number of paths to send through bgp updates. For this setting, `send` must be set to `limit` or `ecmp`. |
    | [<samp>&nbsp;&nbsp;address_family_vpn_ipv4</samp>](## "router_bgp.address_family_vpn_ipv4") | Dictionary |  |  |  |  |
    | [<samp>&nbsp;&nbsp;&nbsp;&nbsp;domain_identifier</samp>](## "router_bgp.address_family_vpn_ipv4.domain_identifier") | String |  |  |  |  |
    | [<samp>&nbsp;&nbsp;&nbsp;&nbsp;peer_groups</samp>](## "router_bgp.address_family_vpn_ipv4.peer_groups") | List, items: Dictionary |  |  |  |  |
    | [<samp>&nbsp;&nbsp;&nbsp;&nbsp;&nbsp;&nbsp;-&nbsp;name</samp>](## "router_bgp.address_family_vpn_ipv4.peer_groups.[].name") | String | Required, Unique |  |  | Peer-group name. |
    | [<samp>&nbsp;&nbsp;&nbsp;&nbsp;&nbsp;&nbsp;&nbsp;&nbsp;activate</samp>](## "router_bgp.address_family_vpn_ipv4.peer_groups.[].activate") | Boolean |  |  |  |  |
    | [<samp>&nbsp;&nbsp;&nbsp;&nbsp;&nbsp;&nbsp;&nbsp;&nbsp;route_map_in</samp>](## "router_bgp.address_family_vpn_ipv4.peer_groups.[].route_map_in") | String |  |  |  | Inbound route-map name. |
    | [<samp>&nbsp;&nbsp;&nbsp;&nbsp;&nbsp;&nbsp;&nbsp;&nbsp;route_map_out</samp>](## "router_bgp.address_family_vpn_ipv4.peer_groups.[].route_map_out") | String |  |  |  | Outbound route-map name. |
    | [<samp>&nbsp;&nbsp;&nbsp;&nbsp;&nbsp;&nbsp;&nbsp;&nbsp;rcf_in</samp>](## "router_bgp.address_family_vpn_ipv4.peer_groups.[].rcf_in") | String |  |  |  | Inbound RCF function name with parenthesis.<br>Example: MyFunction(myarg). |
    | [<samp>&nbsp;&nbsp;&nbsp;&nbsp;&nbsp;&nbsp;&nbsp;&nbsp;rcf_out</samp>](## "router_bgp.address_family_vpn_ipv4.peer_groups.[].rcf_out") | String |  |  |  | Outbound RCF function name with parenthesis.<br>Example: MyFunction(myarg). |
    | [<samp>&nbsp;&nbsp;&nbsp;&nbsp;&nbsp;&nbsp;&nbsp;&nbsp;default_route</samp>](## "router_bgp.address_family_vpn_ipv4.peer_groups.[].default_route") | Dictionary |  |  |  |  |
    | [<samp>&nbsp;&nbsp;&nbsp;&nbsp;&nbsp;&nbsp;&nbsp;&nbsp;&nbsp;&nbsp;enabled</samp>](## "router_bgp.address_family_vpn_ipv4.peer_groups.[].default_route.enabled") | Boolean |  |  |  |  |
    | [<samp>&nbsp;&nbsp;&nbsp;&nbsp;&nbsp;&nbsp;&nbsp;&nbsp;&nbsp;&nbsp;rcf</samp>](## "router_bgp.address_family_vpn_ipv4.peer_groups.[].default_route.rcf") | String |  |  |  | RCF function name with parenthesis.<br>Example: MyFunction(myarg). |
    | [<samp>&nbsp;&nbsp;&nbsp;&nbsp;&nbsp;&nbsp;&nbsp;&nbsp;&nbsp;&nbsp;route_map</samp>](## "router_bgp.address_family_vpn_ipv4.peer_groups.[].default_route.route_map") | String |  |  |  |  |
    | [<samp>&nbsp;&nbsp;&nbsp;&nbsp;route</samp>](## "router_bgp.address_family_vpn_ipv4.route") | Dictionary |  |  |  |  |
    | [<samp>&nbsp;&nbsp;&nbsp;&nbsp;&nbsp;&nbsp;import_match_failure_action</samp>](## "router_bgp.address_family_vpn_ipv4.route.import_match_failure_action") | String |  |  | Valid Values:<br>- <code>discard</code> |  |
    | [<samp>&nbsp;&nbsp;&nbsp;&nbsp;neighbors</samp>](## "router_bgp.address_family_vpn_ipv4.neighbors") | List, items: Dictionary |  |  |  |  |
    | [<samp>&nbsp;&nbsp;&nbsp;&nbsp;&nbsp;&nbsp;-&nbsp;ip_address</samp>](## "router_bgp.address_family_vpn_ipv4.neighbors.[].ip_address") | String | Required, Unique |  |  |  |
    | [<samp>&nbsp;&nbsp;&nbsp;&nbsp;&nbsp;&nbsp;&nbsp;&nbsp;activate</samp>](## "router_bgp.address_family_vpn_ipv4.neighbors.[].activate") | Boolean |  |  |  |  |
    | [<samp>&nbsp;&nbsp;&nbsp;&nbsp;&nbsp;&nbsp;&nbsp;&nbsp;route_map_in</samp>](## "router_bgp.address_family_vpn_ipv4.neighbors.[].route_map_in") | String |  |  |  | Inbound route-map name. |
    | [<samp>&nbsp;&nbsp;&nbsp;&nbsp;&nbsp;&nbsp;&nbsp;&nbsp;route_map_out</samp>](## "router_bgp.address_family_vpn_ipv4.neighbors.[].route_map_out") | String |  |  |  | Outbound route-map name. |
    | [<samp>&nbsp;&nbsp;&nbsp;&nbsp;&nbsp;&nbsp;&nbsp;&nbsp;rcf_in</samp>](## "router_bgp.address_family_vpn_ipv4.neighbors.[].rcf_in") | String |  |  |  | Inbound RCF function name with parenthesis.<br>Example: MyFunction(myarg). |
    | [<samp>&nbsp;&nbsp;&nbsp;&nbsp;&nbsp;&nbsp;&nbsp;&nbsp;rcf_out</samp>](## "router_bgp.address_family_vpn_ipv4.neighbors.[].rcf_out") | String |  |  |  | Outbound RCF function name with parenthesis.<br>Example: MyFunction(myarg). |
    | [<samp>&nbsp;&nbsp;&nbsp;&nbsp;&nbsp;&nbsp;&nbsp;&nbsp;default_route</samp>](## "router_bgp.address_family_vpn_ipv4.neighbors.[].default_route") | Dictionary |  |  |  |  |
    | [<samp>&nbsp;&nbsp;&nbsp;&nbsp;&nbsp;&nbsp;&nbsp;&nbsp;&nbsp;&nbsp;enabled</samp>](## "router_bgp.address_family_vpn_ipv4.neighbors.[].default_route.enabled") | Boolean |  |  |  |  |
    | [<samp>&nbsp;&nbsp;&nbsp;&nbsp;&nbsp;&nbsp;&nbsp;&nbsp;&nbsp;&nbsp;rcf</samp>](## "router_bgp.address_family_vpn_ipv4.neighbors.[].default_route.rcf") | String |  |  |  | RCF function name with parenthesis.<br>Example: MyFunction(myarg). |
    | [<samp>&nbsp;&nbsp;&nbsp;&nbsp;&nbsp;&nbsp;&nbsp;&nbsp;&nbsp;&nbsp;route_map</samp>](## "router_bgp.address_family_vpn_ipv4.neighbors.[].default_route.route_map") | String |  |  |  |  |
    | [<samp>&nbsp;&nbsp;&nbsp;&nbsp;neighbor_default_encapsulation_mpls_next_hop_self</samp>](## "router_bgp.address_family_vpn_ipv4.neighbor_default_encapsulation_mpls_next_hop_self") | Dictionary |  |  |  |  |
    | [<samp>&nbsp;&nbsp;&nbsp;&nbsp;&nbsp;&nbsp;source_interface</samp>](## "router_bgp.address_family_vpn_ipv4.neighbor_default_encapsulation_mpls_next_hop_self.source_interface") | String |  |  |  |  |
    | [<samp>&nbsp;&nbsp;address_family_vpn_ipv6</samp>](## "router_bgp.address_family_vpn_ipv6") | Dictionary |  |  |  |  |
    | [<samp>&nbsp;&nbsp;&nbsp;&nbsp;domain_identifier</samp>](## "router_bgp.address_family_vpn_ipv6.domain_identifier") | String |  |  |  |  |
    | [<samp>&nbsp;&nbsp;&nbsp;&nbsp;peer_groups</samp>](## "router_bgp.address_family_vpn_ipv6.peer_groups") | List, items: Dictionary |  |  |  |  |
    | [<samp>&nbsp;&nbsp;&nbsp;&nbsp;&nbsp;&nbsp;-&nbsp;name</samp>](## "router_bgp.address_family_vpn_ipv6.peer_groups.[].name") | String | Required, Unique |  |  | Peer-group name. |
    | [<samp>&nbsp;&nbsp;&nbsp;&nbsp;&nbsp;&nbsp;&nbsp;&nbsp;activate</samp>](## "router_bgp.address_family_vpn_ipv6.peer_groups.[].activate") | Boolean |  |  |  |  |
    | [<samp>&nbsp;&nbsp;&nbsp;&nbsp;&nbsp;&nbsp;&nbsp;&nbsp;route_map_in</samp>](## "router_bgp.address_family_vpn_ipv6.peer_groups.[].route_map_in") | String |  |  |  | Inbound route-map name. |
    | [<samp>&nbsp;&nbsp;&nbsp;&nbsp;&nbsp;&nbsp;&nbsp;&nbsp;route_map_out</samp>](## "router_bgp.address_family_vpn_ipv6.peer_groups.[].route_map_out") | String |  |  |  | Outbound route-map name. |
    | [<samp>&nbsp;&nbsp;&nbsp;&nbsp;&nbsp;&nbsp;&nbsp;&nbsp;rcf_in</samp>](## "router_bgp.address_family_vpn_ipv6.peer_groups.[].rcf_in") | String |  |  |  | Inbound RCF function name with parenthesis.<br>Example: MyFunction(myarg). |
    | [<samp>&nbsp;&nbsp;&nbsp;&nbsp;&nbsp;&nbsp;&nbsp;&nbsp;rcf_out</samp>](## "router_bgp.address_family_vpn_ipv6.peer_groups.[].rcf_out") | String |  |  |  | Outbound RCF function name with parenthesis.<br>Example: MyFunction(myarg). |
    | [<samp>&nbsp;&nbsp;&nbsp;&nbsp;&nbsp;&nbsp;&nbsp;&nbsp;default_route</samp>](## "router_bgp.address_family_vpn_ipv6.peer_groups.[].default_route") | Dictionary |  |  |  |  |
    | [<samp>&nbsp;&nbsp;&nbsp;&nbsp;&nbsp;&nbsp;&nbsp;&nbsp;&nbsp;&nbsp;enabled</samp>](## "router_bgp.address_family_vpn_ipv6.peer_groups.[].default_route.enabled") | Boolean |  |  |  |  |
    | [<samp>&nbsp;&nbsp;&nbsp;&nbsp;&nbsp;&nbsp;&nbsp;&nbsp;&nbsp;&nbsp;rcf</samp>](## "router_bgp.address_family_vpn_ipv6.peer_groups.[].default_route.rcf") | String |  |  |  | RCF function name with parenthesis.<br>Example: MyFunction(myarg). |
    | [<samp>&nbsp;&nbsp;&nbsp;&nbsp;&nbsp;&nbsp;&nbsp;&nbsp;&nbsp;&nbsp;route_map</samp>](## "router_bgp.address_family_vpn_ipv6.peer_groups.[].default_route.route_map") | String |  |  |  |  |
    | [<samp>&nbsp;&nbsp;&nbsp;&nbsp;route</samp>](## "router_bgp.address_family_vpn_ipv6.route") | Dictionary |  |  |  |  |
    | [<samp>&nbsp;&nbsp;&nbsp;&nbsp;&nbsp;&nbsp;import_match_failure_action</samp>](## "router_bgp.address_family_vpn_ipv6.route.import_match_failure_action") | String |  |  | Valid Values:<br>- <code>discard</code> |  |
    | [<samp>&nbsp;&nbsp;&nbsp;&nbsp;neighbors</samp>](## "router_bgp.address_family_vpn_ipv6.neighbors") | List, items: Dictionary |  |  |  |  |
    | [<samp>&nbsp;&nbsp;&nbsp;&nbsp;&nbsp;&nbsp;-&nbsp;ip_address</samp>](## "router_bgp.address_family_vpn_ipv6.neighbors.[].ip_address") | String | Required, Unique |  |  |  |
    | [<samp>&nbsp;&nbsp;&nbsp;&nbsp;&nbsp;&nbsp;&nbsp;&nbsp;activate</samp>](## "router_bgp.address_family_vpn_ipv6.neighbors.[].activate") | Boolean |  |  |  |  |
    | [<samp>&nbsp;&nbsp;&nbsp;&nbsp;&nbsp;&nbsp;&nbsp;&nbsp;route_map_in</samp>](## "router_bgp.address_family_vpn_ipv6.neighbors.[].route_map_in") | String |  |  |  | Inbound route-map name. |
    | [<samp>&nbsp;&nbsp;&nbsp;&nbsp;&nbsp;&nbsp;&nbsp;&nbsp;route_map_out</samp>](## "router_bgp.address_family_vpn_ipv6.neighbors.[].route_map_out") | String |  |  |  | Outbound route-map name. |
    | [<samp>&nbsp;&nbsp;&nbsp;&nbsp;&nbsp;&nbsp;&nbsp;&nbsp;rcf_in</samp>](## "router_bgp.address_family_vpn_ipv6.neighbors.[].rcf_in") | String |  |  |  | Inbound RCF function name with parenthesis.<br>Example: MyFunction(myarg). |
    | [<samp>&nbsp;&nbsp;&nbsp;&nbsp;&nbsp;&nbsp;&nbsp;&nbsp;rcf_out</samp>](## "router_bgp.address_family_vpn_ipv6.neighbors.[].rcf_out") | String |  |  |  | Outbound RCF function name with parenthesis.<br>Example: MyFunction(myarg). |
    | [<samp>&nbsp;&nbsp;&nbsp;&nbsp;&nbsp;&nbsp;&nbsp;&nbsp;default_route</samp>](## "router_bgp.address_family_vpn_ipv6.neighbors.[].default_route") | Dictionary |  |  |  |  |
    | [<samp>&nbsp;&nbsp;&nbsp;&nbsp;&nbsp;&nbsp;&nbsp;&nbsp;&nbsp;&nbsp;enabled</samp>](## "router_bgp.address_family_vpn_ipv6.neighbors.[].default_route.enabled") | Boolean |  |  |  |  |
    | [<samp>&nbsp;&nbsp;&nbsp;&nbsp;&nbsp;&nbsp;&nbsp;&nbsp;&nbsp;&nbsp;rcf</samp>](## "router_bgp.address_family_vpn_ipv6.neighbors.[].default_route.rcf") | String |  |  |  | RCF function name with parenthesis.<br>Example: MyFunction(myarg). |
    | [<samp>&nbsp;&nbsp;&nbsp;&nbsp;&nbsp;&nbsp;&nbsp;&nbsp;&nbsp;&nbsp;route_map</samp>](## "router_bgp.address_family_vpn_ipv6.neighbors.[].default_route.route_map") | String |  |  |  |  |
    | [<samp>&nbsp;&nbsp;&nbsp;&nbsp;neighbor_default_encapsulation_mpls_next_hop_self</samp>](## "router_bgp.address_family_vpn_ipv6.neighbor_default_encapsulation_mpls_next_hop_self") | Dictionary |  |  |  |  |
    | [<samp>&nbsp;&nbsp;&nbsp;&nbsp;&nbsp;&nbsp;source_interface</samp>](## "router_bgp.address_family_vpn_ipv6.neighbor_default_encapsulation_mpls_next_hop_self.source_interface") | String |  |  |  |  |
    | [<samp>&nbsp;&nbsp;vrfs</samp>](## "router_bgp.vrfs") | List, items: Dictionary |  |  |  |  |
    | [<samp>&nbsp;&nbsp;&nbsp;&nbsp;-&nbsp;name</samp>](## "router_bgp.vrfs.[].name") | String | Required, Unique |  |  | VRF name. |
    | [<samp>&nbsp;&nbsp;&nbsp;&nbsp;&nbsp;&nbsp;bgp</samp>](## "router_bgp.vrfs.[].bgp") | Dictionary |  |  |  |  |
    | [<samp>&nbsp;&nbsp;&nbsp;&nbsp;&nbsp;&nbsp;&nbsp;&nbsp;redistribute_internal</samp>](## "router_bgp.vrfs.[].bgp.redistribute_internal") | Boolean |  |  |  | Allow redistribution of iBGP routes into an Interior Gateway Protocol (IGP). EOS default is true. |
    | [<samp>&nbsp;&nbsp;&nbsp;&nbsp;&nbsp;&nbsp;&nbsp;&nbsp;additional_paths</samp>](## "router_bgp.vrfs.[].bgp.additional_paths") | Dictionary |  |  |  |  |
    | [<samp>&nbsp;&nbsp;&nbsp;&nbsp;&nbsp;&nbsp;&nbsp;&nbsp;&nbsp;&nbsp;install</samp>](## "router_bgp.vrfs.[].bgp.additional_paths.install") | Boolean |  |  |  | Install BGP backup path. |
    | [<samp>&nbsp;&nbsp;&nbsp;&nbsp;&nbsp;&nbsp;&nbsp;&nbsp;&nbsp;&nbsp;install_ecmp_primary</samp>](## "router_bgp.vrfs.[].bgp.additional_paths.install_ecmp_primary") | Boolean |  |  |  | Allow additional path with ECMP primary path. |
    | [<samp>&nbsp;&nbsp;&nbsp;&nbsp;&nbsp;&nbsp;&nbsp;&nbsp;&nbsp;&nbsp;receive</samp>](## "router_bgp.vrfs.[].bgp.additional_paths.receive") | Boolean |  |  |  | Enable or disable reception of additional-paths. |
    | [<samp>&nbsp;&nbsp;&nbsp;&nbsp;&nbsp;&nbsp;&nbsp;&nbsp;&nbsp;&nbsp;send</samp>](## "router_bgp.vrfs.[].bgp.additional_paths.send") | String |  |  | Valid Values:<br>- <code>any</code><br>- <code>backup</code><br>- <code>ecmp</code><br>- <code>limit</code><br>- <code>disabled</code> | Select an option to send multiple paths for same prefix through bgp updates.<br>any: Send any eligible path.<br>backup: Best path and installed backup path.<br>ecmp: All paths in best path ECMP group.<br>limit: Limit to n eligible paths.<br>disabled: Disable sending any paths. |
    | [<samp>&nbsp;&nbsp;&nbsp;&nbsp;&nbsp;&nbsp;&nbsp;&nbsp;&nbsp;&nbsp;send_limit</samp>](## "router_bgp.vrfs.[].bgp.additional_paths.send_limit") | Integer |  |  | Min: 2<br>Max: 64 | Number of paths to send through bgp updates. For this setting, `send` must be set to `limit` or `ecmp`. |
    | [<samp>&nbsp;&nbsp;&nbsp;&nbsp;&nbsp;&nbsp;rd</samp>](## "router_bgp.vrfs.[].rd") | String |  |  |  | Route distinguisher. |
    | [<samp>&nbsp;&nbsp;&nbsp;&nbsp;&nbsp;&nbsp;evpn_multicast</samp>](## "router_bgp.vrfs.[].evpn_multicast") | Boolean |  |  |  |  |
    | [<samp>&nbsp;&nbsp;&nbsp;&nbsp;&nbsp;&nbsp;evpn_multicast_address_family</samp>](## "router_bgp.vrfs.[].evpn_multicast_address_family") | Dictionary |  |  |  | Enable per-AF EVPN multicast settings. |
    | [<samp>&nbsp;&nbsp;&nbsp;&nbsp;&nbsp;&nbsp;&nbsp;&nbsp;ipv4</samp>](## "router_bgp.vrfs.[].evpn_multicast_address_family.ipv4") | Dictionary |  |  |  |  |
    | [<samp>&nbsp;&nbsp;&nbsp;&nbsp;&nbsp;&nbsp;&nbsp;&nbsp;&nbsp;&nbsp;transit</samp>](## "router_bgp.vrfs.[].evpn_multicast_address_family.ipv4.transit") | Boolean |  |  |  | Enable EVPN multicast transit mode. |
    | [<samp>&nbsp;&nbsp;&nbsp;&nbsp;&nbsp;&nbsp;evpn_multicast_gateway_dr_election</samp>](## "router_bgp.vrfs.[].evpn_multicast_gateway_dr_election") | Dictionary |  |  |  |  |
    | [<samp>&nbsp;&nbsp;&nbsp;&nbsp;&nbsp;&nbsp;&nbsp;&nbsp;algorithm</samp>](## "router_bgp.vrfs.[].evpn_multicast_gateway_dr_election.algorithm") | String | Required |  | Valid Values:<br>- <code>hrw</code><br>- <code>modulus</code><br>- <code>preference</code> | DR election algorithms:<br>  hrw: Default selection based on highest random weight.<br>  modulus: Selection based on VLAN ID modulo number of candidates.<br>  preference: Selection based on a configured preference value. |
    | [<samp>&nbsp;&nbsp;&nbsp;&nbsp;&nbsp;&nbsp;&nbsp;&nbsp;preference_value</samp>](## "router_bgp.vrfs.[].evpn_multicast_gateway_dr_election.preference_value") | Integer |  |  | Min: 0<br>Max: 65535 | Required when `algorithm` is `preference`. |
    | [<samp>&nbsp;&nbsp;&nbsp;&nbsp;&nbsp;&nbsp;default_route_exports</samp>](## "router_bgp.vrfs.[].default_route_exports") | List, items: Dictionary |  |  |  | Enable default-originate per VRF/address-family. |
    | [<samp>&nbsp;&nbsp;&nbsp;&nbsp;&nbsp;&nbsp;&nbsp;&nbsp;-&nbsp;address_family</samp>](## "router_bgp.vrfs.[].default_route_exports.[].address_family") | String | Required, Unique |  | Valid Values:<br>- <code>evpn</code><br>- <code>vpn-ipv4</code><br>- <code>vpn-ipv6</code> |  |
    | [<samp>&nbsp;&nbsp;&nbsp;&nbsp;&nbsp;&nbsp;&nbsp;&nbsp;&nbsp;&nbsp;always</samp>](## "router_bgp.vrfs.[].default_route_exports.[].always") | Boolean |  |  |  |  |
    | [<samp>&nbsp;&nbsp;&nbsp;&nbsp;&nbsp;&nbsp;&nbsp;&nbsp;&nbsp;&nbsp;route_map</samp>](## "router_bgp.vrfs.[].default_route_exports.[].route_map") | String |  |  |  |  |
    | [<samp>&nbsp;&nbsp;&nbsp;&nbsp;&nbsp;&nbsp;&nbsp;&nbsp;&nbsp;&nbsp;rcf</samp>](## "router_bgp.vrfs.[].default_route_exports.[].rcf") | String |  |  |  | RCF function name with parenthesis.<br>Example: MyFunction(myarg). |
    | [<samp>&nbsp;&nbsp;&nbsp;&nbsp;&nbsp;&nbsp;route_targets</samp>](## "router_bgp.vrfs.[].route_targets") | Dictionary |  |  |  |  |
    | [<samp>&nbsp;&nbsp;&nbsp;&nbsp;&nbsp;&nbsp;&nbsp;&nbsp;import</samp>](## "router_bgp.vrfs.[].route_targets.import") | List, items: Dictionary |  |  |  |  |
    | [<samp>&nbsp;&nbsp;&nbsp;&nbsp;&nbsp;&nbsp;&nbsp;&nbsp;&nbsp;&nbsp;-&nbsp;address_family</samp>](## "router_bgp.vrfs.[].route_targets.import.[].address_family") | String | Required, Unique |  |  |  |
    | [<samp>&nbsp;&nbsp;&nbsp;&nbsp;&nbsp;&nbsp;&nbsp;&nbsp;&nbsp;&nbsp;&nbsp;&nbsp;route_targets</samp>](## "router_bgp.vrfs.[].route_targets.import.[].route_targets") | List, items: String |  |  |  |  |
    | [<samp>&nbsp;&nbsp;&nbsp;&nbsp;&nbsp;&nbsp;&nbsp;&nbsp;&nbsp;&nbsp;&nbsp;&nbsp;&nbsp;&nbsp;-&nbsp;&lt;str&gt;</samp>](## "router_bgp.vrfs.[].route_targets.import.[].route_targets.[]") | String |  |  |  |  |
    | [<samp>&nbsp;&nbsp;&nbsp;&nbsp;&nbsp;&nbsp;&nbsp;&nbsp;&nbsp;&nbsp;&nbsp;&nbsp;route_map</samp>](## "router_bgp.vrfs.[].route_targets.import.[].route_map") | String |  |  |  | Only applicable if `address_family` is one of `evpn`, `vpn-ipv4` or `vpn-ipv6`. |
    | [<samp>&nbsp;&nbsp;&nbsp;&nbsp;&nbsp;&nbsp;&nbsp;&nbsp;&nbsp;&nbsp;&nbsp;&nbsp;rcf</samp>](## "router_bgp.vrfs.[].route_targets.import.[].rcf") | String |  |  |  | RCF function name with parenthesis.<br>Example: MyFunction(myarg).<br>Only applicable if `address_family` is one of `evpn`, `vpn-ipv4` or `vpn-ipv6`. |
    | [<samp>&nbsp;&nbsp;&nbsp;&nbsp;&nbsp;&nbsp;&nbsp;&nbsp;&nbsp;&nbsp;&nbsp;&nbsp;vpn_route_filter_rcf</samp>](## "router_bgp.vrfs.[].route_targets.import.[].vpn_route_filter_rcf") | String |  |  |  | RCF function name with parenthesis for filtering VPN routes. Also requires `rcf` to be set.<br>Example: MyFunction(myarg).<br>Only applicable if `address_family` is one of `vpn-ipv4` or `vpn-ipv6`. |
    | [<samp>&nbsp;&nbsp;&nbsp;&nbsp;&nbsp;&nbsp;&nbsp;&nbsp;export</samp>](## "router_bgp.vrfs.[].route_targets.export") | List, items: Dictionary |  |  |  |  |
    | [<samp>&nbsp;&nbsp;&nbsp;&nbsp;&nbsp;&nbsp;&nbsp;&nbsp;&nbsp;&nbsp;-&nbsp;address_family</samp>](## "router_bgp.vrfs.[].route_targets.export.[].address_family") | String | Required, Unique |  |  |  |
    | [<samp>&nbsp;&nbsp;&nbsp;&nbsp;&nbsp;&nbsp;&nbsp;&nbsp;&nbsp;&nbsp;&nbsp;&nbsp;route_targets</samp>](## "router_bgp.vrfs.[].route_targets.export.[].route_targets") | List, items: String |  |  |  |  |
    | [<samp>&nbsp;&nbsp;&nbsp;&nbsp;&nbsp;&nbsp;&nbsp;&nbsp;&nbsp;&nbsp;&nbsp;&nbsp;&nbsp;&nbsp;-&nbsp;&lt;str&gt;</samp>](## "router_bgp.vrfs.[].route_targets.export.[].route_targets.[]") | String |  |  |  |  |
    | [<samp>&nbsp;&nbsp;&nbsp;&nbsp;&nbsp;&nbsp;&nbsp;&nbsp;&nbsp;&nbsp;&nbsp;&nbsp;route_map</samp>](## "router_bgp.vrfs.[].route_targets.export.[].route_map") | String |  |  |  | Only applicable if `address_family` is one of `evpn`, `vpn-ipv4` or `vpn-ipv6`. |
    | [<samp>&nbsp;&nbsp;&nbsp;&nbsp;&nbsp;&nbsp;&nbsp;&nbsp;&nbsp;&nbsp;&nbsp;&nbsp;rcf</samp>](## "router_bgp.vrfs.[].route_targets.export.[].rcf") | String |  |  |  | RCF function name with parenthesis.<br>Example: MyFunction(myarg).<br>Only applicable if `address_family` is one of `evpn`, `vpn-ipv4` or `vpn-ipv6`. |
    | [<samp>&nbsp;&nbsp;&nbsp;&nbsp;&nbsp;&nbsp;&nbsp;&nbsp;&nbsp;&nbsp;&nbsp;&nbsp;vpn_route_filter_rcf</samp>](## "router_bgp.vrfs.[].route_targets.export.[].vpn_route_filter_rcf") | String |  |  |  | RCF function name with parenthesis for filtering VPN routes. Also requires `rcf` to be set.<br>Example: MyFunction(myarg).<br>Only applicable if `address_family` is one of `vpn-ipv4` or `vpn-ipv6`. |
    | [<samp>&nbsp;&nbsp;&nbsp;&nbsp;&nbsp;&nbsp;router_id</samp>](## "router_bgp.vrfs.[].router_id") | String |  |  |  | in IP address format A.B.C.D. |
    | [<samp>&nbsp;&nbsp;&nbsp;&nbsp;&nbsp;&nbsp;timers</samp>](## "router_bgp.vrfs.[].timers") | String |  |  |  | BGP Keepalive and Hold Timer values in seconds as string "<0-3600> <0-3600>". |
    | [<samp>&nbsp;&nbsp;&nbsp;&nbsp;&nbsp;&nbsp;networks</samp>](## "router_bgp.vrfs.[].networks") | List, items: Dictionary |  |  |  |  |
    | [<samp>&nbsp;&nbsp;&nbsp;&nbsp;&nbsp;&nbsp;&nbsp;&nbsp;-&nbsp;prefix</samp>](## "router_bgp.vrfs.[].networks.[].prefix") | String | Required, Unique |  |  | IPv4 prefix "A.B.C.D/E" or IPv6 prefix "A:B:C:D:E:F:G:H/I". |
    | [<samp>&nbsp;&nbsp;&nbsp;&nbsp;&nbsp;&nbsp;&nbsp;&nbsp;&nbsp;&nbsp;route_map</samp>](## "router_bgp.vrfs.[].networks.[].route_map") | String |  |  |  |  |
    | [<samp>&nbsp;&nbsp;&nbsp;&nbsp;&nbsp;&nbsp;updates</samp>](## "router_bgp.vrfs.[].updates") | Dictionary |  |  |  |  |
    | [<samp>&nbsp;&nbsp;&nbsp;&nbsp;&nbsp;&nbsp;&nbsp;&nbsp;wait_for_convergence</samp>](## "router_bgp.vrfs.[].updates.wait_for_convergence") | Boolean |  |  |  | Disables FIB updates and route advertisement when the BGP instance is initiated until the BGP convergence state is reached.<br> |
    | [<samp>&nbsp;&nbsp;&nbsp;&nbsp;&nbsp;&nbsp;&nbsp;&nbsp;wait_install</samp>](## "router_bgp.vrfs.[].updates.wait_install") | Boolean |  |  |  | Do not advertise reachability to a prefix until that prefix has been installed in hardware.<br>This will eliminate any temporary black holes due to a BGP speaker advertising reachability to a prefix that may not yet be installed into the forwarding plane.<br> |
    | [<samp>&nbsp;&nbsp;&nbsp;&nbsp;&nbsp;&nbsp;listen_ranges</samp>](## "router_bgp.vrfs.[].listen_ranges") | List, items: Dictionary |  |  |  | Improved "listen_ranges" data model to support multiple listen ranges and additional filter capabilities.<br> |
    | [<samp>&nbsp;&nbsp;&nbsp;&nbsp;&nbsp;&nbsp;&nbsp;&nbsp;-&nbsp;prefix</samp>](## "router_bgp.vrfs.[].listen_ranges.[].prefix") | String |  |  |  | IPv4 prefix "A.B.C.D/E" or IPv6 prefix "A:B:C:D:E:F:G:H/I". |
    | [<samp>&nbsp;&nbsp;&nbsp;&nbsp;&nbsp;&nbsp;&nbsp;&nbsp;&nbsp;&nbsp;peer_id_include_router_id</samp>](## "router_bgp.vrfs.[].listen_ranges.[].peer_id_include_router_id") | Boolean |  |  |  | Include router ID as part of peer filter. |
    | [<samp>&nbsp;&nbsp;&nbsp;&nbsp;&nbsp;&nbsp;&nbsp;&nbsp;&nbsp;&nbsp;peer_group</samp>](## "router_bgp.vrfs.[].listen_ranges.[].peer_group") | String |  |  |  | Peer-group name. |
    | [<samp>&nbsp;&nbsp;&nbsp;&nbsp;&nbsp;&nbsp;&nbsp;&nbsp;&nbsp;&nbsp;peer_filter</samp>](## "router_bgp.vrfs.[].listen_ranges.[].peer_filter") | String |  |  |  | Peer-filter name.<br>note: `peer_filter`` or `remote_as` is required but mutually exclusive.<br>If both are defined, peer_filter takes precedence.<br> |
    | [<samp>&nbsp;&nbsp;&nbsp;&nbsp;&nbsp;&nbsp;&nbsp;&nbsp;&nbsp;&nbsp;remote_as</samp>](## "router_bgp.vrfs.[].listen_ranges.[].remote_as") | String |  |  |  | BGP AS <1-4294967295> or AS number in asdot notation "<1-65535>.<0-65535>".<br>For asdot notation in YAML inputs, the value must be put in quotes, to prevent it from being interpreted as a float number. |
    | [<samp>&nbsp;&nbsp;&nbsp;&nbsp;&nbsp;&nbsp;neighbors</samp>](## "router_bgp.vrfs.[].neighbors") | List, items: Dictionary |  |  |  |  |
    | [<samp>&nbsp;&nbsp;&nbsp;&nbsp;&nbsp;&nbsp;&nbsp;&nbsp;-&nbsp;ip_address</samp>](## "router_bgp.vrfs.[].neighbors.[].ip_address") | String | Required, Unique |  |  |  |
    | [<samp>&nbsp;&nbsp;&nbsp;&nbsp;&nbsp;&nbsp;&nbsp;&nbsp;&nbsp;&nbsp;peer_group</samp>](## "router_bgp.vrfs.[].neighbors.[].peer_group") | String |  |  |  | Peer-group name. |
    | [<samp>&nbsp;&nbsp;&nbsp;&nbsp;&nbsp;&nbsp;&nbsp;&nbsp;&nbsp;&nbsp;remote_as</samp>](## "router_bgp.vrfs.[].neighbors.[].remote_as") | String |  |  |  | BGP AS <1-4294967295> or AS number in asdot notation "<1-65535>.<0-65535>".<br>For asdot notation in YAML inputs, the value must be put in quotes, to prevent it from being interpreted as a float number. |
    | [<samp>&nbsp;&nbsp;&nbsp;&nbsp;&nbsp;&nbsp;&nbsp;&nbsp;&nbsp;&nbsp;password</samp>](## "router_bgp.vrfs.[].neighbors.[].password") | String |  |  |  |  |
    | [<samp>&nbsp;&nbsp;&nbsp;&nbsp;&nbsp;&nbsp;&nbsp;&nbsp;&nbsp;&nbsp;passive</samp>](## "router_bgp.vrfs.[].neighbors.[].passive") | Boolean |  |  |  |  |
    | [<samp>&nbsp;&nbsp;&nbsp;&nbsp;&nbsp;&nbsp;&nbsp;&nbsp;&nbsp;&nbsp;remove_private_as</samp>](## "router_bgp.vrfs.[].neighbors.[].remove_private_as") | Dictionary |  |  |  | Remove private AS numbers in outbound AS path. |
    | [<samp>&nbsp;&nbsp;&nbsp;&nbsp;&nbsp;&nbsp;&nbsp;&nbsp;&nbsp;&nbsp;&nbsp;&nbsp;enabled</samp>](## "router_bgp.vrfs.[].neighbors.[].remove_private_as.enabled") | Boolean |  |  |  |  |
    | [<samp>&nbsp;&nbsp;&nbsp;&nbsp;&nbsp;&nbsp;&nbsp;&nbsp;&nbsp;&nbsp;&nbsp;&nbsp;all</samp>](## "router_bgp.vrfs.[].neighbors.[].remove_private_as.all") | Boolean |  |  |  |  |
    | [<samp>&nbsp;&nbsp;&nbsp;&nbsp;&nbsp;&nbsp;&nbsp;&nbsp;&nbsp;&nbsp;&nbsp;&nbsp;replace_as</samp>](## "router_bgp.vrfs.[].neighbors.[].remove_private_as.replace_as") | Boolean |  |  |  |  |
    | [<samp>&nbsp;&nbsp;&nbsp;&nbsp;&nbsp;&nbsp;&nbsp;&nbsp;&nbsp;&nbsp;remove_private_as_ingress</samp>](## "router_bgp.vrfs.[].neighbors.[].remove_private_as_ingress") | Dictionary |  |  |  |  |
    | [<samp>&nbsp;&nbsp;&nbsp;&nbsp;&nbsp;&nbsp;&nbsp;&nbsp;&nbsp;&nbsp;&nbsp;&nbsp;enabled</samp>](## "router_bgp.vrfs.[].neighbors.[].remove_private_as_ingress.enabled") | Boolean |  |  |  |  |
    | [<samp>&nbsp;&nbsp;&nbsp;&nbsp;&nbsp;&nbsp;&nbsp;&nbsp;&nbsp;&nbsp;&nbsp;&nbsp;replace_as</samp>](## "router_bgp.vrfs.[].neighbors.[].remove_private_as_ingress.replace_as") | Boolean |  |  |  |  |
    | [<samp>&nbsp;&nbsp;&nbsp;&nbsp;&nbsp;&nbsp;&nbsp;&nbsp;&nbsp;&nbsp;weight</samp>](## "router_bgp.vrfs.[].neighbors.[].weight") | Integer |  |  | Min: 0<br>Max: 65535 |  |
    | [<samp>&nbsp;&nbsp;&nbsp;&nbsp;&nbsp;&nbsp;&nbsp;&nbsp;&nbsp;&nbsp;local_as</samp>](## "router_bgp.vrfs.[].neighbors.[].local_as") | String |  |  |  | BGP AS <1-4294967295> or AS number in asdot notation "<1-65535>.<0-65535>".<br>For asdot notation in YAML inputs, the value must be put in quotes, to prevent it from being interpreted as a float number. |
    | [<samp>&nbsp;&nbsp;&nbsp;&nbsp;&nbsp;&nbsp;&nbsp;&nbsp;&nbsp;&nbsp;as_path</samp>](## "router_bgp.vrfs.[].neighbors.[].as_path") | Dictionary |  |  |  | BGP AS-PATH options. |
    | [<samp>&nbsp;&nbsp;&nbsp;&nbsp;&nbsp;&nbsp;&nbsp;&nbsp;&nbsp;&nbsp;&nbsp;&nbsp;remote_as_replace_out</samp>](## "router_bgp.vrfs.[].neighbors.[].as_path.remote_as_replace_out") | Boolean |  |  |  | Replace AS number with local AS number. |
    | [<samp>&nbsp;&nbsp;&nbsp;&nbsp;&nbsp;&nbsp;&nbsp;&nbsp;&nbsp;&nbsp;&nbsp;&nbsp;prepend_own_disabled</samp>](## "router_bgp.vrfs.[].neighbors.[].as_path.prepend_own_disabled") | Boolean |  |  |  | Disable prepending own AS number to AS path. |
    | [<samp>&nbsp;&nbsp;&nbsp;&nbsp;&nbsp;&nbsp;&nbsp;&nbsp;&nbsp;&nbsp;description</samp>](## "router_bgp.vrfs.[].neighbors.[].description") | String |  |  |  |  |
    | [<samp>&nbsp;&nbsp;&nbsp;&nbsp;&nbsp;&nbsp;&nbsp;&nbsp;&nbsp;&nbsp;route_reflector_client</samp>](## "router_bgp.vrfs.[].neighbors.[].route_reflector_client") | Boolean |  |  |  |  |
    | [<samp>&nbsp;&nbsp;&nbsp;&nbsp;&nbsp;&nbsp;&nbsp;&nbsp;&nbsp;&nbsp;ebgp_multihop</samp>](## "router_bgp.vrfs.[].neighbors.[].ebgp_multihop") | Integer |  |  | Min: 1<br>Max: 255 | Time-to-live in range of hops. |
    | [<samp>&nbsp;&nbsp;&nbsp;&nbsp;&nbsp;&nbsp;&nbsp;&nbsp;&nbsp;&nbsp;next_hop_self</samp>](## "router_bgp.vrfs.[].neighbors.[].next_hop_self") | Boolean |  |  |  |  |
    | [<samp>&nbsp;&nbsp;&nbsp;&nbsp;&nbsp;&nbsp;&nbsp;&nbsp;&nbsp;&nbsp;shutdown</samp>](## "router_bgp.vrfs.[].neighbors.[].shutdown") | Boolean |  |  |  |  |
    | [<samp>&nbsp;&nbsp;&nbsp;&nbsp;&nbsp;&nbsp;&nbsp;&nbsp;&nbsp;&nbsp;bfd</samp>](## "router_bgp.vrfs.[].neighbors.[].bfd") | Boolean |  |  |  | Enable BFD. |
    | [<samp>&nbsp;&nbsp;&nbsp;&nbsp;&nbsp;&nbsp;&nbsp;&nbsp;&nbsp;&nbsp;bfd_timers</samp>](## "router_bgp.vrfs.[].neighbors.[].bfd_timers") | Dictionary |  |  |  | Override default BFD timers. BFD must be enabled with `bfd: true`. |
    | [<samp>&nbsp;&nbsp;&nbsp;&nbsp;&nbsp;&nbsp;&nbsp;&nbsp;&nbsp;&nbsp;&nbsp;&nbsp;interval</samp>](## "router_bgp.vrfs.[].neighbors.[].bfd_timers.interval") | Integer | Required |  | Min: 50<br>Max: 60000 | Interval in milliseconds. |
    | [<samp>&nbsp;&nbsp;&nbsp;&nbsp;&nbsp;&nbsp;&nbsp;&nbsp;&nbsp;&nbsp;&nbsp;&nbsp;min_rx</samp>](## "router_bgp.vrfs.[].neighbors.[].bfd_timers.min_rx") | Integer | Required |  | Min: 50<br>Max: 60000 | Rate in milliseconds. |
    | [<samp>&nbsp;&nbsp;&nbsp;&nbsp;&nbsp;&nbsp;&nbsp;&nbsp;&nbsp;&nbsp;&nbsp;&nbsp;multiplier</samp>](## "router_bgp.vrfs.[].neighbors.[].bfd_timers.multiplier") | Integer | Required |  | Min: 3<br>Max: 50 |  |
    | [<samp>&nbsp;&nbsp;&nbsp;&nbsp;&nbsp;&nbsp;&nbsp;&nbsp;&nbsp;&nbsp;timers</samp>](## "router_bgp.vrfs.[].neighbors.[].timers") | String |  |  |  | BGP Keepalive and Hold Timer values in seconds as string "<0-3600> <0-3600>". |
    | [<samp>&nbsp;&nbsp;&nbsp;&nbsp;&nbsp;&nbsp;&nbsp;&nbsp;&nbsp;&nbsp;rib_in_pre_policy_retain</samp>](## "router_bgp.vrfs.[].neighbors.[].rib_in_pre_policy_retain") | Dictionary |  |  |  |  |
    | [<samp>&nbsp;&nbsp;&nbsp;&nbsp;&nbsp;&nbsp;&nbsp;&nbsp;&nbsp;&nbsp;&nbsp;&nbsp;enabled</samp>](## "router_bgp.vrfs.[].neighbors.[].rib_in_pre_policy_retain.enabled") | Boolean |  |  |  |  |
    | [<samp>&nbsp;&nbsp;&nbsp;&nbsp;&nbsp;&nbsp;&nbsp;&nbsp;&nbsp;&nbsp;&nbsp;&nbsp;all</samp>](## "router_bgp.vrfs.[].neighbors.[].rib_in_pre_policy_retain.all") | Boolean |  |  |  |  |
    | [<samp>&nbsp;&nbsp;&nbsp;&nbsp;&nbsp;&nbsp;&nbsp;&nbsp;&nbsp;&nbsp;send_community</samp>](## "router_bgp.vrfs.[].neighbors.[].send_community") | String |  |  |  | 'all' or a combination of 'standard', 'extended', 'large' and 'link-bandwidth (w/options)'. |
    | [<samp>&nbsp;&nbsp;&nbsp;&nbsp;&nbsp;&nbsp;&nbsp;&nbsp;&nbsp;&nbsp;maximum_routes</samp>](## "router_bgp.vrfs.[].neighbors.[].maximum_routes") | Integer |  |  |  |  |
    | [<samp>&nbsp;&nbsp;&nbsp;&nbsp;&nbsp;&nbsp;&nbsp;&nbsp;&nbsp;&nbsp;maximum_routes_warning_limit</samp>](## "router_bgp.vrfs.[].neighbors.[].maximum_routes_warning_limit") | String |  |  |  | Maximum number of routes after which a warning is issued (0 means never warn) or<br>Percentage of maximum number of routes at which to warn ("<1-100> percent").<br> |
    | [<samp>&nbsp;&nbsp;&nbsp;&nbsp;&nbsp;&nbsp;&nbsp;&nbsp;&nbsp;&nbsp;maximum_routes_warning_only</samp>](## "router_bgp.vrfs.[].neighbors.[].maximum_routes_warning_only") | Boolean |  |  |  |  |
    | [<samp>&nbsp;&nbsp;&nbsp;&nbsp;&nbsp;&nbsp;&nbsp;&nbsp;&nbsp;&nbsp;allowas_in</samp>](## "router_bgp.vrfs.[].neighbors.[].allowas_in") | Dictionary |  |  |  |  |
    | [<samp>&nbsp;&nbsp;&nbsp;&nbsp;&nbsp;&nbsp;&nbsp;&nbsp;&nbsp;&nbsp;&nbsp;&nbsp;enabled</samp>](## "router_bgp.vrfs.[].neighbors.[].allowas_in.enabled") | Boolean |  |  |  |  |
    | [<samp>&nbsp;&nbsp;&nbsp;&nbsp;&nbsp;&nbsp;&nbsp;&nbsp;&nbsp;&nbsp;&nbsp;&nbsp;times</samp>](## "router_bgp.vrfs.[].neighbors.[].allowas_in.times") | Integer |  |  | Min: 1<br>Max: 10 | Number of local ASNs allowed in a BGP update. |
    | [<samp>&nbsp;&nbsp;&nbsp;&nbsp;&nbsp;&nbsp;&nbsp;&nbsp;&nbsp;&nbsp;default_originate</samp>](## "router_bgp.vrfs.[].neighbors.[].default_originate") | Dictionary |  |  |  |  |
    | [<samp>&nbsp;&nbsp;&nbsp;&nbsp;&nbsp;&nbsp;&nbsp;&nbsp;&nbsp;&nbsp;&nbsp;&nbsp;enabled</samp>](## "router_bgp.vrfs.[].neighbors.[].default_originate.enabled") | Boolean |  |  |  |  |
    | [<samp>&nbsp;&nbsp;&nbsp;&nbsp;&nbsp;&nbsp;&nbsp;&nbsp;&nbsp;&nbsp;&nbsp;&nbsp;always</samp>](## "router_bgp.vrfs.[].neighbors.[].default_originate.always") | Boolean |  |  |  |  |
    | [<samp>&nbsp;&nbsp;&nbsp;&nbsp;&nbsp;&nbsp;&nbsp;&nbsp;&nbsp;&nbsp;&nbsp;&nbsp;route_map</samp>](## "router_bgp.vrfs.[].neighbors.[].default_originate.route_map") | String |  |  |  |  |
    | [<samp>&nbsp;&nbsp;&nbsp;&nbsp;&nbsp;&nbsp;&nbsp;&nbsp;&nbsp;&nbsp;update_source</samp>](## "router_bgp.vrfs.[].neighbors.[].update_source") | String |  |  |  |  |
    | [<samp>&nbsp;&nbsp;&nbsp;&nbsp;&nbsp;&nbsp;&nbsp;&nbsp;&nbsp;&nbsp;route_map_in</samp>](## "router_bgp.vrfs.[].neighbors.[].route_map_in") | String |  |  |  | Inbound route-map name. |
    | [<samp>&nbsp;&nbsp;&nbsp;&nbsp;&nbsp;&nbsp;&nbsp;&nbsp;&nbsp;&nbsp;route_map_out</samp>](## "router_bgp.vrfs.[].neighbors.[].route_map_out") | String |  |  |  | Outbound route-map name. |
    | [<samp>&nbsp;&nbsp;&nbsp;&nbsp;&nbsp;&nbsp;&nbsp;&nbsp;&nbsp;&nbsp;additional_paths</samp>](## "router_bgp.vrfs.[].neighbors.[].additional_paths") | Dictionary |  |  |  |  |
    | [<samp>&nbsp;&nbsp;&nbsp;&nbsp;&nbsp;&nbsp;&nbsp;&nbsp;&nbsp;&nbsp;&nbsp;&nbsp;receive</samp>](## "router_bgp.vrfs.[].neighbors.[].additional_paths.receive") | Boolean |  |  |  | Enable or disable reception of additional-paths. |
    | [<samp>&nbsp;&nbsp;&nbsp;&nbsp;&nbsp;&nbsp;&nbsp;&nbsp;&nbsp;&nbsp;&nbsp;&nbsp;send</samp>](## "router_bgp.vrfs.[].neighbors.[].additional_paths.send") | String |  |  | Valid Values:<br>- <code>any</code><br>- <code>backup</code><br>- <code>ecmp</code><br>- <code>limit</code><br>- <code>disabled</code> | Select an option to send multiple paths for same prefix through bgp updates.<br>any: Send any eligible path.<br>backup: Best path and installed backup path.<br>ecmp: All paths in best path ECMP group.<br>limit: Limit to n eligible paths.<br>disabled: Disable sending any paths. |
    | [<samp>&nbsp;&nbsp;&nbsp;&nbsp;&nbsp;&nbsp;&nbsp;&nbsp;&nbsp;&nbsp;&nbsp;&nbsp;send_limit</samp>](## "router_bgp.vrfs.[].neighbors.[].additional_paths.send_limit") | Integer |  |  | Min: 2<br>Max: 64 | Number of paths to send through bgp updates. For this setting, `send` must be set to `limit` or `ecmp`. |
    | [<samp>&nbsp;&nbsp;&nbsp;&nbsp;&nbsp;&nbsp;&nbsp;&nbsp;&nbsp;&nbsp;prefix_list_in</samp>](## "router_bgp.vrfs.[].neighbors.[].prefix_list_in") <span style="color:red">removed</span> | String |  |  |  | Inbound prefix-list name.<span style="color:red">This key was removed. Support was removed in AVD version 5.0.0. Use <samp>router_bgp.vrfs[].address_family_ipv4.neighbors[].prefix_list_in or router_bgp.vrfs[].address_family_ipv6.neighbors[].prefix_list_in</samp> instead.</span> |
    | [<samp>&nbsp;&nbsp;&nbsp;&nbsp;&nbsp;&nbsp;&nbsp;&nbsp;&nbsp;&nbsp;prefix_list_out</samp>](## "router_bgp.vrfs.[].neighbors.[].prefix_list_out") <span style="color:red">removed</span> | String |  |  |  | Outbound prefix-list name.<span style="color:red">This key was removed. Support was removed in AVD version 5.0.0. Use <samp>router_bgp.vrfs[].address_family_ipv4.neighbors[].prefix_list_out or router_bgp.vrfs[].address_family_ipv6.neighbors[].prefix_list_out</samp> instead.</span> |
    | [<samp>&nbsp;&nbsp;&nbsp;&nbsp;&nbsp;&nbsp;neighbor_interfaces</samp>](## "router_bgp.vrfs.[].neighbor_interfaces") | List, items: Dictionary |  |  |  |  |
    | [<samp>&nbsp;&nbsp;&nbsp;&nbsp;&nbsp;&nbsp;&nbsp;&nbsp;-&nbsp;name</samp>](## "router_bgp.vrfs.[].neighbor_interfaces.[].name") | String | Required, Unique |  |  | Interface name. |
    | [<samp>&nbsp;&nbsp;&nbsp;&nbsp;&nbsp;&nbsp;&nbsp;&nbsp;&nbsp;&nbsp;remote_as</samp>](## "router_bgp.vrfs.[].neighbor_interfaces.[].remote_as") | String |  |  |  | BGP AS <1-4294967295> or AS number in asdot notation "<1-65535>.<0-65535>".<br>For asdot notation in YAML inputs, the value must be put in quotes, to prevent it from being interpreted as a float number. |
    | [<samp>&nbsp;&nbsp;&nbsp;&nbsp;&nbsp;&nbsp;&nbsp;&nbsp;&nbsp;&nbsp;peer_group</samp>](## "router_bgp.vrfs.[].neighbor_interfaces.[].peer_group") | String |  |  |  | Peer-group name. |
    | [<samp>&nbsp;&nbsp;&nbsp;&nbsp;&nbsp;&nbsp;&nbsp;&nbsp;&nbsp;&nbsp;peer_filter</samp>](## "router_bgp.vrfs.[].neighbor_interfaces.[].peer_filter") | String |  |  |  | Peer-filter name. |
    | [<samp>&nbsp;&nbsp;&nbsp;&nbsp;&nbsp;&nbsp;&nbsp;&nbsp;&nbsp;&nbsp;description</samp>](## "router_bgp.vrfs.[].neighbor_interfaces.[].description") | String |  |  |  |  |
    | [<samp>&nbsp;&nbsp;&nbsp;&nbsp;&nbsp;&nbsp;redistribute</samp>](## "router_bgp.vrfs.[].redistribute") | Dictionary |  |  |  | Redistribute routes in to BGP. |
    | [<samp>&nbsp;&nbsp;&nbsp;&nbsp;&nbsp;&nbsp;&nbsp;&nbsp;attached_host</samp>](## "router_bgp.vrfs.[].redistribute.attached_host") | Dictionary |  |  |  |  |
    | [<samp>&nbsp;&nbsp;&nbsp;&nbsp;&nbsp;&nbsp;&nbsp;&nbsp;&nbsp;&nbsp;enabled</samp>](## "router_bgp.vrfs.[].redistribute.attached_host.enabled") | Boolean | Required |  |  |  |
    | [<samp>&nbsp;&nbsp;&nbsp;&nbsp;&nbsp;&nbsp;&nbsp;&nbsp;&nbsp;&nbsp;route_map</samp>](## "router_bgp.vrfs.[].redistribute.attached_host.route_map") | String |  |  |  |  |
    | [<samp>&nbsp;&nbsp;&nbsp;&nbsp;&nbsp;&nbsp;&nbsp;&nbsp;bgp</samp>](## "router_bgp.vrfs.[].redistribute.bgp") | Dictionary |  |  |  |  |
    | [<samp>&nbsp;&nbsp;&nbsp;&nbsp;&nbsp;&nbsp;&nbsp;&nbsp;&nbsp;&nbsp;enabled</samp>](## "router_bgp.vrfs.[].redistribute.bgp.enabled") | Boolean | Required |  |  |  |
    | [<samp>&nbsp;&nbsp;&nbsp;&nbsp;&nbsp;&nbsp;&nbsp;&nbsp;&nbsp;&nbsp;route_map</samp>](## "router_bgp.vrfs.[].redistribute.bgp.route_map") | String |  |  |  |  |
    | [<samp>&nbsp;&nbsp;&nbsp;&nbsp;&nbsp;&nbsp;&nbsp;&nbsp;connected</samp>](## "router_bgp.vrfs.[].redistribute.connected") | Dictionary |  |  |  |  |
    | [<samp>&nbsp;&nbsp;&nbsp;&nbsp;&nbsp;&nbsp;&nbsp;&nbsp;&nbsp;&nbsp;enabled</samp>](## "router_bgp.vrfs.[].redistribute.connected.enabled") | Boolean | Required |  |  |  |
    | [<samp>&nbsp;&nbsp;&nbsp;&nbsp;&nbsp;&nbsp;&nbsp;&nbsp;&nbsp;&nbsp;route_map</samp>](## "router_bgp.vrfs.[].redistribute.connected.route_map") | String |  |  |  |  |
    | [<samp>&nbsp;&nbsp;&nbsp;&nbsp;&nbsp;&nbsp;&nbsp;&nbsp;&nbsp;&nbsp;rcf</samp>](## "router_bgp.vrfs.[].redistribute.connected.rcf") | String |  |  |  | RCF function name with parenthesis.<br>Example: MyFunction(myarg).<br>`route_map` and `rcf` are mutually exclusive. `route_map` takes precedence. |
    | [<samp>&nbsp;&nbsp;&nbsp;&nbsp;&nbsp;&nbsp;&nbsp;&nbsp;&nbsp;&nbsp;include_leaked</samp>](## "router_bgp.vrfs.[].redistribute.connected.include_leaked") | Boolean |  |  |  | Include following routes while redistributing. |
    | [<samp>&nbsp;&nbsp;&nbsp;&nbsp;&nbsp;&nbsp;&nbsp;&nbsp;dynamic</samp>](## "router_bgp.vrfs.[].redistribute.dynamic") | Dictionary |  |  |  |  |
    | [<samp>&nbsp;&nbsp;&nbsp;&nbsp;&nbsp;&nbsp;&nbsp;&nbsp;&nbsp;&nbsp;enabled</samp>](## "router_bgp.vrfs.[].redistribute.dynamic.enabled") | Boolean | Required |  |  |  |
    | [<samp>&nbsp;&nbsp;&nbsp;&nbsp;&nbsp;&nbsp;&nbsp;&nbsp;&nbsp;&nbsp;route_map</samp>](## "router_bgp.vrfs.[].redistribute.dynamic.route_map") | String |  |  |  |  |
    | [<samp>&nbsp;&nbsp;&nbsp;&nbsp;&nbsp;&nbsp;&nbsp;&nbsp;&nbsp;&nbsp;rcf</samp>](## "router_bgp.vrfs.[].redistribute.dynamic.rcf") | String |  |  |  | RCF function name with parenthesis.<br>Example: MyFunction(myarg).<br>`route_map` and `rcf` are mutually exclusive. `route_map` takes precedence. |
    | [<samp>&nbsp;&nbsp;&nbsp;&nbsp;&nbsp;&nbsp;&nbsp;&nbsp;isis</samp>](## "router_bgp.vrfs.[].redistribute.isis") | Dictionary |  |  |  |  |
    | [<samp>&nbsp;&nbsp;&nbsp;&nbsp;&nbsp;&nbsp;&nbsp;&nbsp;&nbsp;&nbsp;enabled</samp>](## "router_bgp.vrfs.[].redistribute.isis.enabled") | Boolean | Required |  |  |  |
    | [<samp>&nbsp;&nbsp;&nbsp;&nbsp;&nbsp;&nbsp;&nbsp;&nbsp;&nbsp;&nbsp;isis_level</samp>](## "router_bgp.vrfs.[].redistribute.isis.isis_level") | String |  |  | Valid Values:<br>- <code>level-1</code><br>- <code>level-2</code><br>- <code>level-1-2</code> | Redistribute IS-IS route level. |
    | [<samp>&nbsp;&nbsp;&nbsp;&nbsp;&nbsp;&nbsp;&nbsp;&nbsp;&nbsp;&nbsp;route_map</samp>](## "router_bgp.vrfs.[].redistribute.isis.route_map") | String |  |  |  |  |
    | [<samp>&nbsp;&nbsp;&nbsp;&nbsp;&nbsp;&nbsp;&nbsp;&nbsp;&nbsp;&nbsp;rcf</samp>](## "router_bgp.vrfs.[].redistribute.isis.rcf") | String |  |  |  | RCF function name with parenthesis.<br>Example: MyFunction(myarg).<br>`route_map` and `rcf` are mutually exclusive. `route_map` takes precedence. |
    | [<samp>&nbsp;&nbsp;&nbsp;&nbsp;&nbsp;&nbsp;&nbsp;&nbsp;&nbsp;&nbsp;include_leaked</samp>](## "router_bgp.vrfs.[].redistribute.isis.include_leaked") | Boolean |  |  |  | Include following routes while redistributing. |
    | [<samp>&nbsp;&nbsp;&nbsp;&nbsp;&nbsp;&nbsp;&nbsp;&nbsp;ospf</samp>](## "router_bgp.vrfs.[].redistribute.ospf") | Dictionary |  |  |  |  |
    | [<samp>&nbsp;&nbsp;&nbsp;&nbsp;&nbsp;&nbsp;&nbsp;&nbsp;&nbsp;&nbsp;enabled</samp>](## "router_bgp.vrfs.[].redistribute.ospf.enabled") | Boolean |  |  |  | Redistribute OSPF routes. |
    | [<samp>&nbsp;&nbsp;&nbsp;&nbsp;&nbsp;&nbsp;&nbsp;&nbsp;&nbsp;&nbsp;match_external</samp>](## "router_bgp.vrfs.[].redistribute.ospf.match_external") | Dictionary |  |  |  | Redistribute OSPF routes learned from external sources. |
    | [<samp>&nbsp;&nbsp;&nbsp;&nbsp;&nbsp;&nbsp;&nbsp;&nbsp;&nbsp;&nbsp;&nbsp;&nbsp;enabled</samp>](## "router_bgp.vrfs.[].redistribute.ospf.match_external.enabled") | Boolean | Required |  |  |  |
    | [<samp>&nbsp;&nbsp;&nbsp;&nbsp;&nbsp;&nbsp;&nbsp;&nbsp;&nbsp;&nbsp;&nbsp;&nbsp;route_map</samp>](## "router_bgp.vrfs.[].redistribute.ospf.match_external.route_map") | String |  |  |  |  |
    | [<samp>&nbsp;&nbsp;&nbsp;&nbsp;&nbsp;&nbsp;&nbsp;&nbsp;&nbsp;&nbsp;&nbsp;&nbsp;include_leaked</samp>](## "router_bgp.vrfs.[].redistribute.ospf.match_external.include_leaked") | Boolean |  |  |  | Include following routes while redistributing. |
    | [<samp>&nbsp;&nbsp;&nbsp;&nbsp;&nbsp;&nbsp;&nbsp;&nbsp;&nbsp;&nbsp;match_internal</samp>](## "router_bgp.vrfs.[].redistribute.ospf.match_internal") | Dictionary |  |  |  | Redistribute OSPF routes learned from internal sources. |
    | [<samp>&nbsp;&nbsp;&nbsp;&nbsp;&nbsp;&nbsp;&nbsp;&nbsp;&nbsp;&nbsp;&nbsp;&nbsp;enabled</samp>](## "router_bgp.vrfs.[].redistribute.ospf.match_internal.enabled") | Boolean | Required |  |  |  |
    | [<samp>&nbsp;&nbsp;&nbsp;&nbsp;&nbsp;&nbsp;&nbsp;&nbsp;&nbsp;&nbsp;&nbsp;&nbsp;route_map</samp>](## "router_bgp.vrfs.[].redistribute.ospf.match_internal.route_map") | String |  |  |  |  |
    | [<samp>&nbsp;&nbsp;&nbsp;&nbsp;&nbsp;&nbsp;&nbsp;&nbsp;&nbsp;&nbsp;&nbsp;&nbsp;include_leaked</samp>](## "router_bgp.vrfs.[].redistribute.ospf.match_internal.include_leaked") | Boolean |  |  |  | Include following routes while redistributing. |
    | [<samp>&nbsp;&nbsp;&nbsp;&nbsp;&nbsp;&nbsp;&nbsp;&nbsp;&nbsp;&nbsp;match_nssa_external</samp>](## "router_bgp.vrfs.[].redistribute.ospf.match_nssa_external") | Dictionary |  |  |  | Redistribute OSPF routes learned from external NSSA sources. |
    | [<samp>&nbsp;&nbsp;&nbsp;&nbsp;&nbsp;&nbsp;&nbsp;&nbsp;&nbsp;&nbsp;&nbsp;&nbsp;enabled</samp>](## "router_bgp.vrfs.[].redistribute.ospf.match_nssa_external.enabled") | Boolean | Required |  |  |  |
    | [<samp>&nbsp;&nbsp;&nbsp;&nbsp;&nbsp;&nbsp;&nbsp;&nbsp;&nbsp;&nbsp;&nbsp;&nbsp;nssa_type</samp>](## "router_bgp.vrfs.[].redistribute.ospf.match_nssa_external.nssa_type") | Integer |  |  | Valid Values:<br>- <code>1</code><br>- <code>2</code> | NSSA External Type Number. |
    | [<samp>&nbsp;&nbsp;&nbsp;&nbsp;&nbsp;&nbsp;&nbsp;&nbsp;&nbsp;&nbsp;&nbsp;&nbsp;route_map</samp>](## "router_bgp.vrfs.[].redistribute.ospf.match_nssa_external.route_map") | String |  |  |  |  |
    | [<samp>&nbsp;&nbsp;&nbsp;&nbsp;&nbsp;&nbsp;&nbsp;&nbsp;&nbsp;&nbsp;&nbsp;&nbsp;include_leaked</samp>](## "router_bgp.vrfs.[].redistribute.ospf.match_nssa_external.include_leaked") | Boolean |  |  |  | Include following routes while redistributing. |
    | [<samp>&nbsp;&nbsp;&nbsp;&nbsp;&nbsp;&nbsp;&nbsp;&nbsp;&nbsp;&nbsp;route_map</samp>](## "router_bgp.vrfs.[].redistribute.ospf.route_map") | String |  |  |  |  |
    | [<samp>&nbsp;&nbsp;&nbsp;&nbsp;&nbsp;&nbsp;&nbsp;&nbsp;&nbsp;&nbsp;include_leaked</samp>](## "router_bgp.vrfs.[].redistribute.ospf.include_leaked") | Boolean |  |  |  | Include following routes while redistributing. |
    | [<samp>&nbsp;&nbsp;&nbsp;&nbsp;&nbsp;&nbsp;&nbsp;&nbsp;ospfv3</samp>](## "router_bgp.vrfs.[].redistribute.ospfv3") | Dictionary |  |  |  |  |
    | [<samp>&nbsp;&nbsp;&nbsp;&nbsp;&nbsp;&nbsp;&nbsp;&nbsp;&nbsp;&nbsp;enabled</samp>](## "router_bgp.vrfs.[].redistribute.ospfv3.enabled") | Boolean |  |  |  | Redistribute OSPFv3 routes. |
    | [<samp>&nbsp;&nbsp;&nbsp;&nbsp;&nbsp;&nbsp;&nbsp;&nbsp;&nbsp;&nbsp;match_external</samp>](## "router_bgp.vrfs.[].redistribute.ospfv3.match_external") | Dictionary |  |  |  | Redistribute OSPFv3 routes learned from external sources. |
    | [<samp>&nbsp;&nbsp;&nbsp;&nbsp;&nbsp;&nbsp;&nbsp;&nbsp;&nbsp;&nbsp;&nbsp;&nbsp;enabled</samp>](## "router_bgp.vrfs.[].redistribute.ospfv3.match_external.enabled") | Boolean | Required |  |  |  |
    | [<samp>&nbsp;&nbsp;&nbsp;&nbsp;&nbsp;&nbsp;&nbsp;&nbsp;&nbsp;&nbsp;&nbsp;&nbsp;route_map</samp>](## "router_bgp.vrfs.[].redistribute.ospfv3.match_external.route_map") | String |  |  |  |  |
    | [<samp>&nbsp;&nbsp;&nbsp;&nbsp;&nbsp;&nbsp;&nbsp;&nbsp;&nbsp;&nbsp;&nbsp;&nbsp;include_leaked</samp>](## "router_bgp.vrfs.[].redistribute.ospfv3.match_external.include_leaked") | Boolean |  |  |  | Include following routes while redistributing. |
    | [<samp>&nbsp;&nbsp;&nbsp;&nbsp;&nbsp;&nbsp;&nbsp;&nbsp;&nbsp;&nbsp;match_internal</samp>](## "router_bgp.vrfs.[].redistribute.ospfv3.match_internal") | Dictionary |  |  |  | Redistribute OSPFv3 routes learned from internal sources. |
    | [<samp>&nbsp;&nbsp;&nbsp;&nbsp;&nbsp;&nbsp;&nbsp;&nbsp;&nbsp;&nbsp;&nbsp;&nbsp;enabled</samp>](## "router_bgp.vrfs.[].redistribute.ospfv3.match_internal.enabled") | Boolean | Required |  |  |  |
    | [<samp>&nbsp;&nbsp;&nbsp;&nbsp;&nbsp;&nbsp;&nbsp;&nbsp;&nbsp;&nbsp;&nbsp;&nbsp;route_map</samp>](## "router_bgp.vrfs.[].redistribute.ospfv3.match_internal.route_map") | String |  |  |  |  |
    | [<samp>&nbsp;&nbsp;&nbsp;&nbsp;&nbsp;&nbsp;&nbsp;&nbsp;&nbsp;&nbsp;&nbsp;&nbsp;include_leaked</samp>](## "router_bgp.vrfs.[].redistribute.ospfv3.match_internal.include_leaked") | Boolean |  |  |  | Include following routes while redistributing. |
    | [<samp>&nbsp;&nbsp;&nbsp;&nbsp;&nbsp;&nbsp;&nbsp;&nbsp;&nbsp;&nbsp;match_nssa_external</samp>](## "router_bgp.vrfs.[].redistribute.ospfv3.match_nssa_external") | Dictionary |  |  |  | Redistribute OSPFv3 routes learned from external NSSA sources. |
    | [<samp>&nbsp;&nbsp;&nbsp;&nbsp;&nbsp;&nbsp;&nbsp;&nbsp;&nbsp;&nbsp;&nbsp;&nbsp;enabled</samp>](## "router_bgp.vrfs.[].redistribute.ospfv3.match_nssa_external.enabled") | Boolean | Required |  |  |  |
    | [<samp>&nbsp;&nbsp;&nbsp;&nbsp;&nbsp;&nbsp;&nbsp;&nbsp;&nbsp;&nbsp;&nbsp;&nbsp;nssa_type</samp>](## "router_bgp.vrfs.[].redistribute.ospfv3.match_nssa_external.nssa_type") | Integer |  |  | Valid Values:<br>- <code>1</code><br>- <code>2</code> | NSSA External Type Number. |
    | [<samp>&nbsp;&nbsp;&nbsp;&nbsp;&nbsp;&nbsp;&nbsp;&nbsp;&nbsp;&nbsp;&nbsp;&nbsp;route_map</samp>](## "router_bgp.vrfs.[].redistribute.ospfv3.match_nssa_external.route_map") | String |  |  |  |  |
    | [<samp>&nbsp;&nbsp;&nbsp;&nbsp;&nbsp;&nbsp;&nbsp;&nbsp;&nbsp;&nbsp;&nbsp;&nbsp;include_leaked</samp>](## "router_bgp.vrfs.[].redistribute.ospfv3.match_nssa_external.include_leaked") | Boolean |  |  |  | Include following routes while redistributing. |
    | [<samp>&nbsp;&nbsp;&nbsp;&nbsp;&nbsp;&nbsp;&nbsp;&nbsp;&nbsp;&nbsp;route_map</samp>](## "router_bgp.vrfs.[].redistribute.ospfv3.route_map") | String |  |  |  |  |
    | [<samp>&nbsp;&nbsp;&nbsp;&nbsp;&nbsp;&nbsp;&nbsp;&nbsp;&nbsp;&nbsp;include_leaked</samp>](## "router_bgp.vrfs.[].redistribute.ospfv3.include_leaked") | Boolean |  |  |  | Include following routes while redistributing. |
    | [<samp>&nbsp;&nbsp;&nbsp;&nbsp;&nbsp;&nbsp;&nbsp;&nbsp;rip</samp>](## "router_bgp.vrfs.[].redistribute.rip") | Dictionary |  |  |  |  |
    | [<samp>&nbsp;&nbsp;&nbsp;&nbsp;&nbsp;&nbsp;&nbsp;&nbsp;&nbsp;&nbsp;enabled</samp>](## "router_bgp.vrfs.[].redistribute.rip.enabled") | Boolean | Required |  |  |  |
    | [<samp>&nbsp;&nbsp;&nbsp;&nbsp;&nbsp;&nbsp;&nbsp;&nbsp;&nbsp;&nbsp;route_map</samp>](## "router_bgp.vrfs.[].redistribute.rip.route_map") | String |  |  |  |  |
    | [<samp>&nbsp;&nbsp;&nbsp;&nbsp;&nbsp;&nbsp;&nbsp;&nbsp;static</samp>](## "router_bgp.vrfs.[].redistribute.static") | Dictionary |  |  |  |  |
    | [<samp>&nbsp;&nbsp;&nbsp;&nbsp;&nbsp;&nbsp;&nbsp;&nbsp;&nbsp;&nbsp;enabled</samp>](## "router_bgp.vrfs.[].redistribute.static.enabled") | Boolean | Required |  |  |  |
    | [<samp>&nbsp;&nbsp;&nbsp;&nbsp;&nbsp;&nbsp;&nbsp;&nbsp;&nbsp;&nbsp;route_map</samp>](## "router_bgp.vrfs.[].redistribute.static.route_map") | String |  |  |  |  |
    | [<samp>&nbsp;&nbsp;&nbsp;&nbsp;&nbsp;&nbsp;&nbsp;&nbsp;&nbsp;&nbsp;rcf</samp>](## "router_bgp.vrfs.[].redistribute.static.rcf") | String |  |  |  | RCF function name with parenthesis.<br>Example: MyFunction(myarg).<br>`route_map` and `rcf` are mutually exclusive. `route_map` takes precedence. |
    | [<samp>&nbsp;&nbsp;&nbsp;&nbsp;&nbsp;&nbsp;&nbsp;&nbsp;&nbsp;&nbsp;include_leaked</samp>](## "router_bgp.vrfs.[].redistribute.static.include_leaked") | Boolean |  |  |  | Include following routes while redistributing. |
    | [<samp>&nbsp;&nbsp;&nbsp;&nbsp;&nbsp;&nbsp;&nbsp;&nbsp;user</samp>](## "router_bgp.vrfs.[].redistribute.user") | Dictionary |  |  |  |  |
    | [<samp>&nbsp;&nbsp;&nbsp;&nbsp;&nbsp;&nbsp;&nbsp;&nbsp;&nbsp;&nbsp;enabled</samp>](## "router_bgp.vrfs.[].redistribute.user.enabled") | Boolean | Required |  |  |  |
    | [<samp>&nbsp;&nbsp;&nbsp;&nbsp;&nbsp;&nbsp;&nbsp;&nbsp;&nbsp;&nbsp;rcf</samp>](## "router_bgp.vrfs.[].redistribute.user.rcf") | String |  |  |  | RCF function name with parenthesis.<br>Example: MyFunction(myarg).<br>`route_map` and `rcf` are mutually exclusive. `route_map` takes precedence. |
    | [<samp>&nbsp;&nbsp;&nbsp;&nbsp;&nbsp;&nbsp;redistribute_routes</samp>](## "router_bgp.vrfs.[].redistribute_routes") <span style="color:red">deprecated</span> | List, items: Dictionary |  |  |  | <span style="color:red">This key is deprecated. Support will be removed in AVD version 6.0.0. Use <samp>redistribute</samp> instead.</span> |
    | [<samp>&nbsp;&nbsp;&nbsp;&nbsp;&nbsp;&nbsp;&nbsp;&nbsp;-&nbsp;source_protocol</samp>](## "router_bgp.vrfs.[].redistribute_routes.[].source_protocol") | String | Required |  |  |  |
    | [<samp>&nbsp;&nbsp;&nbsp;&nbsp;&nbsp;&nbsp;&nbsp;&nbsp;&nbsp;&nbsp;route_map</samp>](## "router_bgp.vrfs.[].redistribute_routes.[].route_map") | String |  |  |  |  |
    | [<samp>&nbsp;&nbsp;&nbsp;&nbsp;&nbsp;&nbsp;&nbsp;&nbsp;&nbsp;&nbsp;include_leaked</samp>](## "router_bgp.vrfs.[].redistribute_routes.[].include_leaked") | Boolean |  |  |  |  |
    | [<samp>&nbsp;&nbsp;&nbsp;&nbsp;&nbsp;&nbsp;&nbsp;&nbsp;&nbsp;&nbsp;rcf</samp>](## "router_bgp.vrfs.[].redistribute_routes.[].rcf") | String |  |  |  | RCF function name with parenthesis.<br>Example: MyFunction(myarg).<br>`route_map` and `rcf` are mutually exclusive. `route_map` takes precedence.<br>Only applicable if `source_protocol` is one of `connected`, `dynamic`, `isis`, `static` and `user`. |
    | [<samp>&nbsp;&nbsp;&nbsp;&nbsp;&nbsp;&nbsp;&nbsp;&nbsp;&nbsp;&nbsp;ospf_route_type</samp>](## "router_bgp.vrfs.[].redistribute_routes.[].ospf_route_type") | String |  |  | Valid Values:<br>- <code>external</code><br>- <code>internal</code><br>- <code>nssa-external</code><br>- <code>nssa-external 1</code><br>- <code>nssa-external 2</code> | Routes learned by the OSPF protocol.<br>The `ospf_route_type` is valid for source_protocols 'ospf' and 'ospfv3'.<br> |
    | [<samp>&nbsp;&nbsp;&nbsp;&nbsp;&nbsp;&nbsp;aggregate_addresses</samp>](## "router_bgp.vrfs.[].aggregate_addresses") | List, items: Dictionary |  |  |  |  |
    | [<samp>&nbsp;&nbsp;&nbsp;&nbsp;&nbsp;&nbsp;&nbsp;&nbsp;-&nbsp;prefix</samp>](## "router_bgp.vrfs.[].aggregate_addresses.[].prefix") | String | Required, Unique |  |  | IPv4 prefix "A.B.C.D/E" or IPv6 prefix "A:B:C:D:E:F:G:H/I". |
    | [<samp>&nbsp;&nbsp;&nbsp;&nbsp;&nbsp;&nbsp;&nbsp;&nbsp;&nbsp;&nbsp;advertise_only</samp>](## "router_bgp.vrfs.[].aggregate_addresses.[].advertise_only") | Boolean |  |  |  |  |
    | [<samp>&nbsp;&nbsp;&nbsp;&nbsp;&nbsp;&nbsp;&nbsp;&nbsp;&nbsp;&nbsp;as_set</samp>](## "router_bgp.vrfs.[].aggregate_addresses.[].as_set") | Boolean |  |  |  |  |
    | [<samp>&nbsp;&nbsp;&nbsp;&nbsp;&nbsp;&nbsp;&nbsp;&nbsp;&nbsp;&nbsp;summary_only</samp>](## "router_bgp.vrfs.[].aggregate_addresses.[].summary_only") | Boolean |  |  |  |  |
    | [<samp>&nbsp;&nbsp;&nbsp;&nbsp;&nbsp;&nbsp;&nbsp;&nbsp;&nbsp;&nbsp;attribute_map</samp>](## "router_bgp.vrfs.[].aggregate_addresses.[].attribute_map") | String |  |  |  |  |
    | [<samp>&nbsp;&nbsp;&nbsp;&nbsp;&nbsp;&nbsp;&nbsp;&nbsp;&nbsp;&nbsp;match_map</samp>](## "router_bgp.vrfs.[].aggregate_addresses.[].match_map") | String |  |  |  |  |
    | [<samp>&nbsp;&nbsp;&nbsp;&nbsp;&nbsp;&nbsp;address_family_ipv4</samp>](## "router_bgp.vrfs.[].address_family_ipv4") | Dictionary |  |  |  |  |
    | [<samp>&nbsp;&nbsp;&nbsp;&nbsp;&nbsp;&nbsp;&nbsp;&nbsp;bgp</samp>](## "router_bgp.vrfs.[].address_family_ipv4.bgp") | Dictionary |  |  |  |  |
    | [<samp>&nbsp;&nbsp;&nbsp;&nbsp;&nbsp;&nbsp;&nbsp;&nbsp;&nbsp;&nbsp;missing_policy</samp>](## "router_bgp.vrfs.[].address_family_ipv4.bgp.missing_policy") | Dictionary |  |  |  |  |
    | [<samp>&nbsp;&nbsp;&nbsp;&nbsp;&nbsp;&nbsp;&nbsp;&nbsp;&nbsp;&nbsp;&nbsp;&nbsp;direction_in_action</samp>](## "router_bgp.vrfs.[].address_family_ipv4.bgp.missing_policy.direction_in_action") | String |  |  | Valid Values:<br>- <code>deny</code><br>- <code>deny-in-out</code><br>- <code>permit</code> |  |
    | [<samp>&nbsp;&nbsp;&nbsp;&nbsp;&nbsp;&nbsp;&nbsp;&nbsp;&nbsp;&nbsp;&nbsp;&nbsp;direction_out_action</samp>](## "router_bgp.vrfs.[].address_family_ipv4.bgp.missing_policy.direction_out_action") | String |  |  | Valid Values:<br>- <code>deny</code><br>- <code>deny-in-out</code><br>- <code>permit</code> |  |
    | [<samp>&nbsp;&nbsp;&nbsp;&nbsp;&nbsp;&nbsp;&nbsp;&nbsp;&nbsp;&nbsp;additional_paths</samp>](## "router_bgp.vrfs.[].address_family_ipv4.bgp.additional_paths") | Dictionary |  |  |  |  |
    | [<samp>&nbsp;&nbsp;&nbsp;&nbsp;&nbsp;&nbsp;&nbsp;&nbsp;&nbsp;&nbsp;&nbsp;&nbsp;install</samp>](## "router_bgp.vrfs.[].address_family_ipv4.bgp.additional_paths.install") | Boolean |  |  |  | Install BGP backup path. |
    | [<samp>&nbsp;&nbsp;&nbsp;&nbsp;&nbsp;&nbsp;&nbsp;&nbsp;&nbsp;&nbsp;&nbsp;&nbsp;install_ecmp_primary</samp>](## "router_bgp.vrfs.[].address_family_ipv4.bgp.additional_paths.install_ecmp_primary") | Boolean |  |  |  | Allow additional path with ECMP primary path. |
    | [<samp>&nbsp;&nbsp;&nbsp;&nbsp;&nbsp;&nbsp;&nbsp;&nbsp;&nbsp;&nbsp;&nbsp;&nbsp;receive</samp>](## "router_bgp.vrfs.[].address_family_ipv4.bgp.additional_paths.receive") | Boolean |  |  |  | Enable or disable reception of additional-paths. |
    | [<samp>&nbsp;&nbsp;&nbsp;&nbsp;&nbsp;&nbsp;&nbsp;&nbsp;&nbsp;&nbsp;&nbsp;&nbsp;send</samp>](## "router_bgp.vrfs.[].address_family_ipv4.bgp.additional_paths.send") | String |  |  | Valid Values:<br>- <code>any</code><br>- <code>backup</code><br>- <code>ecmp</code><br>- <code>limit</code><br>- <code>disabled</code> | Select an option to send multiple paths for same prefix through bgp updates.<br>any: Send any eligible path.<br>backup: Best path and installed backup path.<br>ecmp: All paths in best path ECMP group.<br>limit: Limit to n eligible paths.<br>disabled: Disable sending any paths. |
    | [<samp>&nbsp;&nbsp;&nbsp;&nbsp;&nbsp;&nbsp;&nbsp;&nbsp;&nbsp;&nbsp;&nbsp;&nbsp;send_limit</samp>](## "router_bgp.vrfs.[].address_family_ipv4.bgp.additional_paths.send_limit") | Integer |  |  | Min: 2<br>Max: 64 | Number of paths to send through bgp updates. For this setting, `send` must be set to `limit` or `ecmp`. |
    | [<samp>&nbsp;&nbsp;&nbsp;&nbsp;&nbsp;&nbsp;&nbsp;&nbsp;&nbsp;&nbsp;redistribute_internal</samp>](## "router_bgp.vrfs.[].address_family_ipv4.bgp.redistribute_internal") | Boolean |  |  |  | Allow redistribution of iBGP routes into an Interior Gateway Protocol (IGP). EOS default is true. |
    | [<samp>&nbsp;&nbsp;&nbsp;&nbsp;&nbsp;&nbsp;&nbsp;&nbsp;neighbors</samp>](## "router_bgp.vrfs.[].address_family_ipv4.neighbors") | List, items: Dictionary |  |  |  |  |
    | [<samp>&nbsp;&nbsp;&nbsp;&nbsp;&nbsp;&nbsp;&nbsp;&nbsp;&nbsp;&nbsp;-&nbsp;ip_address</samp>](## "router_bgp.vrfs.[].address_family_ipv4.neighbors.[].ip_address") | String | Required, Unique |  |  |  |
    | [<samp>&nbsp;&nbsp;&nbsp;&nbsp;&nbsp;&nbsp;&nbsp;&nbsp;&nbsp;&nbsp;&nbsp;&nbsp;activate</samp>](## "router_bgp.vrfs.[].address_family_ipv4.neighbors.[].activate") | Boolean |  |  |  |  |
    | [<samp>&nbsp;&nbsp;&nbsp;&nbsp;&nbsp;&nbsp;&nbsp;&nbsp;&nbsp;&nbsp;&nbsp;&nbsp;route_map_in</samp>](## "router_bgp.vrfs.[].address_family_ipv4.neighbors.[].route_map_in") | String |  |  |  | Inbound route-map name. |
    | [<samp>&nbsp;&nbsp;&nbsp;&nbsp;&nbsp;&nbsp;&nbsp;&nbsp;&nbsp;&nbsp;&nbsp;&nbsp;route_map_out</samp>](## "router_bgp.vrfs.[].address_family_ipv4.neighbors.[].route_map_out") | String |  |  |  | Outbound route-map name. |
    | [<samp>&nbsp;&nbsp;&nbsp;&nbsp;&nbsp;&nbsp;&nbsp;&nbsp;&nbsp;&nbsp;&nbsp;&nbsp;rcf_in</samp>](## "router_bgp.vrfs.[].address_family_ipv4.neighbors.[].rcf_in") | String |  |  |  | Inbound RCF function name with parenthesis.<br>Example: MyFunction(myarg). |
    | [<samp>&nbsp;&nbsp;&nbsp;&nbsp;&nbsp;&nbsp;&nbsp;&nbsp;&nbsp;&nbsp;&nbsp;&nbsp;rcf_out</samp>](## "router_bgp.vrfs.[].address_family_ipv4.neighbors.[].rcf_out") | String |  |  |  | Outbound RCF function name with parenthesis.<br>Example: MyFunction(myarg). |
    | [<samp>&nbsp;&nbsp;&nbsp;&nbsp;&nbsp;&nbsp;&nbsp;&nbsp;&nbsp;&nbsp;&nbsp;&nbsp;prefix_list_in</samp>](## "router_bgp.vrfs.[].address_family_ipv4.neighbors.[].prefix_list_in") | String |  |  |  | Inbound prefix-list name. |
    | [<samp>&nbsp;&nbsp;&nbsp;&nbsp;&nbsp;&nbsp;&nbsp;&nbsp;&nbsp;&nbsp;&nbsp;&nbsp;prefix_list_out</samp>](## "router_bgp.vrfs.[].address_family_ipv4.neighbors.[].prefix_list_out") | String |  |  |  | Outbound prefix-list name. |
    | [<samp>&nbsp;&nbsp;&nbsp;&nbsp;&nbsp;&nbsp;&nbsp;&nbsp;&nbsp;&nbsp;&nbsp;&nbsp;next_hop</samp>](## "router_bgp.vrfs.[].address_family_ipv4.neighbors.[].next_hop") | Dictionary |  |  |  |  |
    | [<samp>&nbsp;&nbsp;&nbsp;&nbsp;&nbsp;&nbsp;&nbsp;&nbsp;&nbsp;&nbsp;&nbsp;&nbsp;&nbsp;&nbsp;address_family_ipv6</samp>](## "router_bgp.vrfs.[].address_family_ipv4.neighbors.[].next_hop.address_family_ipv6") | Dictionary |  |  |  |  |
    | [<samp>&nbsp;&nbsp;&nbsp;&nbsp;&nbsp;&nbsp;&nbsp;&nbsp;&nbsp;&nbsp;&nbsp;&nbsp;&nbsp;&nbsp;&nbsp;&nbsp;enabled</samp>](## "router_bgp.vrfs.[].address_family_ipv4.neighbors.[].next_hop.address_family_ipv6.enabled") | Boolean | Required |  |  |  |
    | [<samp>&nbsp;&nbsp;&nbsp;&nbsp;&nbsp;&nbsp;&nbsp;&nbsp;&nbsp;&nbsp;&nbsp;&nbsp;&nbsp;&nbsp;&nbsp;&nbsp;originate</samp>](## "router_bgp.vrfs.[].address_family_ipv4.neighbors.[].next_hop.address_family_ipv6.originate") | Boolean |  |  |  |  |
    | [<samp>&nbsp;&nbsp;&nbsp;&nbsp;&nbsp;&nbsp;&nbsp;&nbsp;&nbsp;&nbsp;&nbsp;&nbsp;additional_paths</samp>](## "router_bgp.vrfs.[].address_family_ipv4.neighbors.[].additional_paths") | Dictionary |  |  |  |  |
    | [<samp>&nbsp;&nbsp;&nbsp;&nbsp;&nbsp;&nbsp;&nbsp;&nbsp;&nbsp;&nbsp;&nbsp;&nbsp;&nbsp;&nbsp;receive</samp>](## "router_bgp.vrfs.[].address_family_ipv4.neighbors.[].additional_paths.receive") | Boolean |  |  |  | Enable or disable reception of additional-paths. |
    | [<samp>&nbsp;&nbsp;&nbsp;&nbsp;&nbsp;&nbsp;&nbsp;&nbsp;&nbsp;&nbsp;&nbsp;&nbsp;&nbsp;&nbsp;send</samp>](## "router_bgp.vrfs.[].address_family_ipv4.neighbors.[].additional_paths.send") | String |  |  | Valid Values:<br>- <code>any</code><br>- <code>backup</code><br>- <code>ecmp</code><br>- <code>limit</code><br>- <code>disabled</code> | Select an option to send multiple paths for same prefix through bgp updates.<br>any: Send any eligible path.<br>backup: Best path and installed backup path.<br>ecmp: All paths in best path ECMP group.<br>limit: Limit to n eligible paths.<br>disabled: Disable sending any paths. |
    | [<samp>&nbsp;&nbsp;&nbsp;&nbsp;&nbsp;&nbsp;&nbsp;&nbsp;&nbsp;&nbsp;&nbsp;&nbsp;&nbsp;&nbsp;send_limit</samp>](## "router_bgp.vrfs.[].address_family_ipv4.neighbors.[].additional_paths.send_limit") | Integer |  |  | Min: 2<br>Max: 64 | Number of paths to send through bgp updates. For this setting, `send` must be set to `limit` or `ecmp`. |
    | [<samp>&nbsp;&nbsp;&nbsp;&nbsp;&nbsp;&nbsp;&nbsp;&nbsp;networks</samp>](## "router_bgp.vrfs.[].address_family_ipv4.networks") | List, items: Dictionary |  |  |  |  |
    | [<samp>&nbsp;&nbsp;&nbsp;&nbsp;&nbsp;&nbsp;&nbsp;&nbsp;&nbsp;&nbsp;-&nbsp;prefix</samp>](## "router_bgp.vrfs.[].address_family_ipv4.networks.[].prefix") | String | Required, Unique |  |  | IPv4 prefix "A.B.C.D/E". |
    | [<samp>&nbsp;&nbsp;&nbsp;&nbsp;&nbsp;&nbsp;&nbsp;&nbsp;&nbsp;&nbsp;&nbsp;&nbsp;route_map</samp>](## "router_bgp.vrfs.[].address_family_ipv4.networks.[].route_map") | String |  |  |  |  |
    | [<samp>&nbsp;&nbsp;&nbsp;&nbsp;&nbsp;&nbsp;&nbsp;&nbsp;redistribute_routes</samp>](## "router_bgp.vrfs.[].address_family_ipv4.redistribute_routes") | List, items: Dictionary |  |  |  |  |
    | [<samp>&nbsp;&nbsp;&nbsp;&nbsp;&nbsp;&nbsp;&nbsp;&nbsp;&nbsp;&nbsp;-&nbsp;source_protocol</samp>](## "router_bgp.vrfs.[].address_family_ipv4.redistribute_routes.[].source_protocol") | String | Required |  | Valid Values:<br>- <code>attached-host</code><br>- <code>bgp</code><br>- <code>connected</code><br>- <code>dynamic</code><br>- <code>isis</code><br>- <code>ospf</code><br>- <code>ospfv3</code><br>- <code>rip</code><br>- <code>static</code><br>- <code>user</code> |  |
    | [<samp>&nbsp;&nbsp;&nbsp;&nbsp;&nbsp;&nbsp;&nbsp;&nbsp;&nbsp;&nbsp;&nbsp;&nbsp;route_map</samp>](## "router_bgp.vrfs.[].address_family_ipv4.redistribute_routes.[].route_map") | String |  |  |  |  |
    | [<samp>&nbsp;&nbsp;&nbsp;&nbsp;&nbsp;&nbsp;&nbsp;&nbsp;&nbsp;&nbsp;&nbsp;&nbsp;include_leaked</samp>](## "router_bgp.vrfs.[].address_family_ipv4.redistribute_routes.[].include_leaked") | Boolean |  |  |  |  |
    | [<samp>&nbsp;&nbsp;&nbsp;&nbsp;&nbsp;&nbsp;&nbsp;&nbsp;&nbsp;&nbsp;&nbsp;&nbsp;rcf</samp>](## "router_bgp.vrfs.[].address_family_ipv4.redistribute_routes.[].rcf") | String |  |  |  | RCF function name with parenthesis.<br>Example: MyFunction(myarg).<br>`route_map` and `rcf` are mutually exclusive. `route_map` takes precedence.<br>Only applicable if `source_protocol` is one of `connected`, `dynamic`, `isis`, `static` and `user`. |
    | [<samp>&nbsp;&nbsp;&nbsp;&nbsp;&nbsp;&nbsp;&nbsp;&nbsp;&nbsp;&nbsp;&nbsp;&nbsp;ospf_route_type</samp>](## "router_bgp.vrfs.[].address_family_ipv4.redistribute_routes.[].ospf_route_type") | String |  |  | Valid Values:<br>- <code>external</code><br>- <code>internal</code><br>- <code>nssa-external</code><br>- <code>nssa-external 1</code><br>- <code>nssa-external 2</code> | Routes learned by the OSPF protocol.<br>The `ospf_route_type` is valid for source_protocols 'ospf' and 'ospfv3'.<br> |
    | [<samp>&nbsp;&nbsp;&nbsp;&nbsp;&nbsp;&nbsp;address_family_ipv6</samp>](## "router_bgp.vrfs.[].address_family_ipv6") | Dictionary |  |  |  |  |
    | [<samp>&nbsp;&nbsp;&nbsp;&nbsp;&nbsp;&nbsp;&nbsp;&nbsp;bgp</samp>](## "router_bgp.vrfs.[].address_family_ipv6.bgp") | Dictionary |  |  |  |  |
    | [<samp>&nbsp;&nbsp;&nbsp;&nbsp;&nbsp;&nbsp;&nbsp;&nbsp;&nbsp;&nbsp;missing_policy</samp>](## "router_bgp.vrfs.[].address_family_ipv6.bgp.missing_policy") | Dictionary |  |  |  |  |
    | [<samp>&nbsp;&nbsp;&nbsp;&nbsp;&nbsp;&nbsp;&nbsp;&nbsp;&nbsp;&nbsp;&nbsp;&nbsp;direction_in_action</samp>](## "router_bgp.vrfs.[].address_family_ipv6.bgp.missing_policy.direction_in_action") | String |  |  | Valid Values:<br>- <code>deny</code><br>- <code>deny-in-out</code><br>- <code>permit</code> |  |
    | [<samp>&nbsp;&nbsp;&nbsp;&nbsp;&nbsp;&nbsp;&nbsp;&nbsp;&nbsp;&nbsp;&nbsp;&nbsp;direction_out_action</samp>](## "router_bgp.vrfs.[].address_family_ipv6.bgp.missing_policy.direction_out_action") | String |  |  | Valid Values:<br>- <code>deny</code><br>- <code>deny-in-out</code><br>- <code>permit</code> |  |
    | [<samp>&nbsp;&nbsp;&nbsp;&nbsp;&nbsp;&nbsp;&nbsp;&nbsp;&nbsp;&nbsp;additional_paths</samp>](## "router_bgp.vrfs.[].address_family_ipv6.bgp.additional_paths") | Dictionary |  |  |  |  |
    | [<samp>&nbsp;&nbsp;&nbsp;&nbsp;&nbsp;&nbsp;&nbsp;&nbsp;&nbsp;&nbsp;&nbsp;&nbsp;install</samp>](## "router_bgp.vrfs.[].address_family_ipv6.bgp.additional_paths.install") | Boolean |  |  |  | Install BGP backup path. |
    | [<samp>&nbsp;&nbsp;&nbsp;&nbsp;&nbsp;&nbsp;&nbsp;&nbsp;&nbsp;&nbsp;&nbsp;&nbsp;install_ecmp_primary</samp>](## "router_bgp.vrfs.[].address_family_ipv6.bgp.additional_paths.install_ecmp_primary") | Boolean |  |  |  | Allow additional path with ECMP primary path. |
    | [<samp>&nbsp;&nbsp;&nbsp;&nbsp;&nbsp;&nbsp;&nbsp;&nbsp;&nbsp;&nbsp;&nbsp;&nbsp;receive</samp>](## "router_bgp.vrfs.[].address_family_ipv6.bgp.additional_paths.receive") | Boolean |  |  |  | Enable or disable reception of additional-paths. |
    | [<samp>&nbsp;&nbsp;&nbsp;&nbsp;&nbsp;&nbsp;&nbsp;&nbsp;&nbsp;&nbsp;&nbsp;&nbsp;send</samp>](## "router_bgp.vrfs.[].address_family_ipv6.bgp.additional_paths.send") | String |  |  | Valid Values:<br>- <code>any</code><br>- <code>backup</code><br>- <code>ecmp</code><br>- <code>limit</code><br>- <code>disabled</code> | Select an option to send multiple paths for same prefix through bgp updates.<br>any: Send any eligible path.<br>backup: Best path and installed backup path.<br>ecmp: All paths in best path ECMP group.<br>limit: Limit to n eligible paths.<br>disabled: Disable sending any paths. |
    | [<samp>&nbsp;&nbsp;&nbsp;&nbsp;&nbsp;&nbsp;&nbsp;&nbsp;&nbsp;&nbsp;&nbsp;&nbsp;send_limit</samp>](## "router_bgp.vrfs.[].address_family_ipv6.bgp.additional_paths.send_limit") | Integer |  |  | Min: 2<br>Max: 64 | Number of paths to send through bgp updates. For this setting, `send` must be set to `limit` or `ecmp`. |
    | [<samp>&nbsp;&nbsp;&nbsp;&nbsp;&nbsp;&nbsp;&nbsp;&nbsp;&nbsp;&nbsp;redistribute_internal</samp>](## "router_bgp.vrfs.[].address_family_ipv6.bgp.redistribute_internal") | Boolean |  |  |  | Allow redistribution of iBGP routes into an Interior Gateway Protocol (IGP). EOS default is true. |
    | [<samp>&nbsp;&nbsp;&nbsp;&nbsp;&nbsp;&nbsp;&nbsp;&nbsp;neighbors</samp>](## "router_bgp.vrfs.[].address_family_ipv6.neighbors") | List, items: Dictionary |  |  |  |  |
    | [<samp>&nbsp;&nbsp;&nbsp;&nbsp;&nbsp;&nbsp;&nbsp;&nbsp;&nbsp;&nbsp;-&nbsp;ip_address</samp>](## "router_bgp.vrfs.[].address_family_ipv6.neighbors.[].ip_address") | String | Required, Unique |  |  |  |
    | [<samp>&nbsp;&nbsp;&nbsp;&nbsp;&nbsp;&nbsp;&nbsp;&nbsp;&nbsp;&nbsp;&nbsp;&nbsp;activate</samp>](## "router_bgp.vrfs.[].address_family_ipv6.neighbors.[].activate") | Boolean |  |  |  |  |
    | [<samp>&nbsp;&nbsp;&nbsp;&nbsp;&nbsp;&nbsp;&nbsp;&nbsp;&nbsp;&nbsp;&nbsp;&nbsp;route_map_in</samp>](## "router_bgp.vrfs.[].address_family_ipv6.neighbors.[].route_map_in") | String |  |  |  | Inbound route-map name. |
    | [<samp>&nbsp;&nbsp;&nbsp;&nbsp;&nbsp;&nbsp;&nbsp;&nbsp;&nbsp;&nbsp;&nbsp;&nbsp;route_map_out</samp>](## "router_bgp.vrfs.[].address_family_ipv6.neighbors.[].route_map_out") | String |  |  |  | Outbound route-map name. |
    | [<samp>&nbsp;&nbsp;&nbsp;&nbsp;&nbsp;&nbsp;&nbsp;&nbsp;&nbsp;&nbsp;&nbsp;&nbsp;rcf_in</samp>](## "router_bgp.vrfs.[].address_family_ipv6.neighbors.[].rcf_in") | String |  |  |  | Inbound RCF function name with parenthesis.<br>Example: MyFunction(myarg). |
    | [<samp>&nbsp;&nbsp;&nbsp;&nbsp;&nbsp;&nbsp;&nbsp;&nbsp;&nbsp;&nbsp;&nbsp;&nbsp;rcf_out</samp>](## "router_bgp.vrfs.[].address_family_ipv6.neighbors.[].rcf_out") | String |  |  |  | Outbound RCF function name with parenthesis.<br>Example: MyFunction(myarg). |
    | [<samp>&nbsp;&nbsp;&nbsp;&nbsp;&nbsp;&nbsp;&nbsp;&nbsp;&nbsp;&nbsp;&nbsp;&nbsp;prefix_list_in</samp>](## "router_bgp.vrfs.[].address_family_ipv6.neighbors.[].prefix_list_in") | String |  |  |  | Inbound prefix-list name. |
    | [<samp>&nbsp;&nbsp;&nbsp;&nbsp;&nbsp;&nbsp;&nbsp;&nbsp;&nbsp;&nbsp;&nbsp;&nbsp;prefix_list_out</samp>](## "router_bgp.vrfs.[].address_family_ipv6.neighbors.[].prefix_list_out") | String |  |  |  | Outbound prefix-list name. |
    | [<samp>&nbsp;&nbsp;&nbsp;&nbsp;&nbsp;&nbsp;&nbsp;&nbsp;&nbsp;&nbsp;&nbsp;&nbsp;additional_paths</samp>](## "router_bgp.vrfs.[].address_family_ipv6.neighbors.[].additional_paths") | Dictionary |  |  |  |  |
    | [<samp>&nbsp;&nbsp;&nbsp;&nbsp;&nbsp;&nbsp;&nbsp;&nbsp;&nbsp;&nbsp;&nbsp;&nbsp;&nbsp;&nbsp;receive</samp>](## "router_bgp.vrfs.[].address_family_ipv6.neighbors.[].additional_paths.receive") | Boolean |  |  |  | Enable or disable reception of additional-paths. |
    | [<samp>&nbsp;&nbsp;&nbsp;&nbsp;&nbsp;&nbsp;&nbsp;&nbsp;&nbsp;&nbsp;&nbsp;&nbsp;&nbsp;&nbsp;send</samp>](## "router_bgp.vrfs.[].address_family_ipv6.neighbors.[].additional_paths.send") | String |  |  | Valid Values:<br>- <code>any</code><br>- <code>backup</code><br>- <code>ecmp</code><br>- <code>limit</code><br>- <code>disabled</code> | Select an option to send multiple paths for same prefix through bgp updates.<br>any: Send any eligible path.<br>backup: Best path and installed backup path.<br>ecmp: All paths in best path ECMP group.<br>limit: Limit to n eligible paths.<br>disabled: Disable sending any paths. |
    | [<samp>&nbsp;&nbsp;&nbsp;&nbsp;&nbsp;&nbsp;&nbsp;&nbsp;&nbsp;&nbsp;&nbsp;&nbsp;&nbsp;&nbsp;send_limit</samp>](## "router_bgp.vrfs.[].address_family_ipv6.neighbors.[].additional_paths.send_limit") | Integer |  |  | Min: 2<br>Max: 64 | Number of paths to send through bgp updates. For this setting, `send` must be set to `limit` or `ecmp`. |
    | [<samp>&nbsp;&nbsp;&nbsp;&nbsp;&nbsp;&nbsp;&nbsp;&nbsp;networks</samp>](## "router_bgp.vrfs.[].address_family_ipv6.networks") | List, items: Dictionary |  |  |  |  |
    | [<samp>&nbsp;&nbsp;&nbsp;&nbsp;&nbsp;&nbsp;&nbsp;&nbsp;&nbsp;&nbsp;-&nbsp;prefix</samp>](## "router_bgp.vrfs.[].address_family_ipv6.networks.[].prefix") | String | Required, Unique |  |  | IPv6 prefix "A:B:C:D:E:F:G:H/I". |
    | [<samp>&nbsp;&nbsp;&nbsp;&nbsp;&nbsp;&nbsp;&nbsp;&nbsp;&nbsp;&nbsp;&nbsp;&nbsp;route_map</samp>](## "router_bgp.vrfs.[].address_family_ipv6.networks.[].route_map") | String |  |  |  |  |
    | [<samp>&nbsp;&nbsp;&nbsp;&nbsp;&nbsp;&nbsp;&nbsp;&nbsp;redistribute_routes</samp>](## "router_bgp.vrfs.[].address_family_ipv6.redistribute_routes") | List, items: Dictionary |  |  |  |  |
    | [<samp>&nbsp;&nbsp;&nbsp;&nbsp;&nbsp;&nbsp;&nbsp;&nbsp;&nbsp;&nbsp;-&nbsp;source_protocol</samp>](## "router_bgp.vrfs.[].address_family_ipv6.redistribute_routes.[].source_protocol") | String | Required |  | Valid Values:<br>- <code>attached-host</code><br>- <code>bgp</code><br>- <code>connected</code><br>- <code>dhcp</code><br>- <code>dynamic</code><br>- <code>isis</code><br>- <code>ospfv3</code><br>- <code>static</code><br>- <code>user</code> |  |
    | [<samp>&nbsp;&nbsp;&nbsp;&nbsp;&nbsp;&nbsp;&nbsp;&nbsp;&nbsp;&nbsp;&nbsp;&nbsp;route_map</samp>](## "router_bgp.vrfs.[].address_family_ipv6.redistribute_routes.[].route_map") | String |  |  |  |  |
    | [<samp>&nbsp;&nbsp;&nbsp;&nbsp;&nbsp;&nbsp;&nbsp;&nbsp;&nbsp;&nbsp;&nbsp;&nbsp;include_leaked</samp>](## "router_bgp.vrfs.[].address_family_ipv6.redistribute_routes.[].include_leaked") | Boolean |  |  |  |  |
    | [<samp>&nbsp;&nbsp;&nbsp;&nbsp;&nbsp;&nbsp;&nbsp;&nbsp;&nbsp;&nbsp;&nbsp;&nbsp;rcf</samp>](## "router_bgp.vrfs.[].address_family_ipv6.redistribute_routes.[].rcf") | String |  |  |  | RCF function name with parenthesis.<br>Example: MyFunction(myarg).<br>`route_map` and `rcf` are mutually exclusive. `route_map` takes precedence.<br>Only applicable if `source_protocol` is one of `connected`, `dynamic`, `isis`, `static` and `user`. |
    | [<samp>&nbsp;&nbsp;&nbsp;&nbsp;&nbsp;&nbsp;&nbsp;&nbsp;&nbsp;&nbsp;&nbsp;&nbsp;ospf_route_type</samp>](## "router_bgp.vrfs.[].address_family_ipv6.redistribute_routes.[].ospf_route_type") | String |  |  | Valid Values:<br>- <code>external</code><br>- <code>internal</code><br>- <code>nssa-external</code><br>- <code>nssa-external 1</code><br>- <code>nssa-external 2</code> | Routes learned by the OSPF protocol.<br>The `ospf_route_type` is valid for source_protocols 'ospfv3'.<br> |
    | [<samp>&nbsp;&nbsp;&nbsp;&nbsp;&nbsp;&nbsp;address_family_ipv4_multicast</samp>](## "router_bgp.vrfs.[].address_family_ipv4_multicast") | Dictionary |  |  |  |  |
    | [<samp>&nbsp;&nbsp;&nbsp;&nbsp;&nbsp;&nbsp;&nbsp;&nbsp;bgp</samp>](## "router_bgp.vrfs.[].address_family_ipv4_multicast.bgp") | Dictionary |  |  |  |  |
    | [<samp>&nbsp;&nbsp;&nbsp;&nbsp;&nbsp;&nbsp;&nbsp;&nbsp;&nbsp;&nbsp;missing_policy</samp>](## "router_bgp.vrfs.[].address_family_ipv4_multicast.bgp.missing_policy") | Dictionary |  |  |  |  |
    | [<samp>&nbsp;&nbsp;&nbsp;&nbsp;&nbsp;&nbsp;&nbsp;&nbsp;&nbsp;&nbsp;&nbsp;&nbsp;direction_in_action</samp>](## "router_bgp.vrfs.[].address_family_ipv4_multicast.bgp.missing_policy.direction_in_action") | String |  |  | Valid Values:<br>- <code>deny</code><br>- <code>deny-in-out</code><br>- <code>permit</code> |  |
    | [<samp>&nbsp;&nbsp;&nbsp;&nbsp;&nbsp;&nbsp;&nbsp;&nbsp;&nbsp;&nbsp;&nbsp;&nbsp;direction_out_action</samp>](## "router_bgp.vrfs.[].address_family_ipv4_multicast.bgp.missing_policy.direction_out_action") | String |  |  | Valid Values:<br>- <code>deny</code><br>- <code>deny-in-out</code><br>- <code>permit</code> |  |
    | [<samp>&nbsp;&nbsp;&nbsp;&nbsp;&nbsp;&nbsp;&nbsp;&nbsp;&nbsp;&nbsp;additional_paths</samp>](## "router_bgp.vrfs.[].address_family_ipv4_multicast.bgp.additional_paths") | Dictionary |  |  |  |  |
    | [<samp>&nbsp;&nbsp;&nbsp;&nbsp;&nbsp;&nbsp;&nbsp;&nbsp;&nbsp;&nbsp;&nbsp;&nbsp;receive</samp>](## "router_bgp.vrfs.[].address_family_ipv4_multicast.bgp.additional_paths.receive") | Boolean |  |  |  |  |
    | [<samp>&nbsp;&nbsp;&nbsp;&nbsp;&nbsp;&nbsp;&nbsp;&nbsp;neighbors</samp>](## "router_bgp.vrfs.[].address_family_ipv4_multicast.neighbors") | List, items: Dictionary |  |  |  |  |
    | [<samp>&nbsp;&nbsp;&nbsp;&nbsp;&nbsp;&nbsp;&nbsp;&nbsp;&nbsp;&nbsp;-&nbsp;ip_address</samp>](## "router_bgp.vrfs.[].address_family_ipv4_multicast.neighbors.[].ip_address") | String | Required, Unique |  |  |  |
    | [<samp>&nbsp;&nbsp;&nbsp;&nbsp;&nbsp;&nbsp;&nbsp;&nbsp;&nbsp;&nbsp;&nbsp;&nbsp;activate</samp>](## "router_bgp.vrfs.[].address_family_ipv4_multicast.neighbors.[].activate") | Boolean |  |  |  |  |
    | [<samp>&nbsp;&nbsp;&nbsp;&nbsp;&nbsp;&nbsp;&nbsp;&nbsp;&nbsp;&nbsp;&nbsp;&nbsp;route_map_in</samp>](## "router_bgp.vrfs.[].address_family_ipv4_multicast.neighbors.[].route_map_in") | String |  |  |  | Inbound route-map name. |
    | [<samp>&nbsp;&nbsp;&nbsp;&nbsp;&nbsp;&nbsp;&nbsp;&nbsp;&nbsp;&nbsp;&nbsp;&nbsp;route_map_out</samp>](## "router_bgp.vrfs.[].address_family_ipv4_multicast.neighbors.[].route_map_out") | String |  |  |  | Outbound route-map name. |
    | [<samp>&nbsp;&nbsp;&nbsp;&nbsp;&nbsp;&nbsp;&nbsp;&nbsp;&nbsp;&nbsp;&nbsp;&nbsp;additional_paths</samp>](## "router_bgp.vrfs.[].address_family_ipv4_multicast.neighbors.[].additional_paths") | Dictionary |  |  |  |  |
    | [<samp>&nbsp;&nbsp;&nbsp;&nbsp;&nbsp;&nbsp;&nbsp;&nbsp;&nbsp;&nbsp;&nbsp;&nbsp;&nbsp;&nbsp;receive</samp>](## "router_bgp.vrfs.[].address_family_ipv4_multicast.neighbors.[].additional_paths.receive") | Boolean |  |  |  |  |
    | [<samp>&nbsp;&nbsp;&nbsp;&nbsp;&nbsp;&nbsp;&nbsp;&nbsp;networks</samp>](## "router_bgp.vrfs.[].address_family_ipv4_multicast.networks") | List, items: Dictionary |  |  |  |  |
    | [<samp>&nbsp;&nbsp;&nbsp;&nbsp;&nbsp;&nbsp;&nbsp;&nbsp;&nbsp;&nbsp;-&nbsp;prefix</samp>](## "router_bgp.vrfs.[].address_family_ipv4_multicast.networks.[].prefix") | String | Required, Unique |  |  | IPv6 prefix "A.B.C.D/E". |
    | [<samp>&nbsp;&nbsp;&nbsp;&nbsp;&nbsp;&nbsp;&nbsp;&nbsp;&nbsp;&nbsp;&nbsp;&nbsp;route_map</samp>](## "router_bgp.vrfs.[].address_family_ipv4_multicast.networks.[].route_map") | String |  |  |  |  |
    | [<samp>&nbsp;&nbsp;&nbsp;&nbsp;&nbsp;&nbsp;&nbsp;&nbsp;redistribute_routes</samp>](## "router_bgp.vrfs.[].address_family_ipv4_multicast.redistribute_routes") | List, items: Dictionary |  |  |  |  |
    | [<samp>&nbsp;&nbsp;&nbsp;&nbsp;&nbsp;&nbsp;&nbsp;&nbsp;&nbsp;&nbsp;-&nbsp;source_protocol</samp>](## "router_bgp.vrfs.[].address_family_ipv4_multicast.redistribute_routes.[].source_protocol") | String | Required |  | Valid Values:<br>- <code>attached-host</code><br>- <code>connected</code><br>- <code>isis</code><br>- <code>ospf</code><br>- <code>ospfv3</code><br>- <code>static</code> |  |
    | [<samp>&nbsp;&nbsp;&nbsp;&nbsp;&nbsp;&nbsp;&nbsp;&nbsp;&nbsp;&nbsp;&nbsp;&nbsp;route_map</samp>](## "router_bgp.vrfs.[].address_family_ipv4_multicast.redistribute_routes.[].route_map") | String |  |  |  |  |
    | [<samp>&nbsp;&nbsp;&nbsp;&nbsp;&nbsp;&nbsp;&nbsp;&nbsp;&nbsp;&nbsp;&nbsp;&nbsp;include_leaked</samp>](## "router_bgp.vrfs.[].address_family_ipv4_multicast.redistribute_routes.[].include_leaked") | Boolean |  |  |  | Only applicable if `source_protocol` is `isis`. |
    | [<samp>&nbsp;&nbsp;&nbsp;&nbsp;&nbsp;&nbsp;&nbsp;&nbsp;&nbsp;&nbsp;&nbsp;&nbsp;rcf</samp>](## "router_bgp.vrfs.[].address_family_ipv4_multicast.redistribute_routes.[].rcf") | String |  |  |  | RCF function name with parenthesis.<br>Example: MyFunction(myarg).<br>`route_map` and `rcf` are mutually exclusive. `route_map` takes precedence.<br>Only applicable if `source_protocol` is `isis`. |
    | [<samp>&nbsp;&nbsp;&nbsp;&nbsp;&nbsp;&nbsp;&nbsp;&nbsp;&nbsp;&nbsp;&nbsp;&nbsp;ospf_route_type</samp>](## "router_bgp.vrfs.[].address_family_ipv4_multicast.redistribute_routes.[].ospf_route_type") | String |  |  | Valid Values:<br>- <code>external</code><br>- <code>internal</code><br>- <code>nssa-external</code><br>- <code>nssa-external 1</code><br>- <code>nssa-external 2</code> | Routes learned by the OSPF protocol.<br>The `ospf_route_type` is valid for source_protocols 'ospf' and 'ospfv3'.<br> |
    | [<samp>&nbsp;&nbsp;&nbsp;&nbsp;&nbsp;&nbsp;address_family_ipv6_multicast</samp>](## "router_bgp.vrfs.[].address_family_ipv6_multicast") | Dictionary |  |  |  |  |
    | [<samp>&nbsp;&nbsp;&nbsp;&nbsp;&nbsp;&nbsp;&nbsp;&nbsp;bgp</samp>](## "router_bgp.vrfs.[].address_family_ipv6_multicast.bgp") | Dictionary |  |  |  |  |
    | [<samp>&nbsp;&nbsp;&nbsp;&nbsp;&nbsp;&nbsp;&nbsp;&nbsp;&nbsp;&nbsp;missing_policy</samp>](## "router_bgp.vrfs.[].address_family_ipv6_multicast.bgp.missing_policy") | Dictionary |  |  |  |  |
    | [<samp>&nbsp;&nbsp;&nbsp;&nbsp;&nbsp;&nbsp;&nbsp;&nbsp;&nbsp;&nbsp;&nbsp;&nbsp;direction_in_action</samp>](## "router_bgp.vrfs.[].address_family_ipv6_multicast.bgp.missing_policy.direction_in_action") | String |  |  | Valid Values:<br>- <code>deny</code><br>- <code>deny-in-out</code><br>- <code>permit</code> |  |
    | [<samp>&nbsp;&nbsp;&nbsp;&nbsp;&nbsp;&nbsp;&nbsp;&nbsp;&nbsp;&nbsp;&nbsp;&nbsp;direction_out_action</samp>](## "router_bgp.vrfs.[].address_family_ipv6_multicast.bgp.missing_policy.direction_out_action") | String |  |  | Valid Values:<br>- <code>deny</code><br>- <code>deny-in-out</code><br>- <code>permit</code> |  |
    | [<samp>&nbsp;&nbsp;&nbsp;&nbsp;&nbsp;&nbsp;&nbsp;&nbsp;&nbsp;&nbsp;additional_paths</samp>](## "router_bgp.vrfs.[].address_family_ipv6_multicast.bgp.additional_paths") | Dictionary |  |  |  |  |
    | [<samp>&nbsp;&nbsp;&nbsp;&nbsp;&nbsp;&nbsp;&nbsp;&nbsp;&nbsp;&nbsp;&nbsp;&nbsp;receive</samp>](## "router_bgp.vrfs.[].address_family_ipv6_multicast.bgp.additional_paths.receive") | Boolean |  |  |  |  |
    | [<samp>&nbsp;&nbsp;&nbsp;&nbsp;&nbsp;&nbsp;&nbsp;&nbsp;neighbors</samp>](## "router_bgp.vrfs.[].address_family_ipv6_multicast.neighbors") | List, items: Dictionary |  |  |  |  |
    | [<samp>&nbsp;&nbsp;&nbsp;&nbsp;&nbsp;&nbsp;&nbsp;&nbsp;&nbsp;&nbsp;-&nbsp;ip_address</samp>](## "router_bgp.vrfs.[].address_family_ipv6_multicast.neighbors.[].ip_address") | String | Required, Unique |  |  |  |
    | [<samp>&nbsp;&nbsp;&nbsp;&nbsp;&nbsp;&nbsp;&nbsp;&nbsp;&nbsp;&nbsp;&nbsp;&nbsp;activate</samp>](## "router_bgp.vrfs.[].address_family_ipv6_multicast.neighbors.[].activate") | Boolean |  |  |  |  |
    | [<samp>&nbsp;&nbsp;&nbsp;&nbsp;&nbsp;&nbsp;&nbsp;&nbsp;&nbsp;&nbsp;&nbsp;&nbsp;route_map_in</samp>](## "router_bgp.vrfs.[].address_family_ipv6_multicast.neighbors.[].route_map_in") | String |  |  |  | Inbound route-map name. |
    | [<samp>&nbsp;&nbsp;&nbsp;&nbsp;&nbsp;&nbsp;&nbsp;&nbsp;&nbsp;&nbsp;&nbsp;&nbsp;route_map_out</samp>](## "router_bgp.vrfs.[].address_family_ipv6_multicast.neighbors.[].route_map_out") | String |  |  |  | Outbound route-map name. |
    | [<samp>&nbsp;&nbsp;&nbsp;&nbsp;&nbsp;&nbsp;&nbsp;&nbsp;&nbsp;&nbsp;&nbsp;&nbsp;additional_paths</samp>](## "router_bgp.vrfs.[].address_family_ipv6_multicast.neighbors.[].additional_paths") | Dictionary |  |  |  |  |
    | [<samp>&nbsp;&nbsp;&nbsp;&nbsp;&nbsp;&nbsp;&nbsp;&nbsp;&nbsp;&nbsp;&nbsp;&nbsp;&nbsp;&nbsp;receive</samp>](## "router_bgp.vrfs.[].address_family_ipv6_multicast.neighbors.[].additional_paths.receive") | Boolean |  |  |  |  |
    | [<samp>&nbsp;&nbsp;&nbsp;&nbsp;&nbsp;&nbsp;&nbsp;&nbsp;networks</samp>](## "router_bgp.vrfs.[].address_family_ipv6_multicast.networks") | List, items: Dictionary |  |  |  |  |
    | [<samp>&nbsp;&nbsp;&nbsp;&nbsp;&nbsp;&nbsp;&nbsp;&nbsp;&nbsp;&nbsp;-&nbsp;prefix</samp>](## "router_bgp.vrfs.[].address_family_ipv6_multicast.networks.[].prefix") | String | Required, Unique |  |  | IPv6 prefix "A:B:C:D:E:F:G:H/I". |
    | [<samp>&nbsp;&nbsp;&nbsp;&nbsp;&nbsp;&nbsp;&nbsp;&nbsp;&nbsp;&nbsp;&nbsp;&nbsp;route_map</samp>](## "router_bgp.vrfs.[].address_family_ipv6_multicast.networks.[].route_map") | String |  |  |  |  |
    | [<samp>&nbsp;&nbsp;&nbsp;&nbsp;&nbsp;&nbsp;&nbsp;&nbsp;redistribute_routes</samp>](## "router_bgp.vrfs.[].address_family_ipv6_multicast.redistribute_routes") | List, items: Dictionary |  |  |  |  |
    | [<samp>&nbsp;&nbsp;&nbsp;&nbsp;&nbsp;&nbsp;&nbsp;&nbsp;&nbsp;&nbsp;-&nbsp;source_protocol</samp>](## "router_bgp.vrfs.[].address_family_ipv6_multicast.redistribute_routes.[].source_protocol") | String | Required |  | Valid Values:<br>- <code>connected</code><br>- <code>isis</code><br>- <code>ospf</code><br>- <code>ospfv3</code><br>- <code>static</code> |  |
    | [<samp>&nbsp;&nbsp;&nbsp;&nbsp;&nbsp;&nbsp;&nbsp;&nbsp;&nbsp;&nbsp;&nbsp;&nbsp;route_map</samp>](## "router_bgp.vrfs.[].address_family_ipv6_multicast.redistribute_routes.[].route_map") | String |  |  |  |  |
    | [<samp>&nbsp;&nbsp;&nbsp;&nbsp;&nbsp;&nbsp;&nbsp;&nbsp;&nbsp;&nbsp;&nbsp;&nbsp;include_leaked</samp>](## "router_bgp.vrfs.[].address_family_ipv6_multicast.redistribute_routes.[].include_leaked") | Boolean |  |  |  | Only applicable if `source_protocol` is `isis`. |
    | [<samp>&nbsp;&nbsp;&nbsp;&nbsp;&nbsp;&nbsp;&nbsp;&nbsp;&nbsp;&nbsp;&nbsp;&nbsp;rcf</samp>](## "router_bgp.vrfs.[].address_family_ipv6_multicast.redistribute_routes.[].rcf") | String |  |  |  | RCF function name with parenthesis.<br>Example: MyFunction(myarg).<br>`route_map` and `rcf` are mutually exclusive. `route_map` takes precedence.<br>Only applicable if `source_protocol` is `isis`. |
    | [<samp>&nbsp;&nbsp;&nbsp;&nbsp;&nbsp;&nbsp;&nbsp;&nbsp;&nbsp;&nbsp;&nbsp;&nbsp;ospf_route_type</samp>](## "router_bgp.vrfs.[].address_family_ipv6_multicast.redistribute_routes.[].ospf_route_type") | String |  |  | Valid Values:<br>- <code>external</code><br>- <code>internal</code><br>- <code>nssa-external</code><br>- <code>nssa-external 1</code><br>- <code>nssa-external 2</code> | Routes learned by the OSPF protocol.<br>The `ospf_route_type` is valid for source_protocols 'ospf' and 'ospfv3'.<br> |
    | [<samp>&nbsp;&nbsp;&nbsp;&nbsp;&nbsp;&nbsp;address_family_flow_spec_ipv4</samp>](## "router_bgp.vrfs.[].address_family_flow_spec_ipv4") | Dictionary |  |  |  |  |
    | [<samp>&nbsp;&nbsp;&nbsp;&nbsp;&nbsp;&nbsp;&nbsp;&nbsp;bgp</samp>](## "router_bgp.vrfs.[].address_family_flow_spec_ipv4.bgp") | Dictionary |  |  |  |  |
    | [<samp>&nbsp;&nbsp;&nbsp;&nbsp;&nbsp;&nbsp;&nbsp;&nbsp;&nbsp;&nbsp;missing_policy</samp>](## "router_bgp.vrfs.[].address_family_flow_spec_ipv4.bgp.missing_policy") | Dictionary |  |  |  |  |
    | [<samp>&nbsp;&nbsp;&nbsp;&nbsp;&nbsp;&nbsp;&nbsp;&nbsp;&nbsp;&nbsp;&nbsp;&nbsp;direction_in_action</samp>](## "router_bgp.vrfs.[].address_family_flow_spec_ipv4.bgp.missing_policy.direction_in_action") | String |  |  | Valid Values:<br>- <code>deny</code><br>- <code>deny-in-out</code><br>- <code>permit</code> |  |
    | [<samp>&nbsp;&nbsp;&nbsp;&nbsp;&nbsp;&nbsp;&nbsp;&nbsp;&nbsp;&nbsp;&nbsp;&nbsp;direction_out_action</samp>](## "router_bgp.vrfs.[].address_family_flow_spec_ipv4.bgp.missing_policy.direction_out_action") | String |  |  | Valid Values:<br>- <code>deny</code><br>- <code>deny-in-out</code><br>- <code>permit</code> |  |
    | [<samp>&nbsp;&nbsp;&nbsp;&nbsp;&nbsp;&nbsp;&nbsp;&nbsp;neighbors</samp>](## "router_bgp.vrfs.[].address_family_flow_spec_ipv4.neighbors") | List, items: Dictionary |  |  |  |  |
    | [<samp>&nbsp;&nbsp;&nbsp;&nbsp;&nbsp;&nbsp;&nbsp;&nbsp;&nbsp;&nbsp;-&nbsp;ip_address</samp>](## "router_bgp.vrfs.[].address_family_flow_spec_ipv4.neighbors.[].ip_address") | String | Required, Unique |  |  |  |
    | [<samp>&nbsp;&nbsp;&nbsp;&nbsp;&nbsp;&nbsp;&nbsp;&nbsp;&nbsp;&nbsp;&nbsp;&nbsp;activate</samp>](## "router_bgp.vrfs.[].address_family_flow_spec_ipv4.neighbors.[].activate") | Boolean |  |  |  |  |
    | [<samp>&nbsp;&nbsp;&nbsp;&nbsp;&nbsp;&nbsp;address_family_flow_spec_ipv6</samp>](## "router_bgp.vrfs.[].address_family_flow_spec_ipv6") | Dictionary |  |  |  |  |
    | [<samp>&nbsp;&nbsp;&nbsp;&nbsp;&nbsp;&nbsp;&nbsp;&nbsp;bgp</samp>](## "router_bgp.vrfs.[].address_family_flow_spec_ipv6.bgp") | Dictionary |  |  |  |  |
    | [<samp>&nbsp;&nbsp;&nbsp;&nbsp;&nbsp;&nbsp;&nbsp;&nbsp;&nbsp;&nbsp;missing_policy</samp>](## "router_bgp.vrfs.[].address_family_flow_spec_ipv6.bgp.missing_policy") | Dictionary |  |  |  |  |
    | [<samp>&nbsp;&nbsp;&nbsp;&nbsp;&nbsp;&nbsp;&nbsp;&nbsp;&nbsp;&nbsp;&nbsp;&nbsp;direction_in_action</samp>](## "router_bgp.vrfs.[].address_family_flow_spec_ipv6.bgp.missing_policy.direction_in_action") | String |  |  | Valid Values:<br>- <code>deny</code><br>- <code>deny-in-out</code><br>- <code>permit</code> |  |
    | [<samp>&nbsp;&nbsp;&nbsp;&nbsp;&nbsp;&nbsp;&nbsp;&nbsp;&nbsp;&nbsp;&nbsp;&nbsp;direction_out_action</samp>](## "router_bgp.vrfs.[].address_family_flow_spec_ipv6.bgp.missing_policy.direction_out_action") | String |  |  | Valid Values:<br>- <code>deny</code><br>- <code>deny-in-out</code><br>- <code>permit</code> |  |
    | [<samp>&nbsp;&nbsp;&nbsp;&nbsp;&nbsp;&nbsp;&nbsp;&nbsp;neighbors</samp>](## "router_bgp.vrfs.[].address_family_flow_spec_ipv6.neighbors") | List, items: Dictionary |  |  |  |  |
    | [<samp>&nbsp;&nbsp;&nbsp;&nbsp;&nbsp;&nbsp;&nbsp;&nbsp;&nbsp;&nbsp;-&nbsp;ip_address</samp>](## "router_bgp.vrfs.[].address_family_flow_spec_ipv6.neighbors.[].ip_address") | String | Required, Unique |  |  |  |
    | [<samp>&nbsp;&nbsp;&nbsp;&nbsp;&nbsp;&nbsp;&nbsp;&nbsp;&nbsp;&nbsp;&nbsp;&nbsp;activate</samp>](## "router_bgp.vrfs.[].address_family_flow_spec_ipv6.neighbors.[].activate") | Boolean |  |  |  |  |
    | [<samp>&nbsp;&nbsp;&nbsp;&nbsp;&nbsp;&nbsp;eos_cli</samp>](## "router_bgp.vrfs.[].eos_cli") | String |  |  |  | Multiline EOS CLI rendered directly on the Router BGP, VRF definition in the final EOS configuration.<br> |
    | [<samp>&nbsp;&nbsp;&nbsp;&nbsp;&nbsp;&nbsp;address_families</samp>](## "router_bgp.vrfs.[].address_families") <span style="color:red">removed</span> | List |  |  |  | <span style="color:red">This key was removed. Support was removed in AVD version 5.0.0. Use <samp>address_family_*</samp> instead.</span> |
    | [<samp>&nbsp;&nbsp;session_trackers</samp>](## "router_bgp.session_trackers") | List, items: Dictionary |  |  |  |  |
    | [<samp>&nbsp;&nbsp;&nbsp;&nbsp;-&nbsp;name</samp>](## "router_bgp.session_trackers.[].name") | String | Required, Unique |  |  | Name of session tracker. |
    | [<samp>&nbsp;&nbsp;&nbsp;&nbsp;&nbsp;&nbsp;recovery_delay</samp>](## "router_bgp.session_trackers.[].recovery_delay") | Integer |  |  | Min: 1<br>Max: 3600 | Recovery delay in seconds. |
    | [<samp>&nbsp;&nbsp;eos_cli</samp>](## "router_bgp.eos_cli") | String |  |  |  | Multiline EOS CLI rendered directly on the Router BGP in the final EOS configuration. |

=== "YAML"

    ```yaml
    router_bgp:

      # BGP AS <1-4294967295> or AS number in asdot notation "<1-65535>.<0-65535>".
      # For asdot notation in YAML inputs, the value must be put in quotes, to prevent it from being interpreted as a float number.
      as: <str>

      # BGP AS can be deplayed in the asplain <1-4294967295> or asdot notation "<1-65535>.<0-65535>". This flag indicates which mode is preferred - asplain is the default.
      as_notation: <str; "asdot" | "asplain">

      # In IP address format A.B.C.D.
      router_id: <str>
      distance:
        external_routes: <int; 1-255; required>
        internal_routes: <int; 1-255; required>
        local_routes: <int; 1-255; required>
      graceful_restart:
        enabled: <bool>

        # Number of seconds.
        restart_time: <int; 1-3600>

        # Number of seconds.
        stalepath_time: <int; 1-3600>
      graceful_restart_helper:
        enabled: <bool>

        # Number of seconds
        # graceful-restart-help long-lived and restart-time are mutually exclusive in CLI.
        # restart-time will take precedence if both are configured.
        restart_time: <int; 1-100000000>

        # graceful-restart-help long-lived and restart-time are mutually exclusive in CLI.
        # restart-time will take precedence if both are configured.
        long_lived: <bool>
      maximum_paths:
        paths: <int; 1-600; required>
        ecmp: <int; 1-600>
      updates:

        # Disables FIB updates and route advertisement when the BGP instance is initiated until the BGP convergence state is reached.
        wait_for_convergence: <bool>

        # Do not advertise reachability to a prefix until that prefix has been installed in hardware.
        # This will eliminate any temporary black holes due to a BGP speaker advertising reachability to a prefix that may not yet be installed into the forwarding plane.
        wait_install: <bool>

      # IP Address A.B.C.D.
      bgp_cluster_id: <str>

      # BGP command as string.
      bgp_defaults:
        - <str>
      bgp:
        default:

          # Default activation of IPv4 unicast address-family on all IPv4 neighbors (EOS default = True).
          ipv4_unicast: <bool>

          # Default activation of IPv4 unicast address-family on all IPv6 neighbors (EOS default == False).
          ipv4_unicast_transport_ipv6: <bool>
        route_reflector_preserve_attributes:
          enabled: <bool>
          always: <bool>
        bestpath:
          d_path: <bool>
        additional_paths:

          # Enable or disable reception of additional-paths.
          receive: <bool>

          # Select an option to send multiple paths for same prefix through bgp updates.
          # any: Send any eligible path.
          # backup: Best path and installed backup path.
          # ecmp: All paths in best path ECMP group.
          # limit: Limit to n eligible paths.
          # disabled: Disable sending any paths.
          send: <str; "any" | "backup" | "ecmp" | "limit" | "disabled">

          # Number of paths to send through bgp updates. For this setting, `send` must be set to `limit` or `ecmp`.
          send_limit: <int; 2-64>

        # Allow redistribution of iBGP routes into an Interior Gateway Protocol (IGP). EOS default is true.
        redistribute_internal: <bool>

      # Improved "listen_ranges" data model to support multiple listen ranges and additional filter capabilities.
      listen_ranges:

          # IPv4 prefix "A.B.C.D/E" or IPv6 prefix "A:B:C:D:E:F:G:H/I".
        - prefix: <str>

          # Include router ID as part of peer filter.
          peer_id_include_router_id: <bool>

          # Peer group name.
          peer_group: <str>

          # Peer-filter name.
          # note: `peer_filter` or `remote_as` is required but mutually exclusive.
          # If both are defined, `peer_filter` takes precedence
          peer_filter: <str>

          # BGP AS <1-4294967295> or AS number in asdot notation "<1-65535>.<0-65535>".
          # For asdot notation in YAML inputs, the value must be put in quotes, to prevent it from being interpreted as a float number.
          remote_as: <str>
      peer_groups:

          # Peer-group name.
        - name: <str; required; unique>

          # Key only used for documentation or validation purposes.
          type: <str>

          # BGP AS <1-4294967295> or AS number in asdot notation "<1-65535>.<0-65535>".
          # For asdot notation in YAML inputs, the value must be put in quotes, to prevent it from being interpreted as a float number.
          remote_as: <str>

          # BGP AS <1-4294967295> or AS number in asdot notation "<1-65535>.<0-65535>".
          # For asdot notation in YAML inputs, the value must be put in quotes, to prevent it from being interpreted as a float number.
          local_as: <str>
          description: <str>
          shutdown: <bool>

          # BGP AS-PATH options.
          as_path:

            # Replace AS number with local AS number.
            remote_as_replace_out: <bool>

            # Disable prepending own AS number to AS path.
            prepend_own_disabled: <bool>

          # Remove private AS numbers in outbound AS path.
          remove_private_as:
            enabled: <bool>
            all: <bool>
            replace_as: <bool>
          remove_private_as_ingress:
            enabled: <bool>
            replace_as: <bool>
          next_hop_unchanged: <bool>

          # IP address or interface name.
          update_source: <str>
          route_reflector_client: <bool>

          # Enable BFD.
          bfd: <bool>

          # Override default BFD timers. BFD must be enabled with `bfd: true`.
          bfd_timers:

            # Interval in milliseconds.
            interval: <int; 50-60000; required>

            # Rate in milliseconds.
            min_rx: <int; 50-60000; required>
            multiplier: <int; 3-50; required>

          # Time-to-live in range of hops.
          ebgp_multihop: <int; 1-255>
          next_hop_self: <bool>
          password: <str>
          passive: <bool>
          default_originate:
            enabled: <bool>
            always: <bool>

            # Route-map name.
            route_map: <str>

          # 'all' or a combination of 'standard', 'extended', 'large' and 'link-bandwidth (w/options)'.
          send_community: <str>

          # Maximum number of routes (0 means unlimited).
          maximum_routes: <int; 0-4294967294>

          # Maximum number of routes after which a warning is issued (0 means never warn) or
          # Percentage of maximum number of routes at which to warn ("<1-100> percent").
          maximum_routes_warning_limit: <str>
          maximum_routes_warning_only: <bool>

          # Missing policy configuration for all address-families.
          missing_policy:

            # Missing policy inbound direction.
            direction_in:

              # Missing policy action.
              action: <str; "deny" | "permit" | "deny-in-out"; required>

              # Include community-list references in missing policy decision.
              include_community_list: <bool>

              # Include prefix-list references in missing policy decision.
              include_prefix_list: <bool>

              # Include sub-route-map references in missing policy decision.
              include_sub_route_map: <bool>

            # Missing policy outbound direction.
            direction_out:

              # Missing policy action.
              action: <str; "deny" | "permit" | "deny-in-out"; required>

              # Include community-list references in missing policy decision.
              include_community_list: <bool>

              # Include prefix-list references in missing policy decision.
              include_prefix_list: <bool>

              # Include sub-route-map references in missing policy decision.
              include_sub_route_map: <bool>
          link_bandwidth:
            enabled: <bool>

            # nn.nn(K|M|G) link speed in bits/second.
            default: <str>
          allowas_in:
            enabled: <bool>

            # Number of local ASNs allowed in a BGP update.
            times: <int; 1-10>
          weight: <int; 0-65535>

          # BGP Keepalive and Hold Timer values in seconds as string "<0-3600> <0-3600>".
          timers: <str>
          rib_in_pre_policy_retain:
            enabled: <bool>
            all: <bool>

          # Inbound route-map name.
          route_map_in: <str>

          # Outbound route-map name.
          route_map_out: <str>
          session_tracker: <str>
          shared_secret:

            # Name of profile defined under `management_security`.
            profile: <str; required>

            # Note: Algorithm hmac-sha-256 requires EOS version 4.31.1F and above.
            hash_algorithm: <str; "aes-128-cmac-96" | "hmac-sha-256" | "hmac-sha1-96"; required>

          # Maximum number of hops.
          ttl_maximum_hops: <int; 0-254>
      neighbors:
        - ip_address: <str; required; unique>
          peer_group: <str>

          # BGP AS <1-4294967295> or AS number in asdot notation "<1-65535>.<0-65535>".
          # For asdot notation in YAML inputs, the value must be put in quotes, to prevent it from being interpreted as a float number.
          remote_as: <str>

          # BGP AS <1-4294967295> or AS number in asdot notation "<1-65535>.<0-65535>".
          # For asdot notation in YAML inputs, the value must be put in quotes, to prevent it from being interpreted as a float number.
          local_as: <str>

          # BGP AS-PATH options.
          as_path:

            # Replace AS number with local AS number.
            remote_as_replace_out: <bool>

            # Disable prepending own AS number to AS path.
            prepend_own_disabled: <bool>

          # Key only used for documentation or validation purposes.
          peer: <str>
          description: <str>
          route_reflector_client: <bool>
          password: <str>
          passive: <bool>
          shutdown: <bool>

          # Source Interface.
          update_source: <str>

          # Enable BFD.
          bfd: <bool>

          # Override default BFD timers. BFD must be enabled with `bfd: true`.
          bfd_timers:

            # Interval in milliseconds.
            interval: <int; 50-60000; required>

            # Rate in milliseconds.
            min_rx: <int; 50-60000; required>
            multiplier: <int; 3-50; required>
          weight: <int; 0-65535>

          # BGP Keepalive and Hold Timer values in seconds as string "<0-3600> <0-3600>".
          timers: <str>

          # Inbound route-map name.
          route_map_in: <str>

          # Outbound route-map name.
          route_map_out: <str>
          default_originate:
            enabled: <bool>
            always: <bool>
            route_map: <str>

          # 'all' or a combination of 'standard', 'extended', 'large' and 'link-bandwidth (w/options)'.
          send_community: <str>

          # Maximum number of routes (0 means unlimited).
          maximum_routes: <int; 0-4294967294>

          # Maximum number of routes after which a warning is issued (0 means never warn) or
          # Percentage of maximum number of routes at which to warn ("<1-100> percent").
          maximum_routes_warning_limit: <str>
          maximum_routes_warning_only: <bool>

          # Missing policy configuration for all address-families.
          missing_policy:

            # Missing policy inbound direction.
            direction_in:

              # Missing policy action.
              action: <str; "deny" | "permit" | "deny-in-out"; required>

              # Include community-list references in missing policy decision.
              include_community_list: <bool>

              # Include prefix-list references in missing policy decision.
              include_prefix_list: <bool>

              # Include sub-route-map references in missing policy decision.
              include_sub_route_map: <bool>

            # Missing policy outbound direction.
            direction_out:

              # Missing policy action.
              action: <str; "deny" | "permit" | "deny-in-out"; required>

              # Include community-list references in missing policy decision.
              include_community_list: <bool>

              # Include prefix-list references in missing policy decision.
              include_prefix_list: <bool>

              # Include sub-route-map references in missing policy decision.
              include_sub_route_map: <bool>
          allowas_in:
            enabled: <bool>

            # Number of local ASNs allowed in a BGP update.
            times: <int; 1-10>

          # Time-to-live in range of hops.
          ebgp_multihop: <int; 1-255>
          next_hop_self: <bool>
          link_bandwidth:
            enabled: <bool>

            # nn.nn(K|M|G) link speed in bits/second.
            default: <str>
          rib_in_pre_policy_retain:
            enabled: <bool>
            all: <bool>

          # Remove private AS numbers in outbound AS path.
          remove_private_as:
            enabled: <bool>
            all: <bool>
            replace_as: <bool>
          remove_private_as_ingress:
            enabled: <bool>
            replace_as: <bool>
          session_tracker: <str>
          shared_secret:

            # Name of profile defined under `management_security`.
            profile: <str; required>

            # Note: Algorithm hmac-sha-256 requires EOS version 4.31.1F and above.
            hash_algorithm: <str; "aes-128-cmac-96" | "hmac-sha-256" | "hmac-sha1-96"; required>

          # Maximum number of hops.
          ttl_maximum_hops: <int; 0-254>
      neighbor_interfaces:

          # Interface name.
        - name: <str; required; unique>

          # BGP AS <1-4294967295> or AS number in asdot notation "<1-65535>.<0-65535>".
          # For asdot notation in YAML inputs, the value must be put in quotes, to prevent it from being interpreted as a float number.
          remote_as: <str>

          # Key only used for documentation or validation purposes.
          peer: <str>
          peer_group: <str; default="Peer-group name">
          description: <str>

          # Peer-filter name.
          peer_filter: <str>
      aggregate_addresses:

          # IPv4 prefix "A.B.C.D/E" or IPv6 prefix "A:B:C:D:E:F:G:H/I".
        - prefix: <str; required; unique>
          advertise_only: <bool>
          as_set: <bool>
          summary_only: <bool>

          # Route-map name.
          attribute_map: <str>

          # Route-map name.
          match_map: <str>
      redistribute_routes:
        - source_protocol: <str; "attached-host" | "bgp" | "connected" | "dynamic" | "isis" | "ospf" | "ospfv3" | "rip" | "static" | "user"; required>
          route_map: <str>

          # RCF function name with parenthesis.
          # Example: MyFunction(myarg).
          # `route_map` and `rcf` are mutually exclusive. `route_map` takes precedence.
          # Only applicable if `source_protocol` is one of `connected`, `static`, `isis`, `user`, `dynamic`.
          rcf: <str>
          include_leaked: <bool>

          # Routes learned by the OSPF protocol.
          # The `ospf_route_type` is valid for source_protocols 'ospf' and 'ospfv3'.
          ospf_route_type: <str; "external" | "internal" | "nssa-external" | "nssa-external 1" | "nssa-external 2">
      vlan_aware_bundles:

          # VLAN aware bundle name.
        - name: <str; required; unique>

          # Key only used for documentation or validation purposes.
          tenant: <str>

          # Key only used for documentation or validation purposes.
          description: <str>

          # Route distinguisher.
          rd: <str>
          rd_evpn_domain:
            domain: <str; "remote" | "all">

            # Route distinguisher.
            rd: <str>
          route_targets:
            both:
              - <str>
            import:
              - <str>
            export:
              - <str>
            import_evpn_domains:
              - domain: <str; "remote" | "all">
                route_target: <str>
            export_evpn_domains:
              - domain: <str; "remote" | "all">
                route_target: <str>
            import_export_evpn_domains:
              - domain: <str; "remote" | "all">
                route_target: <str>
          redistribute_routes:
            - <str>
          no_redistribute_routes:
            - <str>

          # VLAN range as string. Example "100-200,300".
          vlan: <str>

          # Multiline EOS CLI rendered directly on the Router BGP, VLAN-aware-bundle definition in the final EOS configuration.
          eos_cli: <str>
      vlans:
        - id: <int; required; unique>

          # Key only used for documentation or validation purposes.
          tenant: <str>

          # Route distinguisher.
          rd: <str>
          rd_evpn_domain:
            domain: <str; "remote" | "all">

            # Route distinguisher.
            rd: <str>

          # Multiline EOS CLI rendered directly on the Router BGP, VLAN definition in the final EOS configuration.
          eos_cli: <str>
          route_targets:
            both:
              - <str>
            import:
              - <str>
            export:
              - <str>
            import_evpn_domains:
              - domain: <str; "remote" | "all">
                route_target: <str>
            export_evpn_domains:
              - domain: <str; "remote" | "all">
                route_target: <str>
            import_export_evpn_domains:
              - domain: <str; "remote" | "all">
                route_target: <str>
          redistribute_routes:
            - <str>
          no_redistribute_routes:
            - <str>
      vpws:

          # VPWS instance name.
        - name: <str; required; unique>

          # Route distinguisher.
          rd: <str>
          route_targets:

            # Route Target.
            import_export: <str>
          mpls_control_word: <bool>
          label_flow: <bool>
          mtu: <int>
          pseudowires:

              # Pseudowire name.
            - name: <str; required; unique>

              # Must match id_remote on other pe.
              id_local: <int>

              # Must match id_local on other pe.
              id_remote: <int>
      address_family_evpn:
        domain_identifier: <str>
        neighbor_default:

          # Transport encapsulation for neighbor.
          encapsulation: <str; "vxlan" | "mpls" | "path-selection">

          # Source interface name.
          next_hop_self_source_interface: <str>
          next_hop_self_received_evpn_routes:
            enable: <bool>
            inter_domain: <bool>

        # Specify the RIBs used to resolve MPLS next-hops. The order of this list determines the order of RIB lookups.
        next_hop_mpls_resolution_ribs: # 1-3 items

            # Type of RIB. For 'tunnel-rib', use 'rib_name' to specify the name of the Tunnel-RIB to use.
          - rib_type: <str; "system-connected" | "tunnel-rib-colored" | "tunnel-rib"; required>

            # The name of the tunnel-rib to use when using 'tunnel-rib' type.
            rib_name: <str>
        neighbors:
          - ip_address: <str; required; unique>
            activate: <bool>

            # Inbound RCF function name with parenthesis.
            # Example: MyFunction(myarg).
            rcf_in: <str>

            # Outbound RCF function name with parenthesis.
            # Example: MyFunction(myarg).
            rcf_out: <str>
            default_route:
              enabled: <bool>

              # RCF function name with parenthesis.
              # Example: MyFunction(myarg).
              rcf: <str>
              route_map: <str>
            additional_paths:

              # Enable or disable reception of additional-paths.
              receive: <bool>

              # Select an option to send multiple paths for same prefix through bgp updates.
              # any: Send any eligible path.
              # backup: Best path and installed backup path.
              # ecmp: All paths in best path ECMP group.
              # limit: Limit to n eligible paths.
              # disabled: Disable sending any paths.
              send: <str; "any" | "backup" | "ecmp" | "limit" | "disabled">

              # Number of paths to send through bgp updates. For this setting, `send` must be set to `limit` or `ecmp`.
              send_limit: <int; 2-64>

            # Transport encapsulation for the neighbor.
            encapsulation: <str; "vxlan" | "mpls" | "path-selection">
        peer_groups:

            # Peer-group name.
          - name: <str; required; unique>
            activate: <bool>

            # Inbound route-map name.
            route_map_in: <str>

            # Outbound route-map name.
            route_map_out: <str>

            # Inbound RCF function name with parenthesis.
            # Example: MyFunction(myarg).
            rcf_in: <str>

            # Outbound RCF function name with parenthesis.
            # Example: MyFunction(myarg).
            rcf_out: <str>
            default_route:
              enabled: <bool>

              # RCF function name with parenthesis.
              # Example: MyFunction(myarg).
              rcf: <str>
              route_map: <str>
            domain_remote: <bool>

            # Transport encapsulation for the peer-group.
            encapsulation: <str; "vxlan" | "mpls" | "path-selection">
            additional_paths:

              # Enable or disable reception of additional-paths.
              receive: <bool>

              # Select an option to send multiple paths for same prefix through bgp updates.
              # any: Send any eligible path.
              # backup: Best path and installed backup path.
              # ecmp: All paths in best path ECMP group.
              # limit: Limit to n eligible paths.
              # disabled: Disable sending any paths.
              send: <str; "any" | "backup" | "ecmp" | "limit" | "disabled">

              # Number of paths to send through bgp updates. For this setting, `send` must be set to `limit` or `ecmp`.
              send_limit: <int; 2-64>
        evpn_hostflap_detection:
          enabled: <bool>

          # Time (in seconds) to detect a MAC duplication issue.
          window: <int; 0-4294967295>

          # Minimum number of MAC moves that indicate a MAC Duplication issue.
          threshold: <int; 0-4294967295>

          # Time (in seconds) to purge a MAC duplication issue.
          expiry_timeout: <int; 0-4294967295>
        next_hop:
          resolution_disabled: <bool>
        route:
          import_match_failure_action: <str; "discard">
          import_ethernet_segment_ip_mass_withdraw: <bool>
          import_overlay_index_gateway: <bool>
          export_ethernet_segment_ip_mass_withdraw: <bool>
        next_hop_unchanged: <bool>

        # BGP additional-paths commands.
        # This key is deprecated.
        # Support will be removed in AVD version 6.0.0.
        # Use <samp>bgp.additional_paths</samp> instead.
        bgp_additional_paths:

          # Receive multiple paths.
          receive: <bool>

          # Send multiple paths.
          send:

            # Any eligible path.
            any: <bool>

            # Best path and installed backup path.
            backup: <bool>

            # All paths in best path ECMP group.
            ecmp: <bool>

            # Amount of ECMP paths to send.
            ecmp_limit: <int; 2-64>

            # Amount of paths to send.
            limit: <int; 2-64>
        bgp:
          additional_paths:

            # Enable or disable reception of additional-paths.
            receive: <bool>

            # Select an option to send multiple paths for same prefix through bgp updates.
            # any: Send any eligible path.
            # backup: Best path and installed backup path.
            # ecmp: All paths in best path ECMP group.
            # limit: Limit to n eligible paths.
            # disabled: Disable sending any paths.
            send: <str; "any" | "backup" | "ecmp" | "limit" | "disabled">

            # Number of paths to send through bgp updates. For this setting, `send` must be set to `limit` or `ecmp`.
            send_limit: <int; 2-64>

        # BGP layer-2 in-place FEC operation.
        layer_2_fec_in_place_update:
          enabled: <bool; required>

          # In-place FEC update tracking timeout in seconds.
          timeout: <int; 0-300>
      address_family_rtc:
        peer_groups:

            # Peer-group name.
          - name: <str; required; unique>
            activate: <bool>
            default_route_target:
              only: <bool>
              encoding_origin_as_omit: <str>
      address_family_ipv4:
        networks:

            # IPv4 prefix "A.B.C.D/E" or IPv6 prefix "A:B:C:D:E:F:G:H/I".
          - prefix: <str; required; unique>

            # Route-map name.
            route_map: <str>
        bgp:
          additional_paths:

            # Install BGP backup path.
            install: <bool>

            # Allow additional path with ECMP primary path.
            install_ecmp_primary: <bool>

            # Enable or disable reception of additional-paths.
            receive: <bool>

            # Select an option to send multiple paths for same prefix through bgp updates.
            # any: Send any eligible path.
            # backup: Best path and installed backup path.
            # ecmp: All paths in best path ECMP group.
            # limit: Limit to n eligible paths.
            # disabled: Disable sending any paths.
            send: <str; "any" | "backup" | "ecmp" | "limit" | "disabled">

            # Number of paths to send through bgp updates. For this setting, `send` must be set to `limit` or `ecmp`.
            send_limit: <int; 2-64>

          # Allow redistribution of iBGP routes into an Interior Gateway Protocol (IGP). EOS default is true.
          redistribute_internal: <bool>
        peer_groups:

            # Peer-group name.
          - name: <str; required; unique>
            activate: <bool>

            # Inbound route-map name.
            route_map_in: <str>

            # Outbound route-map name.
            route_map_out: <str>

            # Inbound RCF function name with parenthesis.
            # Example: MyFunction(myarg).
            rcf_in: <str>

            # Outbound RCF function name with parenthesis.
            # Example: MyFunction(myarg).
            rcf_out: <str>
            default_originate:
              always: <bool>

              # Route-map name.
              route_map: <str>

            # Inbound prefix-list name.
            prefix_list_in: <str>

            # Outbound prefix-list name.
            prefix_list_out: <str>
            additional_paths:

              # Apply the configurations only to the routes matching the prefix list.
              prefix_list: <str>

              # Enable or disable reception of additional-paths.
              receive: <bool>

              # Select an option to send multiple paths for same prefix through bgp updates.
              # any: Send any eligible path.
              # backup: Best path and installed backup path.
              # ecmp: All paths in best path ECMP group.
              # limit: Limit to n eligible paths.
              # disabled: Disable sending any paths.
              send: <str; "any" | "backup" | "ecmp" | "limit" | "disabled">

              # Number of paths to send through bgp updates. For this setting, `send` must be set to `limit` or `ecmp`.
              send_limit: <int; 2-64>
            next_hop:
              address_family_ipv6:
                enabled: <bool; required>
                originate: <bool>
        neighbors:
          - ip_address: <str; required; unique>
            activate: <bool>

            # Inbound route-map name.
            route_map_in: <str>

            # Outbound route-map name.
            route_map_out: <str>

            # Inbound RCF function name with parenthesis.
            # Example: MyFunction(myarg).
            rcf_in: <str>

            # Outbound RCF function name with parenthesis.
            # Example: MyFunction(myarg).
            rcf_out: <str>

            # Inbound prefix-list name.
            prefix_list_in: <str>

            # Prefix-list name.
            prefix_list_out: <str>
            default_originate:
              always: <bool>
              route_map: <str>
            additional_paths:

              # Apply the configurations only to the routes matching the prefix list.
              prefix_list: <str>

              # Enable or disable reception of additional-paths.
              receive: <bool>

              # Select an option to send multiple paths for same prefix through bgp updates.
              # any: Send any eligible path.
              # backup: Best path and installed backup path.
              # ecmp: All paths in best path ECMP group.
              # limit: Limit to n eligible paths.
              # disabled: Disable sending any paths.
              send: <str; "any" | "backup" | "ecmp" | "limit" | "disabled">

              # Number of paths to send through bgp updates. For this setting, `send` must be set to `limit` or `ecmp`.
              send_limit: <int; 2-64>
        redistribute_routes:
          - source_protocol: <str; "attached-host" | "bgp" | "connected" | "dynamic" | "isis" | "ospf" | "ospfv3" | "rip" | "static" | "user"; required>
            route_map: <str>

            # Only applicable if `source_protocol` is one of `connected`, `static`, `isis`, `ospf`, `ospfv3`.
            include_leaked: <bool>

            # RCF function name with parenthesis.
            # Example: MyFunction(myarg).
            # `route_map` and `rcf` are mutually exclusive. `route_map` takes precedence.
            # Only applicable if `source_protocol` is one of `connected`, `static`, `isis`, `user`, `dynamic`.
            rcf: <str>

            # Routes learned by the OSPF protocol.
            # The `ospf_route_type` is valid for source_protocols 'ospf' and 'ospfv3'.
            ospf_route_type: <str; "external" | "internal" | "nssa-external" | "nssa-external 1" | "nssa-external 2">
      address_family_ipv4_labeled_unicast:
        aigp_session:
          confederation: <bool>
          ebgp: <bool>
          ibgp: <bool>
        bgp:
          additional_paths:

            # Enable or disable reception of additional-paths.
            receive: <bool>

            # Select an option to send multiple paths for same prefix through bgp updates.
            # any: Send any eligible path.
            # backup: Best path and installed backup path.
            # ecmp: All paths in best path ECMP group.
            # limit: Limit to n eligible paths.
            # disabled: Disable sending any paths.
            send: <str; "any" | "backup" | "ecmp" | "limit" | "disabled">

            # Number of paths to send through bgp updates. For this setting, `send` must be set to `limit` or `ecmp`.
            send_limit: <int; 2-64>

          # Missing policy configuration for all address-families.
          missing_policy:

            # Missing policy inbound direction.
            direction_in:

              # Missing policy action.
              action: <str; "deny" | "permit" | "deny-in-out"; required>

              # Include community-list references in missing policy decision.
              include_community_list: <bool>

              # Include prefix-list references in missing policy decision.
              include_prefix_list: <bool>

              # Include sub-route-map references in missing policy decision.
              include_sub_route_map: <bool>

            # Missing policy outbound direction.
            direction_out:

              # Missing policy action.
              action: <str; "deny" | "permit" | "deny-in-out"; required>

              # Include community-list references in missing policy decision.
              include_community_list: <bool>

              # Include prefix-list references in missing policy decision.
              include_prefix_list: <bool>

              # Include sub-route-map references in missing policy decision.
              include_sub_route_map: <bool>
          next_hop_unchanged: <bool>
        graceful_restart: <bool>
        label_local_termination: <str; "explicit-null" | "implicit-null">

        # Skip LFIB entry installation and next hop self route advertisements.
        lfib_entry_installation_skipped: <bool>
        neighbor_default:
          next_hop_self: <bool>
        peer_groups:

            # Peer-group name.
          - name: <str; required; unique>
            activate: <bool>
            additional_paths:

              # Enable or disable reception of additional-paths.
              receive: <bool>

              # Select an option to send multiple paths for same prefix through bgp updates.
              # any: Send any eligible path.
              # backup: Best path and installed backup path.
              # ecmp: All paths in best path ECMP group.
              # limit: Limit to n eligible paths.
              # disabled: Disable sending any paths.
              send: <str; "any" | "backup" | "ecmp" | "limit" | "disabled">

              # Number of paths to send through bgp updates. For this setting, `send` must be set to `limit` or `ecmp`.
              send_limit: <int; 2-64>
            aigp_session: <bool>
            graceful_restart: <bool>
            graceful_restart_helper:
              stale_route_map: <str>

            # Maximum number of routes (0 means unlimited).
            maximum_advertised_routes: <int; 0-4294967294>

            # Maximum number of routes after which a warning is issued (0 means never warn) or
            # Percentage of maximum number of routes at which to warn ("<1-100> percent").
            maximum_advertised_routes_warning_limit: <str>

            # Missing policy configuration for BGP Labeled-Unicast neighbor.
            missing_policy:

              # Missing policy inbound direction.
              direction_in:

                # Missing policy action.
                action: <str; "deny" | "permit" | "deny-in-out"; required>

                # Include community-list references in missing policy decision.
                include_community_list: <bool>

                # Include prefix-list references in missing policy decision.
                include_prefix_list: <bool>

                # Include sub-route-map references in missing policy decision.
                include_sub_route_map: <bool>

              # Missing policy outbound direction.
              direction_out:

                # Missing policy action.
                action: <str; "deny" | "permit" | "deny-in-out"; required>

                # Include community-list references in missing policy decision.
                include_community_list: <bool>

                # Include prefix-list references in missing policy decision.
                include_prefix_list: <bool>

                # Include sub-route-map references in missing policy decision.
                include_sub_route_map: <bool>
            multi_path: <bool>
            next_hop_resolution:
              v4_mapped_v6_translation: <bool>
            next_hop_self: <bool>

            # Source interface name.
            next_hop_self_source_interface: <str>

            # v4-mapped-v6 source interface name. Takes precedence over the next_hop_self_source_interface.
            next_hop_self_v4_mapped_v6_source_interface: <str>
            next_hop_unchanged: <bool>

            # Inbound RCF function name with parenthesis.
            # Example: MyFunction(myarg).
            rcf_in: <str>

            # Outbound RCF function name with parenthesis.
            # Example: MyFunction(myarg).
            rcf_out: <str>

            # Inbound route-map name.
            route_map_in: <str>

            # Outbound route-map name.
            route_map_out: <str>
        neighbors:
          - ip_address: <str; required; unique>
            activate: <bool>
            additional_paths:

              # Enable or disable reception of additional-paths.
              receive: <bool>

              # Select an option to send multiple paths for same prefix through bgp updates.
              # any: Send any eligible path.
              # backup: Best path and installed backup path.
              # ecmp: All paths in best path ECMP group.
              # limit: Limit to n eligible paths.
              # disabled: Disable sending any paths.
              send: <str; "any" | "backup" | "ecmp" | "limit" | "disabled">

              # Number of paths to send through bgp updates. For this setting, `send` must be set to `limit` or `ecmp`.
              send_limit: <int; 2-64>
            aigp_session: <bool>
            graceful_restart: <bool>
            graceful_restart_helper:
              stale_route_map: <str>

            # Maximum number of routes (0 means unlimited).
            maximum_advertised_routes: <int; 0-4294967294>

            # Maximum number of routes after which a warning is issued (0 means never warn) or
            # Percentage of maximum number of routes at which to warn ("<1-100> percent").
            maximum_advertised_routes_warning_limit: <str>

            # Missing policy configuration for BGP Labeled-Unicast neighbor.
            missing_policy:

              # Missing policy inbound direction.
              direction_in:

                # Missing policy action.
                action: <str; "deny" | "permit" | "deny-in-out"; required>

                # Include community-list references in missing policy decision.
                include_community_list: <bool>

                # Include prefix-list references in missing policy decision.
                include_prefix_list: <bool>

                # Include sub-route-map references in missing policy decision.
                include_sub_route_map: <bool>

              # Missing policy outbound direction.
              direction_out:

                # Missing policy action.
                action: <str; "deny" | "permit" | "deny-in-out"; required>

                # Include community-list references in missing policy decision.
                include_community_list: <bool>

                # Include prefix-list references in missing policy decision.
                include_prefix_list: <bool>

                # Include sub-route-map references in missing policy decision.
                include_sub_route_map: <bool>
            multi_path: <bool>
            next_hop_resolution:
              v4_mapped_v6_translation: <bool>
            next_hop_self: <bool>

            # Source interface name.
            next_hop_self_source_interface: <str>

            # v4-mapped-v6 source interface name. Takes precedence over the next_hop_self_source_interface.
            next_hop_self_v4_mapped_v6_source_interface: <str>
            next_hop_unchanged: <bool>

            # Inbound RCF function name with parenthesis.
            # Example: MyFunction(myarg).
            rcf_in: <str>

            # Outbound RCF function name with parenthesis.
            # Example: MyFunction(myarg).
            rcf_out: <str>

            # Inbound route-map name.
            route_map_in: <str>

            # Outbound route-map name.
            route_map_out: <str>
        networks: # >=1 items

            # IPv4 prefix "A.B.C.D/E" or IPv6 prefix "A:B:C:D:E:F:G:H/I".
          - prefix: <str; required; unique>

            # Route-map name.
            route_map: <str>
        next_hops: # >=1 items
          - ip_address: <str; required; unique>
            lfib_backup_ip_forwarding: <bool>

        # Specify the RIBs used to resolve next-hops. The order of this list determines the order of RIB lookups.
        next_hop_resolution_ribs: # 1-3 items

            # Type of RIB. For 'tunnel-rib', use 'rib_name' to specify the name of the Tunnel-RIB to use.
          - rib_type: <str; "system-connected" | "tunnel-rib-colored" | "tunnel-rib"; required>

            # The name of the tunnel-rib to use when using 'tunnel-rib' type.
            rib_name: <str>
        tunnel_source_protocols: # 1-2 items
          - protocol: <str; "isis segment-routing" | "ldp"; required; unique>

            # Optional RCF function name with parenthesis.
            # Example: MyFunction(myarg).
            rcf: <str>

        # Wait for BGP to converge before sending out any route updates.
        update_wait_for_convergence: <bool>
      address_family_ipv4_multicast:
        bgp:
          additional_paths:
            receive: <bool>
        peer_groups:

            # Peer-group name.
          - name: <str; required; unique>
            activate: <bool>

            # Inbound route-map name.
            route_map_in: <str>

            # Outbound route-map name.
            route_map_out: <str>
            additional_paths:
              receive: <bool>
        neighbors:
          - ip_address: <str; required; unique>
            activate: <bool>

            # Inbound route-map name.
            route_map_in: <str>

            # Outbound route-map name.
            route_map_out: <str>
<<<<<<< HEAD
            additional_paths:
              receive: <bool>
=======

        # Redistribute routes in to BGP.
        redistribute:
          attached_host:
            enabled: <bool; required>
            route_map: <str>
          connected:
            enabled: <bool; required>
            route_map: <str>
          isis:
            enabled: <bool; required>

            # Redistribute IS-IS route level.
            isis_level: <str; "level-1" | "level-2" | "level-1-2">
            route_map: <str>

            # RCF function name with parenthesis.
            # Example: MyFunction(myarg).
            # `route_map` and `rcf` are mutually exclusive. `route_map` takes precedence.
            rcf: <str>

            # Include following routes while redistributing.
            include_leaked: <bool>
          ospf:

            # Redistribute OSPF routes.
            enabled: <bool>

            # Redistribute OSPF routes learned from external sources.
            match_external:
              enabled: <bool; required>
              route_map: <str>

            # Redistribute OSPF routes learned from internal sources.
            match_internal:
              enabled: <bool; required>
              route_map: <str>

            # Redistribute OSPF routes learned from external NSSA sources.
            match_nssa_external:
              enabled: <bool; required>

              # NSSA External Type Number.
              nssa_type: <int; 1 | 2>
              route_map: <str>
            route_map: <str>
          ospfv3:

            # Redistribute OSPFv3 routes.
            enabled: <bool>

            # Redistribute OSPFv3 routes learned from external sources.
            match_external:
              enabled: <bool; required>
              route_map: <str>

            # Redistribute OSPFv3 routes learned from internal sources.
            match_internal:
              enabled: <bool; required>
              route_map: <str>

            # Redistribute OSPFv3 routes learned from external NSSA sources.
            match_nssa_external:
              enabled: <bool; required>

              # NSSA External Type Number.
              nssa_type: <int; 1 | 2>
              route_map: <str>
            route_map: <str>
          static:
            enabled: <bool; required>
            route_map: <str>
        # This key is deprecated.
        # Support will be removed in AVD version 6.0.0.
        # Use <samp>redistribute</samp> instead.
>>>>>>> 5de2b527
        redistribute_routes:
          - source_protocol: <str; required>
            route_map: <str>

            # Only applicable if `source_protocol` is `isis`.
            include_leaked: <bool>

            # RCF function name with parenthesis.
            # Example: MyFunction(myarg).
            # `route_map` and `rcf` are mutually exclusive. `route_map` takes precedence.
            # Only applicable if `source_protocol` is `isis`.
            rcf: <str>

            # Routes learned by the OSPF protocol.
            # The `ospf_route_type` is valid for source_protocols 'ospf' and 'ospfv3'.
            ospf_route_type: <str; "external" | "internal" | "nssa-external" | "nssa-external 1" | "nssa-external 2">
      address_family_ipv4_sr_te:
        neighbors:
          - ip_address: <str; required; unique>
            activate: <bool>

            # Inbound route-map name.
            route_map_in: <str>

            # Outbound route-map name.
            route_map_out: <str>
        peer_groups:

            # Peer-group name.
          - name: <str; required; unique>
            activate: <bool>

            # Inbound route-map name.
            route_map_in: <str>

            # Outbound route-map name.
            route_map_out: <str>
      address_family_ipv6:
        networks:

            # IPv4 prefix "A.B.C.D/E" or IPv6 prefix "A:B:C:D:E:F:G:H/I".
          - prefix: <str; required; unique>

            # Route-map name.
            route_map: <str>
        bgp:

          # Allow redistribution of iBGP routes into an Interior Gateway Protocol (IGP). EOS default is true.
          redistribute_internal: <bool>
          additional_paths:

            # Install BGP backup path.
            install: <bool>

            # Allow additional path with ECMP primary path.
            install_ecmp_primary: <bool>

            # Enable or disable reception of additional-paths.
            receive: <bool>

            # Select an option to send multiple paths for same prefix through bgp updates.
            # any: Send any eligible path.
            # backup: Best path and installed backup path.
            # ecmp: All paths in best path ECMP group.
            # limit: Limit to n eligible paths.
            # disabled: Disable sending any paths.
            send: <str; "any" | "backup" | "ecmp" | "limit" | "disabled">

            # Number of paths to send through bgp updates. For this setting, `send` must be set to `limit` or `ecmp`.
            send_limit: <int; 2-64>
        peer_groups:

            # Peer-group name.
          - name: <str; required; unique>
            activate: <bool>

            # Inbound route-map name.
            route_map_in: <str>

            # Outbound route-map name.
            route_map_out: <str>

            # Inbound RCF function name with parenthesis.
            # Example: MyFunction(myarg).
            rcf_in: <str>

            # Outbound RCF function name with parenthesis.
            # Example: MyFunction(myarg).
            rcf_out: <str>

            # Inbound prefix-list name.
            prefix_list_in: <str>

            # Outbound prefix-list name.
            prefix_list_out: <str>
            additional_paths:

              # Apply the configurations only to the routes matching the prefix list.
              prefix_list: <str>

              # Enable or disable reception of additional-paths.
              receive: <bool>

              # Select an option to send multiple paths for same prefix through bgp updates.
              # any: Send any eligible path.
              # backup: Best path and installed backup path.
              # ecmp: All paths in best path ECMP group.
              # limit: Limit to n eligible paths.
              # disabled: Disable sending any paths.
              send: <str; "any" | "backup" | "ecmp" | "limit" | "disabled">

              # Number of paths to send through bgp updates. For this setting, `send` must be set to `limit` or `ecmp`.
              send_limit: <int; 2-64>
        neighbors:
          - ip_address: <str; required; unique>
            activate: <bool>

            # Inbound route-map name.
            route_map_in: <str>

            # Outbound route-map name.
            route_map_out: <str>

            # Inbound RCF function name with parenthesis.
            # Example: MyFunction(myarg).
            rcf_in: <str>

            # Outbound RCF function name with parenthesis.
            # Example: MyFunction(myarg).
            rcf_out: <str>

            # Inbound prefix-list name.
            prefix_list_in: <str>

            # Outbound prefix-list name.
            prefix_list_out: <str>
<<<<<<< HEAD
            additional_paths:

              # Apply the configurations only to the routes matching the prefix list.
              prefix_list: <str>

              # Enable or disable reception of additional-paths.
              receive: <bool>

              # Select an option to send multiple paths for same prefix through bgp updates.
              # any: Send any eligible path.
              # backup: Best path and installed backup path.
              # ecmp: All paths in best path ECMP group.
              # limit: Limit to n eligible paths.
              # disabled: Disable sending any paths.
              send: <str; "any" | "backup" | "ecmp" | "limit" | "disabled">

              # Number of paths to send through bgp updates. For this setting, `send` must be set to `limit` or `ecmp`.
              send_limit: <int; 2-64>
=======

        # Redistribute routes in to BGP.
        redistribute:
          attached_host:
            enabled: <bool; required>
            route_map: <str>
          bgp:
            enabled: <bool; required>
            route_map: <str>
          connected:
            enabled: <bool; required>
            route_map: <str>

            # RCF function name with parenthesis.
            # Example: MyFunction(myarg).
            # `route_map` and `rcf` are mutually exclusive. `route_map` takes precedence.
            rcf: <str>

            # Include following routes while redistributing.
            include_leaked: <bool>
          dhcp:
            enabled: <bool; required>
            route_map: <str>
          dynamic:
            enabled: <bool; required>
            route_map: <str>

            # RCF function name with parenthesis.
            # Example: MyFunction(myarg).
            # `route_map` and `rcf` are mutually exclusive. `route_map` takes precedence.
            rcf: <str>
          isis:
            enabled: <bool; required>

            # Redistribute IS-IS route level.
            isis_level: <str; "level-1" | "level-2" | "level-1-2">
            route_map: <str>

            # RCF function name with parenthesis.
            # Example: MyFunction(myarg).
            # `route_map` and `rcf` are mutually exclusive. `route_map` takes precedence.
            rcf: <str>

            # Include following routes while redistributing.
            include_leaked: <bool>
          ospfv3:

            # Redistribute OSPFv3 routes.
            enabled: <bool>

            # Redistribute OSPFv3 routes learned from external sources.
            match_external:
              enabled: <bool; required>
              route_map: <str>

              # Include following routes while redistributing.
              include_leaked: <bool>

            # Redistribute OSPFv3 routes learned from internal sources.
            match_internal:
              enabled: <bool; required>
              route_map: <str>

              # Include following routes while redistributing.
              include_leaked: <bool>

            # Redistribute OSPFv3 routes learned from external NSSA sources.
            match_nssa_external:
              enabled: <bool; required>

              # NSSA External Type Number.
              nssa_type: <int; 1 | 2>
              route_map: <str>

              # Include following routes while redistributing.
              include_leaked: <bool>
            route_map: <str>

            # Include following routes while redistributing.
            include_leaked: <bool>
          static:
            enabled: <bool; required>
            route_map: <str>

            # RCF function name with parenthesis.
            # Example: MyFunction(myarg).
            # `route_map` and `rcf` are mutually exclusive. `route_map` takes precedence.
            rcf: <str>

            # Include following routes while redistributing.
            include_leaked: <bool>
          user:
            enabled: <bool; required>

            # RCF function name with parenthesis.
            # Example: MyFunction(myarg).
            # `route_map` and `rcf` are mutually exclusive. `route_map` takes precedence.
            rcf: <str>
        # This key is deprecated.
        # Support will be removed in AVD version 6.0.0.
        # Use <samp>redistribute</samp> instead.
>>>>>>> 5de2b527
        redistribute_routes:
          - source_protocol: <str; required>
            route_map: <str>
            include_leaked: <bool>

            # RCF function name with parenthesis.
            # Example: MyFunction(myarg).
            # `route_map` and `rcf` are mutually exclusive. `route_map` takes precedence.
            # Only used if `source_protocol` is one of `connected`, `static`, `isis`, `user`, `dynamic`.
            rcf: <str>

            # Routes learned by the OSPF protocol.
            # The `ospf_route_type` is valid for source_protocols 'ospfv3'.
            ospf_route_type: <str; "external" | "internal" | "nssa-external" | "nssa-external 1" | "nssa-external 2">
      address_family_ipv6_multicast:
        bgp:
          missing_policy:
            direction_in_action: <str; "deny" | "deny-in-out" | "permit">
            direction_out_action: <str; "deny" | "deny-in-out" | "permit">
          additional_paths:
            receive: <bool>
        neighbors:
          - ip_address: <str; required; unique>
            activate: <bool>

            # Inbound route-map name.
            route_map_in: <str>

            # Outbound route-map name.
            route_map_out: <str>
            additional_paths:
              receive: <bool>
        peer_groups:

            # Peer-group name.
          - name: <str; required; unique>
            activate: <bool>
            additional_paths:
              receive: <bool>
        networks:

            # IPv6 prefix "A:B:C:D:E:F:G:H/I".
          - prefix: <str; required; unique>
            route_map: <str>
        redistribute_routes:
          - source_protocol: <str; "connected" | "isis" | "ospf" | "ospfv3" | "static"; required>

            # Only applicable if `source_protocol` is `isis`.
            include_leaked: <bool>
            route_map: <str>

            # RCF function name with parenthesis.
            # Example: MyFunction(myarg).
            # `route_map` and `rcf` are mutually exclusive. `route_map` takes precedence.
            # Only applicable if `source_protocol` is `isis`.
            rcf: <str>

            # Routes learned by the OSPF protocol.
            # The `ospf_route_type` is valid for source_protocols 'ospf' and 'ospfv3'.
            ospf_route_type: <str; "external" | "internal" | "nssa-external" | "nssa-external 1" | "nssa-external 2">
      address_family_ipv6_sr_te:
        neighbors:
          - ip_address: <str; required; unique>
            activate: <bool>

            # Inbound route-map name.
            route_map_in: <str>

            # Outbound route-map name.
            route_map_out: <str>
        peer_groups:

            # Peer-group name.
          - name: <str; required; unique>
            activate: <bool>

            # Inbound route-map name.
            route_map_in: <str>

            # Outbound route-map name.
            route_map_out: <str>
      address_family_link_state:
        bgp:
          missing_policy:
            direction_in_action: <str; "deny" | "deny-in-out" | "permit">
            direction_out_action: <str; "deny" | "deny-in-out" | "permit">
        peer_groups:

            # Peer-group name.
          - name: <str; required; unique>
            activate: <bool>
            missing_policy:
              direction_in_action: <str; "deny" | "deny-in-out" | "permit">
              direction_out_action: <str; "deny" | "deny-in-out" | "permit">
        neighbors:
          - ip_address: <str; required; unique>
            activate: <bool>
            missing_policy:
              direction_in_action: <str; "deny" | "deny-in-out" | "permit">
              direction_out_action: <str; "deny" | "deny-in-out" | "permit">
        path_selection:
          roles:
            producer: <bool>
            consumer: <bool>
            propagator: <bool>
      address_family_flow_spec_ipv4:
        bgp:
          missing_policy:
            direction_in_action: <str; "deny" | "deny-in-out" | "permit">
            direction_out_action: <str; "deny" | "deny-in-out" | "permit">
        neighbors:
          - ip_address: <str; required; unique>
            activate: <bool>
        peer_groups:

            # Peer-group name.
          - name: <str; required; unique>
            activate: <bool>
      address_family_flow_spec_ipv6:
        bgp:
          missing_policy:
            direction_in_action: <str; "deny" | "deny-in-out" | "permit">
            direction_out_action: <str; "deny" | "deny-in-out" | "permit">
        neighbors:
          - ip_address: <str; required; unique>
            activate: <bool>
        peer_groups:

            # Peer-group name.
          - name: <str; required; unique>
            activate: <bool>
      address_family_path_selection:
        bgp:
          additional_paths:

            # Enable or disable reception of additional-paths.
            receive: <bool>

            # Select an option to send multiple paths for same prefix through bgp updates.
            # any: Send any eligible path.
            # backup: Best path and installed backup path.
            # ecmp: All paths in best path ECMP group.
            # limit: Limit to n eligible paths.
            # disabled: Disable sending any paths.
            send: <str; "any" | "backup" | "ecmp" | "limit" | "disabled">

            # Number of paths to send through bgp updates. For this setting, `send` must be set to `limit` or `ecmp`.
            send_limit: <int; 2-64>
        neighbors:
          - ip_address: <str; required; unique>
            activate: <bool>
            additional_paths:

              # Enable or disable reception of additional-paths.
              receive: <bool>

              # Select an option to send multiple paths for same prefix through bgp updates.
              # any: Send any eligible path.
              # backup: Best path and installed backup path.
              # ecmp: All paths in best path ECMP group.
              # limit: Limit to n eligible paths.
              # disabled: Disable sending any paths.
              send: <str; "any" | "backup" | "ecmp" | "limit" | "disabled">

              # Number of paths to send through bgp updates. For this setting, `send` must be set to `limit` or `ecmp`.
              send_limit: <int; 2-64>
        peer_groups:

            # Peer-group name.
          - name: <str; required; unique>
            activate: <bool>
            additional_paths:

              # Enable or disable reception of additional-paths.
              receive: <bool>

              # Select an option to send multiple paths for same prefix through bgp updates.
              # any: Send any eligible path.
              # backup: Best path and installed backup path.
              # ecmp: All paths in best path ECMP group.
              # limit: Limit to n eligible paths.
              # disabled: Disable sending any paths.
              send: <str; "any" | "backup" | "ecmp" | "limit" | "disabled">

              # Number of paths to send through bgp updates. For this setting, `send` must be set to `limit` or `ecmp`.
              send_limit: <int; 2-64>
      address_family_vpn_ipv4:
        domain_identifier: <str>
        peer_groups:

            # Peer-group name.
          - name: <str; required; unique>
            activate: <bool>

            # Inbound route-map name.
            route_map_in: <str>

            # Outbound route-map name.
            route_map_out: <str>

            # Inbound RCF function name with parenthesis.
            # Example: MyFunction(myarg).
            rcf_in: <str>

            # Outbound RCF function name with parenthesis.
            # Example: MyFunction(myarg).
            rcf_out: <str>
            default_route:
              enabled: <bool>

              # RCF function name with parenthesis.
              # Example: MyFunction(myarg).
              rcf: <str>
              route_map: <str>
        route:
          import_match_failure_action: <str; "discard">
        neighbors:
          - ip_address: <str; required; unique>
            activate: <bool>

            # Inbound route-map name.
            route_map_in: <str>

            # Outbound route-map name.
            route_map_out: <str>

            # Inbound RCF function name with parenthesis.
            # Example: MyFunction(myarg).
            rcf_in: <str>

            # Outbound RCF function name with parenthesis.
            # Example: MyFunction(myarg).
            rcf_out: <str>
            default_route:
              enabled: <bool>

              # RCF function name with parenthesis.
              # Example: MyFunction(myarg).
              rcf: <str>
              route_map: <str>
        neighbor_default_encapsulation_mpls_next_hop_self:
          source_interface: <str>
      address_family_vpn_ipv6:
        domain_identifier: <str>
        peer_groups:

            # Peer-group name.
          - name: <str; required; unique>
            activate: <bool>

            # Inbound route-map name.
            route_map_in: <str>

            # Outbound route-map name.
            route_map_out: <str>

            # Inbound RCF function name with parenthesis.
            # Example: MyFunction(myarg).
            rcf_in: <str>

            # Outbound RCF function name with parenthesis.
            # Example: MyFunction(myarg).
            rcf_out: <str>
            default_route:
              enabled: <bool>

              # RCF function name with parenthesis.
              # Example: MyFunction(myarg).
              rcf: <str>
              route_map: <str>
        route:
          import_match_failure_action: <str; "discard">
        neighbors:
          - ip_address: <str; required; unique>
            activate: <bool>

            # Inbound route-map name.
            route_map_in: <str>

            # Outbound route-map name.
            route_map_out: <str>

            # Inbound RCF function name with parenthesis.
            # Example: MyFunction(myarg).
            rcf_in: <str>

            # Outbound RCF function name with parenthesis.
            # Example: MyFunction(myarg).
            rcf_out: <str>
            default_route:
              enabled: <bool>

              # RCF function name with parenthesis.
              # Example: MyFunction(myarg).
              rcf: <str>
              route_map: <str>
        neighbor_default_encapsulation_mpls_next_hop_self:
          source_interface: <str>
      vrfs:

          # VRF name.
        - name: <str; required; unique>
          bgp:

            # Allow redistribution of iBGP routes into an Interior Gateway Protocol (IGP). EOS default is true.
            redistribute_internal: <bool>
            additional_paths:

              # Install BGP backup path.
              install: <bool>

              # Allow additional path with ECMP primary path.
              install_ecmp_primary: <bool>

              # Enable or disable reception of additional-paths.
              receive: <bool>

              # Select an option to send multiple paths for same prefix through bgp updates.
              # any: Send any eligible path.
              # backup: Best path and installed backup path.
              # ecmp: All paths in best path ECMP group.
              # limit: Limit to n eligible paths.
              # disabled: Disable sending any paths.
              send: <str; "any" | "backup" | "ecmp" | "limit" | "disabled">

              # Number of paths to send through bgp updates. For this setting, `send` must be set to `limit` or `ecmp`.
              send_limit: <int; 2-64>

          # Route distinguisher.
          rd: <str>
          evpn_multicast: <bool>

          # Enable per-AF EVPN multicast settings.
          evpn_multicast_address_family:
            ipv4:

              # Enable EVPN multicast transit mode.
              transit: <bool>
          evpn_multicast_gateway_dr_election:

            # DR election algorithms:
            #   hrw: Default selection based on highest random weight.
            #   modulus: Selection based on VLAN ID modulo number of candidates.
            #   preference: Selection based on a configured preference value.
            algorithm: <str; "hrw" | "modulus" | "preference"; required>

            # Required when `algorithm` is `preference`.
            preference_value: <int; 0-65535>

          # Enable default-originate per VRF/address-family.
          default_route_exports:
            - address_family: <str; "evpn" | "vpn-ipv4" | "vpn-ipv6"; required; unique>
              always: <bool>
              route_map: <str>

              # RCF function name with parenthesis.
              # Example: MyFunction(myarg).
              rcf: <str>
          route_targets:
            import:
              - address_family: <str; required; unique>
                route_targets:
                  - <str>

                # Only applicable if `address_family` is one of `evpn`, `vpn-ipv4` or `vpn-ipv6`.
                route_map: <str>

                # RCF function name with parenthesis.
                # Example: MyFunction(myarg).
                # Only applicable if `address_family` is one of `evpn`, `vpn-ipv4` or `vpn-ipv6`.
                rcf: <str>

                # RCF function name with parenthesis for filtering VPN routes. Also requires `rcf` to be set.
                # Example: MyFunction(myarg).
                # Only applicable if `address_family` is one of `vpn-ipv4` or `vpn-ipv6`.
                vpn_route_filter_rcf: <str>
            export:
              - address_family: <str; required; unique>
                route_targets:
                  - <str>

                # Only applicable if `address_family` is one of `evpn`, `vpn-ipv4` or `vpn-ipv6`.
                route_map: <str>

                # RCF function name with parenthesis.
                # Example: MyFunction(myarg).
                # Only applicable if `address_family` is one of `evpn`, `vpn-ipv4` or `vpn-ipv6`.
                rcf: <str>

                # RCF function name with parenthesis for filtering VPN routes. Also requires `rcf` to be set.
                # Example: MyFunction(myarg).
                # Only applicable if `address_family` is one of `vpn-ipv4` or `vpn-ipv6`.
                vpn_route_filter_rcf: <str>

          # in IP address format A.B.C.D.
          router_id: <str>

          # BGP Keepalive and Hold Timer values in seconds as string "<0-3600> <0-3600>".
          timers: <str>
          networks:

              # IPv4 prefix "A.B.C.D/E" or IPv6 prefix "A:B:C:D:E:F:G:H/I".
            - prefix: <str; required; unique>
              route_map: <str>
          updates:

            # Disables FIB updates and route advertisement when the BGP instance is initiated until the BGP convergence state is reached.
            wait_for_convergence: <bool>

            # Do not advertise reachability to a prefix until that prefix has been installed in hardware.
            # This will eliminate any temporary black holes due to a BGP speaker advertising reachability to a prefix that may not yet be installed into the forwarding plane.
            wait_install: <bool>

          # Improved "listen_ranges" data model to support multiple listen ranges and additional filter capabilities.
          listen_ranges:

              # IPv4 prefix "A.B.C.D/E" or IPv6 prefix "A:B:C:D:E:F:G:H/I".
            - prefix: <str>

              # Include router ID as part of peer filter.
              peer_id_include_router_id: <bool>

              # Peer-group name.
              peer_group: <str>

              # Peer-filter name.
              # note: `peer_filter`` or `remote_as` is required but mutually exclusive.
              # If both are defined, peer_filter takes precedence.
              peer_filter: <str>

              # BGP AS <1-4294967295> or AS number in asdot notation "<1-65535>.<0-65535>".
              # For asdot notation in YAML inputs, the value must be put in quotes, to prevent it from being interpreted as a float number.
              remote_as: <str>
          neighbors:
            - ip_address: <str; required; unique>

              # Peer-group name.
              peer_group: <str>

              # BGP AS <1-4294967295> or AS number in asdot notation "<1-65535>.<0-65535>".
              # For asdot notation in YAML inputs, the value must be put in quotes, to prevent it from being interpreted as a float number.
              remote_as: <str>
              password: <str>
              passive: <bool>

              # Remove private AS numbers in outbound AS path.
              remove_private_as:
                enabled: <bool>
                all: <bool>
                replace_as: <bool>
              remove_private_as_ingress:
                enabled: <bool>
                replace_as: <bool>
              weight: <int; 0-65535>

              # BGP AS <1-4294967295> or AS number in asdot notation "<1-65535>.<0-65535>".
              # For asdot notation in YAML inputs, the value must be put in quotes, to prevent it from being interpreted as a float number.
              local_as: <str>

              # BGP AS-PATH options.
              as_path:

                # Replace AS number with local AS number.
                remote_as_replace_out: <bool>

                # Disable prepending own AS number to AS path.
                prepend_own_disabled: <bool>
              description: <str>
              route_reflector_client: <bool>

              # Time-to-live in range of hops.
              ebgp_multihop: <int; 1-255>
              next_hop_self: <bool>
              shutdown: <bool>

              # Enable BFD.
              bfd: <bool>

              # Override default BFD timers. BFD must be enabled with `bfd: true`.
              bfd_timers:

                # Interval in milliseconds.
                interval: <int; 50-60000; required>

                # Rate in milliseconds.
                min_rx: <int; 50-60000; required>
                multiplier: <int; 3-50; required>

              # BGP Keepalive and Hold Timer values in seconds as string "<0-3600> <0-3600>".
              timers: <str>
              rib_in_pre_policy_retain:
                enabled: <bool>
                all: <bool>

              # 'all' or a combination of 'standard', 'extended', 'large' and 'link-bandwidth (w/options)'.
              send_community: <str>
              maximum_routes: <int>

              # Maximum number of routes after which a warning is issued (0 means never warn) or
              # Percentage of maximum number of routes at which to warn ("<1-100> percent").
              maximum_routes_warning_limit: <str>
              maximum_routes_warning_only: <bool>
              allowas_in:
                enabled: <bool>

                # Number of local ASNs allowed in a BGP update.
                times: <int; 1-10>
              default_originate:
                enabled: <bool>
                always: <bool>
                route_map: <str>
              update_source: <str>

              # Inbound route-map name.
              route_map_in: <str>

              # Outbound route-map name.
              route_map_out: <str>
              additional_paths:

                # Enable or disable reception of additional-paths.
                receive: <bool>

                # Select an option to send multiple paths for same prefix through bgp updates.
                # any: Send any eligible path.
                # backup: Best path and installed backup path.
                # ecmp: All paths in best path ECMP group.
                # limit: Limit to n eligible paths.
                # disabled: Disable sending any paths.
                send: <str; "any" | "backup" | "ecmp" | "limit" | "disabled">

                # Number of paths to send through bgp updates. For this setting, `send` must be set to `limit` or `ecmp`.
                send_limit: <int; 2-64>
          neighbor_interfaces:

              # Interface name.
            - name: <str; required; unique>

              # BGP AS <1-4294967295> or AS number in asdot notation "<1-65535>.<0-65535>".
              # For asdot notation in YAML inputs, the value must be put in quotes, to prevent it from being interpreted as a float number.
              remote_as: <str>

              # Peer-group name.
              peer_group: <str>

              # Peer-filter name.
              peer_filter: <str>
              description: <str>

          # Redistribute routes in to BGP.
          redistribute:
            attached_host:
              enabled: <bool; required>
              route_map: <str>
            bgp:
              enabled: <bool; required>
              route_map: <str>
            connected:
              enabled: <bool; required>
              route_map: <str>

              # RCF function name with parenthesis.
              # Example: MyFunction(myarg).
              # `route_map` and `rcf` are mutually exclusive. `route_map` takes precedence.
              rcf: <str>

              # Include following routes while redistributing.
              include_leaked: <bool>
            dynamic:
              enabled: <bool; required>
              route_map: <str>

              # RCF function name with parenthesis.
              # Example: MyFunction(myarg).
              # `route_map` and `rcf` are mutually exclusive. `route_map` takes precedence.
              rcf: <str>
            isis:
              enabled: <bool; required>

              # Redistribute IS-IS route level.
              isis_level: <str; "level-1" | "level-2" | "level-1-2">
              route_map: <str>

              # RCF function name with parenthesis.
              # Example: MyFunction(myarg).
              # `route_map` and `rcf` are mutually exclusive. `route_map` takes precedence.
              rcf: <str>

              # Include following routes while redistributing.
              include_leaked: <bool>
            ospf:

              # Redistribute OSPF routes.
              enabled: <bool>

              # Redistribute OSPF routes learned from external sources.
              match_external:
                enabled: <bool; required>
                route_map: <str>

                # Include following routes while redistributing.
                include_leaked: <bool>

              # Redistribute OSPF routes learned from internal sources.
              match_internal:
                enabled: <bool; required>
                route_map: <str>

                # Include following routes while redistributing.
                include_leaked: <bool>

              # Redistribute OSPF routes learned from external NSSA sources.
              match_nssa_external:
                enabled: <bool; required>

                # NSSA External Type Number.
                nssa_type: <int; 1 | 2>
                route_map: <str>

                # Include following routes while redistributing.
                include_leaked: <bool>
              route_map: <str>

              # Include following routes while redistributing.
              include_leaked: <bool>
            ospfv3:

              # Redistribute OSPFv3 routes.
              enabled: <bool>

              # Redistribute OSPFv3 routes learned from external sources.
              match_external:
                enabled: <bool; required>
                route_map: <str>

                # Include following routes while redistributing.
                include_leaked: <bool>

              # Redistribute OSPFv3 routes learned from internal sources.
              match_internal:
                enabled: <bool; required>
                route_map: <str>

                # Include following routes while redistributing.
                include_leaked: <bool>

              # Redistribute OSPFv3 routes learned from external NSSA sources.
              match_nssa_external:
                enabled: <bool; required>

                # NSSA External Type Number.
                nssa_type: <int; 1 | 2>
                route_map: <str>

                # Include following routes while redistributing.
                include_leaked: <bool>
              route_map: <str>

              # Include following routes while redistributing.
              include_leaked: <bool>
            rip:
              enabled: <bool; required>
              route_map: <str>
            static:
              enabled: <bool; required>
              route_map: <str>

              # RCF function name with parenthesis.
              # Example: MyFunction(myarg).
              # `route_map` and `rcf` are mutually exclusive. `route_map` takes precedence.
              rcf: <str>

              # Include following routes while redistributing.
              include_leaked: <bool>
            user:
              enabled: <bool; required>

              # RCF function name with parenthesis.
              # Example: MyFunction(myarg).
              # `route_map` and `rcf` are mutually exclusive. `route_map` takes precedence.
              rcf: <str>
          # This key is deprecated.
          # Support will be removed in AVD version 6.0.0.
          # Use <samp>redistribute</samp> instead.
          redistribute_routes:
            - source_protocol: <str; required>
              route_map: <str>
              include_leaked: <bool>

              # RCF function name with parenthesis.
              # Example: MyFunction(myarg).
              # `route_map` and `rcf` are mutually exclusive. `route_map` takes precedence.
              # Only applicable if `source_protocol` is one of `connected`, `dynamic`, `isis`, `static` and `user`.
              rcf: <str>

              # Routes learned by the OSPF protocol.
              # The `ospf_route_type` is valid for source_protocols 'ospf' and 'ospfv3'.
              ospf_route_type: <str; "external" | "internal" | "nssa-external" | "nssa-external 1" | "nssa-external 2">
          aggregate_addresses:

              # IPv4 prefix "A.B.C.D/E" or IPv6 prefix "A:B:C:D:E:F:G:H/I".
            - prefix: <str; required; unique>
              advertise_only: <bool>
              as_set: <bool>
              summary_only: <bool>
              attribute_map: <str>
              match_map: <str>
          address_family_ipv4:
            bgp:
              missing_policy:
                direction_in_action: <str; "deny" | "deny-in-out" | "permit">
                direction_out_action: <str; "deny" | "deny-in-out" | "permit">
              additional_paths:

                # Install BGP backup path.
                install: <bool>

                # Allow additional path with ECMP primary path.
                install_ecmp_primary: <bool>

                # Enable or disable reception of additional-paths.
                receive: <bool>

                # Select an option to send multiple paths for same prefix through bgp updates.
                # any: Send any eligible path.
                # backup: Best path and installed backup path.
                # ecmp: All paths in best path ECMP group.
                # limit: Limit to n eligible paths.
                # disabled: Disable sending any paths.
                send: <str; "any" | "backup" | "ecmp" | "limit" | "disabled">

                # Number of paths to send through bgp updates. For this setting, `send` must be set to `limit` or `ecmp`.
                send_limit: <int; 2-64>

              # Allow redistribution of iBGP routes into an Interior Gateway Protocol (IGP). EOS default is true.
              redistribute_internal: <bool>
            neighbors:
              - ip_address: <str; required; unique>
                activate: <bool>

                # Inbound route-map name.
                route_map_in: <str>

                # Outbound route-map name.
                route_map_out: <str>

                # Inbound RCF function name with parenthesis.
                # Example: MyFunction(myarg).
                rcf_in: <str>

                # Outbound RCF function name with parenthesis.
                # Example: MyFunction(myarg).
                rcf_out: <str>

                # Inbound prefix-list name.
                prefix_list_in: <str>

                # Outbound prefix-list name.
                prefix_list_out: <str>
                next_hop:
                  address_family_ipv6:
                    enabled: <bool; required>
                    originate: <bool>
                additional_paths:

                  # Enable or disable reception of additional-paths.
                  receive: <bool>

                  # Select an option to send multiple paths for same prefix through bgp updates.
                  # any: Send any eligible path.
                  # backup: Best path and installed backup path.
                  # ecmp: All paths in best path ECMP group.
                  # limit: Limit to n eligible paths.
                  # disabled: Disable sending any paths.
                  send: <str; "any" | "backup" | "ecmp" | "limit" | "disabled">

                  # Number of paths to send through bgp updates. For this setting, `send` must be set to `limit` or `ecmp`.
                  send_limit: <int; 2-64>
            networks:

                # IPv4 prefix "A.B.C.D/E".
              - prefix: <str; required; unique>
                route_map: <str>
            redistribute_routes:
              - source_protocol: <str; "attached-host" | "bgp" | "connected" | "dynamic" | "isis" | "ospf" | "ospfv3" | "rip" | "static" | "user"; required>
                route_map: <str>
                include_leaked: <bool>

                # RCF function name with parenthesis.
                # Example: MyFunction(myarg).
                # `route_map` and `rcf` are mutually exclusive. `route_map` takes precedence.
                # Only applicable if `source_protocol` is one of `connected`, `dynamic`, `isis`, `static` and `user`.
                rcf: <str>

                # Routes learned by the OSPF protocol.
                # The `ospf_route_type` is valid for source_protocols 'ospf' and 'ospfv3'.
                ospf_route_type: <str; "external" | "internal" | "nssa-external" | "nssa-external 1" | "nssa-external 2">
          address_family_ipv6:
            bgp:
              missing_policy:
                direction_in_action: <str; "deny" | "deny-in-out" | "permit">
                direction_out_action: <str; "deny" | "deny-in-out" | "permit">
              additional_paths:

                # Install BGP backup path.
                install: <bool>

                # Allow additional path with ECMP primary path.
                install_ecmp_primary: <bool>

                # Enable or disable reception of additional-paths.
                receive: <bool>

                # Select an option to send multiple paths for same prefix through bgp updates.
                # any: Send any eligible path.
                # backup: Best path and installed backup path.
                # ecmp: All paths in best path ECMP group.
                # limit: Limit to n eligible paths.
                # disabled: Disable sending any paths.
                send: <str; "any" | "backup" | "ecmp" | "limit" | "disabled">

                # Number of paths to send through bgp updates. For this setting, `send` must be set to `limit` or `ecmp`.
                send_limit: <int; 2-64>

              # Allow redistribution of iBGP routes into an Interior Gateway Protocol (IGP). EOS default is true.
              redistribute_internal: <bool>
            neighbors:
              - ip_address: <str; required; unique>
                activate: <bool>

                # Inbound route-map name.
                route_map_in: <str>

                # Outbound route-map name.
                route_map_out: <str>

                # Inbound RCF function name with parenthesis.
                # Example: MyFunction(myarg).
                rcf_in: <str>

                # Outbound RCF function name with parenthesis.
                # Example: MyFunction(myarg).
                rcf_out: <str>

                # Inbound prefix-list name.
                prefix_list_in: <str>

                # Outbound prefix-list name.
                prefix_list_out: <str>
                additional_paths:

                  # Enable or disable reception of additional-paths.
                  receive: <bool>

                  # Select an option to send multiple paths for same prefix through bgp updates.
                  # any: Send any eligible path.
                  # backup: Best path and installed backup path.
                  # ecmp: All paths in best path ECMP group.
                  # limit: Limit to n eligible paths.
                  # disabled: Disable sending any paths.
                  send: <str; "any" | "backup" | "ecmp" | "limit" | "disabled">

                  # Number of paths to send through bgp updates. For this setting, `send` must be set to `limit` or `ecmp`.
                  send_limit: <int; 2-64>
            networks:

                # IPv6 prefix "A:B:C:D:E:F:G:H/I".
              - prefix: <str; required; unique>
                route_map: <str>
            redistribute_routes:
              - source_protocol: <str; "attached-host" | "bgp" | "connected" | "dhcp" | "dynamic" | "isis" | "ospfv3" | "static" | "user"; required>
                route_map: <str>
                include_leaked: <bool>

                # RCF function name with parenthesis.
                # Example: MyFunction(myarg).
                # `route_map` and `rcf` are mutually exclusive. `route_map` takes precedence.
                # Only applicable if `source_protocol` is one of `connected`, `dynamic`, `isis`, `static` and `user`.
                rcf: <str>

                # Routes learned by the OSPF protocol.
                # The `ospf_route_type` is valid for source_protocols 'ospfv3'.
                ospf_route_type: <str; "external" | "internal" | "nssa-external" | "nssa-external 1" | "nssa-external 2">
          address_family_ipv4_multicast:
            bgp:
              missing_policy:
                direction_in_action: <str; "deny" | "deny-in-out" | "permit">
                direction_out_action: <str; "deny" | "deny-in-out" | "permit">
              additional_paths:
                receive: <bool>
            neighbors:
              - ip_address: <str; required; unique>
                activate: <bool>

                # Inbound route-map name.
                route_map_in: <str>

                # Outbound route-map name.
                route_map_out: <str>
                additional_paths:
                  receive: <bool>
            networks:

                # IPv6 prefix "A.B.C.D/E".
              - prefix: <str; required; unique>
                route_map: <str>
            redistribute_routes:
              - source_protocol: <str; "attached-host" | "connected" | "isis" | "ospf" | "ospfv3" | "static"; required>
                route_map: <str>

                # Only applicable if `source_protocol` is `isis`.
                include_leaked: <bool>

                # RCF function name with parenthesis.
                # Example: MyFunction(myarg).
                # `route_map` and `rcf` are mutually exclusive. `route_map` takes precedence.
                # Only applicable if `source_protocol` is `isis`.
                rcf: <str>

                # Routes learned by the OSPF protocol.
                # The `ospf_route_type` is valid for source_protocols 'ospf' and 'ospfv3'.
                ospf_route_type: <str; "external" | "internal" | "nssa-external" | "nssa-external 1" | "nssa-external 2">
          address_family_ipv6_multicast:
            bgp:
              missing_policy:
                direction_in_action: <str; "deny" | "deny-in-out" | "permit">
                direction_out_action: <str; "deny" | "deny-in-out" | "permit">
              additional_paths:
                receive: <bool>
            neighbors:
              - ip_address: <str; required; unique>
                activate: <bool>

                # Inbound route-map name.
                route_map_in: <str>

                # Outbound route-map name.
                route_map_out: <str>
                additional_paths:
                  receive: <bool>
            networks:

                # IPv6 prefix "A:B:C:D:E:F:G:H/I".
              - prefix: <str; required; unique>
                route_map: <str>
            redistribute_routes:
              - source_protocol: <str; "connected" | "isis" | "ospf" | "ospfv3" | "static"; required>
                route_map: <str>

                # Only applicable if `source_protocol` is `isis`.
                include_leaked: <bool>

                # RCF function name with parenthesis.
                # Example: MyFunction(myarg).
                # `route_map` and `rcf` are mutually exclusive. `route_map` takes precedence.
                # Only applicable if `source_protocol` is `isis`.
                rcf: <str>

                # Routes learned by the OSPF protocol.
                # The `ospf_route_type` is valid for source_protocols 'ospf' and 'ospfv3'.
                ospf_route_type: <str; "external" | "internal" | "nssa-external" | "nssa-external 1" | "nssa-external 2">
          address_family_flow_spec_ipv4:
            bgp:
              missing_policy:
                direction_in_action: <str; "deny" | "deny-in-out" | "permit">
                direction_out_action: <str; "deny" | "deny-in-out" | "permit">
            neighbors:
              - ip_address: <str; required; unique>
                activate: <bool>
          address_family_flow_spec_ipv6:
            bgp:
              missing_policy:
                direction_in_action: <str; "deny" | "deny-in-out" | "permit">
                direction_out_action: <str; "deny" | "deny-in-out" | "permit">
            neighbors:
              - ip_address: <str; required; unique>
                activate: <bool>

          # Multiline EOS CLI rendered directly on the Router BGP, VRF definition in the final EOS configuration.
          eos_cli: <str>
      session_trackers:

          # Name of session tracker.
        - name: <str; required; unique>

          # Recovery delay in seconds.
          recovery_delay: <int; 1-3600>

      # Multiline EOS CLI rendered directly on the Router BGP in the final EOS configuration.
      eos_cli: <str>
    ```<|MERGE_RESOLUTION|>--- conflicted
+++ resolved
@@ -537,11 +537,8 @@
     | [<samp>&nbsp;&nbsp;&nbsp;&nbsp;&nbsp;&nbsp;&nbsp;&nbsp;activate</samp>](## "router_bgp.address_family_ipv4_multicast.neighbors.[].activate") | Boolean |  |  |  |  |
     | [<samp>&nbsp;&nbsp;&nbsp;&nbsp;&nbsp;&nbsp;&nbsp;&nbsp;route_map_in</samp>](## "router_bgp.address_family_ipv4_multicast.neighbors.[].route_map_in") | String |  |  |  | Inbound route-map name. |
     | [<samp>&nbsp;&nbsp;&nbsp;&nbsp;&nbsp;&nbsp;&nbsp;&nbsp;route_map_out</samp>](## "router_bgp.address_family_ipv4_multicast.neighbors.[].route_map_out") | String |  |  |  | Outbound route-map name. |
-<<<<<<< HEAD
     | [<samp>&nbsp;&nbsp;&nbsp;&nbsp;&nbsp;&nbsp;&nbsp;&nbsp;additional_paths</samp>](## "router_bgp.address_family_ipv4_multicast.neighbors.[].additional_paths") | Dictionary |  |  |  |  |
     | [<samp>&nbsp;&nbsp;&nbsp;&nbsp;&nbsp;&nbsp;&nbsp;&nbsp;&nbsp;&nbsp;receive</samp>](## "router_bgp.address_family_ipv4_multicast.neighbors.[].additional_paths.receive") | Boolean |  |  |  |  |
-    | [<samp>&nbsp;&nbsp;&nbsp;&nbsp;redistribute_routes</samp>](## "router_bgp.address_family_ipv4_multicast.redistribute_routes") | List, items: Dictionary |  |  |  |  |
-=======
     | [<samp>&nbsp;&nbsp;&nbsp;&nbsp;redistribute</samp>](## "router_bgp.address_family_ipv4_multicast.redistribute") | Dictionary |  |  |  | Redistribute routes in to BGP. |
     | [<samp>&nbsp;&nbsp;&nbsp;&nbsp;&nbsp;&nbsp;attached_host</samp>](## "router_bgp.address_family_ipv4_multicast.redistribute.attached_host") | Dictionary |  |  |  |  |
     | [<samp>&nbsp;&nbsp;&nbsp;&nbsp;&nbsp;&nbsp;&nbsp;&nbsp;enabled</samp>](## "router_bgp.address_family_ipv4_multicast.redistribute.attached_host.enabled") | Boolean | Required |  |  |  |
@@ -585,7 +582,6 @@
     | [<samp>&nbsp;&nbsp;&nbsp;&nbsp;&nbsp;&nbsp;&nbsp;&nbsp;enabled</samp>](## "router_bgp.address_family_ipv4_multicast.redistribute.static.enabled") | Boolean | Required |  |  |  |
     | [<samp>&nbsp;&nbsp;&nbsp;&nbsp;&nbsp;&nbsp;&nbsp;&nbsp;route_map</samp>](## "router_bgp.address_family_ipv4_multicast.redistribute.static.route_map") | String |  |  |  |  |
     | [<samp>&nbsp;&nbsp;&nbsp;&nbsp;redistribute_routes</samp>](## "router_bgp.address_family_ipv4_multicast.redistribute_routes") <span style="color:red">deprecated</span> | List, items: Dictionary |  |  |  | <span style="color:red">This key is deprecated. Support will be removed in AVD version 6.0.0. Use <samp>redistribute</samp> instead.</span> |
->>>>>>> 5de2b527
     | [<samp>&nbsp;&nbsp;&nbsp;&nbsp;&nbsp;&nbsp;-&nbsp;source_protocol</samp>](## "router_bgp.address_family_ipv4_multicast.redistribute_routes.[].source_protocol") | String | Required |  |  |  |
     | [<samp>&nbsp;&nbsp;&nbsp;&nbsp;&nbsp;&nbsp;&nbsp;&nbsp;route_map</samp>](## "router_bgp.address_family_ipv4_multicast.redistribute_routes.[].route_map") | String |  |  |  |  |
     | [<samp>&nbsp;&nbsp;&nbsp;&nbsp;&nbsp;&nbsp;&nbsp;&nbsp;include_leaked</samp>](## "router_bgp.address_family_ipv4_multicast.redistribute_routes.[].include_leaked") | Boolean |  |  |  | Only applicable if `source_protocol` is `isis`. |
@@ -637,14 +633,11 @@
     | [<samp>&nbsp;&nbsp;&nbsp;&nbsp;&nbsp;&nbsp;&nbsp;&nbsp;rcf_out</samp>](## "router_bgp.address_family_ipv6.neighbors.[].rcf_out") | String |  |  |  | Outbound RCF function name with parenthesis.<br>Example: MyFunction(myarg). |
     | [<samp>&nbsp;&nbsp;&nbsp;&nbsp;&nbsp;&nbsp;&nbsp;&nbsp;prefix_list_in</samp>](## "router_bgp.address_family_ipv6.neighbors.[].prefix_list_in") | String |  |  |  | Inbound prefix-list name. |
     | [<samp>&nbsp;&nbsp;&nbsp;&nbsp;&nbsp;&nbsp;&nbsp;&nbsp;prefix_list_out</samp>](## "router_bgp.address_family_ipv6.neighbors.[].prefix_list_out") | String |  |  |  | Outbound prefix-list name. |
-<<<<<<< HEAD
     | [<samp>&nbsp;&nbsp;&nbsp;&nbsp;&nbsp;&nbsp;&nbsp;&nbsp;additional_paths</samp>](## "router_bgp.address_family_ipv6.neighbors.[].additional_paths") | Dictionary |  |  |  |  |
     | [<samp>&nbsp;&nbsp;&nbsp;&nbsp;&nbsp;&nbsp;&nbsp;&nbsp;&nbsp;&nbsp;prefix_list</samp>](## "router_bgp.address_family_ipv6.neighbors.[].additional_paths.prefix_list") | String |  |  |  | Apply the configurations only to the routes matching the prefix list. |
     | [<samp>&nbsp;&nbsp;&nbsp;&nbsp;&nbsp;&nbsp;&nbsp;&nbsp;&nbsp;&nbsp;receive</samp>](## "router_bgp.address_family_ipv6.neighbors.[].additional_paths.receive") | Boolean |  |  |  | Enable or disable reception of additional-paths. |
     | [<samp>&nbsp;&nbsp;&nbsp;&nbsp;&nbsp;&nbsp;&nbsp;&nbsp;&nbsp;&nbsp;send</samp>](## "router_bgp.address_family_ipv6.neighbors.[].additional_paths.send") | String |  |  | Valid Values:<br>- <code>any</code><br>- <code>backup</code><br>- <code>ecmp</code><br>- <code>limit</code><br>- <code>disabled</code> | Select an option to send multiple paths for same prefix through bgp updates.<br>any: Send any eligible path.<br>backup: Best path and installed backup path.<br>ecmp: All paths in best path ECMP group.<br>limit: Limit to n eligible paths.<br>disabled: Disable sending any paths. |
     | [<samp>&nbsp;&nbsp;&nbsp;&nbsp;&nbsp;&nbsp;&nbsp;&nbsp;&nbsp;&nbsp;send_limit</samp>](## "router_bgp.address_family_ipv6.neighbors.[].additional_paths.send_limit") | Integer |  |  | Min: 2<br>Max: 64 | Number of paths to send through bgp updates. For this setting, `send` must be set to `limit` or `ecmp`. |
-    | [<samp>&nbsp;&nbsp;&nbsp;&nbsp;redistribute_routes</samp>](## "router_bgp.address_family_ipv6.redistribute_routes") | List, items: Dictionary |  |  |  |  |
-=======
     | [<samp>&nbsp;&nbsp;&nbsp;&nbsp;redistribute</samp>](## "router_bgp.address_family_ipv6.redistribute") | Dictionary |  |  |  | Redistribute routes in to BGP. |
     | [<samp>&nbsp;&nbsp;&nbsp;&nbsp;&nbsp;&nbsp;attached_host</samp>](## "router_bgp.address_family_ipv6.redistribute.attached_host") | Dictionary |  |  |  |  |
     | [<samp>&nbsp;&nbsp;&nbsp;&nbsp;&nbsp;&nbsp;&nbsp;&nbsp;enabled</samp>](## "router_bgp.address_family_ipv6.redistribute.attached_host.enabled") | Boolean | Required |  |  |  |
@@ -696,7 +689,6 @@
     | [<samp>&nbsp;&nbsp;&nbsp;&nbsp;&nbsp;&nbsp;&nbsp;&nbsp;enabled</samp>](## "router_bgp.address_family_ipv6.redistribute.user.enabled") | Boolean | Required |  |  |  |
     | [<samp>&nbsp;&nbsp;&nbsp;&nbsp;&nbsp;&nbsp;&nbsp;&nbsp;rcf</samp>](## "router_bgp.address_family_ipv6.redistribute.user.rcf") | String |  |  |  | RCF function name with parenthesis.<br>Example: MyFunction(myarg).<br>`route_map` and `rcf` are mutually exclusive. `route_map` takes precedence. |
     | [<samp>&nbsp;&nbsp;&nbsp;&nbsp;redistribute_routes</samp>](## "router_bgp.address_family_ipv6.redistribute_routes") <span style="color:red">deprecated</span> | List, items: Dictionary |  |  |  | <span style="color:red">This key is deprecated. Support will be removed in AVD version 6.0.0. Use <samp>redistribute</samp> instead.</span> |
->>>>>>> 5de2b527
     | [<samp>&nbsp;&nbsp;&nbsp;&nbsp;&nbsp;&nbsp;-&nbsp;source_protocol</samp>](## "router_bgp.address_family_ipv6.redistribute_routes.[].source_protocol") | String | Required |  |  |  |
     | [<samp>&nbsp;&nbsp;&nbsp;&nbsp;&nbsp;&nbsp;&nbsp;&nbsp;route_map</samp>](## "router_bgp.address_family_ipv6.redistribute_routes.[].route_map") | String |  |  |  |  |
     | [<samp>&nbsp;&nbsp;&nbsp;&nbsp;&nbsp;&nbsp;&nbsp;&nbsp;include_leaked</samp>](## "router_bgp.address_family_ipv6.redistribute_routes.[].include_leaked") | Boolean |  |  |  |  |
@@ -2345,10 +2337,8 @@
 
             # Outbound route-map name.
             route_map_out: <str>
-<<<<<<< HEAD
             additional_paths:
               receive: <bool>
-=======
 
         # Redistribute routes in to BGP.
         redistribute:
@@ -2424,7 +2414,6 @@
         # This key is deprecated.
         # Support will be removed in AVD version 6.0.0.
         # Use <samp>redistribute</samp> instead.
->>>>>>> 5de2b527
         redistribute_routes:
           - source_protocol: <str; required>
             route_map: <str>
@@ -2561,7 +2550,6 @@
 
             # Outbound prefix-list name.
             prefix_list_out: <str>
-<<<<<<< HEAD
             additional_paths:
 
               # Apply the configurations only to the routes matching the prefix list.
@@ -2580,7 +2568,6 @@
 
               # Number of paths to send through bgp updates. For this setting, `send` must be set to `limit` or `ecmp`.
               send_limit: <int; 2-64>
-=======
 
         # Redistribute routes in to BGP.
         redistribute:
@@ -2682,7 +2669,6 @@
         # This key is deprecated.
         # Support will be removed in AVD version 6.0.0.
         # Use <samp>redistribute</samp> instead.
->>>>>>> 5de2b527
         redistribute_routes:
           - source_protocol: <str; required>
             route_map: <str>
