--- conflicted
+++ resolved
@@ -9,17 +9,6 @@
 {%     if aaa_accounting.exec.console.type is arista.avd.defined and aaa_accounting.exec.console.group is arista.avd.defined %}
 | Exec - Console | - | {{ aaa_accounting.exec.console.type }} | {{ aaa_accounting.exec.console.group }} | - |
 {%     endif %}
-<<<<<<< HEAD
-{%     if aaa_accounting.system.default.type is arista.avd.defined and aaa_accounting.system.default.group is arista.avd.defined  %}
-| System | Default | {{ aaa_accounting.system.default.type }} | {{ aaa_accounting.system.default.group }} | - |
-{%     endif %}
-{%     if aaa_accounting.commands is defined and aaa_accounting.commands is not none %}
-{%        if aaa_accounting.commands.commands_default is defined and aaa_accounting.commands.commands_default is not none %}
-{%            for command_default in aaa_accounting.commands.commands_default %}
-| Commands | {{ command_default.commands }} | {{ command_default.type }} | {% if command_default.group is defined and command_default.group is not none %}{{ command_default.group }} {% else %} - {% endif %} | {% if command_default.logging is defined and command_default.logging == true %}{{ true }} {% else %} false {% endif %} |
-{%            endfor %}
-{%        endif %}
-=======
 {%     if aaa_accounting.commands.console is arista.avd.defined %}
 {%         for command_console in aaa_accounting.commands.console %}
 {%             if command_console.commands is arista.avd.defined and command_console.type is arista.avd.defined %}
@@ -32,6 +21,9 @@
 {%     if aaa_accounting.exec.default.type is arista.avd.defined and aaa_accounting.exec.default.group is arista.avd.defined %}
 | Exec - Default | - | {{ aaa_accounting.exec.default.type }} | {{ aaa_accounting.exec.default.group }} | - |
 {%     endif %}
+{%     if aaa_accounting.system.default.type is arista.avd.defined and aaa_accounting.system.default.group is arista.avd.defined  %}
+| System - Default | - | {{ aaa_accounting.system.default.type }} | {{ aaa_accounting.system.default.group }} | - |
+{%     endif %}
 {%     if aaa_accounting.commands.default is arista.avd.defined %}
 {%         for command_default in aaa_accounting.commands.default %}
 {%             if command_default.logging is arista.avd.defined(true) %}
@@ -41,7 +33,6 @@
 {%             endif %}
 | Commands - Default | {{ command_default.commands }} | {{ command_default.type }} | {{ command_default.group | arista.avd.default('-') }} | {{ logging }} |
 {%         endfor %}
->>>>>>> 9c0bb3e5
 {%     endif %}
 
 ### AAA Accounting Device Configuration
