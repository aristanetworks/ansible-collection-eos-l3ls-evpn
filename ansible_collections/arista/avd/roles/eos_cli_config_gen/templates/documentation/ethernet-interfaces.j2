--- conflicted
+++ resolved
@@ -273,20 +273,6 @@
 | {{ ethernet_interface.name }} | {{ description }} | *{{ type }} | {{ channel_group }} | *{{ ipv6_address }} | *{{ vrf }} | *{{ mtu }} | *{{ shutdown | lower }} | *{{ nd_ra_disabled | lower }} | {{ managed_config_flag | lower }} | *{{ ipv6_acl_in }} | *{{ ipv6_acl_out }} |
 {%                 endif %}
 {%             else %}
-<<<<<<< HEAD
-{%                 if ethernet_interfaces[ethernet_interface].ipv6_address is arista.avd.defined or ethernet_interfaces[ethernet_interface].ipv6_enable is arista.avd.defined(true) %}
-{%                     set description = ethernet_interfaces[ethernet_interface].description | arista.avd.default("-") %}
-{%                     set type = ethernet_interfaces[ethernet_interface].type | arista.avd.default("switchport") %}
-{%                     set ipv6_address = ethernet_interfaces[ethernet_interface].ipv6_address | arista.avd.default("-") %}
-{%                     set vrf = ethernet_interfaces[ethernet_interface].vrf | arista.avd.default("default") %}
-{%                     set mtu = ethernet_interfaces[ethernet_interface].mtu | arista.avd.default("-") %}
-{%                     set shutdown = ethernet_interfaces[ethernet_interface].shutdown | arista.avd.default("-") %}
-{%                     set nd_ra_disabled = ethernet_interfaces[ethernet_interface].ipv6_nd_ra_disabled | arista.avd.default("-") %}
-{%                     set managed_config_flag = ethernet_interfaces[ethernet_interface].ipv6_nd_managed_config_flag | arista.avd.default("-") %}
-{%                     set ipv6_acl_in = ethernet_interfaces[ethernet_interface].ipv6_access_group_in | arista.avd.default("-") %}
-{%                     set ipv6_acl_out = ethernet_interfaces[ethernet_interface].ipv6_access_group_out | arista.avd.default("-") %}
-| {{ ethernet_interface }} | {{ description }} | {{ type }} | - | {{ ipv6_address }} | {{ vrf }} | {{ mtu }} | {{ shutdown | lower }} | {{ nd_ra_disabled | lower }} | {{ managed_config_flag | lower }} | {{ ipv6_acl_in }} | {{ ipv6_acl_out }} |
-=======
 {%                 if ethernet_interface.ipv6_address is arista.avd.defined or ethernet_interface.ipv6_enable is arista.avd.defined(true) %}
 {%                     set description = ethernet_interface.description | arista.avd.default("-") %}
 {%                     set type = ethernet_interface.type | arista.avd.default("switchport") %}
@@ -295,11 +281,10 @@
 {%                     set mtu = ethernet_interface.mtu | arista.avd.default("-") %}
 {%                     set shutdown = ethernet_interface.shutdown | arista.avd.default("-") %}
 {%                     set nd_ra_disabled = ethernet_interface.ipv6_nd_ra_disabled | arista.avd.default("-") %}
-{%                     set managed_config_flag = ethernet_interface.ipv6_nd_managed_config_flag | arista.avd.default("*-") %}
+{%                     set managed_config_flag = ethernet_interface.ipv6_nd_managed_config_flag | arista.avd.default("-") %}
 {%                     set ipv6_acl_in = ethernet_interface.ipv6_access_group_in | arista.avd.default("-") %}
 {%                     set ipv6_acl_out = ethernet_interface.ipv6_access_group_out | arista.avd.default("-") %}
 | {{ ethernet_interface.name }} | {{ description }} | {{ type }} | - | {{ ipv6_address }} | {{ vrf }} | {{ mtu }} | {{ shutdown | lower }} | {{ nd_ra_disabled | lower }} | {{ managed_config_flag | lower }} | {{ ipv6_acl_in }} | {{ ipv6_acl_out }} |
->>>>>>> af7429b3
 {%                 endif %}
 {%             endif %}
 {%         endfor %}
