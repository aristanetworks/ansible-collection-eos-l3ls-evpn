--- conflicted
+++ resolved
@@ -69,7 +69,6 @@
 {%                 endfor %}
 {%             endif %}
 {%         endif %}
-<<<<<<< HEAD
 {%         set ns = namespace(ecn_table=false) %}
 {%         for tx_queue in profile.tx_queues | arista.avd.default([]) %}
 {%             if tx_queue.random_detect.ecn.threshold.units is arista.avd.defined() %}
@@ -114,7 +113,6 @@
 {%                     set type = "Multicast" %}
 | {{ mc_tx_queue.id }} | {{ type }} | False | - | - | - |
 {%                 endfor %}
-=======
 {%         if profile.priority_flow_control.enabled is arista.avd.defined(true) %}
 
 **Priority Flow Control**
@@ -145,7 +143,6 @@
 | Enabled | Action | Timeout | Recovery | Polling |
 | ------- | ------ | ------- | -------- | ------- |
 | {{ enabled }} | {{ action }} | {{ timeout }} | {{ recovery }} | {{ polling }} |
->>>>>>> f0a3347e
 {%             endif %}
 {%         endif %}
 {%     endfor %}
