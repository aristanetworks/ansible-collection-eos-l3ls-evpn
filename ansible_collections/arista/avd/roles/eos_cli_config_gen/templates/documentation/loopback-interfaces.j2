{% if loopback_interfaces is defined and loopback_interfaces is not none %}

## Loopback Interfaces

### Loopback Interfaces Summary

#### IPv4

| Interface | Description | VRF | IP Address |
| --------- | ----------- | --- | ---------- |
{%     for loopback_interface in loopback_interfaces | arista.avd.natural_sort %}
<<<<<<< HEAD
{%             set vrf = loopback_interfaces[loopback_interface].vrf | arista.avd.default('default') %}
{%             set ip = loopback_interfaces[loopback_interface].ip_address | arista.avd.default('-') %}
{%             if loopback_interfaces[loopback_interface].ip_address_secondaries is arista.avd.defined %}
{%                 set ip = loopback_interfaces[loopback_interface].ip_address ~ ' <br> ' ~ loopback_interfaces[loopback_interface].ip_address_secondaries | join(' secondary <br> ') ~ ' secondary' %}
{%             endif %}
| {{ loopback_interface }} | {{ loopback_interfaces[loopback_interface].description | arista.avd.default('-') }} | {{ vrf }} | {{ ip | arista.avd.default('-') }} |
=======
{%         if loopback_interfaces[loopback_interface].vrf is arista.avd.defined %}
{%             set vrf = loopback_interfaces[loopback_interface].vrf | arista.avd.default('default') %}
{%         endif %}
{%         if loopback_interfaces[loopback_interface].ip_address is arista.avd.defined %}
{%             set ip = loopback_interfaces[loopback_interface].ip_address | arista.avd.default('default') %}
{%             if loopback_interfaces[loopback_interface].ip_address_secondaries is arista.avd.defined %}
{%                 set ip = loopback_interfaces[loopback_interface].ip_address ~ ' <br> ' ~ loopback_interfaces[loopback_interface].ip_address_secondaries | join(' secondary <br> ') ~ ' secondary' %}
{%             endif %}
{%         endif %}
| {{ loopback_interface }} | {{ loopback_interfaces[loopback_interface].description | arista.avd.default('-') }} | {{ vrf }} | {{ ip | arista.avd.default('default') }} |
>>>>>>> 9de28346
{%     endfor %}

#### IPv6

| Interface | Description | VRF | IPv6 Address |
| --------- | ----------- | --- | ------------ |
{%     for loopback_interface in loopback_interfaces | arista.avd.natural_sort %}
<<<<<<< HEAD
{%             set ip = loopback_interfaces[loopback_interface].vrf | arista.avd.default('default') %}
{%             set ipv6 = loopback_interfaces[loopback_interface].ipv6_address | arista.avd.default('-') %}
=======
{%         if loopback_interfaces[loopback_interface].vrf is arista.avd.defined %}
{%             set ip = loopback_interfaces[loopback_interface].vrf | arista.avd.default('default') %}
{%         endif %}
{%         if loopback_interfaces[loopback_interface].ipv6_address is arista.avd.defined %}
{%             set ipv6 = loopback_interfaces[loopback_interface].ipv6_address | arista.avd.default('-') %}
{%         endif %}
>>>>>>> 9de28346
| {{ loopback_interface }} | {{ loopback_interfaces[loopback_interface].description | arista.avd.default('-') }} | {{ ip }} | {{ ipv6 }} |
{%     endfor %}

{%     set loopback_interface_isis = namespace() %}
{%     set loopback_interface_isis.configured = false %}
{%     for loopback_interface in loopback_interfaces | arista.avd.natural_sort %}
{%         if loopback_interfaces[loopback_interface].isis_enable is arista.avd.defined %}
{%             set loopback_interface_isis.configured = true %}
{%         endif %}
{%     endfor %}
{%     if loopback_interface_isis.configured == true %}
#### ISIS

| Interface | ISIS instance | ISIS metric | Interface mode |
| -------- | -------- | -------- | -------- |
{%         for loopback_interface in loopback_interfaces | arista.avd.natural_sort %}
{%             if loopback_interfaces[loopback_interface].isis_enable is arista.avd.defined %}
<<<<<<< HEAD
{%                 if loopback_interfaces[loopback_interface].isis_network_point_to_point is arista.avd.defined %}
{%                     set mode = 'point-to-point' %}
{%                 elif loopback_interfaces[loopback_interface].isis_passive is arista.avd.defined %}
{%                     set mode = 'passive' %}
{%                 endif %}
| {{ loopback_interface }} | {{ loopback_interfaces[loopback_interface].isis_enable }} |  {{ loopback_interfaces[loopback_interface].isis_metric | default('-') }} | {{ mode | arista.avd.default('-') }} |
=======
{%                 if loopback_interfaces[loopback_interface].isis_network_point_to_point is defined and loopback_interfaces[loopback_interface].isis_network_point_to_point is not none %}
{%                     set mode = 'point-to-point' | arista.avd.default('-') %}
{%                 elif loopback_interfaces[loopback_interface].isis_passive is arista.avd.defined %}
{%                     set mode = 'passive' | arista.avd.default('-') %}
{%                 endif %}|
>>>>>>> 9de28346
{%             endif %}
| {{ loopback_interface }} | {{ loopback_interfaces[loopback_interface].isis_enable }} |  {{ loopback_interfaces[loopback_interface].isis_metric | default('-') }} | {{ mode }} |
{%         endfor %}
{%     endif %}

### Loopback Interfaces Device Configuration

```eos
{%     include 'eos/loopback-interfaces.j2' %}
```
{% endif %}<|MERGE_RESOLUTION|>--- conflicted
+++ resolved
@@ -9,25 +9,14 @@
 | Interface | Description | VRF | IP Address |
 | --------- | ----------- | --- | ---------- |
 {%     for loopback_interface in loopback_interfaces | arista.avd.natural_sort %}
-<<<<<<< HEAD
-{%             set vrf = loopback_interfaces[loopback_interface].vrf | arista.avd.default('default') %}
-{%             set ip = loopback_interfaces[loopback_interface].ip_address | arista.avd.default('-') %}
-{%             if loopback_interfaces[loopback_interface].ip_address_secondaries is arista.avd.defined %}
-{%                 set ip = loopback_interfaces[loopback_interface].ip_address ~ ' <br> ' ~ loopback_interfaces[loopback_interface].ip_address_secondaries | join(' secondary <br> ') ~ ' secondary' %}
-{%             endif %}
+{%         set vrf = loopback_interfaces[loopback_interface].vrf | arista.avd.default('default') %}
+{%         if loopback_interfaces[loopback_interface].ip_address is arista.avd.defined %}
+{%             set ip = loopback_interfaces[loopback_interface].ip_address %}
+{%                 if loopback_interfaces[loopback_interface].ip_address_secondaries is arista.avd.defined %}
+{%                     set ip = loopback_interfaces[loopback_interface].ip_address ~ ' <br> ' ~ loopback_interfaces[loopback_interface].ip_address_secondaries | join(' secondary <br> ') ~ ' secondary' %}
+{%                 endif %}
+{%         endif %}
 | {{ loopback_interface }} | {{ loopback_interfaces[loopback_interface].description | arista.avd.default('-') }} | {{ vrf }} | {{ ip | arista.avd.default('-') }} |
-=======
-{%         if loopback_interfaces[loopback_interface].vrf is arista.avd.defined %}
-{%             set vrf = loopback_interfaces[loopback_interface].vrf | arista.avd.default('default') %}
-{%         endif %}
-{%         if loopback_interfaces[loopback_interface].ip_address is arista.avd.defined %}
-{%             set ip = loopback_interfaces[loopback_interface].ip_address | arista.avd.default('default') %}
-{%             if loopback_interfaces[loopback_interface].ip_address_secondaries is arista.avd.defined %}
-{%                 set ip = loopback_interfaces[loopback_interface].ip_address ~ ' <br> ' ~ loopback_interfaces[loopback_interface].ip_address_secondaries | join(' secondary <br> ') ~ ' secondary' %}
-{%             endif %}
-{%         endif %}
-| {{ loopback_interface }} | {{ loopback_interfaces[loopback_interface].description | arista.avd.default('-') }} | {{ vrf }} | {{ ip | arista.avd.default('default') }} |
->>>>>>> 9de28346
 {%     endfor %}
 
 #### IPv6
@@ -35,17 +24,8 @@
 | Interface | Description | VRF | IPv6 Address |
 | --------- | ----------- | --- | ------------ |
 {%     for loopback_interface in loopback_interfaces | arista.avd.natural_sort %}
-<<<<<<< HEAD
 {%             set ip = loopback_interfaces[loopback_interface].vrf | arista.avd.default('default') %}
 {%             set ipv6 = loopback_interfaces[loopback_interface].ipv6_address | arista.avd.default('-') %}
-=======
-{%         if loopback_interfaces[loopback_interface].vrf is arista.avd.defined %}
-{%             set ip = loopback_interfaces[loopback_interface].vrf | arista.avd.default('default') %}
-{%         endif %}
-{%         if loopback_interfaces[loopback_interface].ipv6_address is arista.avd.defined %}
-{%             set ipv6 = loopback_interfaces[loopback_interface].ipv6_address | arista.avd.default('-') %}
-{%         endif %}
->>>>>>> 9de28346
 | {{ loopback_interface }} | {{ loopback_interfaces[loopback_interface].description | arista.avd.default('-') }} | {{ ip }} | {{ ipv6 }} |
 {%     endfor %}
 
@@ -63,22 +43,13 @@
 | -------- | -------- | -------- | -------- |
 {%         for loopback_interface in loopback_interfaces | arista.avd.natural_sort %}
 {%             if loopback_interfaces[loopback_interface].isis_enable is arista.avd.defined %}
-<<<<<<< HEAD
 {%                 if loopback_interfaces[loopback_interface].isis_network_point_to_point is arista.avd.defined %}
 {%                     set mode = 'point-to-point' %}
 {%                 elif loopback_interfaces[loopback_interface].isis_passive is arista.avd.defined %}
 {%                     set mode = 'passive' %}
 {%                 endif %}
 | {{ loopback_interface }} | {{ loopback_interfaces[loopback_interface].isis_enable }} |  {{ loopback_interfaces[loopback_interface].isis_metric | default('-') }} | {{ mode | arista.avd.default('-') }} |
-=======
-{%                 if loopback_interfaces[loopback_interface].isis_network_point_to_point is defined and loopback_interfaces[loopback_interface].isis_network_point_to_point is not none %}
-{%                     set mode = 'point-to-point' | arista.avd.default('-') %}
-{%                 elif loopback_interfaces[loopback_interface].isis_passive is arista.avd.defined %}
-{%                     set mode = 'passive' | arista.avd.default('-') %}
-{%                 endif %}|
->>>>>>> 9de28346
 {%             endif %}
-| {{ loopback_interface }} | {{ loopback_interfaces[loopback_interface].isis_enable }} |  {{ loopback_interfaces[loopback_interface].isis_metric | default('-') }} | {{ mode }} |
 {%         endfor %}
 {%     endif %}
 
