# {{ inventory_hostname }}
# Table of Contents
<<<<<<< HEAD

- [Management](#management)
  - [Management Interfaces](#management-interfaces)
  - [DNS Domain](#dns-domain)
  - [Name Servers](#name-servers)
  - [Domain Lookup](#domain-lookup)
  - [NTP](#ntp)
  - [Management SSH](#management-ssh)
- [Authentication](#authentication)
  - [Local Users](#local-users)
  - [TACACS Servers](#tacacs-servers)
  - [IP TACACS Source Interfaces](#ip-tacacs-source-interfaces)
  - [RADIUS Servers](#radius-servers)
  - [AAA Server Groups](#aaa-server-groups)
  - [AAA Authentication](#aaa-authentication)
  - [AAA Authorization](#aaa-authorization)
  - [AAA Accounting](#aaa-accounting)
- [Management Security](#management-security)
- [Aliases](#aliases)
- [Monitoring](#monitoring)
  - [TerminAttr Daemon](#terminattr-daemon)
  - [Logging](#logging)
  - [SNMP](#snmp)
  - [SFlow](#sflow)
  - [Hardware Counters](#hardware-counters)
  - [VM Tracer Sessions](#vm-tracer-sessions)
  - [Event Handler](#event-handler)
- [MLAG](#mlag)
- [Spanning Tree](#spanning-tree)
- [Internal VLAN Allocation Policy](#internal-vlan-allocation-policy)
- [VLANs](#vlans)
- [Interfaces](#interfaces)
  - [Ethernet Interfaces](#ethernet-interfaces)
  - [Port-Channel Interfaces](#port-channel-interfaces)
  - [Loopback Interfaces](#loopback-interfaces)
  - [VLAN Interfaces](#vlan-interfaces)
  - [VXLAN Interface](#vxlan-interface)
- [Routing](#routing)
  - [Virtual Router MAC Address](#virtual-router-mac-address)
  - [IP Routing](#ip-routing)
  - [IPv6 Routing](#ipv6-routing)
  - [Static Routes](#static-routes)
  - [Router ISIS](#router-isis)
  - [Router BGP](#router-bgp)
  - [Router BFD](#router-bfd)
- [Multicast](#multicast)
  - [IP IGMP Snooping](#ip-igmp-snooping)
  - [Router Multicast](#router-multicast)
  - [Router PIM Sparse Mode](#router-pim-sparse-mode)
- [Filters](#filters)
  - [Community Lists](#community-lists)
  - [Peer Filters](#peer-filters)
  - [Prefix Lists](#prefix-lists)
  - [IPv6 Prefix Lists](#ipv6-prefix-lists)
  - [Route Maps](#route-maps)
  - [IP Extended Communities](#ip-extended-communities)
- [ACL](#acl)
  - [Standard Access-lists](#standard-access-lists)
  - [Extended Access-lists](#extended-access-lists)
  - [IPv6 Standard Access-lists](#ipv6-standard-access-lists)
  - [IPv6 Extended Access-lists](#ipv6-extended-access-lists)
- [VRF Instances](#vrf-instances)
- [Virtual Source NAT](#virtual-source-nat)
- [Platform](#platform)
- [Router L2 VPN](#router-l2-vpn)
- [IP DHCP Relay](#ip-dhcp-relay)

=======
<!-- toc -->
<!-- toc -->
>>>>>>> bc41cbf5
# Management
{## Management Interface #}
{% include 'documentation/management-interfaces.j2' %}
{## DNS Domain #}
{% include 'documentation/dns-domain.j2' %}
{## Domain-list #}
{% include 'documentation/domain-list.j2' %}
{## Name Servers #}
{% include 'documentation/name-servers.j2' %}
{## Domain Lookup #}
{% include 'documentation/domain-lookup.j2' %}
{## NTP #}
{% include 'documentation/ntp.j2' %}
{## PTP #}
{% include 'documentation/ptp.j2' %}
{## System Control-Plane#}
{% include 'documentation/system-control-plane.j2' %}
{## Management SSH #}
{% include 'documentation/management-ssh.j2' %}
{## Management API GNMI #}
{% include 'documentation/management-api-gnmi.j2' %}
{## Management API HTTP #}
{% include 'documentation/management-api-http.j2' %}
{## IP HTTP Client Source Interfaces #}
{% include 'documentation/ip-http-client-source-interfaces.j2' %}

# Authentication
{## Local Users #}
{% include 'documentation/local-users.j2' %}
{## Enable Password #}
{% include 'documentation/enable-password.j2' %}
{## TACACS Servers #}
{% include 'documentation/tacacs-servers.j2' %}
{## IP TACACS Source Interfaces #}
{% include 'documentation/ip-tacacs-source-interfaces.j2' %}
{## RADIUS Servers #}
{% include 'documentation/radius-servers.j2' %}
{## IP RADIUS Source Interfaces #}
{% include 'documentation/ip-radius-source-interfaces.j2' %}
{## AAA Server Groups #}
{% include 'documentation/aaa-server-groups.j2' %}
{## AAA Authentication #}
{% include 'documentation/aaa-authentication.j2' %}
{## AAA Authorization #}
{% include 'documentation/aaa-authorization.j2' %}
{## AAA Accounting #}
{% include 'documentation/aaa-accounting.j2' %}
{# Management Security #}
{% include 'documentation/management-security.j2' %}
{# Prompt #}
{% include 'documentation/prompt.j2' %}
{# Aliases #}
{% include 'documentation/aliases.j2' %}

# Monitoring
{## TerminAttr Daemon #}
{% include 'documentation/daemon-terminattr.j2' %}
{## Custom Daemons #}
{% include 'documentation/daemons.j2' %}
{## Logging #}
{% include 'documentation/logging.j2' %}
<<<<<<< HEAD

## SNMP

{% include 'documentation/snmp-settings.j2' %}

## SFlow

=======
{## SNMP #}
{% include 'documentation/snmp-settings.j2' %}
{## SFlow #}
>>>>>>> bc41cbf5
{% include 'documentation/sflow.j2' %}
{## Hardware Counters #}
{% include 'documentation/hardware-counters.j2' %}
{## VM Tracer Sessions #}
{% include 'documentation/vmtracer-sessions.j2' %}
{## Event Handler #}
{% include 'documentation/event-handler.j2' %}
{# Hardware TCAM Profile #}
{% include 'documentation/tcam-profile.j2' %}
{# MLAG #}
{% include 'documentation/mlag-configuration.j2' %}
{# Spanning Tree #}
{% include 'documentation/spanning-tree.j2' %}
{# Internal VLAN Allocation Policy #}
{% include 'documentation/vlan-internal-order.j2' %}
{# VLANs #}
{% include 'documentation/vlans.j2' %}

# Interfaces
{## Switchport Default #}
{% include 'documentation/switchport-default.j2' %}
{## Interface Defaults #}
{% include 'documentation/interface-defaults.j2' %}
{## Interface Profiles #}
{% include 'documentation/interface-profiles.j2' %}
{## Ethernet Interfaces #}
{% include 'documentation/ethernet-interfaces.j2' %}
{## Port-Channel Interfaces #}
{% include 'documentation/port-channel-interfaces.j2' %}
{## Loopback Interfaces #}
{% include 'documentation/loopback-interfaces.j2' %}
{## VLAN Interfaces #}
{% include 'documentation/vlan-interfaces.j2' %}
{## VXLAN Interface #}
{% include 'documentation/vxlan-interface.j2' %}

# Routing
{## Service Routing Configuration #}
{% include 'documentation/service-routing-configuration-bgp.j2' %}
{## Service Routing Protocols Model #}
{% include 'documentation/service-routing-protocols-model.j2' %}
{## Virtual Router MAC Address #}
{% include 'documentation/virtual-router-mac-address.j2' %}
{## IP Routing #}
{% include 'documentation/ip-routing.j2' %}
{## IPv6 Routing #}
{% include 'documentation/ipv6-routing.j2' %}
{## Static Routes #}
{% include 'documentation/static-routes.j2' %}
{## IPv6 Static Routes #}
{% include 'documentation/ipv6-static-routes.j2' %}
{## ARP #}
{% include 'documentation/arp.j2' %}
{## Router General #}
{% include 'documentation/router-general.j2' %}
{## Router OSPF #}
{% include 'documentation/router-ospf.j2' %}
{## Router ISIS #}
{% include 'documentation/router-isis.j2' %}
{## Router BGP #}
{% include 'documentation/router-bgp.j2' %}
{# BFD #}
{% include 'documentation/bfd.j2' %}
{# MPLS #}
{% include 'documentation/mpls.j2' %}

# Multicast
{## IP IGMP Snooping #}
{% include 'documentation/ip-igmp-snooping.j2' %}
{## Router Multicast #}
{% include 'documentation/router-multicast.j2' %}
{## Router PIM Sparse Mode #}
{% include 'documentation/router-pim-sparse-mode.j2' %}
{## Router IGMP #}
{% include 'documentation/router-igmp.j2' %}

# Filters
{## Community-lists #}
{% include 'documentation/community-lists.j2' %}
{## Peer Filters #}
{% include 'documentation/peer-filters.j2' %}
{## Prefix-lists #}
{% include 'documentation/prefix-lists.j2' %}
{## IPv6 Prefix-lists #}
{% include 'documentation/ipv6-prefix-lists.j2' %}
{## Route-maps #}
{% include 'documentation/route-maps.j2' %}
{## IP Extended Community Lists #}
{% include 'documentation/ip-extended-community-lists.j2' %}
{## IP Extended Community Lists Regexp #}
{% include 'documentation/ip-extended-community-lists-regexp.j2' %}
{## Match-Lists #}
{% include 'documentation/match-lists.j2' %}

# ACL
{## Standard Access-lists #}
{% include 'documentation/standard-access-lists.j2' %}
{## Extended Access-lists #}
{% include 'documentation/access-lists.j2' %}
{## IPv6 Standard Access-lists #}
{% include 'documentation/ipv6-standard-access-lists.j2' %}
{## IPv6 Extended Access-lists #}
{% include 'documentation/ipv6-access-lists.j2' %}
{# VRF Instances #}
{% include 'documentation/vrf-instances.j2' %}
{# Virtual Source NAT #}
{% include 'documentation/virtual-source-nat.j2' %}
{# Platform #}
{% include 'documentation/platform.j2' %}
{# Router L2 VPN #}
{% include 'documentation/router-l2-vpn.j2' %}
{# IP DHCP Relay #}
{% include 'documentation/ip-dhcp-relay.j2' %}
{# Errdisable #}
{% include 'documentation/errdisable.j2' %}
{# MACsec #}
{% include 'documentation/mac-security.j2' %}
{# Traffic Policies #}
{% include 'documentation/traffic-policies.j2' %}

# Quality Of Service
{## QOS #}
{% include 'documentation/qos.j2' %}
{## QOS Class Maps #}
{% include 'documentation/class-maps-qos.j2' %}
{## QOS Policy Maps #}
{% include 'documentation/policy-maps-qos.j2' %}
{## QOS Profiles #}
{% include 'documentation/qos-profiles.j2' %}
{# Maintenance Mode #}
{% include 'documentation/maintenance-mode.j2' %}
{# EOS CLI #}
{% include 'documentation/eos-cli.j2' %}
{# Custom Templates #}
{% include 'documentation/custom-templates.j2' %}<|MERGE_RESOLUTION|>--- conflicted
+++ resolved
@@ -1,77 +1,7 @@
 # {{ inventory_hostname }}
 # Table of Contents
-<<<<<<< HEAD
-
-- [Management](#management)
-  - [Management Interfaces](#management-interfaces)
-  - [DNS Domain](#dns-domain)
-  - [Name Servers](#name-servers)
-  - [Domain Lookup](#domain-lookup)
-  - [NTP](#ntp)
-  - [Management SSH](#management-ssh)
-- [Authentication](#authentication)
-  - [Local Users](#local-users)
-  - [TACACS Servers](#tacacs-servers)
-  - [IP TACACS Source Interfaces](#ip-tacacs-source-interfaces)
-  - [RADIUS Servers](#radius-servers)
-  - [AAA Server Groups](#aaa-server-groups)
-  - [AAA Authentication](#aaa-authentication)
-  - [AAA Authorization](#aaa-authorization)
-  - [AAA Accounting](#aaa-accounting)
-- [Management Security](#management-security)
-- [Aliases](#aliases)
-- [Monitoring](#monitoring)
-  - [TerminAttr Daemon](#terminattr-daemon)
-  - [Logging](#logging)
-  - [SNMP](#snmp)
-  - [SFlow](#sflow)
-  - [Hardware Counters](#hardware-counters)
-  - [VM Tracer Sessions](#vm-tracer-sessions)
-  - [Event Handler](#event-handler)
-- [MLAG](#mlag)
-- [Spanning Tree](#spanning-tree)
-- [Internal VLAN Allocation Policy](#internal-vlan-allocation-policy)
-- [VLANs](#vlans)
-- [Interfaces](#interfaces)
-  - [Ethernet Interfaces](#ethernet-interfaces)
-  - [Port-Channel Interfaces](#port-channel-interfaces)
-  - [Loopback Interfaces](#loopback-interfaces)
-  - [VLAN Interfaces](#vlan-interfaces)
-  - [VXLAN Interface](#vxlan-interface)
-- [Routing](#routing)
-  - [Virtual Router MAC Address](#virtual-router-mac-address)
-  - [IP Routing](#ip-routing)
-  - [IPv6 Routing](#ipv6-routing)
-  - [Static Routes](#static-routes)
-  - [Router ISIS](#router-isis)
-  - [Router BGP](#router-bgp)
-  - [Router BFD](#router-bfd)
-- [Multicast](#multicast)
-  - [IP IGMP Snooping](#ip-igmp-snooping)
-  - [Router Multicast](#router-multicast)
-  - [Router PIM Sparse Mode](#router-pim-sparse-mode)
-- [Filters](#filters)
-  - [Community Lists](#community-lists)
-  - [Peer Filters](#peer-filters)
-  - [Prefix Lists](#prefix-lists)
-  - [IPv6 Prefix Lists](#ipv6-prefix-lists)
-  - [Route Maps](#route-maps)
-  - [IP Extended Communities](#ip-extended-communities)
-- [ACL](#acl)
-  - [Standard Access-lists](#standard-access-lists)
-  - [Extended Access-lists](#extended-access-lists)
-  - [IPv6 Standard Access-lists](#ipv6-standard-access-lists)
-  - [IPv6 Extended Access-lists](#ipv6-extended-access-lists)
-- [VRF Instances](#vrf-instances)
-- [Virtual Source NAT](#virtual-source-nat)
-- [Platform](#platform)
-- [Router L2 VPN](#router-l2-vpn)
-- [IP DHCP Relay](#ip-dhcp-relay)
-
-=======
 <!-- toc -->
 <!-- toc -->
->>>>>>> bc41cbf5
 # Management
 {## Management Interface #}
 {% include 'documentation/management-interfaces.j2' %}
@@ -133,19 +63,9 @@
 {% include 'documentation/daemons.j2' %}
 {## Logging #}
 {% include 'documentation/logging.j2' %}
-<<<<<<< HEAD
-
-## SNMP
-
-{% include 'documentation/snmp-settings.j2' %}
-
-## SFlow
-
-=======
 {## SNMP #}
 {% include 'documentation/snmp-settings.j2' %}
 {## SFlow #}
->>>>>>> bc41cbf5
 {% include 'documentation/sflow.j2' %}
 {## Hardware Counters #}
 {% include 'documentation/hardware-counters.j2' %}
