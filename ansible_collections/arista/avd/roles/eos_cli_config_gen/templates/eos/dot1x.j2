{# eos - dot1x #}
{% if dot1x is arista.avd.defined %}
!
{%     if dot1x.system_auth_control is arista.avd.defined(true) %}
dot1x system-auth-control
{%     endif %}
{%     if dot1x.protocol_lldp_bypass is arista.avd.defined(true) %}
dot1x protocol lldp bypass
{%     endif %}
{%     if dot1x.dynamic_authorization is arista.avd.defined(true) %}
dot1x dynamic-authorization
{%     endif %}
{%     if dot1x.mac_based_authentication or dot1x.radius_av_pair is arista.avd.defined %}
dot1x
{%        if dot1x.mac_based_authentication is arista.avd.defined %}
{%          if dot1x.mac_based_authentication.delay is arista.avd.defined %}
<<<<<<< HEAD
{%			    set mac_delay_cli = "   mac based authentication delay " ~ dot1x.mac_based_authentication.delay ~ " seconds" %}
{{ mac_delay_cli }}
{%          endif %}
{%          if dot1x.mac_based_authentication.hold_period is arista.avd.defined %}
{%			    set mac_hold_period_cli = "   mac based authentication hold_period " ~ dot1x.mac_based_authentication.hold_period ~ " seconds" %}
{{ mac_hold_period_cli }}
=======
   mac based authentication delay {{ dot1x.mac_based_authentication.delay }} seconds
{%          endif %}
{%          if dot1x.mac_based_authentication.hold_period is arista.avd.defined %}
   mac based authentication hold_period {{ dot1x.mac_based_authentication.hold_period }} seconds
>>>>>>> 3a1a5001
{%          endif %}
{%        endif %}
{%        if dot1x.radius_av_pair is arista.avd.defined %}
{%          if dot1x.radius_av_pair.service_type is arista.avd.defined(true) %}
<<<<<<< HEAD
{%             set radius_av_pair_service_cli = "   radius av-pair service-type" %}
{{ radius_av_pair_service_cli }}
{%          endif %}
{%          if dot1x.radius_av_pair.framed_mtu is arista.avd.defined %}
{%             set radius_av_pair_framed_mtu_cli = "   radius av-pair framed-mtu " ~ dot1x.radius_av_pair.framed_mtu %}
{{ radius_av_pair_framed_mtu_cli }}
=======
   radius av-pair service-type
{%          endif %}
{%          if dot1x.radius_av_pair.framed_mtu is arista.avd.defined %}
   radius av-pair framed-mtu {{ dot1x.radius_av_pair.framed_mtu }}
>>>>>>> 3a1a5001
{%          endif %}
{%        endif %}
{%     endif %}
{% endif %}<|MERGE_RESOLUTION|>--- conflicted
+++ resolved
@@ -12,39 +12,25 @@
 {%     endif %}
 {%     if dot1x.mac_based_authentication or dot1x.radius_av_pair is arista.avd.defined %}
 dot1x
-{%        if dot1x.mac_based_authentication is arista.avd.defined %}
-{%          if dot1x.mac_based_authentication.delay is arista.avd.defined %}
-<<<<<<< HEAD
-{%			    set mac_delay_cli = "   mac based authentication delay " ~ dot1x.mac_based_authentication.delay ~ " seconds" %}
+{%         if dot1x.mac_based_authentication is arista.avd.defined %}
+{%             if dot1x.mac_based_authentication.delay is arista.avd.defined %}
+{%                 set mac_delay_cli = "   mac based authentication delay " ~ dot1x.mac_based_authentication.delay ~ " seconds" %}
 {{ mac_delay_cli }}
-{%          endif %}
-{%          if dot1x.mac_based_authentication.hold_period is arista.avd.defined %}
-{%			    set mac_hold_period_cli = "   mac based authentication hold_period " ~ dot1x.mac_based_authentication.hold_period ~ " seconds" %}
+{%             endif %}
+{%             if dot1x.mac_based_authentication.hold_period is arista.avd.defined %}
+{%                 set mac_hold_period_cli = "   mac based authentication hold_period " ~ dot1x.mac_based_authentication.hold_period ~ " seconds" %}
 {{ mac_hold_period_cli }}
-=======
-   mac based authentication delay {{ dot1x.mac_based_authentication.delay }} seconds
-{%          endif %}
-{%          if dot1x.mac_based_authentication.hold_period is arista.avd.defined %}
-   mac based authentication hold_period {{ dot1x.mac_based_authentication.hold_period }} seconds
->>>>>>> 3a1a5001
-{%          endif %}
-{%        endif %}
-{%        if dot1x.radius_av_pair is arista.avd.defined %}
-{%          if dot1x.radius_av_pair.service_type is arista.avd.defined(true) %}
-<<<<<<< HEAD
-{%             set radius_av_pair_service_cli = "   radius av-pair service-type" %}
+{%             endif %}
+{%         endif %}
+{%         if dot1x.radius_av_pair is arista.avd.defined %}
+{%             if dot1x.radius_av_pair.service_type is arista.avd.defined(true) %}
+{%                 set radius_av_pair_service_cli = "   radius av-pair service-type" %}
 {{ radius_av_pair_service_cli }}
-{%          endif %}
-{%          if dot1x.radius_av_pair.framed_mtu is arista.avd.defined %}
-{%             set radius_av_pair_framed_mtu_cli = "   radius av-pair framed-mtu " ~ dot1x.radius_av_pair.framed_mtu %}
+{%             endif %}
+{%             if dot1x.radius_av_pair.framed_mtu is arista.avd.defined %}
+{%                 set radius_av_pair_framed_mtu_cli = "   radius av-pair framed-mtu " ~ dot1x.radius_av_pair.framed_mtu %}
 {{ radius_av_pair_framed_mtu_cli }}
-=======
-   radius av-pair service-type
-{%          endif %}
-{%          if dot1x.radius_av_pair.framed_mtu is arista.avd.defined %}
-   radius av-pair framed-mtu {{ dot1x.radius_av_pair.framed_mtu }}
->>>>>>> 3a1a5001
-{%          endif %}
-{%        endif %}
+{%             endif %}
+{%         endif %}
 {%     endif %}
 {% endif %}