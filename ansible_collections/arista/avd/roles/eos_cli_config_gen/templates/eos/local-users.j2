--- conflicted
+++ resolved
@@ -2,14 +2,11 @@
 {% if local_users is defined %}
 !
 {%     for local_user in local_users | arista.avd.natural_sort %}
-<<<<<<< HEAD
 {%         if local_users[local_user].sha512_password is defined %}
-username {{ local_user }} privilege {{ local_users[local_user].privilege }} role {{ local_users[local_user].role }} secret sha512 {{ local_users[local_user].sha512_password }}
+username {{ local_user }} privilege {{ local_users[local_user].privilege }}{% if local_users[local_user].role is defined %} role {{ local_users[local_user].role }}{% endif %} secret sha512 {{ local_users[local_user].sha512_password }}
 {%         elif local_users[local_user].no_password is defined and local_users[local_user].no_password == True %}
 username {{ local_user }} privilege {{ local_users[local_user].privilege }} role {{ local_users[local_user].role }} nopassword
 {%         endif  %}
-=======
-username {{ local_user }} privilege {{ local_users[local_user].privilege }}{% if local_users[local_user].role is defined %} role {{ local_users[local_user].role }}{% endif %} secret sha512 {{ local_users[local_user].sha512_password }}
->>>>>>> 60fab846
 {%     endfor %}
+!
 {% endif %}