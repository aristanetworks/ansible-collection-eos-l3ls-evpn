--- conflicted
+++ resolved
@@ -18,15 +18,12 @@
 {%         if vlan_interfaces[vlan_interface].vrf is defined and vlan_interfaces[vlan_interface].vrf is not none %}
    vrf {{ vlan_interfaces[vlan_interface].vrf }}
 {%         endif %}
-<<<<<<< HEAD
 {%         if vlan_interfaces[vlan_interface].arp_aging_timeout is defined and vlan_interfaces[vlan_interface].arp_aging_timeout is not none %}
    arp aging timeout {{ vlan_interfaces[vlan_interface].arp_aging_timeout }}
 {%         endif %}
-=======
 {%             if vlan_interfaces[vlan_interface].ip_proxy_arp is defined and vlan_interfaces[vlan_interface].ip_proxy_arp == true %}
    ip proxy-arp 
 {%             endif %}
->>>>>>> 8c9054aa
 {%         if vlan_interfaces[vlan_interface].ip_address is defined %}
    ip address {{ vlan_interfaces[vlan_interface].ip_address }}
 {%         endif %}
