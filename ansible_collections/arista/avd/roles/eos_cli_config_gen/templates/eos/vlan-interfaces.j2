{# eos - VLAN Interfaces #}
{% for vlan_interface in vlan_interfaces | arista.avd.convert_dicts('name') | arista.avd.natural_sort('name') %}
!
interface {{ vlan_interface.name }}
{%     if vlan_interface.description is arista.avd.defined %}
   description {{ vlan_interface.description }}
{%     endif %}
{%     if vlan_interface.shutdown is arista.avd.defined(true) %}
   shutdown
{%     elif vlan_interface.shutdown is arista.avd.defined(false) %}
   no shutdown
{%     endif %}
{%     if vlan_interface.mtu is arista.avd.defined %}
   mtu {{ vlan_interface.mtu }}
{%     endif %}
{%     if vlan_interface.no_autostate is arista.avd.defined(true) %}
   no autostate
{%     endif %}
{%     if vlan_interface.vrf is arista.avd.defined %}
   vrf {{ vlan_interface.vrf }}
{%     endif %}
{%     if vlan_interface.arp_aging_timeout is arista.avd.defined %}
   arp aging timeout {{ vlan_interface.arp_aging_timeout }}
{%     endif %}
{%     if vlan_interface.arp_gratuitous_accept is arista.avd.defined(true) %}
   arp gratuitous accept
{%     endif %}
{%     if vlan_interface.arp_monitor_mac_address is arista.avd.defined(true) %}
   arp monitor mac-address
{%     endif %}
{%     if vlan_interface.arp_cache_dynamic_capacity is arista.avd.defined %}
   arp cache dynamic capacity {{ vlan_interface.arp_cache_dynamic_capacity }}
{%     endif %}
{%     if vlan_interface.ip_proxy_arp is arista.avd.defined(true) %}
   ip proxy-arp
{%     endif %}
{%     if vlan_interface.ip_address is arista.avd.defined %}
   ip address {{ vlan_interface.ip_address }}
{%         if vlan_interface.ip_address_secondaries is arista.avd.defined %}
{%             for ip_address_secondary in vlan_interface.ip_address_secondaries %}
   ip address {{ ip_address_secondary }} secondary
{%             endfor %}
{%         endif %}
{%     endif %}
{%     for ip_helper in vlan_interface.ip_helpers | arista.avd.convert_dicts('ip_helper') | arista.avd.natural_sort('ip_helper') %}
{%         set ip_helper_cli = "ip helper-address " ~ ip_helper.ip_helper %}
{%         if ip_helper.vrf is arista.avd.defined %}
{%             set ip_helper_cli = ip_helper_cli ~ " vrf " ~ ip_helper.vrf %}
{%         endif %}
{%         if ip_helper.source_interface is arista.avd.defined %}
{%             set ip_helper_cli = ip_helper_cli ~ " source-interface " ~ ip_helper.source_interface %}
{%         endif %}
   {{ ip_helper_cli }}
{%     endfor %}
{%     if vlan_interface.ip_igmp is arista.avd.defined(true) %}
   ip igmp
{%     endif %}
{%     if vlan_interface.ipv6_enable is arista.avd.defined(true) %}
   ipv6 enable
{%     endif %}
{%     if vlan_interface.ipv6_address is arista.avd.defined %}
   ipv6 address {{ vlan_interface.ipv6_address }}
{%     endif %}
{%     if vlan_interface.ipv6_address_link_local is arista.avd.defined %}
   ipv6 address {{ vlan_interface.ipv6_address_link_local }} link-local
{%     endif %}
<<<<<<< HEAD
{%     if vlan_interfaces[vlan_interface].ipv6_nd_ra_disabled is arista.avd.defined(true) %}
=======
{%     if vlan_interface.ipv6_address_virtual is arista.avd.defined %}
   ipv6 address virtual {{ vlan_interface.ipv6_address_virtual }}
{%     endif %}
{%     if vlan_interface.ipv6_nd_ra_disabled is arista.avd.defined(true) %}
>>>>>>> 04661f5f
   ipv6 nd ra disabled
{%     endif %}
{%     if vlan_interface.ipv6_nd_managed_config_flag is arista.avd.defined(true) %}
   ipv6 nd managed-config-flag
{%     endif %}
{%     if vlan_interface.ipv6_nd_prefixes is arista.avd.defined %}
{%         for prefix in vlan_interface.ipv6_nd_prefixes | arista.avd.convert_dicts('ipv6_prefix') %}
{%             set ipv6_nd_prefix_cli = "ipv6 nd prefix " ~ prefix.ipv6_prefix %}
{%             if prefix.valid_lifetime is arista.avd.defined %}
{%                 set ipv6_nd_prefix_cli = ipv6_nd_prefix_cli ~ " " ~ prefix.valid_lifetime %}
{%                 if prefix.preferred_lifetime is arista.avd.defined %}
{%                     set ipv6_nd_prefix_cli = ipv6_nd_prefix_cli ~ " " ~ prefix.preferred_lifetime %}
{%                 endif %}
{%             endif %}
{%             if prefix.no_autoconfig_flag is arista.avd.defined(true) %}
{%                 set ipv6_nd_prefix_cli = ipv6_nd_prefix_cli ~ " no-autoconfig" %}
{%             endif %}
   {{ ipv6_nd_prefix_cli }}
{%         endfor %}
{%     endif %}
{%     if vlan_interface.multicast.ipv4.source_route_export.enabled is arista.avd.defined(true) %}
{%         if vlan_interface.multicast.ipv4.source_route_export.administrative_distance is arista.avd.defined %}
   multicast ipv4 source route export {{ vlan_interface.multicast.ipv4.source_route_export.administrative_distance }}
{%         else %}
   multicast ipv4 source route export
{%         endif %}
{%     endif %}
{%     if vlan_interface.access_group_in is arista.avd.defined %}
   ip access-group {{ vlan_interface.access_group_in }} in
{%     endif %}
{%     if vlan_interface.access_group_out is arista.avd.defined %}
   ip access-group {{ vlan_interface.access_group_out }} out
{%     endif %}
{%     if vlan_interface.ipv6_access_group_in is arista.avd.defined %}
   ipv6 access-group {{ vlan_interface.ipv6_access_group_in }} in
{%     endif %}
{%     if vlan_interface.ipv6_access_group_out is arista.avd.defined %}
   ipv6 access-group {{ vlan_interface.ipv6_access_group_out }} out
{%     endif %}
{%     if vlan_interface.ospf_network_point_to_point is arista.avd.defined(true) %}
   ip ospf network point-to-point
{%     endif %}
{%     if vlan_interface.ospf_area is arista.avd.defined %}
   ip ospf area {{ vlan_interface.ospf_area }}
{%     endif %}
{%     if vlan_interface.ospf_cost is arista.avd.defined %}
   ip ospf cost {{ vlan_interface.ospf_cost }}
{%     endif %}
{%     if vlan_interface.ospf_authentication is arista.avd.defined %}
{%         if vlan_interface.ospf_authentication == "simple" %}
   ip ospf authentication
{%         elif vlan_interface.ospf_authentication == "message-digest" %}
   ip ospf authentication message-digest
{%         endif %}
{%     endif %}
{%     if vlan_interface.ospf_authentication_key is arista.avd.defined %}
   ip ospf authentication-key 7 {{ vlan_interface.ospf_authentication_key }}
{%     endif %}
{%     for ospf_message_digest_key in vlan_interface.ospf_message_digest_keys | arista.avd.convert_dicts('id') | arista.avd.natural_sort('id') %}
{%         if ospf_message_digest_key.hash_algorithm is arista.avd.defined and
              ospf_message_digest_key.key is arista.avd.defined %}
   ip ospf message-digest-key {{ ospf_message_digest_key.id }} {{ ospf_message_digest_key.hash_algorithm }} 7 {{ ospf_message_digest_key.key }}
{%         endif %}
{%     endfor %}
{%     if vlan_interface.pim.ipv4.sparse_mode is arista.avd.defined(true) %}
   pim ipv4 sparse-mode
{%     endif %}
{%     if vlan_interface.pim.ipv4.dr_priority is arista.avd.defined %}
   pim ipv4 dr-priority {{ vlan_interface.pim.ipv4.dr_priority }}
{%     endif %}
{%     if vlan_interface.pim.ipv4.local_interface is arista.avd.defined %}
   pim ipv4 local-interface {{ vlan_interface.pim.ipv4.local_interface }}
{%     endif %}
{%     if vlan_interface.ipv6_virtual_router_address is arista.avd.defined %}
   ipv6 virtual-router address {{ vlan_interface.ipv6_virtual_router_address }}
{%     endif %}
{%     if vlan_interface.isis_enable is arista.avd.defined %}
   isis enable {{ vlan_interface.isis_enable }}
{%     endif %}
{%     if vlan_interface.isis_passive is arista.avd.defined(true) %}
   isis passive
{%     endif %}
{%     if vlan_interface.isis_metric is arista.avd.defined %}
   isis metric {{ vlan_interface.isis_metric }}
{%     endif %}
{%     if vlan_interface.isis_network_point_to_point is arista.avd.defined(true) %}
   isis network point-to-point
{%     endif %}
{# The below "vrrp" keys will be deprecated in AVD v4.0 - These should not be mixed with the new "vrrp_ids" key above to avoid conflicts. #}
{%     if vlan_interface.vrrp.virtual_router is arista.avd.defined %}
{%         if vlan_interface.vrrp.priority is arista.avd.defined %}
   vrrp {{ vlan_interface.vrrp.virtual_router }} priority-level {{ vlan_interface.vrrp.priority }}
{%         endif %}
{%         if vlan_interface.vrrp.advertisement_interval is arista.avd.defined %}
   vrrp {{ vlan_interface.vrrp.virtual_router }} advertisement interval {{ vlan_interface.vrrp.advertisement_interval }}
{%         endif %}
{%         if vlan_interface.vrrp.preempt_delay_minimum is arista.avd.defined %}
   vrrp {{ vlan_interface.vrrp.virtual_router }} preempt delay minimum {{ vlan_interface.vrrp.preempt_delay_minimum }}
{%         endif %}
{%         if vlan_interface.vrrp.ipv4 is arista.avd.defined %}
   vrrp {{ vlan_interface.vrrp.virtual_router }} ipv4 {{ vlan_interface.vrrp.ipv4 }}
{%         endif %}
{%         if vlan_interface.vrrp.ipv6 is arista.avd.defined %}
   vrrp {{ vlan_interface.vrrp.virtual_router }} ipv6 {{ vlan_interface.vrrp.ipv6 }}
{%         endif %}
{%     endif %}
{# New improved "vrrp" data model to support multiple IDs #}
{%     if vlan_interface.vrrp_ids is arista.avd.defined %}
{%         for vrid in vlan_interface.vrrp_ids | arista.avd.natural_sort('id') if vrid.id is arista.avd.defined %}
{%             if vrid.priority_level is arista.avd.defined %}
   vrrp {{ vrid.id }} priority-level {{ vrid.priority_level }}
{%             endif %}
{%             if vrid.advertisement.interval is arista.avd.defined %}
   vrrp {{ vrid.id }} advertisement interval {{ vrid.advertisement.interval }}
{%             endif %}
{%             if vrid.preempt.enabled is arista.avd.defined(true) and (
                  vrid.preempt.delay.minimum is arista.avd.defined or
                  vrid.preempt.delay.reload is arista.avd.defined) %}
{%                 set delay_cli = 'vrrp ' ~ vrid.id ~ ' preempt delay' %}
{%                 if vrid.preempt.delay.minimum is arista.avd.defined %}
{%                     set delay_cli = delay_cli ~ ' minimum ' ~ vrid.preempt.delay.minimum %}
{%                 endif %}
{%                 if vrid.preempt.delay.reload is arista.avd.defined %}
{%                     set delay_cli = delay_cli ~ ' reload ' ~ vrid.preempt.delay.reload %}
{%                 endif %}
   {{ delay_cli }}
{%             endif %}
{%             if vrid.timers.delay.reload is arista.avd.defined %}
   vrrp {{ vrid.id }} timers delay reload {{ vrid.timers.delay.reload }}
{%             endif %}
{%             if vrid.ipv4.address is arista.avd.defined %}
   vrrp {{ vrid.id }} ipv4 {{ vrid.ipv4.address }}
{%             endif %}
{%             if vrid.ipv4.version is arista.avd.defined %}
   vrrp {{ vrid.id }} ipv4 version {{ vrid.ipv4.version }}
{%             endif %}
{%             if vrid.ipv6.address is arista.avd.defined %}
   vrrp {{ vrid.id }} ipv6 {{ vrid.ipv6.address }}
{%             endif %}
{%             for tracked_obj in vrid.tracked_object | arista.avd.natural_sort('name') %}
{%                 if tracked_obj.name is arista.avd.defined %}
{%                     set tracked_obj_cli = "vrrp " ~ vrid.id ~ " tracked-object " ~ tracked_obj.name %}
{%                     if tracked_obj.decrement is arista.avd.defined %}
{%                         set tracked_obj_cli = tracked_obj_cli ~ " decrement " ~ tracked_obj.decrement %}
{%                     elif tracked_obj.shutdown is arista.avd.defined(true) %}
{%                         set tracked_obj_cli = tracked_obj_cli ~ " shutdown" %}
{%                     endif %}
   {{ tracked_obj_cli }}
{%                 endif %}
{%             endfor %}
{%         endfor %}
{%     endif %}
{%     if vlan_interface.ip_attached_host_route_export.distance is arista.avd.defined %}
   ip attached-host route export {{ vlan_interface.ip_attached_host_route_export.distance }}
{%     elif vlan_interface.ip_attached_host_route_export is arista.avd.defined %}
   ip attached-host route export
{%     endif %}
{%     if vlan_interface.bfd.interval is arista.avd.defined and
          vlan_interface.bfd.min_rx is arista.avd.defined and
          vlan_interface.bfd.multiplier is arista.avd.defined %}
   bfd interval {{ vlan_interface.bfd.interval }} min-rx {{ vlan_interface.bfd.min_rx }} multiplier {{ vlan_interface.bfd.multiplier }}
{%     endif %}
{%     if vlan_interface.bfd.echo is arista.avd.defined(true) %}
   bfd echo
{%     elif vlan_interface.bfd.echo is arista.avd.defined(false) %}
   no bfd echo
{%     endif %}
{%     if vlan_interface.service_policy.pbr.input is arista.avd.defined %}
   service-policy type pbr input {{ vlan_interface.service_policy.pbr.input }}
{%     endif %}
{%     if vlan_interface.pvlan_mapping is arista.avd.defined %}
   pvlan mapping {{ vlan_interface.pvlan_mapping }}
{%     endif %}
{%     if vlan_interface.ip_virtual_router_addresses is arista.avd.defined %}
{%         for ip_virtual_router_address in vlan_interface.ip_virtual_router_addresses %}
   ip virtual-router address {{ ip_virtual_router_address }}
{%         endfor %}
{%     endif %}
<<<<<<< HEAD
{%     if vlan_interfaces[vlan_interface].ipv6_virtual_router_addresses is arista.avd.defined %}
{%         for ipv6_virtual_router_address in vlan_interfaces[vlan_interface].ipv6_virtual_router_addresses %}
   ipv6 virtual-router address {{ ipv6_virtual_router_address }}
{%         endfor %}
{%     endif %}
{%     if vlan_interfaces[vlan_interface].ip_address_virtual is arista.avd.defined %}
   ip address virtual {{ vlan_interfaces[vlan_interface].ip_address_virtual }}
{%         if vlan_interfaces[vlan_interface].ip_address_virtual_secondaries is arista.avd.defined %}
{%             for ip_address_virtual_secondary in vlan_interfaces[vlan_interface].ip_address_virtual_secondaries %}
=======
{%     if vlan_interface.ip_address_virtual is arista.avd.defined %}
   ip address virtual {{ vlan_interface.ip_address_virtual }}
{%         if vlan_interface.ip_address_virtual_secondaries is arista.avd.defined %}
{%             for ip_address_virtual_secondary in vlan_interface.ip_address_virtual_secondaries %}
>>>>>>> 04661f5f
   ip address virtual {{ ip_address_virtual_secondary }} secondary
{%             endfor %}
{%         endif %}
{%     endif %}
<<<<<<< HEAD
{%     if vlan_interfaces[vlan_interface].ipv6_address_virtual is arista.avd.defined %}
   ipv6 address virtual {{ vlan_interfaces[vlan_interface].ipv6_address_virtual }}
{%         if vlan_interfaces[vlan_interface].ipv6_address_virtual_secondaries is arista.avd.defined %}
{%             for ipv6_address_virtual_secondary in vlan_interfaces[vlan_interface].ipv6_address_virtual_secondaries %}
   ipv6 address virtual {{ ipv6_address_virtual_secondary }} secondary
{%             endfor %}
{%         endif %}
{%     endif %}
{%     if vlan_interfaces[vlan_interface].eos_cli is arista.avd.defined %}
   {{ vlan_interfaces[vlan_interface].eos_cli | indent(3, false) }}
=======
{%     if vlan_interface.eos_cli is arista.avd.defined %}
   {{ vlan_interface.eos_cli | indent(3, false) }}
>>>>>>> 04661f5f
{%     endif %}
{% endfor %}<|MERGE_RESOLUTION|>--- conflicted
+++ resolved
@@ -64,14 +64,10 @@
 {%     if vlan_interface.ipv6_address_link_local is arista.avd.defined %}
    ipv6 address {{ vlan_interface.ipv6_address_link_local }} link-local
 {%     endif %}
-<<<<<<< HEAD
-{%     if vlan_interfaces[vlan_interface].ipv6_nd_ra_disabled is arista.avd.defined(true) %}
-=======
 {%     if vlan_interface.ipv6_address_virtual is arista.avd.defined %}
    ipv6 address virtual {{ vlan_interface.ipv6_address_virtual }}
 {%     endif %}
 {%     if vlan_interface.ipv6_nd_ra_disabled is arista.avd.defined(true) %}
->>>>>>> 04661f5f
    ipv6 nd ra disabled
 {%     endif %}
 {%     if vlan_interface.ipv6_nd_managed_config_flag is arista.avd.defined(true) %}
@@ -250,40 +246,15 @@
    ip virtual-router address {{ ip_virtual_router_address }}
 {%         endfor %}
 {%     endif %}
-<<<<<<< HEAD
-{%     if vlan_interfaces[vlan_interface].ipv6_virtual_router_addresses is arista.avd.defined %}
-{%         for ipv6_virtual_router_address in vlan_interfaces[vlan_interface].ipv6_virtual_router_addresses %}
-   ipv6 virtual-router address {{ ipv6_virtual_router_address }}
-{%         endfor %}
-{%     endif %}
-{%     if vlan_interfaces[vlan_interface].ip_address_virtual is arista.avd.defined %}
-   ip address virtual {{ vlan_interfaces[vlan_interface].ip_address_virtual }}
-{%         if vlan_interfaces[vlan_interface].ip_address_virtual_secondaries is arista.avd.defined %}
-{%             for ip_address_virtual_secondary in vlan_interfaces[vlan_interface].ip_address_virtual_secondaries %}
-=======
 {%     if vlan_interface.ip_address_virtual is arista.avd.defined %}
    ip address virtual {{ vlan_interface.ip_address_virtual }}
 {%         if vlan_interface.ip_address_virtual_secondaries is arista.avd.defined %}
 {%             for ip_address_virtual_secondary in vlan_interface.ip_address_virtual_secondaries %}
->>>>>>> 04661f5f
    ip address virtual {{ ip_address_virtual_secondary }} secondary
 {%             endfor %}
 {%         endif %}
 {%     endif %}
-<<<<<<< HEAD
-{%     if vlan_interfaces[vlan_interface].ipv6_address_virtual is arista.avd.defined %}
-   ipv6 address virtual {{ vlan_interfaces[vlan_interface].ipv6_address_virtual }}
-{%         if vlan_interfaces[vlan_interface].ipv6_address_virtual_secondaries is arista.avd.defined %}
-{%             for ipv6_address_virtual_secondary in vlan_interfaces[vlan_interface].ipv6_address_virtual_secondaries %}
-   ipv6 address virtual {{ ipv6_address_virtual_secondary }} secondary
-{%             endfor %}
-{%         endif %}
-{%     endif %}
-{%     if vlan_interfaces[vlan_interface].eos_cli is arista.avd.defined %}
-   {{ vlan_interfaces[vlan_interface].eos_cli | indent(3, false) }}
-=======
 {%     if vlan_interface.eos_cli is arista.avd.defined %}
    {{ vlan_interface.eos_cli | indent(3, false) }}
->>>>>>> 04661f5f
 {%     endif %}
 {% endfor %}