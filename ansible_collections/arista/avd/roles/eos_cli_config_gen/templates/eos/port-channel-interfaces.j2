{# eos- Port-Channel Interfaces #}
{% for port_channel_interface in port_channel_interfaces | arista.avd.natural_sort %}
!
interface {{ port_channel_interface }}
{%     if port_channel_interfaces[port_channel_interface].description is arista.avd.defined %}
   description {{ port_channel_interfaces[port_channel_interface].description }}
{%     endif %}
{%     if port_channel_interfaces[port_channel_interface].logging.event.link_status is arista.avd.defined(true) %}
   logging event link-status
{%     endif %}
{%     if port_channel_interfaces[port_channel_interface].shutdown is arista.avd.defined(true) %}
   shutdown
{%     elif port_channel_interfaces[port_channel_interface].shutdown is arista.avd.defined(false) %}
   no shutdown
{%     endif %}
{%     if port_channel_interfaces[port_channel_interface].mtu is arista.avd.defined %}
   mtu {{ port_channel_interfaces[port_channel_interface].mtu }}
{%     endif %}
{%     if port_channel_interfaces[port_channel_interface].type is arista.avd.defined("routed") %}
   no switchport
{%     elif port_channel_interfaces[port_channel_interface].type is arista.avd.defined('l3dot1q') and port_channel_interfaces[port_channel_interface].encapsulation.dot1q.vlan is arista.avd.defined() %}
   encapsulation dot1q vlan {{ port_channel_interfaces[port_channel_interface].encapsulation.dot1q.vlan }}
{%     else %}
   switchport
{%     endif %}
{%     if port_channel_interfaces[port_channel_interface].mode is arista.avd.defined("access") %}
   switchport access vlan {{ port_channel_interfaces[port_channel_interface].vlans }}
{%     endif %}
{%     if port_channel_interfaces[port_channel_interface].vlans is arista.avd.defined and port_channel_interfaces[port_channel_interface].mode is arista.avd.defined("trunk") %}
   switchport trunk allowed vlan {{ port_channel_interfaces[port_channel_interface].vlans }}
{%     endif %}
{%     if port_channel_interfaces[port_channel_interface].native_vlan is arista.avd.defined and port_channel_interfaces[port_channel_interface].mode is arista.avd.defined("trunk") %}
   switchport trunk native vlan {{ port_channel_interfaces[port_channel_interface].native_vlan }}
{%     endif %}
{%     if port_channel_interfaces[port_channel_interface].mode is arista.avd.defined("trunk") %}
   switchport mode {{ port_channel_interfaces[port_channel_interface].mode }}
{%     endif %}
{%     for  trunk_group in port_channel_interfaces[port_channel_interface].trunk_groups | arista.avd.natural_sort %}
   switchport trunk group {{ trunk_group }}
{%     endfor %}
{%     if port_channel_interfaces[port_channel_interface].mlag is arista.avd.defined %}
   mlag {{ port_channel_interfaces[port_channel_interface].mlag }}
{%     endif %}
{%     if port_channel_interfaces[port_channel_interface].esi is arista.avd.defined %}
<<<<<<< HEAD
=======
   !
>>>>>>> 9aa4564a
   evpn ethernet-segment
      identifier {{ port_channel_interfaces[port_channel_interface].esi }}
{%         if port_channel_interfaces[port_channel_interface].rt is arista.avd.defined %}
      route-target import {{ port_channel_interfaces[port_channel_interface].rt }}
{%         endif %}
{%     endif %}
{%     if port_channel_interfaces[port_channel_interface].lacp_id is arista.avd.defined %}
   lacp system-id {{ port_channel_interfaces[port_channel_interface].lacp_id }}
{%     endif %}
{%     if port_channel_interfaces[port_channel_interface].lacp_fallback_timeout is arista.avd.defined %}
   port-channel lacp fallback timeout {{ port_channel_interfaces[port_channel_interface].lacp_fallback_timeout }}
{%     endif %}
{%     if port_channel_interfaces[port_channel_interface].lacp_fallback_mode is arista.avd.defined %}
   port-channel lacp fallback {{ port_channel_interfaces[port_channel_interface].lacp_fallback_mode }}
{%     endif %}
{%     if port_channel_interfaces[port_channel_interface].qos.trust is arista.avd.defined %}
   qos trust {{ port_channel_interfaces[port_channel_interface].qos.trust }}
{%     endif %}
{%     if port_channel_interfaces[port_channel_interface].qos.dscp is arista.avd.defined %}
   qos dscp {{ port_channel_interfaces[port_channel_interface].qos.dscp }}
{%     endif %}
{%     if port_channel_interfaces[port_channel_interface].qos.cos is arista.avd.defined %}
   qos cos {{ port_channel_interfaces[port_channel_interface].qos.cos }}
{%     endif %}
{%     if port_channel_interfaces[port_channel_interface].spanning_tree_portfast is arista.avd.defined("edge") %}
   spanning-tree portfast
{%     elif port_channel_interfaces[port_channel_interface].spanning_tree_portfast is arista.avd.defined("network") %}
   spanning-tree portfast network
{%     endif %}
{%     if port_channel_interfaces[port_channel_interface].spanning_tree_bpdufilter is arista.avd.defined(true) %}
   spanning-tree bpdufilter enable
{%     endif%}
{%     if port_channel_interfaces[port_channel_interface].spanning_tree_bpduguard is arista.avd.defined(true) %}
   spanning-tree bpduguard enable
{%     endif%}
{%     if port_channel_interfaces[port_channel_interface].vrf is arista.avd.defined %}
   vrf {{ port_channel_interfaces[port_channel_interface].vrf }}
{%     endif %}
{%     if port_channel_interfaces[port_channel_interface].ip_proxy_arp is arista.avd.defined(true) %}
   ip proxy-arp
{%     endif %}
{%     if port_channel_interfaces[port_channel_interface].ip_address is arista.avd.defined %}
   ip address {{ port_channel_interfaces[port_channel_interface].ip_address }}
{%     endif %}
{%     if port_channel_interfaces[port_channel_interface].ipv6_enable is arista.avd.defined(true) %}
   ipv6 enable
{%     endif %}
{%     if port_channel_interfaces[port_channel_interface].ipv6_address is arista.avd.defined %}
   ipv6 address {{ port_channel_interfaces[port_channel_interface].ipv6_address }}
{%     endif %}
{%     if port_channel_interfaces[port_channel_interface].ipv6_address_link_local is arista.avd.defined %}
   ipv6 address {{ port_channel_interfaces[port_channel_interface].ipv6_address_link_local }} link-local
{%     endif %}
{%     if port_channel_interfaces[port_channel_interface].ipv6_nd_ra_disabled is arista.avd.defined(true) %}
   ipv6 nd ra disabled
{%     endif %}
{%     if port_channel_interfaces[port_channel_interface].ipv6_nd_managed_config_flag is arista.avd.defined(true) %}
   ipv6 nd managed-config-flag
{%     endif %}
{%     if port_channel_interfaces[port_channel_interface].ipv6_nd_prefixes is arista.avd.defined %}
{%         for ipv6_nd_prefix in port_channel_interfaces[port_channel_interface].ipv6_nd_prefixes %}
{%             set ipv6_nd_prefix_cli = "ipv6 nd prefix " ~ ipv6_nd_prefix %}
{%             if port_channel_interfaces[port_channel_interface].ipv6_nd_prefixes[ipv6_nd_prefix].valid_lifetime is arista.avd.defined %}
{%                 set ipv6_nd_prefix_cli = ipv6_nd_prefix_cli ~ " " ~ port_channel_interfaces[port_channel_interface].ipv6_nd_prefixes[ipv6_nd_prefix].valid_lifetime %}
{%             endif %}
{%             if port_channel_interfaces[port_channel_interface].ipv6_nd_prefixes[ipv6_nd_prefix].preferred_lifetime is arista.avd.defined %}
{%                 set ipv6_nd_prefix_cli = ipv6_nd_prefix_cli ~ " " ~ port_channel_interfaces[port_channel_interface].ipv6_nd_prefixes[ipv6_nd_prefix].preferred_lifetime  %}
{%             endif %}
{%             if port_channel_interfaces[port_channel_interface].ipv6_nd_prefixes[ipv6_nd_prefix].no_autoconfig_flag is arista.avd.defined(true) %}
{%                 set ipv6_nd_prefix_cli = ipv6_nd_prefix_cli ~ " no-autoconfig" %}
{%             endif %}
   {{ ipv6_nd_prefix_cli }}
{%         endfor %}
{%     endif %}
{%     if port_channel_interfaces[port_channel_interface].access_group_in is arista.avd.defined %}
   ip access-group {{ port_channel_interfaces[port_channel_interface].access_group_in }} in
{%     endif %}
{%     if port_channel_interfaces[port_channel_interface].access_group_out is arista.avd.defined %}
   ip access-group {{ port_channel_interfaces[port_channel_interface].access_group_out }} out
{%     endif %}
{%     if port_channel_interfaces[port_channel_interface].ipv6_access_group_in is arista.avd.defined %}
   ipv6 access-group {{ port_channel_interfaces[port_channel_interface].ipv6_access_group_in }} in
{%     endif %}
{%     if port_channel_interfaces[port_channel_interface].ipv6_access_group_out is arista.avd.defined %}
   ipv6 access-group {{ port_channel_interfaces[port_channel_interface].ipv6_access_group_out }} out
{%     endif %}
{%     if port_channel_interfaces[port_channel_interface].ospf_network_point_to_point is arista.avd.defined(true) %}
   ip ospf network point-to-point
{%     endif %}
{%     if port_channel_interfaces[port_channel_interface].ospf_area is arista.avd.defined %}
   ip ospf area {{ port_channel_interfaces[port_channel_interface].ospf_area }}
{%     endif %}
{%     if port_channel_interfaces[port_channel_interface].ospf_cost is arista.avd.defined %}
   ip ospf cost {{ port_channel_interfaces[port_channel_interface].ospf_cost }}
{%     endif %}
{%     if port_channel_interfaces[port_channel_interface].ospf_authentication is arista.avd.defined('simple') %}
   ip ospf authentication
{%     elif port_channel_interfaces[port_channel_interface].ospf_authentication is arista.avd.defined('message-digest') %}
   ip ospf authentication message-digest
{%     endif %}
{%     if port_channel_interfaces[port_channel_interface].ospf_authentication_key is arista.avd.defined %}
   ip ospf authentication-key 7 {{ port_channel_interfaces[port_channel_interface].ospf_authentication_key }}
{%     endif %}
{%     for ospf_message_digest_key in port_channel_interfaces[port_channel_interface].ospf_message_digest_keys | arista.avd.natural_sort %}
{%         if port_channel_interfaces[port_channel_interface].ospf_message_digest_keys[ospf_message_digest_key].hash_algorithm is arista.avd.defined and port_channel_interfaces[port_channel_interface].ospf_message_digest_keys[ospf_message_digest_key].key is arista.avd.defined %}
   ip ospf message-digest-key {{ ospf_message_digest_key }} {{ port_channel_interfaces[port_channel_interface].ospf_message_digest_keys[ospf_message_digest_key].hash_algorithm }} 7 {{ port_channel_interfaces[port_channel_interface].ospf_message_digest_keys[ospf_message_digest_key].key }}
{%         endif %}
{%     endfor %}
{%     if port_channel_interfaces[port_channel_interface].pim.ipv4.sparse_mode is arista.avd.defined(true) %}
   pim ipv4 sparse-mode
{%     endif %}
{%     if port_channel_interfaces[port_channel_interface].vmtracer is arista.avd.defined(true) %}
   vmtracer vmware-esx
{%     endif %}
{%     if port_channel_interfaces[port_channel_interface].ptp.enable is arista.avd.defined(true) %}
   ptp enable
{%     endif %}
{%     if port_channel_interfaces[port_channel_interface].ptp.announce.interval is arista.avd.defined %}
   ptp announce interval {{ port_channel_interfaces[port_channel_interface].ptp.announce.interval }}
{%     endif %}
{%     if port_channel_interfaces[port_channel_interface].ptp.announce.timeout is arista.avd.defined %}
   ptp announce timeout {{ port_channel_interfaces[port_channel_interface].ptp.announce.timeout }}
{%     endif %}
{%     if port_channel_interfaces[port_channel_interface].ptp.delay_req is arista.avd.defined %}
   ptp delay-req interval {{ port_channel_interfaces[port_channel_interface].ptp.delay_req }}
{%     endif %}
{%     if port_channel_interfaces[port_channel_interface].ptp.delay_mechanism is arista.avd.defined %}
   ptp delay-mechanism {{ port_channel_interfaces[port_channel_interface].ptp.delay_mechanism }}
{%     endif %}
{%     if port_channel_interfaces[port_channel_interface].ptp.sync_message.interval is arista.avd.defined %}
   ptp sync-message interval {{ port_channel_interfaces[port_channel_interface].ptp.sync_message.interval }}
{%     endif %}
{%     if port_channel_interfaces[port_channel_interface].ptp.role is arista.avd.defined %}
   ptp role {{ port_channel_interfaces[port_channel_interface].ptp.role }}
{%     endif %}
{%     if port_channel_interfaces[port_channel_interface].ptp.vlan is arista.avd.defined %}
   ptp vlan {{ port_channel_interfaces[port_channel_interface].ptp.vlan }}
{%     endif %}
{%     if port_channel_interfaces[port_channel_interface].ptp.transport is arista.avd.defined %}
   ptp transport {{ port_channel_interfaces[port_channel_interface].ptp.transport }}
{%     endif %}
{%     if port_channel_interfaces[port_channel_interface].service_profile is arista.avd.defined %}
   service-profile {{ port_channel_interfaces[port_channel_interface].service_profile }}
{%     endif %}
{%     for section in port_channel_interfaces[port_channel_interface].storm_control | arista.avd.natural_sort %}
{%         if port_channel_interfaces[port_channel_interface].storm_control[section].unit is arista.avd.defined("pps") %}
   storm-control {{ section | replace("_", "-") }} level pps {{ port_channel_interfaces[port_channel_interface].storm_control[section].level }}
{%         else %}
   storm-control {{ section | replace("_", "-") }} level {{ port_channel_interfaces[port_channel_interface].storm_control[section].level }}
{%         endif %}
{%     endfor %}
{%     if port_channel_interfaces[port_channel_interface].bfd.interval is arista.avd.defined and
          port_channel_interfaces[port_channel_interface].bfd.min_rx is arista.avd.defined and
          port_channel_interfaces[port_channel_interface].bfd.multiplier is arista.avd.defined %}
   bfd interval {{ port_channel_interfaces[port_channel_interface].bfd.interval }} min-rx {{ port_channel_interfaces[port_channel_interface].bfd.min_rx }} multiplier {{ port_channel_interfaces[port_channel_interface].bfd.multiplier }}
{%     endif %}
{% endfor %}<|MERGE_RESOLUTION|>--- conflicted
+++ resolved
@@ -42,10 +42,6 @@
    mlag {{ port_channel_interfaces[port_channel_interface].mlag }}
 {%     endif %}
 {%     if port_channel_interfaces[port_channel_interface].esi is arista.avd.defined %}
-<<<<<<< HEAD
-=======
-   !
->>>>>>> 9aa4564a
    evpn ethernet-segment
       identifier {{ port_channel_interfaces[port_channel_interface].esi }}
 {%         if port_channel_interfaces[port_channel_interface].rt is arista.avd.defined %}
