--- conflicted
+++ resolved
@@ -153,13 +153,10 @@
 {% include 'eos/prefix-lists.j2' %}
 {# IPv6 Prefix-lists #}
 {% include 'eos/ipv6-prefix-lists.j2' %}
-<<<<<<< HEAD
+{# System Control-Plane#}
+{% include 'eos/system-control-plane.j2' %}
 {# maintenance #}
 {% include 'eos/maintenance.j2' %}
-=======
-{# System Control-Plane#}
-{% include 'eos/system-control-plane.j2' %}
->>>>>>> bf92b9dd
 {# mlag configuration #}
 {% include 'eos/mlag-configuration.j2' %}
 {# Static Route #}
