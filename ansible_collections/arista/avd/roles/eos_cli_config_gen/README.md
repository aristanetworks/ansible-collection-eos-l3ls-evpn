--- conflicted
+++ resolved
@@ -43,3887 +43,6 @@
 - Available features and variables may vary by platforms, refer to documentation on arista.com for specifics.
 - All values are optional.
 
-<<<<<<< HEAD
-### ACLs
-
-#### IP Extended Access-Lists
-
-AVD currently supports 2 different data models for extended ACLs:
-
-- The legacy `access_lists` data model, for compatibility with existing deployments
-- The improved `ip_access_lists` data model, for access to more EOS features
-
-Both data models can coexist without conflicts, as different keys are used: `access_lists` vs `ip_access_lists`.
-Access list names must be unique.
-
-The legacy data model supports simplified ACL definition with `sequence_number` to `action_string` mapping:
-
-```yaml
-access_lists:
-  < access_list_name_1 >:
-    counters_per_entry: < true | false >
-    sequence_numbers:
-      < sequence_id_1 >:
-        action: "< action as string >"
-      < sequence_id_2 >:
-        action: "< action as string >"
-  < access_list_name_2 >:
-    counters_per_entry: < true | false >
-    sequence_numbers:
-      < sequence_id_1 >:
-        action: "< action as string >"
-```
-
-The improved data model has a more sophisticated design documented below:
-
-```yaml
-ip_access_lists:
-  - name: "< access list name as string >"
-    counters_per_entry: < true | false >
-    entries:
-      # remark entry
-      - sequence: < acl entry sequence number >  # optional
-        # NOTE: if remark is defined, other keys in acl entry will be ignored
-        remark: "< Comment, up to 100 characters >"
-      # normal entry
-      - sequence: < acl entry sequence number >  # optional
-        action: "< permit | deny >"  # required
-        protocol: "< ip | tcp | udp | icmp | other protocol name or number >"  # required
-        # NOTE: A.B.C.D without a mask means host
-        source: "< any | A.B.C.D/E | A.B.C.D >"  # required
-        source_ports_match: "< eq | gt | lt | neq | range | default -> eq >"
-        source_ports: ["< tcp/udp port name or number >",]  # optional
-        # NOTE: A.B.C.D without a mask means host
-        destination: "< any | A.B.C.D/E | A.B.C.D >"  # required
-        destination_ports_match: "< eq | gt | lt | neq | range| default -> eq >"
-        destination_ports: ["< tcp/udp port name or number >",]  # optional
-        tcp_flags: ["< tcp flag name >",]  # optional
-        fragments: < true | false >  # optional, match non-head fragment packets
-        log: < true | false >  # optional, log matches against this rule
-        ttl: < <0-254> TTL value >  # optional
-        ttl_match: "< eq | gt | lt | neq| default -> eq >"  # optional
-        icmp_type: "< Message type name/number for ICMP packets >"  # optional
-        icmp_code: "< Message code for ICMP packets >"  # optional
-        nexthop_group: "< nexthop-group name >"  # optional
-        tracked: < true | false > # optional, match packets in existing ICMP/UDP/TCP connections
-        dscp: "< DSCP value or name >"  # optional
-        vlan_number: < vlan number >  # optional
-        vlan_inner: < true | false| default -> false >  # optional
-        vlan_mask: "< 0x000-0xFFF  Vlan mask >"  # optional
-```
-
-The improved data model allows to limit the number of ACL entries that AVD is allowed to generate by defining `ip_access_lists_max_entries`.
-Only normal entries under `ip_access_lists` will be counted, remarks will be ignored.
-If the number is above the limit, the playbook will fail. This provides a simplified control over hardware utilization.
-The numbers must be based on the hardware tests and AVD does not provide any guidance. Note that other EOS features may use the same hardware resources and affect the supported scale.
-
-```yaml
-ip_access_lists_max_entries: <maximum number of ACL entries allowed per switch>  # optional
-```
-
-#### IPv6 Standard Access-Lists
-
-```yaml
-ipv6_standard_access_lists:
-  < ipv6_access_list_name_1 >:
-    counters_per_entry: < true | false >
-    sequence_numbers:
-      < sequence_id_1 >:
-        action: "< action as string >"
-      < sequence_id_2 >:
-        action: "< action as string >"
-  < ipv6_access_list_name_2 >:
-    sequence_numbers:
-      < sequence_id_1 >:
-        action: "< action as string >"
-```
-
-#### IP Standard Access-Lists
-
-```yaml
-standard_access_lists:
-  < access_list_name_1 >:
-    counters_per_entry: < true | false >
-    sequence_numbers:
-      < sequence_id_1 >:
-        action: "< action as string >"
-      < sequence_id_2 >:
-        action: "< action as string >"
-  < access_list_name_2 >:
-    sequence_numbers:
-      < sequence_id_1 >:
-        action: "< action as string >"
-```
-
-#### IPv6 Extended Access-Lists
-
-```yaml
-ipv6_access_lists:
-  < ipv6_access_list_name_1 >:
-    counters_per_entry: < true | false >
-    sequence_numbers:
-      < sequence_id_1 >:
-        action: "< action as string >"
-      < sequence_id_2 >:
-        action: "< action as string >"
-  < ipv6_access_list_name_2 >:
-    sequence_numbers:
-      < sequence_id_1 >:
-        action: "< action as string >"
-```
-
-#### MAC Access-Lists
-
-```yaml
-mac_access_lists:
-  - name: < mac_access_list_name_1 >
-    counters_per_entry: < true | false >
-    entries:
-      - sequence: < sequence_id_1 >
-        action: "< action as string >"
-      - sequence: < sequence_id_2 >
-        action: "< action as string >"
-  - name: < mac_access_list_name_2 >
-    entries:
-      - sequence: < sequence_id_1 >
-        action: "< action as string >"
-```
-
-### Aliases
-
-```yaml
-aliases: |
-< list of alias commands in EOS CLI syntax >
-```
-
-### Authentication
-
-#### AAA Authentication
-
-```yaml
-aaa_authentication:
-  login:
-    default: < group group_name | local | none > < group group_name | local | none >
-    console: < group group_name | local | none > < group group_name | local | none >
-  enable:
-    default: < group group_name | local | none > < group group_name | local | none >
-  dot1x:
-    default: < group group_name >
-  policies:
-    on_failure_log: < true | false >
-    on_success_log: < true | false >
-    local:
-      allow_nopassword: < false | true >
-    lockout:
-      failure: < 1-255 >
-      duration: < 1-4294967295 >
-      window: < 1-4294967295 >
-```
-
-#### AAA Authorization
-
-```yaml
-aaa_authorization:
-  exec:
-    default: < group group_name | local | none > < group group_name | local | none >
-  config_commands: < true | false >
-  serial_console: < true | false >
-  commands:
-    all_default: < group group_name | local | none > < group group_name | local | none >
-    privilege:
-      - level: < privilege level(s) 0-15 >
-        default: < group group_name | local | none > < group group_name | local | none >
-```
-
-#### AAA Accounting
-
-```yaml
-aaa_accounting:
-  exec:
-    console:
-      type: < none | start-stop | stop-only >
-      group: < group_name >
-    default:
-      type: < none | start-stop | stop-only >
-      group: < group_name >
-  system:
-    default:
-      type: < none | start-stop | stop-only >
-      group: < group_name >
-  dot1x:
-    default:
-      type: < start-stop | stop-only >
-      group: < group_name >
-  commands:
-    console:
-      - commands: < all | 0-15 >
-        type: < none | start-stop | stop-only >
-        group: < group_name >
-        logging: < true | false >
-      - commands: < all | 0-15 >
-        type: < none | start-stop | stop-only >
-        group: < group_name >
-        logging: < true | false >
-    default:
-      - commands: < all | 0-15 >
-        type: < none | start-stop | stop-only >
-        group: < group_name >
-        logging: < true | false >
-      - commands: < all | 0-15 >
-        type: < none | start-stop | stop-only >
-        group: < group_name >
-        logging: < true | false >
-```
-
-#### AAA Root
-
-```yaml
-aaa_root:
-  secret:
-    sha512_password: "< sha_512_password >"
-```
-
-#### AAA Server Groups
-
-```yaml
-aaa_server_groups:
-  - name: < server_group_name >
-    type: < tacacs+ | radius | ldap >
-    servers:
-      - server: < server1_ip_address >
-        vrf: < vrf_name >
-      - server: < server1_ip_address >
-        vrf: < vrf_name >
-  - name: < server_group_name >
-    type: < tacacs+ | radius | ladp >
-    servers:
-      - server: < host1_ip_address >
-```
-
-#### CVX
-
-CVX server features are not supported on physical switches. See `management_cvx` for client configurations.
-
-```yaml
-cvx:
-  shutdown: < true | false >
-  services:
-    mcs:
-      redis:
-        password: < password >
-        password_type: < 0 | 7 | 8a | default -> 7 >
-      shutdown: < true | false >
-  peer_hosts:
-    - < IP address or hostname >
-```
-
-#### Enable Password
-
-```yaml
-enable_password:
-  hash_algorithm: < md5 | sha512 >
-  key: "< hashed_password >"
-```
-
-#### IP RADIUS Source Interfaces
-
-```yaml
-ip_radius_source_interfaces:
-  - name: < interface_name_1 >
-    vrf: < vrf_name_1 >
-  - name: < interface_name_2 >
-    vrf: < vrf_name_2 >
-```
-
-#### IP TACACS+ Source Interfaces
-
-```yaml
-ip_tacacs_source_interfaces:
-    - name: <interface_name_1 >
-      vrf: < vrf_name_1 >
-    - name: <interface_name_2 >
-```
-
-#### Local Users
-
-```yaml
-local_users:
-  < user_1 >:
-    disabled: < true | false | default -> false >
-    privilege: < 1-15 >
-    role: < role >
-    sha512_password: "< sha_512_password >"
-    no_password: < true | do not configure a password for given username. sha512_password MUST not be defined for this user. >
-    ssh_key: "< ssh_key_string >"
-  < user_2 >:
-    disabled: < true | false | default -> false >
-    privilege: < 1-15 >
-    role: < role >
-    sha512_password: "< sha_512_password >"
-    no_password: < true | do not configure a password for given username. sha512_password MUST not be defined for this user. >
-    ssh_key: "< ssh_key_string >"
-```
-
-#### Roles
-
-```yaml
-roles:
-  - name: < role_name >
-    sequence_numbers:
-      - sequence: < sequence_number_1 >
-        action: < permit | deny >
-        mode: < "config" | "config-all" | "exec" | "<mode>" >
-        command: < command as string >
-      - sequence: < sequence_number_2 >
-        action: < permit | deny >
-        mode: < "config" | "config-all" | "exec" | "<mode>" >
-        command: < command as string >
-```
-
-#### Radius Servers
-
-```yaml
-radius_servers:
-  - host: < host IP address or name >
-    vrf: < vrf_name >
-    key: < encrypted_key >
-```
-
-#### Tacacs+ Servers
-
-```yaml
-tacacs_servers:
-  hosts:
-    - host: < host1_ip_address >
-      vrf: < vrf_name >
-      key: < encrypted_key >
-      key_type: < 0 | 7 | 8a | default -> 7 >
-      single_connection: < true | false >
-    - host: < host2_ip_address >
-      key: < encrypted_key >
-      timeout: < timeout in seconds >
-  policy_unknown_mandatory_attribute_ignore: < true | false >
-```
-
-### Endpoint Security
-
-#### Global 802.1x Authentication
-
-```yaml
-dot1x:
-  system_auth_control: < true | false >
-  protocol_lldp_bypass: < true | false >
-  dynamic_authorization: < true | false >
-```
-
-### Banners
-
-```yaml
-banners:
-  login: |
-    < text ending with EOF >
-  motd: |
-    < text ending with EOF >
-```
-
-### Router BFD
-
-```yaml
-router_bfd:
-  interval: < rate in milliseconds >
-  min_rx: < rate in milliseconds >
-  multiplier: < 3-50 >
-  multihop:
-    interval: < rate in milliseconds >
-    min_rx: < rate in milliseconds >
-    multiplier: < 3-50 >
-  sbfd:
-    local_interface:
-      name: < interface name >
-      protocols:
-        ipv4: < true | false >
-        ipv6: < true | false >
-    initiator_interval: < rate in milliseconds >
-    initiator_multiplier: < 3-50 >
-    reflector:
-      min_rx: < rate in milliseconds >
-      local_discriminator: < IPv4_address | u32 format >
-```
-
-### DHCP Relay
-
-```yaml
-dhcp_relay:
-  servers:
-    - < server_ip_or_hostname >
-  tunnel_requests_disabled: < true | false >
-```
-
-### EOS CLI
-
-```yaml
-# EOS CLI rendered directly on the root level of the final EOS configuration
-eos_cli: |
-  < multiline eos cli >
-```
-
-### Errdisable
-
-```yaml
-errdisable:
-  detect:
-    causes:
-      - acl
-      - arp-inspection
-      - dot1x
-      - link-change
-      - tapagg
-      - xcvr-misconfigured
-      - xcvr-overheat
-      - xcvr-power-unsupported
-      - xcvr-unsupported
-  recovery:
-    causes:
-      - arp-inspection
-      - bpduguard
-      - dot1x
-      - hitless-reload-down
-      - lacp-rate-limit
-      - link-flap
-      - no-internal-vlan
-      - portchannelguard
-      - portsec
-      - speed-misconfigured
-      - tapagg
-      - uplink-failure-detection
-      - xcvr-misconfigured
-      - xcvr-overheat
-      - xcvr-power-unsupported
-      - xcvr-unsupported
-    interval: < seconds | default = 300 >
-```
-
-### Filters
-
-#### Dynamic Prefix Lists
-
-```yaml
-dynamic_prefix_lists:
-  - name: < dynamic_prefix_list_name >
-    match_map: < route_map >
-    prefix_list:
-      ipv4: < ipv4_prefix_list >
-  - name: < dynamic_prefix_list_name >
-    match_map: < route_map >
-    prefix_list:
-      ipv6: < ipv6_prefix_list >
-  - name: < dynamic_prefix_list_name >
-    match_map: < route_map >
-    prefix_list:
-      ipv4: < ipv4_prefix_list >
-      ipv6: < ipv6_prefix_list >
-```
-
-#### Prefix Lists
-
-```yaml
-prefix_lists:
-  < prefix_list_name_1 >:
-    sequence_numbers:
-      < sequence_id_1 >:
-        action: "< action as string >"
-      < sequence_id_2 >:
-        action: "< action as string >"
-  < prefix_list_name_2 >:
-    sequence_numbers:
-      < sequence_id_1 >:
-        action: "< action as string >"
-```
-
-#### IPv6 Prefix Lists
-
-```yaml
-ipv6_prefix_lists:
-  < ipv6_prefix_list_name_1 >:
-    sequence_numbers:
-      < sequence_id_1 >:
-        action: "< action as string >"
-      < sequence_id_2 >:
-        action: "< action as string >"
-  < ipv6_prefix_list_name_2 >:
-    sequence_numbers:
-      < sequence_id_1 >:
-        action: "< action as string >"
-```
-
-#### Community Lists
-
-AVD supports 2 different data models for community lists:
-
-- The legacy `community_lists` data model that can be used for compatibility with the existing deployments.
-- The improved `ip_community_lists` data model.
-
-Both data models can coexist without conflicts, as different keys are used: `community_lists` vs `ip_community_lists`.
-Community list names must be unique.
-
-The legacy data model supports simplified community list definition that only allows a single action to be defined as string:
-
-```yaml
-community_lists:
-  < community_list_name_1 >:
-    action: "< action as string >"
-  < community_list_name_2 >:
-    action: "< action as string >"
-```
-
-The improved data model has a better design documented below:
-
-```yaml
-ip_community_lists:
-  - name: "<ip community list name as string>"  # mandatory
-    entries:
-      - action: "< permit | deny >"  # required
-        # communities and regexp MUST not be configured together in the same entry
-        # possible community strings are (case insensitive):
-        # - GSHUT
-        # - internet
-        # - local-as
-        # - no-advertise
-        # - no-export
-        # - <1-4294967040>
-        # - aa:nn
-        communities: [ "< a_community as string >", "< another_community as string >", ... ]  # optional, if defined - standard community list will be configured
-        regexp: "< regular expression >"  # if defined, regex community list will be configured
-```
-
-#### IP Extended Community Lists
-
-```yaml
-ip_extcommunity_lists:
-  < community_list_name_1 >:
-    - type: < permit | deny >
-      extcommunities: "< communities as string >"
-  < community_list_name_2 >:
-    - type: < permit | deny >
-      extcommunities: "< communities as string >"
-```
-
-#### IP Extended Community Lists RegExp
-
-```yaml
-ip_extcommunity_lists_regexp:
-  < community_list_name >:
-    - type: < permit | deny >
-      regexp: "< string >"
-```
-
-#### Peer Filters
-
-```yaml
-peer_filters:
-  < peer_filter_name_1:
-    sequence_numbers:
-      < sequence_id_1 >:
-        match: "< match as string >"
-      < sequence_id_2 >:
-        match: "< match as string >"
-  < peer_filter_name_2:
-    sequence_numbers:
-      < sequence_id_1 >:
-        match: "< match as string >"
-```
-
-#### Route Maps
-
-```yaml
-route_maps:
-  < route_map_name_1 >:
-    sequence_numbers:
-      < sequence_id_1 >:
-        type: < permit | deny >
-        description: < description >
-        match:
-          - "< match rule 1 as string >"
-          - "< match rule 2 as string >"
-        set:
-          - "< set as string >"
-        sub_route_map: < sub-route-map name >
-        continue:
-          enabled: < true | false >
-          sequence_number: < integer >
-      < sequence_id_2 >:
-        type: < permit | deny >
-        match:
-          - "< match as string >"
-  < route_map_name_2 >:
-    sequence_numbers:
-      < sequence_id_1 >:
-        type: < permit | deny >
-        description: < description >
-        set:
-          - "< set rule 1 as string >"
-          - "< set rule 2 as string >"
-```
-
-#### Match Lists
-
-```yaml
-match_list_input:
-  string:
-    < match_list_1 >:
-      sequence_numbers:
-        < sequence_id 1 >:
-          match_regex: < match string >
-```
-
-#### AS Path
-
-```yaml
-as_path:
-  regex_mode: < asn | string >
-  access_lists:
-    - name: < access_list_name_1 >
-      entries:
-        - type: < permit | deny >
-          match: "< regex to match >"
-          origin: < "any" | "egp" | "igp" | "incomplete" | default -> "any" >
-```
-
-### Flow Tracking
-
-```yaml
-flow_trackings:
-  # Only 'sampled' is supported for type
-  - type: < "sampled" >
-    sample: < 1-4294967295 >
-    trackers:
-      - name: < tracker_name >
-        record_export:
-          on_inactive_timeout: < 3000-900000 >
-          on_interval: < 1000-36000000 >
-          mpls: < true | false >
-        exporters:
-          - name: < exporter_name >
-            collector:
-              host: < collector_ip_or_hostname >
-              port: < 1-65535 >
-            format:
-              # Note that platforms only support 10 today
-              ipfix_version: < ipfix_version as integer >
-            local_interface: < local_interface_name >
-        template_interval: < 5000-3600000 >
-    shutdown: < true | false >
-```
-
-### Generate Device Documentation
-
-```yaml
-generate_device_documentation: < true | false | default -> true >
-```
-
-### Generate Default Config
-
-The `generate_default_config` knob allows to omit default EOS configuration.
-This can be useful when leveraging `eos_cli_config_gen` to generate configlets with CloudVision.
-
-The following commands will be omitted when `generate_default_config` is set to `false`:
-
-- RANCID Content Type
-- Hostname
-- Default configuration for `aaa`
-- Default configuration for `enable password`
-- Transceiver qsfp default mode
-- End of configuration delimiter
-
-```yaml
-generate_default_config: < true | false | default -> true >
-```
-
-### Hardware
-
-#### Hardware Counters
-
-```yaml
-hardware_counters:
-  features:
-    - <feature_1>: < direction | in | out >
-    - <feature_1>: < direction | in | out >
-```
-
-#### Hardware TCAM Profiles
-
-```yaml
-tcam_profile:
-  system: < tcam profile name to activate >
-  profiles:
-    < tcam_profile 01 >: "{{ lookup('file', '< path to TCAM profile using EOS syntax >') }}"
-```
-
-#### Platform
-
-```yaml
-platform:
-  trident:
-    forwarding_table_partition: < partition >
-  # Most of the platform sand options are hardware dependant and optional
-  sand:
-    # The traffic-class to network-qos mappings must be unique
-    qos_maps:
-      - traffic_class: < 0-7 >
-        to_network_qos: < 0-63 >
-    lag:
-      hardware_only: < true | false >
-      mode: < mode >
-    forwarding_mode: < petraA | arad >
-    multicast_replication:
-      default: ingress
-```
-
-#### Redundancy
-
-```yaml
-redundancy:
-  protocol: < redundancy_protocol >
-```
-
-#### Speed-Group Settings
-
-```yaml
-hardware:
-  access_list:
-    mechanism: < algomatch | none | tcam >
-  speed_groups:
-    1:
-      serdes: < 10g | 25g >
-    2:
-      serdes: < 10g | 25g >
-    ...
-```
-
-### Interfaces
-
-#### Ethernet Interfaces
-
-##### Routed Ethernet Interfaces
-
-```yaml
-# Routed Interfaces
-ethernet_interfaces:
-  <Ethernet_interface_1 >:
-    description: < description >
-    shutdown: < true | false >
-    load_interval: < load interval>
-    speed: < interface_speed | forced interface_speed | auto interface_speed >
-    mtu: < mtu >
-    # l3dot1q and l2dot1q are used for sub-interfaces.
-    # The parent interface should be defined as routed.
-    type: < routed | switched | l3dot1q | l2dot1q >
-    snmp_trap_link_change: < true | false >
-    vrf: < vrf_name >
-    flow_tracker:
-        sampled: < flow_tracker_name >
-    error_correction_encoding:
-      enabled: < true | false | default -> true >
-      fire_code: < true | false >
-      reed_solomon: < true | false >
-    link_tracking_groups:
-      - name: < group_name >
-        direction: < upstream | downstream >
-    encapsulation_dot1q_vlan: < vlan tag to configure on sub-interface >
-    encapsulation_vlan:
-      client:
-        dot1q:
-          vlan: < Client VLAN ID >
-        outer: < Client Outer VLAN ID >
-        inner: < Client Inner VLAN ID >
-        unmatched: < true | false >
-      # network encapsulation is all optional, and skipped if using client unmatched.
-      network:
-        dot1q:
-          vlan: < Network VLAN ID >
-        outer: < Network Outer VLAN ID >
-        inner: < Network Inner VLAN ID >
-        client: < true | false >
-    vlan_id: < 1-4094 >
-    ip_address: < IPv4_address/Mask >
-    ip_address_secondaries:
-      - < IPv4_address/Mask >
-      - < IPv4_address/Mask >
-    ip_helpers:
-      < ip_helper1 >:
-        source_interface: < source_interface_name >
-        vrf: < vrf_name >
-      < ip_helper2 >:
-        source_interface: < source_interface_name >
-        vrf: < vrf_name >
-    ipv6_enable: < true | false >
-    ipv6_address: < IPv6_address/Mask >
-    ipv6_address_link_local: < link_local_IPv6_address/Mask >
-    ipv6_nd_ra_disabled: < true | false >
-    ipv6_nd_managed_config_flag: < true | false >
-    ipv6_nd_prefixes:
-      < IPv6_address_1/Mask >:
-        valid_lifetime: < infinite or lifetime in seconds >
-        preferred_lifetime: < infinite or lifetime in seconds >
-        no_autoconfig_flag: < true | false >
-      < IPv6_address_2/Mask >:
-    access_group_in: < access_list_name >
-    access_group_out: < access_list_name >
-    ipv6_access_group_in: < ipv6_access_list_name >
-    ipv6_access_group_out: < ipv6_access_list_name >
-    mac_access_group_in: < mac_access_list_name >
-    mac_access_group_out: < mac_access_list_name >
-    multicast:
-      # boundaries can be either 1 ACL or a list of multicast IP address_range(s)/prefix but not combination of both
-      ipv4:
-        boundaries:
-          - boundary: < acl_name | multicast_ip_subnet >
-            out: < true | false >
-        static: < true | false >
-      ipv6:
-        boundaries:
-          - boundary: < acl_name | multicast_ip_subnet >
-        static: < true | false >
-    ospf_network_point_to_point: < true | false >
-    ospf_area: < ospf_area >
-    ospf_cost: < ospf_cost >
-    ospf_authentication: < none | simple | message-digest >
-    ospf_authentication_key: "< encrypted_password >"
-    ospf_message_digest_keys:
-      < id >:
-        hash_algorithm: < md5 | sha1 | sha 256 | sha384 | sha512 >
-        key: "< encrypted_password >"
-    pim:
-      ipv4:
-        dr_priority: < 0-429467295 >
-        sparse_mode: < true | false >
-    mac_security:
-      profile: < profile >
-    isis_enable: < ISIS Instance >
-    isis_passive: < boolean >
-    isis_metric: < integer >
-    isis_network_point_to_point: < boolean >
-    isis_circuit_type: < level-1-2 | level-1 | level-2 >
-    isis_hello_padding: < true | false >
-    isis_authentication_mode: < text | md5 >
-    isis_authentication_key: < type-7 encrypted password >
-    ptp:
-      enable: < true | false >
-      announce:
-        interval: < integer >
-        timeout: < integer >
-      delay_req: < integer >
-      delay_mechanism: < e2e | p2p >
-      sync_message:
-        interval: < integer >
-      role: < master | dynamic >
-      vlan: < all | list of vlans as string >
-      transport: < ipv4 | ipv6 | layer2 >
-    logging:
-      event:
-        link_status: < true | false >
-        congestion_drops: < true | false >
-    lldp:
-      transmit: < true | false >
-      receive: < true | false >
-    service_profile: < qos_profile >
-    shape:
-      rate: < "< rate > kbps" | "1-100 percent" | "< rate > pps" , supported options are platform dependent >
-    qos:
-      trust: < dscp | cos | disabled >
-      dscp: < dscp-value >
-      cos: < cos-value >
-    priority_flow_control:
-      enabled: < true | false >
-      priorities:
-        - priority: < 0-7 >
-          no_drop: < true | false >
-    bfd:
-      echo: < true | false >
-      interval: < rate in milliseconds >
-      min_rx: < rate in milliseconds >
-      multiplier: < 3-50 >
-    service_policy:
-      pbr:
-        input: < policy-map name >
-    mpls:
-      ip: < true | false >
-      ldp:
-        interface: < true | false >
-        igp_sync: < true | false >
-    lacp_timer:
-      mode: < fast | normal >
-      multiplier: < 3 - 3000 >
-    transceiver:
-      media:
-        override: < transceiver_type >
-    ip_proxy_arp: < true | false >
-    traffic_policy:
-      input: < ingress traffic policy >
-      output: < egress traffic policy >
-    # EOS CLI rendered directly on the ethernet interface in the final EOS configuration
-    eos_cli: |
-      < multiline eos cli >
-```
-
-##### Switched Ethernet Interfaces
-
-```yaml
-# Switched Interfaces
-ethernet_interfaces:
-  <Ethernet_interface_2 >:
-    description: < description >
-    shutdown: < true | false >
-    load_interval: < load interval>
-    speed: < interface_speed | forced interface_speed | auto interface_speed >
-    mtu: < mtu >
-    l2_mtu: < l2-mtu - if defined this profile should only be used for platforms supporting the "l2 mtu" CLI >
-    vlans: "< list of vlans as string >"
-    # If setting both native_vlan and native_vlan_tag, native_vlan_tag takes precedence
-    native_vlan: < native_vlan_number >
-    native_vlan_tag: < boolean | default -> false >
-    mode: < access | dot1q-tunnel | trunk | "trunk phone" >
-    phone:
-      trunk: < tagged | untagged >
-      vlan: < 1-4094 >
-    trunk_groups:
-      - < trunk_group_name_1 >
-      - < trunk_group_name_2 >
-    l2_protocol:
-      encapsulation_dot1q_vlan: < vlan number >
-    flow_tracker:
-        sampled: < flow_tracker_name >
-    error_correction_encoding:
-      enabled: < true | false | default -> true >
-      fire_code: < true | false >
-      reed_solomon: < true | false >
-    link_tracking_groups:
-      - name: < group_name >
-        direction: < upstream | downstream >
-    evpn_ethernet_segment:
-      identifier: < EVPN Ethernet Segment Identifier (Type 1 format) >
-      redundancy: < all-active | single-active >
-      designated_forwarder_election:
-        algorithm: < modulus | preference >
-        # preference_value and dont_preempt are set for preference algorithm and are optional
-        preference_value: < 0-65535 >
-        dont_preempt: < true | false | default -> false >
-        hold_time: < integer >
-        subsequent_hold_time: < integer >
-        candidate_reachability_required: < true | false >
-      mpls:
-        shared_index: < 1-1024 >
-        tunnel_flood_filter_time: < integer >
-      route_target: < EVPN Route Target for ESI with format xx:xx:xx:xx:xx:xx >
-    snmp_trap_link_change: < true | false >
-    flowcontrol:
-      received: < "desired" | "send" | "on" >
-    mac_security:
-      profile: < profile >
-    channel_group:
-      id: < Port-Channel_id >
-      mode: < "on" | "active" | "passive" >
-    qos:
-      trust: < dscp | cos | disabled >
-      dscp: < dscp-value >
-      cos: < cos-value >
-    spanning_tree_bpdufilter: < "enabled" | true | "disabled" >
-    spanning_tree_bpduguard: < "enabled" | true | "disabled" >
-    spanning_tree_guard: < loop | root | disabled >
-    spanning_tree_portfast: < edge | network >
-    vmtracer: < true | false >
-    ptp:
-      enable: < true | false >
-      announce:
-        interval: < integer >
-        timeout: < integer >
-      delay_req: < integer >
-      delay_mechanism: < e2e | p2p >
-      sync_message:
-        interval: < integer >
-      role: < master | dynamic >
-      vlan: < all | list of vlans as string >
-      transport: < ipv4 | ipv6 | layer2 >
-    service_profile: < qos_profile >
-    profile: < interface_profile >
-    shape:
-      rate: < "< rate > kbps" | "1-100 percent" | "< rate > pps" , supported options are platform dependent >
-    storm_control:
-      all:
-        level: < Configure maximum storm-control level >
-        unit: < percent* | pps (optional and is hardware dependant - default is percent)>
-      broadcast:
-        level: < Configure maximum storm-control level >
-        unit: < percent* | pps (optional and is hardware dependant - default is percent)>
-      multicast:
-        level: < Configure maximum storm-control level >
-        unit: < percent* | pps (optional and is hardware dependant - default is percent) >
-      unknown_unicast:
-        level: < Configure maximum storm-control level >
-        unit: < percent* | pps (optional and is hardware dependant - default is percent)>
-    bfd:
-      echo: < true | false >
-      interval: < rate in milliseconds >
-      min_rx: < rate in milliseconds >
-      multiplier: < 3-50 >
-    lacp_timer:
-      mode: < fast | normal >
-      multiplier: < 3 - 3000 >
-    lacp_port_priority: < 0-65535 >
-    lldp:
-      transmit: < true | false >
-      receive: < true | false >
-      ztp_vlan: < ztp vlan number >
-    trunk_private_vlan_secondary: < true | false >
-    pvlan_mapping: "< list of vlans as string >"
-    vlan_translations:
-      - from: < list of vlans as string (only one vlan if direction is "both") >
-        to: < vlan_id >
-        direction: < in | out | both | default -> both >
-    dot1x:
-      port_control: < "auto" | "force-authorized" | "force-unauthorized" >
-      port_control_force_authorized_phone: < true | false >
-      reauthentication: < true | false >
-      pae:
-        mode: < "authenticator" >
-      authentication_failure:
-        action: < "allow" | "drop" >
-        allow_vlan: < 1-4094 >
-      host_mode:
-        mode: < "multi-host" | "single-host" >
-        multi_host_authenticated: < true | false >
-      mac_based_authentication:
-        enabled: < true | false >
-        always: < true | false >
-        host_mode_common: < true | false >
-      timeout:
-        idle_host: < 10-65535 >
-        quiet_period: < 1-65535 >
-        reauth_period: < 60-4294967295 | server >
-        reauth_timeout_ignore: < true | false >
-        tx_period: < 1-65535 >
-      reauthorization_request_limit: < 1-10 >
-      eapol:
-        disabled: < true | false >
-        authentication_failure_fallback_mba:
-          enabled: < true | false >
-          timeout: < 0-65535 > in seconds
-    traffic_policy:
-      input: < ingress traffic policy >
-      output: < egress traffic policy >
-
-    # EOS CLI rendered directly on the ethernet interface in the final EOS configuration
-    eos_cli: |
-      < multiline eos cli >
-```
-
-#### Interface Defaults
-
-```yaml
-interface_defaults:
-  ethernet:
-    shutdown: < true | false >
-  mtu: < mtu >
-```
-
-#### Switchport Default
-
-```yaml
-switchport_default:
-  mode: < routed | access >
-  phone:
-    cos: < 0-7 >
-    trunk: < tagged | untagged >
-    vlan: < 1-4094 >
-```
-
-#### Interface Profiles
-
-```yaml
-interface_profiles:
-  < interface_profile_1 >:
-    commands:
-      - < command_1 >
-      - < command_2 >
-```
-
-#### Loopback Interfaces
-
-```yaml
-loopback_interfaces:
-  < Loopback_interface_1 >:
-    description: < description >
-    shutdown: < true | false >
-    vrf: < vrf_name >
-    ip_address: < IPv4_address/Mask >
-    ip_address_secondaries:
-      - < IPv4_address/Mask >
-      - < IPv4_address/Mask >
-    ipv6_enable: < true | false >
-    ipv6_address: < IPv6_address/Mask >
-    ip_proxy_arp: < true | false >
-    ospf_area: < ospf_area >
-    mpls:
-      ldp:
-        interface: < true | false >
-    # EOS CLI rendered directly on the loopback interface in the final EOS configuration
-    eos_cli: |
-      < multiline eos cli >
-
-  < Loopback_interface_2 >:
-    description: < description >
-    ip_address: < IPv4_address/Mask >
-    isis_enable: < ISIS Instance >
-    isis_passive: < boolean >
-    isis_metric: < integer >
-    isis_network_point_to_point: < boolean >
-    node_segment:
-      ipv4_index: < integer >
-      ipv6_index: < integer >
-```
-
-#### Port-Channel Interfaces
-
-```yaml
-port_channel_interfaces:
-  < Port-Channel_interface_1 >:
-    description: < description >
-    logging:
-      event:
-        link_status: < true | false >
-    shutdown: < true | false >
-    vrf: < vrf_name >
-    vlans: "< list of vlans as string >"
-    # l3dot1q and l2dot1q are used for sub-interfaces.
-    # The parent interface should be defined as routed.
-    type: < routed | switched | l3dot1q | l2dot1q >
-    encapsulation_dot1q_vlan: < vlan tag to configure on sub-interface >
-    encapsulation_vlan:
-      client:
-        dot1q:
-          vlan: < Client VLAN ID >
-        outer: < Client Outer VLAN ID >
-        inner: < Client Inner VLAN ID >
-        unmatched: < true | false >
-      # network encapsulation is all optional, and skipped if using client unmatched.
-      network:
-        dot1q:
-          vlan: < Network VLAN ID >
-        outer: < Network Outer VLAN ID >
-        inner: < Network Inner VLAN ID >
-        client: < true | false >
-    vlan_id: < 1-4094 >
-    mode: < access | dot1q-tunnel | trunk | "trunk phone" >
-    # If setting both native_vlan and native_vlan_tag, native_vlan_tag takes precedence
-    native_vlan: < native_vlan_number >
-    native_vlan_tag: < boolean | default -> false >
-    snmp_trap_link_change: < true | false >
-    link_tracking_groups:
-      - name: < group_name >
-        direction: < upstream | downstream >
-    phone:
-      trunk: < tagged | untagged >
-      vlan: < 1-4094 >
-    l2_protocol:
-      encapsulation_dot1q_vlan: < vlan number >
-    flow_tracker:
-        sampled: < flow_tracker_name >
-    mtu: < mtu >
-    mlag: < mlag_id >
-    trunk_groups:
-      - < trunk_group_name_1 >
-      - < trunk_group_name_2 >
-    lacp_fallback_timeout: <timeout in seconds, 0-300 (default 90) >
-    lacp_fallback_mode: < individual | static >
-    qos:
-      trust: < dscp | cos | disabled >
-      dscp: < dscp-value >
-      cos: < cos-value >
-    bfd:
-      echo: < true | false >
-      interval: < rate in milliseconds >
-      min_rx: < rate in milliseconds >
-      multiplier: < 3-50 >
-    service_policy:
-      pbr:
-        input: < policy-map name >
-    mpls:
-      ip: < true | false >
-      ldp:
-        interface: < true | false >
-        igp_sync: < true | false >
-    trunk_private_vlan_secondary: < true | false >
-    pvlan_mapping: "< list of vlans as string >"
-    vlan_translations:
-      - from: < list of vlans as string (only one vlan if direction is "both") >
-        to: < vlan_id >
-        direction: < in | out | both | default -> both >
-    shape:
-      rate: < "< rate > kbps" | "1-100 percent" | "< rate > pps" , supported options are platform dependent >
-    storm_control:
-      all:
-        level: < Configure maximum storm-control level >
-        unit: < percent* | pps (optional and is hardware dependant - default is percent)>
-      broadcast:
-        level: < Configure maximum storm-control level >
-        unit: < percent* | pps (optional and is hardware dependant - default is percent)>
-      multicast:
-        level: < Configure maximum storm-control level >
-        unit: < percent* | pps (optional and is hardware dependant - default is percent) >
-      unknown_unicast:
-        level: < Configure maximum storm-control level >
-        unit: < percent* | pps (optional and is hardware dependant - default is percent)>
-    ip_proxy_arp: < true | false >
-    isis_enable: < ISIS Instance >
-    isis_passive: < boolean >
-    isis_metric: < integer >
-    isis_network_point_to_point: < boolean >
-    isis_circuit_type: < level-1-2 | level-1 | level-2 >
-    isis_hello_padding: < true | false >
-    isis_authentication_mode: < text | md5 >
-    isis_authentication_key: < type-7 encrypted password >
-    traffic_policy:
-      input: < ingress traffic policy >
-      output: < egress traffic policy >
-    # EOS CLI rendered directly on the port-channel interface in the final EOS configuration
-    eos_cli: |
-      < multiline eos cli >
-  < Port-Channel_interface_2 >:
-    description: < description >
-    vlans: "< list of vlans as string >"
-    mode: < access | dot1q-tunnel | trunk | "trunk phone" >
-    evpn_ethernet_segment:
-      identifier: < EVPN Ethernet Segment Identifier (Type 1 format) >
-      redundancy: < all-active | single-active >
-      designated_forwarder_election:
-        algorithm: < modulus | preference >
-        # preference_value and dont_preempt are set for preference algorithm and are optional
-        preference_value: < 0-65535 >
-        dont_preempt: < true | false | default -> false >
-        hold_time: < integer >
-        subsequent_hold_time: < integer >
-        candidate_reachability_required: < true | false >
-      mpls:
-        shared_index: < 1-1024 >
-        tunnel_flood_filter_time: < integer >
-      route_target: < EVPN Route Target for ESI with format xx:xx:xx:xx:xx:xx >
-    # esi and rt to be deprecated in AVD 4.0, replaced by identifier and route_target under evpn_ethernet_segment.
-    # If both esi/rt and identifier/route_target are defined, new variables take precedence over old variables.
-    esi: < EVPN Ethernet Segment Identifier (Type 1 format) >
-    rt: < EVPN Route Target for ESI with format xx:xx:xx:xx:xx:xx >
-    lacp_id: < LACP ID with format xxxx.xxxx.xxxx >
-  < Port-Channel_interface_3 >:
-    description: < description >
-    vlans: "< list of vlans as string >"
-    type: < routed | switched | l3dot1q | l2dot1q >
-    mode: < access | dot1q-tunnel | trunk | "trunk phone" >
-    spanning_tree_bpdufilter: < "enabled" | true | "disabled" >
-    spanning_tree_bpduguard: < "enabled" | true | "disabled" >
-    spanning_tree_guard: < loop | root | disabled >
-    spanning_tree_portfast: < edge | network >
-    vmtracer: < true | false >
-    ptp:
-      enable: < true | false >
-      announce:
-        interval: < integer >
-        timeout: < integer >
-      delay_req: < integer >
-      delay_mechanism: < e2e | p2p >
-      sync_message:
-        interval: < integer >
-      role: < master | dynamic >
-      vlan: < all | list of vlans as string >
-      transport: < ipv4 | ipv6 | layer2 >
-  < Port-Channel_interface_4 >:
-    description: < description >
-    mtu: < mtu >
-    type: < routed | switched | l3dot1q | l2dot1q >
-    ip_address: < IP_address/mask >
-    ipv6_enable: < true | false >
-    ipv6_address: < IPv6_address/mask >
-    ipv6_address_link_local: < link_local_IPv6_address/mask >
-    ipv6_nd_ra_disabled: < true | false >
-    ipv6_nd_managed_config_flag: < true | false >
-    ipv6_nd_prefixes:
-      < IPv6_address_1/Mask >:
-        valid_lifetime: < infinite or lifetime in seconds >
-        preferred_lifetime: < infinite or lifetime in seconds >
-        no_autoconfig_flag: < true | false >
-      < IPv6_address_2/Mask >:
-    access_group_in: < access_list_name >
-    access_group_out: < access_list_name >
-    ipv6_access_group_in: < ipv6_access_list_name >
-    ipv6_access_group_out: < ipv6_access_list_name >
-    mac_access_group_in: < mac_access_list_name >
-    mac_access_group_out: < mac_access_list_name >
-    pim:
-      ipv4:
-        dr_priority: < 0-429467295 >
-        sparse_mode: < true | false >
-    service_profile: < qos_profile >
-    ospf_network_point_to_point: < true | false >
-    ospf_area: < ospf_area >
-    ospf_cost: < ospf_cost >
-    ospf_authentication: < none | simple | message-digest >
-    ospf_authentication_key: "< encrypted_password >"
-    ospf_message_digest_keys:
-      < id >:
-        hash_algorithm: < md5 | sha1 | sha 256 | sha384 | sha512 >
-        key: "< encrypted_password >"
-```
-
-#### Tunnel Interfaces
-
-```yaml
-tunnel_interfaces:
-- name: < interface_name >
-  description: < description >
-  shutdown: < true | false >
-  mtu: < 68-65535 >
-  vrf: < vrf_name >
-  ip_address: < ip_address >
-  ipv6_enable: < true | false >
-  ipv6_address: < ipv6_address >
-  access_group_in: < access_list_name >
-  access_group_out: < access_list_name >
-  ipv6_access_group_in: < access_list_name >
-  ipv6_access_group_out: < access_list_name >
-  tcp_mss_ceiling:
-    ipv4: < 64-65495 >
-    ipv6: < 64-65475 >
-    direction: < ingress | egress >
-  source_interface: < tunnel_source_interface_name >
-  destination: < tunnel_destination >
-  path_mtu_discovery: < true | false >
-  # EOS CLI rendered directly on the Tunnel interface in the final EOS configuration
-  eos_cli: |
-    < multiline eos cli >
-```
-
-#### VLAN Interfaces
-
-```yaml
-vlan_interfaces:
-  < Vlan_id_1 >:
-    description: < description >
-    shutdown: < true | false >
-    vrf: < vrf_name >
-    arp_aging_timeout: < arp_timeout >
-    arp_cache_dynamic_capacity: < 0-4294967295 >
-    arp_gratuitous_accept: < true | false >
-    arp_monitor_mac_address: < true | false >
-    ip_proxy_arp: < true | false >
-    ip_directed_broadcast: < true | false >
-    ip_address: < IPv4_address/Mask >
-    ip_address_secondaries:
-      - < IPv4_address/Mask >
-      - < IPv4_address/Mask >
-    ip_virtual_router_addresses:
-      - < IPv4_address/Mask | IPv4_address >
-      - < IPv4_address/Mask | IPv4_address >
-    ip_address_virtual: < IPv4_address/Mask >
-    ip_address_virtual_secondaries:
-      - < IPv4_address/Mask >
-      - < IPv4_address/Mask >
-    ip_igmp: < true | false >
-    ip_helpers:
-      < ip_helper_address_1 >:
-        source_interface: < source_interface_name >
-        vrf: < vrf_name >
-      < ip_helper_address_2 >:
-        source_interface: < source_interface_name >
-    ipv6_enable: < true | false >
-    ipv6_address: < IPv6_address/Mask >
-    # The below "ipv6_address_virtual" key will be deprecated in AVD v4.0 in favor of the new "ipv6_address_virtuals"
-    # If both "ipv6_address_virtual" and "ipv6_address_virtuals" are set, all addresses will be configured
-    ipv6_address_virtual: < IPv6_address/Mask >
-    # The new "ipv6_address_virtuals" key support multiple virtual ip addresses.
-    ipv6_address_virtuals:
-      - < IPv6_address/Mask >
-      - < IPv6_address/Mask >
-    ipv6_address_link_local: < link_local_IPv6_address/Mask >
-    # The below "ipv6_virtual_router_address" key will be deprecated in AVD v4.0 - These should not be mixed with the new "ipv6_virtual_router_addresses" key below to avoid conflicts.
-    ipv6_virtual_router_address: < IPv6_address >
-    # New improved "VARPv6" data model to support multiple VARPv6 addresses.
-    ipv6_virtual_router_addresses:
-      - < IPv6_address >
-      - < IPv6_address >
-    ipv6_nd_ra_disabled: < true | false >
-    ipv6_nd_managed_config_flag: < true | false >
-    ipv6_nd_prefixes:
-      < IPv6_address_1/Mask >:
-        valid_lifetime: < infinite or lifetime in seconds >
-        preferred_lifetime: < infinite or lifetime in seconds >
-        no_autoconfig_flag: < true | false >
-      < IPv6_address_2/Mask >:
-    access_group_in: < access_list_name >
-    access_group_out: < access_list_name >
-    ipv6_access_group_in: < ipv6_access_list_name >
-    ipv6_access_group_out: < ipv6_access_list_name >
-    multicast:
-      # boundaries can be either 1 ACL or a list of multicast IP address_range(s)/prefix but not combination of both
-      ipv4:
-        boundaries:
-          - boundary: < acl_name | multicast_ip_subnet >
-            out: < true | false >
-        source_route_export:
-          enabled: < true | false >
-          administrative_distance: < 1-255 >
-        static: < true | false >
-      ipv6:
-        boundaries:
-          - boundary: < acl_name | multicast_ip_subnet >
-        source_route_export:
-          enabled: < true | false >
-          administrative_distance: < 1-255 >
-        static: < true | false >
-    ospf_network_point_to_point: < true | false >
-    ospf_area: < ospf_area >
-    ospf_cost: < ospf_cost >
-    ospf_authentication: < none | simple | message-digest >
-    ospf_authentication_key: "< encrypted_password >"
-    ospf_message_digest_keys:
-      < id >:
-        hash_algorithm: < md5 | sha1 | sha 256 | sha384 | sha512 >
-        key: "< encrypted_password >"
-    pim:
-      ipv4:
-        dr_priority: < 0-429467295 >
-        sparse_mode: < true | false >
-        local_interface: < local_interface_name >
-    isis_enable: < ISIS Instance >
-    isis_passive: < boolean >
-    isis_metric: < integer >
-    isis_network_point_to_point: < boolean >
-    mtu: < mtu >
-    no_autostate: < true | false >
-    # New improved "vrrp" data model to support multiple IDs
-    vrrp_ids:
-      - id: < vrid >
-        priority_level: < instance_priority >
-        advertisement:
-          interval: < advertisement_interval>
-        preempt:
-          enabled: < true | false >
-          delay:
-            minimum: < integer >
-            reload: < integer >
-        timers:
-          delay:
-            reload: < integer >
-        tracked_object:
-          - name: < tracked_object_name_1 >
-            decrement: < decrement vrrp priority by 1-254 >
-            shutdown: < true | false >
-          - name: < tracked_object_name_2 >
-            decrement: < decrement vrrp priority by 1-254 >
-            shutdown: < true | false >
-        ipv4:
-          address: < virtual_ip_address >
-          version: < 2 | 3 >
-        ipv6:
-          address: < virtual_ip_address >
-    # The below "vrrp" keys will be deprecated in AVD v4.0 - These should not be mixed with the new "vrrp_ids" key above to avoid conflicts.
-    vrrp:
-      virtual_router: < virtual_router_id >
-      priority: < instance_priority >
-      advertisement_interval: < advertisement_interval>
-      preempt_delay_minimum: < minimum_preemption_delay >
-      ipv4: < virtual_ip_address >
-      ipv6: < virtual_ip_address >
-    ip_attached_host_route_export:
-      distance: < distance >
-    bfd:
-      echo: < true | false >
-      interval: < rate in milliseconds >
-      min_rx: < rate in milliseconds >
-      multiplier: < 3-50 >
-    service_policy:
-      pbr:
-        input: < policy-map name >
-    pvlan_mapping: "< list of vlans as string >"
-    # EOS CLI rendered directly on the VLAN interface in the final EOS configuration
-    eos_cli: |
-      < multiline eos cli >
-< Vlan_id_2 >:
-    description: < description >
-    ip_address: < IPv4_address/Mask >
-```
-
-#### VxLAN Interface
-
-```yaml
-vxlan_interface:
-  Vxlan1:
-    description: < description >
-    vxlan:
-      source_interface: < source_interface_name >
-      mlag_source_interface: < source_interface_name >
-      udp_port: < udp_port >
-      virtual_router_encapsulation_mac_address: < mlag-system-id | ethernet_address (H.H.H) >
-      bfd_vtep_evpn:
-        interval: < integer >
-        min_rx: < integer >
-        multiplier: < 3-50 >
-        prefix_list: < prefix_list >
-      qos:
-        # !!!Warning, only few hardware types with software version >= 4.26.0 support the below knobs to configure Vxlan DSCP mapping.
-        # For the Traffic Class to be derived based on the outer DSCP field of the incoming VxLan packet, the core ports must be in "DSCP Trust" mode.
-        dscp_propagation_encapsulation: < true | false >
-        map_dscp_to_traffic_class_decapsulation: < true | false >
-      vlans:
-        < vlan_id_1 >:
-          vni: < vni_id_1 >
-          multicast_group: < ip_multicast_group_address >
-          flood_vteps:
-            - < remote_vtep_1_ip_address >
-            - < remote_vtep_2_ip_address >
-        < vlan_id_2 >:
-          vni: < vni_id_2 >
-          multicast_group: < ip_multicast_group_address >
-          flood_vteps:
-            - < remote_vtep_1_ip_address >
-            - < remote_vtep_2_ip_address >
-      vrfs:
-        < vrf_name_1 >:
-          vni: < vni_id_3 >
-          multicast_group: < ip_multicast_group_address >
-        < vrf_name_2 >:
-          vni: < vni_id_4 >
-          multicast_group: < ip_multicast_group_address >
-      flood_vteps:
-        - < remote_vtep_1_ip_address >
-        - < remote_vtep_2_ip_address >
-      flood_vtep_learned_data_plane: < true | false >
-    # EOS CLI rendered directly on the Vxlan interface in the final EOS configuration
-    eos_cli: |
-      < multiline eos cli >
-```
-
-### Internal VLAN Order
-
-```yaml
-vlan_internal_order:
-  allocation: < ascending | descending >
-  range:
-    beginning: < vlan_id >
-    ending: < vlan_id >
-```
-
-### IP DHCP Relay
-
-```yaml
-ip_dhcp_relay:
-  information_option: < true | false >
-
-```
-
-### IP ICMP Redirect
-
-```yaml
-ip_icmp_redirect: < true | false >
-ipv6_icmp_redirect: < true | false >
-```
-
-### IP Hardware
-
-```yaml
-ip_hardware:
-  fib:
-    optimize:
-      prefixes:
-        profile: < internet | urpf-internet >
-```
-
-### IPv6 Hardware
-
-```yaml
-ipv6_hardware:
-  fib:
-    optimize:
-      prefixes:
-        profile: < internet >
-```
-
-### LACP
-
-```yaml
-lacp:
-  port_id:
-    range:
-      begin: < min_port >
-      end: < max_port >
-  rate_limit:
-    default: < true | false >
-  system_priority: < 0-65535 >
-```
-
-### Link Tracking Groups
-
-```yaml
-link_tracking_groups:
-  - name: < group_name >
-    links_minimum: < 1-100000 >
-    recovery_delay: < 0-3600 >
-```
-
-### LLDP
-
-```yaml
-lldp:
-  timer: < transmission_time >
-  timer_reinitialization: < re-init_time >
-  holdtime: < hold_time_period >
-  management_address: < all | ethernetN | loopbackN | managementN | port-channelN | vlanN >
-  vrf: < vrf_name >
-  receive_packet_tagged_drop: < true | false >
-  tlvs:
-    - name: < tlv name 1 >
-      transmit: < true | false >
-    - name: < tlv name 2 >
-      transmit: < true | false >
-  run: < true | false >
-```
-
-### MCS client
-
-```yaml
-mcs_client:
-  shutdown: < true | false >
-  cvx_secondary:
-    name: < name >
-    shutdown: < true | false >
-    server_hosts:
-      - < IP | hostname >
-      - < IP | hostname >
-```
-
-### MACsec
-
-```yaml
-mac_security:
-  license:
-    license_name: < license-name >
-    license_key: < license-number >
-  fips_restrictions: < true | false >
-  profiles:
-    < profile >:
-      cipher: < valid-cipher-string >
-      connection_keys:
-        "< connection_key >":
-          encrypted_key: "< encrypted_key >"
-          fallback: < true | false -> default >
-      mka:
-        key_server_priority: < 0 - 255 >
-        session:
-          rekey_period: < 30-100000 in seconds >
-      sci: < true | false >
-      l2_protocols:
-        ethernet_flow_control:
-          mode: < encrypt | bypass >
-        lldp:
-          mode: < bypass | bypass unauthorized >
-```
-
-### Maintenance Mode
-
-#### BGP Groups
-
-```yaml
-bgp_groups:
-  < group_name >:
-    vrf: "< vrf_name >"
-    neighbors:
-      - "< ip_address >"
-      - "< ipv6_address >"
-      - "< peer_group_name >"
-    bgp_maintenance_profiles:
-      - < profile_name >
-```
-
-#### Interface Groups
-
-```yaml
-interface_groups:
-  < group_name >:
-    interfaces:
-      - "< interface_or_interface_range >"
-    bgp_maintenance_profiles:
-      - "< profile_name >"
-    interface_maintenance_profiles:
-      - "< profile_name >"
-```
-
-#### Profiles and units
-
-```yaml
-maintenance:
-  default_interface_profile: < interface_profile_1 >
-  default_bgp_profile: < bgp_profile_1 >
-  default_unit_profile: < unit_profile_1 >
-  interface_profiles:
-    < interface_profile_1 >:
-      rate_monitoring:
-        load_interval: < seconds >
-        threshold: < kbps >
-      shutdown:
-        max_delay: < seconds >
-  bgp_profiles:
-    < bgp_profile_1 >:
-      initiator:
-        route_map_inout: < route_map >
-  unit_profiles:
-    < unit_profile_1 >:
-      on_boot:
-        duration: < 300-3600 >
-  units:
-    < unit_name_1 >:
-      quiesce: < true | false >
-      profile: < unit_profile_1 >
-      groups:
-        bgp_groups:
-          - < bgp_group_1>
-          - < bgp_group_2>
-        interface_groups:
-          - < interface_group_1>
-          - < interface_group_2>
-```
-
-### Management
-
-#### Clock
-
-```yaml
-clock:
-  timezone: < timezone >
-```
-
-#### DNS Domain
-
-```yaml
-dns_domain: < domain_name >
-```
-
-#### Domain Name Servers
-
-```yaml
-name_server:
-  source:
-    vrf: < vrf_name >
-  nodes:
-    - < name_server_1 >
-    - < name_server_2 >
-```
-
-#### Domain Lookup
-
-```yaml
-ip_domain_lookup:
-  source_interfaces:
-    < source_interface_1 >:
-      vrf: < vrf_name >
-```
-
-#### Domain-List
-
-```yaml
-domain_list:
-  - < domain_name_1 >
-  - < domain_name_2 >
-```
-
-#### Management Interfaces
-
-```yaml
-management_interfaces:
-  < Management_interface_1 >:
-    description: < description >
-    shutdown: < true | false >
-    mtu: < mtu >
-    vrf: < vrf_name >
-    ip_address: < IPv4_address/Mask >
-    ipv6_enable: < true | false >
-    ipv6_address: < IPv6_address/Mask >
-    type: < oob | inband | default -> oob >
-    # For documentation purpose only
-    gateway: < IPv4 address of default gateway in management VRF >
-    ipv6_gateway: < IPv6 address of default gateway in management VRF >
-    mac_address: < MAC address >
-    eos_cli: |
-      < multiline eos cli >
-```
-
-#### Management HTTP
-
-```yaml
-management_api_http:
-  enable_http: < true | false >
-  enable_https: < true | false >
-  https_ssl_profile: < SSL Profile Name >
-  default_services: < true | false >
-  enable_vrfs:
-    < vrf_name_1 >:
-      access_group: < Standard IPv4 ACL name >
-      ipv6_access_group: < Standard IPv6 ACL name >
-    < vrf_name_2 >:
-      access_group: < Standard IPv4 ACL name >
-      ipv6_access_group: < Standard IPv6 ACL name >
-  protocol_https_certificate:
-    # Both < certificate > and < private_key > must be defined for this feature to work
-    certificate: < Certificate >
-    private_key: < Private Key >
-```
-
-#### IP HTTP Client Source Interfaces
-
-```yaml
-ip_http_client_source_interfaces:
-    - name: <interface_name_1>
-      vrf: <vrf_name_1>
-    - name: <interface_name_2>
-      vrf: <vrf_name_2>
-```
-
-#### Management GNMI
-
-```yaml
-management_api_gnmi:
-  provider: < "eos-native" >
-  transport:
-    grpc:
-      - name: < transport_name >
-        ssl_profile: < SSL Profile Name >
-        # vrf is optional
-        vrf: < vrf_name >
-        # Per the GNMI specification, the default timestamp field of a notification message is set to be
-        # the time at which the value of the underlying data source changes or when the reported event takes place.
-        # In order to facilitate integration in legacy environments oriented around polling style operations,
-        # an option to support overriding the timestamp field to the send-time is available from EOS 4.27.0F.
-        notification_timestamp: < "send-time" | "last-change-time" >
-        ip_access_group: < acl_name >
-
-  # Below keys will be deprecated in AVD v4.0 - These should not be mixed with the new keys above.
-  enable_vrfs:
-    < vrf_name_1 >:
-      access_group: < Standard IPv4 ACL name >
-    < vrf_name_2 >:
-      access_group: < Standard IPv4 ACL name >
-  # Enable provider 'eos-native' to stream both OpenConfig and EOS native paths.
-  octa:
-```
-
-#### Management API Models
-
-```yaml
-management_api_models:
-  providers:
-    - name: < sysdb | smash >
-      paths:
-      - path: < path1 >
-        disabled: < true | false | default -> false >
-      - path: < path2 >
-    - name: < provider2 >
-      paths:
-      - path: < path1 >
-```
-
-#### Management Console
-
-```yaml
-management_console:
-  idle_timeout: < 0-86400 in minutes >
-```
-
-#### Management CVX
-
-```yaml
-management_cvx:
-  shutdown: < true | false >
-  # List of Hostname(s) or IP Address(es) of CVX server(s)
-  server_hosts:
-    - < IP | hostname >
-    - < IP | hostname >
-  source_interface: < interface name >
-```
-
-#### Management Defaults
-
-```yaml
-management_defaults:
-  secret:
-    hash: < md5 | sha512 >
-```
-
-#### Management Security
-
-```yaml
-management_security:
-  entropy_source: < entropy_source >
-  password:
-    minimum_length: < 1-32 >
-    encryption_key_common: < true | false >
-    encryption_reversible: < aes-256-gcm >
-  ssl_profiles:
-    - name: <ssl_profile_1>
-      tls_versions: < list of allowed tls versions as string >
-      # cipher_list syntax follows the openssl cipher strings format
-      cipher_list: < column separated list of allowed ciphers as a string >
-      certificate:
-        file: < certificate filename >
-        key: < key filename >
-    - name: <ssl_profile_2>
-      tls_versions: < list of allowed tls versions as string >
-```
-
-#### Management SSH
-
-```yaml
-management_ssh:
-  access_groups:
-    - name: < standard_acl_name_1 >:
-    - name: < standard_acl_name_2 >:
-      vrf: < vrf name >
-  ipv6_access_groups:
-    - name: < standard_acl_name_1 >:
-    - name: < standard_acl_name_2 >:
-      vrf: < vrf name >
-  idle_timeout: < 0-86400 in minutes >
-  cipher:
-    - < cipher1 >
-    - < cipher2 >
-  key_exchange:
-    - < method1 >
-    - < method2 >
-  mac:
-    - < mac_algorithm1 >
-    - < mac_algorithm2 >
-  hostkey:
-    server:
-      - < algorithm1 >
-      - < algorithm2 >
-  enable: < true | false >
-  connection:
-    limit: < 1-100 SSH Connections >
-    per_host: < 1-20 max sessions from a host >
-  vrfs:
-    < vrf_name_1 >:
-      enable: < true | false >
-    < vrf_name_2 >:
-      enable: < true | false >
-  log_level: < SSH daemon log level >
-```
-
-#### Management Tech-Support
-
-```yaml
-management_tech_support:
-  policy_show_tech_support:
-    exclude_commands:
-      - command: < command_to_exclude >
-        # The supported values for type are platform dependent
-        type: < text | json | default -> text >
-    include_commands:
-      - command: < command_to_include >
-```
-
-#### IP SSH Client Source Interfaces
-
-```yaml
-ip_ssh_client_source_interfaces:
-  - name: < interface_name_1 >
-    vrf: < vrf_name_1 | default -> "default" >
-  - name: < interface_name_2 >
-    vrf: < vrf_name_2 | default -> "default" >
-```
-
-#### NTP
-
-```yaml
-ntp:
-  local_interface:
-    name: < source_interface >
-    vrf: < vrf_name >
-  servers:
-    - name: < IP | hostname >
-      burst: < true | false >
-      iburst: < true | false >
-      key: < 1 - 65535 >
-      local_interface: < source_interface >
-      maxpoll: < 3 - 17 (Logarithmic) >
-      minpoll: < 3 - 17 (Logarithmic) >
-      preferred: < true | false >
-      version: < 1 - 4 >
-      vrf: < vrf_name >
-  authenticate: <true | false >
-  authenticate_servers_only: < true | false >
-  authentication_keys:
-    - id: < key_identifier | 1-65534 >
-      hash_algorithm: < md5 | sha1 >
-      key: "< obfuscated_key >"
-      key_type: < 0 | 7 | 8a >
-  trusted_keys: "< list of trusted-keys as string ex. 10-12,15 >"
-```
-
-### MPLS
-
-```yaml
-mpls:
-  ip: < true | false >
-  ldp:
-    interface_disabled_default: < true | false >
-    router_id: < string >
-    shutdown: < true | false >
-    transport_address_interface: < interface_name >
-```
-
-### Multi-Chassis LAG - MLAG
-
-```yaml
-mlag_configuration:
-  domain_id: < domain_id_name >
-  heartbeat_interval: < milliseconds >
-  local_interface: < interface_name >
-  peer_address: < IPv4_address >
-  peer_address_heartbeat:
-    peer_ip: < IPv4_address >
-    vrf: < vrf_name >
-  dual_primary_detection_delay: < seconds >
-  dual_primary_recovery_delay_mlag: < 0 - 1000 >
-  dual_primary_recovery_delay_non_mlag: < 0 - 1000 >
-  peer_link: < Port-Channel_id >
-  reload_delay_mlag: < seconds >
-  reload_delay_non_mlag: < seconds >
-```
-
-### Multicast
-
-#### IP IGMP Snooping
-
-```yaml
-ip_igmp_snooping:
-  globally_enabled: < true | false | default -> true >
-  robustness_variable: < 1-3 >
-  restart_query_interval: < int >
-  interface_restart_query: < int >
-  fast_leave: < true | false >
-  querier:
-    enabled: < true | false >
-    address: < IP_address >
-    query_interval: < int >
-    max_response_time: < 1-25 >
-    last_member_query_interval: < 1-25 >
-    last_member_query_count: < 1-3 >
-    startup_query_interval: < int >
-    startup_query_count: < 1-3 >
-    version: < 1-3 >
-  proxy: < true | false >
-  vlans:
-    < vlan_id >:
-      enabled: < true | false >
-      querier:
-        enabled: < true | false >
-        address: < IP_address >
-        query_interval: < int >
-        max_response_time: < 1-25 >
-        last_member_query_interval: < 1-25 >
-        last_member_query_count: < 1-3 >
-        startup_query_interval: < int >
-        startup_query_count: < 1-3 >
-        version: < 1-3 >
-      max_groups: < 0-65534 >
-      fast_leave: < true | false >
-      # Global proxy settings should be enabled before enabling per-vlan
-      proxy: < true | false >
-```
-
-`globally_enabled` allows to activate or deactivate IGMP snooping for all vlans where `vlans` allows user to activate / deactivate IGMP snooping per vlan.
-
-#### Router Multicast
-
-```yaml
-router_multicast:
-  ipv4:
-    counters:
-      rate_period_decay: < 0-600 > # in seconds, optional
-    routing: < true | false >
-    multipath: < none | deterministic | "deterministic color" | "deterministic router-id" >
-    software_forwarding: < kernel | sfe >
-    rpf:
-      routes:
-        - source_prefix: < IPv4 subnet / netmask >
-          destinations:
-            - nexthop: < nexthop_ip | interface_name >
-              distance: < 1 - 255 >  # optional
-  vrfs:
-    - name: < vrf_name >
-      ipv4:
-        routing: < true | false >
-```
-
-#### Routing PIM Sparse Mode
-
-```yaml
-router_pim_sparse_mode:
-  ipv4:
-    bfd: < true | false >
-    ssm_range: < range >
-    rp_addresses:
-      < rp_address_1 >:
-        groups:
-          < group_prefix_1/mask >:
-          < group_prefix_2/mask >:
-        access_lists:
-          - < access_list_name >
-        priority: < 0-255 >
-        hashmask: < 0-32 >
-        override: < true | false >
-      < rp_address_2 >:
-    anycast_rps:
-      < anycast_rp_address_1 >:
-        other_anycast_rp_addresses:
-          < ip_address_other_anycast_rp_1 >:
-            register_count: < register_count_nb >
-  vrfs:
-    - name: < vrf_name >
-      ipv4:
-        bfd: < true | false >
-        rp_addresses:
-          - address: < rp_address_1 >
-            groups:
-              - < group_prefix_1/mask >
-              - < group_prefix_2/mask >
-            access_lists:
-              - < access_list_name >
-            priority: < 0-255 >
-            hashmask: < 0-32 >
-            override: < true | false >
-```
-
-### Monitoring
-
-#### Daemon TerminAttr
-
-```yaml
-daemon_terminattr:
-  # Address of the gRPC server on CloudVision
-  # TCP 9910 is used on on-prem
-  # TCP 443 is used on CV as a Service
-  cvaddrs: # For single cluster
-    - < ip/fqdn >:<port>
-    - < ip/fqdn >:<port>
-    - < ip/fqdn >:<port>
-  clusters: # For multiple cluster support
-    < cluster_name >:
-      cvaddrs:
-        - < ip/fqdn >:<port>
-        - < ip/fqdn >:<port>
-        - < ip/fqdn >:<port>
-      cvauth:
-        method: < "token" | "token-secure" | "key" >
-        key: < key >
-        token_file: < path | e.g. "/tmp/token" >
-      cvobscurekeyfile: < true | false >
-      cvproxy: < URL >
-      cvsourceip: < IP Address >
-      cvvrf: < vrf >
-  # Authentication scheme used to connect to CloudVision
-  cvauth:
-    method: < "token" | "token-secure" | "key" >
-    key: < key >
-    token_file: < path | e.g. "/tmp/token" >
-  # The default compression scheme when streaming to CloudVision is gzip since TerminAttr 1.6.1 and CVP 2019.1.0. There is no need to change the compression scheme.
-  # Encrypt the private key used for authentication to CloudVision
-  cvobscurekeyfile: < true | false >
-  # Proxy server through which CloudVision is reachable. Useful when the CloudVision server is hosted in the cloud.
-  # The expected form is http://[user:password@]ip:port, e.g.: 'http://arista:arista@10.83.12.78:3128'
-  # Available as of TerminAttr v1.13.0
-  cvproxy: < URL >
-  # set source IP address in case of in-band managament
-  cvsourceip: < IP Address >
-  # Name of the VRF to use to connect to CloudVision
-  cvvrf: < vrf >
-  # Stream states from EOS GNMI servers (Openconfig) to CloudVision
-  # Available as of TerminAttr v1.13.1
-  cvgnmi: < true | false >
-  # Disable AAA authorization and accounting. When setting this flag, all commands pushed
-  # from CloudVision are applied directly to the CLI without authorization
-  disable_aaa: < true | false >
-  # Set the gRPC server address, the default is 127.0.0.1:6042
-  grpcaddr: < string | e.g. "MGMT/0.0.0.0:6042" >
-  # gNMI read-only mode – Disable gnmi.Set()
-  grpcreadonly: < true | false >
-  # Exclude paths from Sysdb on the ingest side
-  ingestexclude: < string | e.g. "/Sysdb/cell/1/agent,/Sysdb/cell/2/agent" >
-  # Exclude paths from the shared memory table
-  smashexcludes: < string | e.g. "ale,flexCounter,hardware,kni,pulse,strata" >
-  # Enable log file collection; /var/log/messages is streamed by default if no path is set.
-  taillogs: < path | e.g. "/var/log/messages" >
-  # ECO DHCP Collector address or ECO DHCP Fingerprint listening addressin standalone mode (default "127.0.0.1:67")
-  ecodhcpaddr: < IPV4_address:port >
-  # Enable IPFIX provider (default true)
-  # This flag is enabled by default and does not have to be added to the daemon configuration.
-  ipfix: < true | false >
-  # ECO IPFIX Collector address to listen on to receive IPFIX packets (default "127.0.0.1:4739")
-  # This flag is enabled by default and does not have to be added to the daemon configuration
-  ipfixaddr: < IPV4_address:port >
-  # Enable sFlow provider (default true)
-  # This flag is enabled by default and does not have to be added to the daemon configuration
-  sflow: < true | false >
-  # ECO sFlow Collector address to listen on to receive sFlow packets (default "127.0.0.1:6343")
-  # This flag is enabled by default and does not have to be added to the daemon configuration
-  sflowaddr: < IPV4_address:port >
-  # Subscribe to dynamic device configuration from CloudVision (default false)
-  cvconfig: < true | false >
-```
-
-You can either provide a list of IPs/FQDNs to target on-premise Cloudvision cluster or use DNS name for your Cloudvision as a Service instance. Streaming to multiple clusters both on-prem and cloud service is supported.
-
-> Note For TerminAttr version recommendation and EOS compatibility matrix, please refer to the latest TerminAttr Release Notes which always contain the latest recommended versions and minimum required versions per EOS release.
-
-#### Custom Daemons
-
-```yaml
-daemons:
-  < daemon_name >:
-    exec: "< command to run as a daemon >"
-    enabled: "< true | false | default -> true >"
-```
-
-This will add a daemon to the eos configuration that is most useful when trying to run OpenConfig clients like ocprometheus
-
-#### Connectivity Monitor
-
-```yaml
-monitor_connectivity:
-  shutdown: < true | false >
-  interval: < probing_interval >
-  interface_sets:
-    - name: < interface_set >
-      # Interface range(s) should be of same type, Ethernet, Loopback, Management etc.
-      # Multiple interface ranges can be specified separated by ","
-      interfaces: < interface_or_interface_range(s) >
-  local_interfaces: < interface_set_name >
-  hosts:
-    - name: < host_name >
-      description: < description >
-      ip: < ipv4 >
-      local_interfaces: < interface_set_name >
-      url: < url >
-  vrfs:
-    - name: < vrf_name >
-      description: < description >
-      interface_sets:
-        - name: < interface_set >
-          interfaces: < interface_or_interface_range(s) >
-      local_interfaces: < interface_set_name >
-      hosts:
-        - name: < host_name >
-          description: < description >
-          ip: < ipv4 >
-          local_interfaces: < interface_set_name >
-          url: < url >
-```
-
-#### Event Handler
-
-```yaml
-### Event Handler ###
-event_handlers:
-  < event_handler_name >:
-    action_type: < Type of action. [bash, increment, log] >
-    action: < Command to execute >
-    delay: < Event-handler delay in seconds >
-    trigger: < Configure event trigger condition. Only supports on-logging >
-    regex: < Regular expression to use for searching log messages. Required for on-logging trigger >
-    asynchronous: < Set the action to be non-blocking. if unset, default is False >
-```
-
-#### Event Monitor
-
-```yaml
-event_monitor:
-  enabled: < true | false >
-```
-
-#### Load Interval
-
-```yaml
-load_interval:
-  default: < seconds >
-```
-
-#### Logging
-
-```yaml
-logging:
-  console: < "<severity_level>" | "disabled" >
-  monitor: < "<severity_level>" | "disabled" >
-  buffered:
-    size: < messages_nb (minimum of 10) >
-    level: < "<severity_level>" | "disabled" >
-  trap: < "<severity_level>" | "disabled" >
-  synchronous:
-    level: < "<severity_level>" | "disabled" | default --> critical >
-  format:
-    timestamp: < high-resolution | traditional |traditional year | traditional timezone | traditonal year timezone >
-    hostname: < fqdn | ipv4 >
-    sequence_numbers: < true | false >
-  facility: < syslog_facility_value >
-  source_interface: < source_interface_name >
-  vrfs:
-    < vrf_name >:
-      source_interface: < source_interface_name >
-      hosts:
-        < syslog_server_1 >:
-          protocol: < tcp | udp (default udp) >
-          ports:
-            - < custom_port_1 >
-            - < custom_port_2 >
-        < syslog_server_2 >:
-          ports:
-            - < custom_port_1 >
-  policy:
-    match:
-      match_lists:
-        < match_list >:
-          action: < discard >
-```
-
-#### Object Tracking
-
-```yaml
-trackers:
-  - name: < tracked object name >
-    interface: < interface_name >
-    tracked_property: < property_to_track | default -> line-protocol >
-```
-
-#### Sflow
-
-```yaml
-sflow:
-  sample: < sample_rate >
-  dangerous: < true | false >
-  polling_interval: < polling_interval_seconds >
-  vrfs:
-    <vrf_name_1>:
-      destinations:
-        < sflow_destination_ip_1>:
-        < sflow_destination_ip_2>:
-          port: < port_number >
-      # source and source_interface are mutually exclusive. If both are defined, source_interface takes precedence
-      source: < source_ip_address >
-      source_interface: < source_interface >
-    <vrf_name_2>:
-      destinations:
-        < sflow_destination_ip_1>:
-      source_interface: < source_interface >
-  destinations:
-    < sflow_destination_ip_1 >:
-      port: < port_number >
-    < sflow_destination_ip_2 >:
-  # source and source_interface are mutually exclusive. If both are defined, source_interface takes precedence
-  source: < source_ip_address >
-  source_interface: < source_interface >
-  extensions:
-    - name: <bgp | router | switch | tunnel >
-      enabled: < true | false >
-  interface:
-    disable:
-      default: < true | false >
-  run: < true | false >
-  hardware_acceleration:
-    enabled: < true | false >
-    sample: < sample_rate >
-    modules:
-      - name: < module name >
-        enabled: < true | false | default -> true >
-```
-
-#### SNMP Settings
-
-```yaml
-snmp_server:
-  engine_ids:
-    local: < engine_id_in_hex >
-    remotes:
-      - id: < engine_id_in_hex >
-        address: <  hostname_or_ip_of_remote_engine >
-        udp_port: < udp_port >
-  contact: < contact_name >
-  location: < location >
-  communities:
-    < community_name_1 >:
-      access: < ro | rw >
-      access_list_ipv4:
-        name: < acl_ipv4_name >
-      access_list_ipv6:
-        name: < acl_ipv6_name >
-      view: < view_name >
-    < community_name_2 >:
-      access: < ro | rw >
-      access_list_ipv4:
-        name: < acl_ipv4_name >
-      access_list_ipv6:
-        name: < acl_ipv6_name >
-      view: < view_name >
-  ipv4_acls:
-    - name: < ipv4-access-list >
-      vrf: < vrf >
-    - name: < ipv4-access-list >
-  ipv6_acls:
-    - name: < ipv6-access-list >
-      vrf: < vrf >
-    - name: < ipv6-access-list >
-  local_interfaces:
-    < interface_name_1 >:
-      vrf: < vrf_name >
-    < interface_name_2 >:
-    < interface_name_3 >:
-      vrf: < vrf_name >
-  views:
-    - name: < view_name >
-      MIB_family_name: < MIB_family_name >
-      included: < true | false >
-    - name: < view_name >
-      MIB_family_name: < MIB_family_name >
-      included: < true | false >
-  groups:
-    - name: < group_name >
-      version: < v1 | v2c | v3 >
-      authentication: < auth | noauth | priv >
-      read: < read_view >
-      write: < write_view >
-      notify: < notify_view >
-    - name: < group_name >
-      version: < v1 | v2c | v3 >
-      authentication: < auth | noauth | priv >
-      read: < read_view >
-  users:
-    - name: < username >
-      group: < group_name >
-      # remote_address and udp_port are used for remote users
-      remote_address: < hostname_or_ip_of_remote_engine >
-      # udp_port will not be used if no remote_address is configured
-      udp_port: < udp_port >
-      version: < v1 | v2c | v3 >
-      # For a local user (i.e. no remote_ip), use the local engine_id
-      # For a remote user, use the remote engine_id
-      localized: < engine_id_in_hex >
-      auth: < hash_algorithm >
-      auth_passphrase: < hashed_auth_passphrase if localized is used else cleartext auth_passphrase >
-      priv: < encryption_algorithm >
-      priv_passphrase: < hashed_priv_passphrase if localized is used else cleartext priv_passphrase >
-    - name: < username >
-      group: < group_name >
-      version: < v1 | v2c | v3 >
-  hosts:
-    - host: < host IP address or name >
-      vrf: < vrf_name >
-      version: < 1 | 2c | 3 >
-      community: < community_name >
-      users:
-        - username: < username >
-          authentication_level: < auth | noauth | priv >
-    - host: < host IP address or name >
-      vrf: < vrf_name >
-      community: < community_name >
-      users:
-        - username: < username >
-          authentication_level: < auth | noauth | priv >
-  traps:
-    # Enable or disable all snmp-traps
-    enable: < true | false | default -> false >
-    # Enable or disable specific snmp-traps and their sub_traps
-    snmp_traps:
-      - name: < snmp_trap_type | snmp_trap_type snmp_sub_trap_type >
-        enabled: < true | false | default -> true >
-      - name: < snmp_trap_type | snmp_trap_type snmp_sub_trap_type >
-  vrfs:
-    - name: < vrf_name >
-      enable: < true | false >
-    - name: < vrf_name >
-      enable: < true | false >
-```
-
-#### Monitor Sessions
-
-```yaml
-monitor_sessions:
-  - name: < session_name_1 >
-    sources:
-      - name: < interface_name, range or comma separated list >
-        direction: < rx | tx | both >
-        access_group:
-          type: < ip | ipv6 | mac >
-          name: < acl_name >
-          priority: < priority >
-    destinations:
-      - < interface(s) | cpu >
-    encapsulation_gre_metadata_tx: < true | false >
-    header_remove_size: < bytes >
-    access_group:
-      type: < ip | ipv6 | mac >
-      name: < acl_name >
-    rate_limit_per_ingress_chip: < "<int> bps" | "<int> kbps" | "<int> mbps" >
-    rate_limit_per_egress_chip: < "<int> bps" | "<int> kbps" | "<int> mbps" >
-    sample: < integer >
-    truncate:
-      enabled: < true | false >
-      size: < bytes >
-```
-
-#### Tap Aggregation
-
-```yaml
-tap_aggregation:
-  mode:
-    exclusive:
-      enabled: < true | false >
-      profile: < profile_name >
-      no-errdisable:
-        - < EthernetX | Port-ChannelX >
-  encapsulation_dot1br_strip: < true | false >
-  encapsulation_vn_tag_strip: < true | false >
-  protocol_lldp_trap: < true | false >
-  # Allowed truncation_size values vary depending on the platform
-  truncation_size: < size in bytes >
-  mac:
-    # mac.timestamp.replace_source_mac and mac.timestamp.header.format are mutually exclsuive. If both are defined, replace_source_mac takes precedence
-    timestamp:
-      replace_source_mac: < true | false >
-      header:
-        format: < "48-bit" | "64-bit" >
-        eth_type: < integer >
-    # mac_fcs_append and mac_fcs_error are mutually exclusive. If both are defined, mac_fcs_append takes precedence
-    fcs_append: < true | false >
-    fcs_error: < "correct" | "discard" | "pass-through" >
-```
-
-### System Control-Plane
-
-```yaml
-system:
-  control_plane:
-    tcp_mss:
-      ipv4: < Segment size >
-      ipv6: < Segment size >
-    ipv4_access_groups:
-      - acl_name: < access-list name >
-        vrf: < Optional vrf field >
-    ipv6_access_groups:
-      - acl_name: < access-list name >
-        vrf: < Optional vrf field >
-```
-
-#### VM Tracer Sessions
-
-```yaml
-vmtracer_sessions:
-  < vmtracer_session_name_1 >:
-    url: < url >
-    username: < username >
-    password: "< encrypted_password >"
-    autovlan_disable: < true | false >
-    source_interface: < interface_name >
-  < vmtracer_session_name_2 >:
-    url: < url >
-    username: < username >
-    password: "< encrypted_password >"
-```
-
-### Patch Panel
-
-```yaml
-patch_panel:
-  patches:
-    - name: < name >
-      enabled: < true | false >
-      connectors:
-        # Must have exactly two connectors to a patch of which at least one must be of type "interface"
-      - id: < string or integer >
-        type: < interface | pseudowire >
-        endpoint: < interface_name | interface_name dot1q vlan 123 | bgp vpws TENANT_A pseudowire WPWS_PW_1 | ldp LDP_PW_1 >
-      - id: < string or integer >
-        type: < interface | pseudowire >
-        endpoint: < interface_name | interface_name dot1q vlan 123 | bgp vpws TENANT_A pseudowire WPWS_PW_1 | ldp LDP_PW_1 >
-```
-
-### PTP
-
-```yaml
-ptp:
-  mode: < boundary | transparent >
-  forward_unicast: < true | false >
-  clock_identity: < "clock-id in xx:xx:xx:xx:xx:xx format" >
-  source:
-    ip: < source-ip >
-  priority1: < 0-255 >
-  priority2: < 0-255 >
-  ttl: < 1-254 >
-  domain: < 0-255 >
-  message_type:
-    general:
-      dscp: < dscp-value >
-    event:
-      dscp: < dscp-value >
-  monitor:
-    enabled: < true | false | default -> true >
-    threshold:
-      offset_from_master: < 0-1000000000 >
-      mean_path_delay: < 0-1000000000 >
-      drop:
-        offset_from_master: < 0-1000000000 >
-        mean_path_delay: < 0-1000000000 >
-    missing_message:
-      intervals:
-        announce: < 2-255 >
-        follow_up: < 2-255 >
-        sync: < 2-255 >
-      sequence_ids:
-        enabled: < true | false | default -> false >
-        announce: < 2-255 >
-        delay_resp: < 2-255 >
-        follow_up: < 2-255 >
-        sync: < 2-255 >
-```
-
-### Prompt
-
-```yaml
-prompt: <string >
-```
-
-### Quality of Services
-
-#### QOS
-
-```yaml
-qos:
-  map:
-    cos:
-      - "< cos_mapping_to_tc >"
-      - "< cos_mapping_to_tc >"
-    dscp:
-      - "< dscp_mapping_to_tc >"
-      - "< dscp_mapping_to_tc >"
-    traffic_class:
-      - "< tc_mapping_to_cos >"
-      - "< tc_mapping_to_dscp >"
-      - "< tc_mapping_to_tx_queue >"
-  rewrite_dscp: < true | false >
-```
-
-#### QOS Class-maps
-
-```yaml
-class_maps:
-  pbr:
-    < class-map name >:
-      ip:
-        access_group: < Standard access-list name >
-  qos:
-    < class-map name >:
-      vlan: < VLAN value(s) or range(s) of VLAN values >
-      cos: < CoS value(s) or range(s) of CoS values >
-      ip:
-        access_group: < IPv4 access-list name >
-      ipv6:
-        access_group: < IPv6 access-list name >
-```
-
-#### QOS Policy-map
-
-```yaml
-policy_maps:
-  pbr:
-    < policy-map name >:
-      classes:
-        < class name >:
-          index: < integer > # Optional
-          # Set only one of the below actions per class
-          drop: < true | false >
-          set:
-            nexthop:
-              ip_address: < IPv4_address | IPv6_address >
-              recursive: < true | false >
-  qos:
-    < policy-map name >:
-      classes:
-        < class name >:
-          set:
-            cos: < cos_value >
-            dscp: < dscp-code >
-            traffic_class: < traffic-class ID >
-            drop_precedence: < drop-precedence value >
-```
-
-#### QOS Profiles
-
-```yaml
-# The below knobs are platform dependent
-qos_profiles:
-  < profile-1 >:
-    trust: < dscp | cos | disabled >
-    cos: < cos-value >
-    dscp: < dscp-value >
-    shape:
-      rate: < "< rate > kbps" | "1-100 percent" | "< rate > pps" , supported options are platform dependent >
-    service_policy:
-      type:
-        qos_input: < policy_map_name >
-    tx_queues:
-      < tx-queue-id >:
-        bandwidth_percent: < value >
-        bandwidth_guaranteed_percent: < value >
-        priority: < "priority strict" | "no priority" >
-        shape:
-          rate: < "< rate > kbps" | "1-100 percent" | "< rate > pps" , supported options are platform dependent >
-      < tx-queue-id >:
-        bandwidth_percent: < value >
-        priority: < "priority strict" | "no priority" >
-        shape:
-          rate: < "< rate > kbps" | "1-100 percent" | "< rate > pps" , supported options are platform dependent >
-    uc_tx_queues:
-      < uc-tx-queue-id >:
-        bandwidth_percent: < value >
-        bandwidth_guaranteed_percent: < value >
-        priority: < "priority strict" | "no priority" >
-        shape:
-          rate: < "< rate > kbps" | "1-100 percent" | "< rate > pps" , supported options are platform dependent >
-    mc_tx_queues:
-      < mc-tx-queue-id >:
-        bandwidth_percent: < value >
-        bandwidth_guaranteed_percent: < value >
-        priority: < "priority strict" | "no priority" >
-        shape:
-          rate: < "< rate > kbps" | "1-100 percent" | "< rate > pps" , supported options are platform dependent >
-  < profile-2 >:
-    trust: < dscp | cos | disabled >
-    cos: < cos-value >
-    dscp: < dscp-value >
-    tx_queues:
-      < tx-queue-id >:
-        bandwidth_percent: < value >
-        priority: < "priority strict" | "no priority" >
-      < tx-queue-id >:
-        bandwidth_percent: < value >
-        priority: < "priority strict" | "no priority" >
-```
-
-#### Queue Monitor Length
-
-```yaml
-queue_monitor_length:
-  # "enabled: true" will be required in AVD4.0. In AVD3.x default is true as long as queue_monitor_length is defined and not None
-  enabled: < true | false >
-  log: < seconds >
-  notifying: < true | false - should only be used for platforms supporting the "queue-monitor length notifying" CLI >
-  cpu:
-    thresholds:
-      # "high" threshold is mandatory
-      high: < integer >
-      low: < integer >
-```
-
-#### Queue Monitor Streaming
-
-```yaml
-queue_monitor_streaming:
-  enable: < true | false >
-  ip_access_group: < access_list_name >
-  ipv6_access_group: < ipv6_access_list_name >
-  max_connections: < 1-100 >
-  vrf: < vrf_name >
-```
-
-### Routing
-
-#### ARP
-
-```yaml
-arp:
-  aging:
-    timeout_default: < timeout-in-seconds >
-```
-
-#### Router Virtual MAC Address
-
-```yaml
-ip_virtual_router_mac_address: < mac_address (hh:hh:hh:hh:hh:hh) >
-```
-
-#### IP Routing
-
-```yaml
-ip_routing: < true | false >
-```
-
-#### IPv6 Routing
-
-```yaml
-ipv6_unicast_routing: < true | false >
-ip_routing_ipv6_interfaces: < true | false >
-```
-
-#### Router General configuration
-
-```yaml
-router_general:
-  router_id:
-    ipv4: < IPv4_address >
-    ipv6: < IPv6_address >
-  nexthop_fast_failover: < true | false | default -> false >
-  vrfs:
-    < destination-vrf >:
-      leak_routes:
-        - source_vrf: < source-vrf >
-          subscribe_policy: < route-map policy >
-        - source_vrf: < source-vrf >
-          subscribe_policy: < route-map policy >
-      routes:
-        dynamic_prefix_lists:
-          - name: < dynamic_prefix_list_1 >
-          - name: < dynamic_prefix_list_2 >
-```
-
-#### Router BGP Configuration
-
-```yaml
-router_bgp:
-  as: < bgp_as >
-  router_id: < IPv4_address >
-  distance:
-    external_routes: < 1-255 >
-    internal_routes: < 1-255 >
-    local_routes: < 1-255 >
-  graceful_restart:
-    enabled: < true | false >
-    restart_time: < 1-3600 >
-    stalepath_time: < 1-3600 >
-  # graceful-restart-help long-lived and restart-time are mutually exclusive in CLI
-  # restart-time will take precedence if both are configured.
-  graceful_restart_helper:
-    enabled: < true | false >
-    restart_time: < 1-100000000>
-    long_lived: < true | false >
-  maximum_paths:
-    paths: < 1-600 >
-    ecmp: < 1-600 >
-  updates:
-    wait_for_convergence: < true | false >
-    wait_install: < true | false >
-  bgp_cluster_id: < IPv4_address >
-  bgp_defaults:
-    - "< bgp command as string >"
-    - "< bgp command as string >"
-  bgp:
-    bestpath:
-      d_path: < true | false >
-  # New improved "listen_ranges" data model to support multiple listen ranges and additional filter capabilities
-  listen_ranges:
-    - prefix: < A.B.C.D/E | A:B:C:D:E:F:G:H/I >
-      # include router id as part of peer filter
-      peer_id_include_router_id: < true | false >
-      peer_group: < name of peer-group >
-      # peer_filter or remote_as is required but mutually exclusive. If both are defined, peer_filter takes precedence
-      peer_filter: < name of peer-filter >
-      remote_as: < remote ASN in plain or dot notation >
-  peer_groups:
-    < peer_group_name_1>:
-      type: < ipv4 | evpn >
-      remote_as: < bgp_as >
-      local_as: < bgp_as >
-      description: "< description as string >"
-      shutdown: < true | false >
-      # Remove private AS numbers in outbound AS path
-      remove_private_as:
-        enabled: < true | false >
-        all: < true | false >
-        replace_as: < true | false >
-      remove_private_as_ingress:
-        enabled: < true | false >
-        replace_as: < true | false >
-      peer_filter: < peer_filter >
-      next_hop_unchanged: < true | false >
-      update_source: < interface >
-      route_reflector_client: < true | false >
-      bfd: < true | false >
-      ebgp_multihop: < integer >
-      next_hop_self: < true | false >
-      password: "< encrypted_password >"
-      default_originate:
-        enabled: < true | false >
-        always: < true | false >
-        route_map: < route_map_name >
-      send_community: < standard | extended | large | all >
-      maximum_routes: < integer >
-      maximum_routes_warning_limit: < "<integer>" | "<0-100> percent" >
-      maximum_routes_warning_only: < true | false >
-      link_bandwidth:
-        enabled: < true | false >
-        default: < nn.nn(K|M|G)  Link speed in bits/second >
-      allowas_in:
-        enabled: < true | false >
-        times: < 1-10 >
-      weight: < weight_value >
-      timers: < keepalive_hold_timer_values >
-      rib_in_pre_policy_retain:
-        enabled: < true | false >
-        all: < true | false >
-      route_map_in: < inbound route-map >
-      route_map_out: < outbound route-map >
-    < peer_group_name_2 >:
-      type: < ipv4 | evpn >
-      # "bgp_listen_range_prefix" and "peer_filter" will be deprecated in AVD v4.0
-      # These should not be mixed with the new `listen_ranges` key above to avoid conflicts.
-      bgp_listen_range_prefix: < IP prefix range >
-      peer_filter: < peer_filter >
-      password: "< encrypted_password >"
-      maximum_routes: < integer >
-  neighbors:
-    < IPv4_address_1 >:
-      peer_group: < peer_group_name >
-      remote_as: < bgp_as >
-      local_as: < bgp_as >
-      description: "< description as string >"
-      route_reflector_client: < true | false >
-      ebgp_multihop: < integer >
-      shutdown: < true | false >
-      # Remove private AS numbers in outbound AS path
-      remove_private_as:
-        enabled: < true | false >
-        all: < true | false >
-        replace_as: < true | false >
-      remove_private_as_ingress:
-        enabled: < true | false >
-        replace_as: < true | false >
-      update_source: < interface >
-      bfd: < true | false >
-      weight: < weight_value >
-      timers: < keepalive_hold_timer_values >
-      rib_in_pre_policy_retain:
-        enabled: < true | false >
-        all: < true | false >
-      route_map_in: < inbound route-map >
-      route_map_out: < outbound route-map >
-      default_originate:
-        enabled: < true | false >
-        always: < true | false >
-        route_map: < route_map_name >
-      send_community: < all | extended | large | standard >
-      maximum_routes: < integer >
-      maximum_routes_warning_limit: < "<integer>" | "<0-100> percent" >
-      maximum_routes_warning_only: < true | false >
-      link_bandwidth:
-        enabled: < true | false >
-        default: < nn.nn(K|M|G)  Link speed in bits/second >
-      allowas_in:
-        enabled: < true | false >
-        times: < 1-10 >
-    < IPv4_address_2 >:
-      remote_as: < bgp_as >
-      next_hop_self: < true | false >
-      password: "< encrypted_password >"
-    < IPv6_address_1 >:
-      remote_as: < bgp_as >
-  neighbor_interfaces:
-    < interface >:
-      peer_group: < peer_group_name >
-      remote_as: < bgp_as >
-      peer_filter: <peer_filter>
-  aggregate_addresses:
-    < aggregate_address_1/mask >:
-      advertise_only: < true | false >
-    < aggregate_address_2/mask >:
-    < aggregate_address_3/mask >:
-      as_set: < true | false >
-      summary_only: < true | false >
-      attribute_map: < route_map_name >
-      match_map: < route_map_name >
-      advertise_only: < true | false >
-  redistribute_routes:
-    < route_type >:
-      route_map: < route_map_name >
-    < route_type >:
-      route_map: < route_map_name >
-  vlan_aware_bundles:
-    < vlan_aware_bundle_name_1 >:
-      rd: "< route distinguisher >"
-      rd_evpn_domain:
-        domain: < all | remote >
-        rd: "< route distinguisher >"
-      route_targets:
-        both:
-          - "< route_target >"
-        import:
-          - "< route_target >"
-          - "< route_target >"
-        export:
-          - "< route_target >"
-          - "< route_target >"
-        import_evpn_domains:
-          - domain: < all | remote >
-            route_target: "< route_target >"
-        export_evpn_domains:
-          - domain: < all | remote >
-            route_target: "< route_target >"
-        import_export_evpn_domains:
-          - domain: < all | remote >
-            route_target: "< route_target >"
-      redistribute_routes:
-        - < learned >
-      no_redistribute_routes:
-        - < host-route >
-      vlan: < vlan_range >
-    < vlan_aware_bundle_name_2 >:
-      rd: "< route distinguisher >"
-      route_targets:
-        both:
-          - "< route_target >"
-        import:
-          - "< route_target >"
-          - "< route_target >"
-        export:
-          - "< route_target >"
-          - "< route_target >"
-        import_evpn_domains:
-          - domain: < all | remote >
-            route_target: "< route_target >"
-        export_evpn_domains:
-          - domain: < all | remote >
-            route_target: "< route_target >"
-      redistribute_routes:
-        - < connected >
-        - < learned >
-      vlan: < vlan_range >
-  vlans:
-    < vlan_id_1>:
-      rd: "< route distinguisher >"
-      rd_evpn_domain:
-        domain: < all | remote >
-        rd: "< route distinguisher >"
-      route_targets:
-        both:
-          - "< route_target >"
-        import:
-          - "< route_target >"
-          - "< route_target >"
-        export:
-          - "< route_target >"
-          - "< route_target >"
-        import_evpn_domains:
-          - domain: < all | remote >
-            route_target: "< route_target >"
-        export_evpn_domains:
-          - domain: < all | remote >
-            route_target: "< route_target >"
-        import_export_evpn_domains:
-          - domain: < all | remote >
-            route_target: "< route_target >"
-      redistribute_routes:
-        - < connected >
-        - < learned >
-      no_redistribute_routes:
-        - < host-route >
-    < vlan_id_2 >:
-      rd: "< route distinguisher >"
-      route_targets:
-        import:
-          - "< route_target >"
-          - "< route_target >"
-        export:
-          - "< route_target >"
-          - "< route_target >"
-      redistribute_routes:
-        - < connected >
-        - < learned >
-  vpws:
-    - name: < vpws instance name >
-      rd: < route distinguisher >
-      route_targets:
-        import_export: < route target >
-      mpls_control_word: < true | false, Default -> false >
-      label_flow: < true | false, Default -> false >
-      mtu: < mtu >
-      pseudowires:
-        - name: < pseudowire name >
-          id_local: < integer, must match id_remote on other pe >
-          id_remote: < integer, must match id_local on other pe >
-  address_family_evpn:
-    domain_identifier: < string >
-    neighbor_default:
-      encapsulation: < vxlan | mpls >
-      next_hop_self_source_interface: < source interface >
-      next_hop_self_received_evpn_routes:
-        enable: < true | false >
-        inter_domain: < true | false >
-    peer_groups:
-      < peer_group_name >:
-        activate: < true | false >
-        route_map_in: < route_map_name >
-        route_map_out: < route_map_name >
-        domain_remote: < true | false >
-    evpn_hostflap_detection:
-      enabled: < true | false >
-      # Time in seconds
-      window: < integer >
-      # Minimum number of MAC moves that indicate a MAC Duplication issue
-      threshold: < integer >
-      # Timeout in seconds
-      expiry_timeout: < integer >
-    route:
-      import_match_failure_action: < 'discard' >
-  address_family_rtc:
-    peer_groups:
-      < peer_group_name >:
-        activate: < true | false >
-        default_route_target:
-          only: < true | false >
-          encoding_origin_as_omit:
-  address_family_ipv4:
-    networks:
-      < prefix_ipv4 >:
-        route_map: < route_map_name >
-    peer_groups:
-      < peer_group_name >:
-        route_map_in: < route_map_name >
-        route_map_out: < route_map_name >
-        activate: < true | false >
-      < peer_group_name >:
-        activate: < true | false >
-        prefix_list_in: < prefix_list_name >
-        prefix_list_out: < prefix_list_name >
-        default_originate:
-          always: < true | false >
-          route_map: < route_map_name >
-        next_hop:
-          address_family_ipv6_originate: < true | false >
-    neighbors:
-      < neighbor_ip_address>:
-        route_map_in: < route_map_name >
-        route_map_out: < route_map_name >
-        activate: < true | false >
-        prefix_list_in: < prefix_list_name >
-        prefix_list_out: < prefix_list_name >
-      < neighbor_ip_address>:
-        activate: < true | false >
-        default_originate:
-          always: < true | false >
-          route_map: < route_map_name >
-  address_family_ipv4_multicast:
-    peer_groups:
-      < peer_group_name >:
-        route_map_in: < route_map_name >
-        route_map_out: < route_map_name >
-        activate: < true | false >
-      < peer_group_name >:
-        activate: < true | false >
-    neighbors:
-      < neighbor_ip_address >:
-        route_map_in: < route_map_name >
-        route_map_out: < route_map_name >
-        activate: < true | false >
-    redistribute_routes:
-      < route_type >:
-        route_map: < route_map_name >
-  address_family_ipv6:
-    networks:
-      < prefix_ipv6 >:
-        route_map: < route_map_name >
-    peer_groups:
-      < peer_group_name >:
-        activate: < true | false >
-        route_map_in: < route_map_name >
-        route_map_out: < route_map_name >
-        prefix_list_in: < prefix_list_name >
-        prefix_list_out: < prefix_list_name >
-      < peer_group_name >:
-        activate: true
-    neighbors:
-      < neighbor_ip_address >:
-        route_map_in: < route_map_name >
-        route_map_out: < route_map_name >
-        prefix_list_in: < prefix_list_name >
-        prefix_list_out: < prefix_list_name >
-        activate: < true | false >
-    redistribute_routes:
-      < route_type >:
-        route_map: < route_map_name >
-      < route_type >:
-        route_map: < route_map_name >
-  address_family_vpn_ipv4:
-    domain_identifier: < string >
-    peer_groups:
-      < peer_group_name >:
-        activate: < true | false >
-        route_map_in: < route_map_name >
-        route_map_out: < route_map_name >
-    neighbors:
-      < neighbor_ip_address >:
-        activate: < true | false >
-        route_map_in: < route_map_name >
-        route_map_out: < route_map_name >
-    neighbor_default_encapsulation_mpls_next_hop_self:
-      source_interface: < interface >
-    route:
-      import_match_failure_action: < 'discard' >
-  address_family_vpn_ipv6:
-    domain_identifier: < string >
-    peer_groups:
-      < peer_group_name >:
-        activate: < true | false >
-        route_map_in: < route_map_name >
-        route_map_out: < route_map_name >
-    neighbors:
-      < neighbor_ip_address >:
-        activate: < true | false >
-        route_map_in: < route_map_name >
-        route_map_out: < route_map_name >
-    neighbor_default_encapsulation_mpls_next_hop_self:
-      source_interface: < interface >
-    route:
-      import_match_failure_action: < 'discard' >
-  vrfs:
-    < vrf_name_1 >:
-      rd: "< route distinguisher >"
-      evpn_multicast: < true | false >
-      # evpn_multicast_address_family requires evpn_multicast: true to be set
-      evpn_multicast_address_family:
-        ipv4:
-          transit: < true | false >
-      route_targets:
-        import:
-          < address_family >:
-            - "< route_target >"
-            - "< route_target >"
-          < address_family >:
-            - "< route_target >"
-            - "< route_target >"
-        export:
-          < address_family >:
-            - "< route_target >"
-            - "< route_target >"
-      router_id: < IPv4_address >
-      timers: < keepalive_hold_timer_values >
-      networks:
-        < prefix_ipv4 >:
-          route_map: < route_map_name >
-      # New improved "listen_ranges" data model to support multiple listen ranges and additional filter capabilities
-      listen_ranges:
-        - prefix: < A.B.C.D/E | A:B:C:D:E:F:G:H/I >
-          # include router id as part of peer filter
-          peer_id_include_router_id: < true | false >
-          peer_group: < name of peer-group >
-          # peer_filter or remote_as is required but mutually exclusive. If both are defined, peer_filter takes precedence
-          peer_filter: < name of peer-filter >
-          remote_as: < remote ASN in plain or dot notation >
-      neighbors:
-        < neighbor_ip_address >:
-          remote_as: < asn >
-          peer_group: < peer_group_name >
-          password: "< encrypted_password >"
-          # Remove private AS numbers in outbound AS path
-          remove_private_as:
-            enabled: < true | false >
-            all: < true | false >
-            replace_as: < true | false >
-          remove_private_as_ingress:
-            enabled: < true | false >
-            replace_as: < true | false >
-          weight: < weight_value >
-          local_as: < asn >
-          description: < description >
-          ebgp_multihop: < integer >
-          next_hop_self: < true | false >
-          bfd: < true | false >
-          timers: < keepalive_hold_timer_values >
-          rib_in_pre_policy_retain:
-            enabled: < true | false >
-            all: < true | false >
-          send_community: < standard | extended | large | all >
-          maximum_routes: < integer >
-          maximum_routes_warning_limit: < "<integer>" | "<0-100> percent" >
-          maximum_routes_warning_only: < true | false >
-          allowas_in:
-            enabled: < true | false >
-            times: < 1-10 >
-          default_originate:
-            always: < true | false >
-            route_map: < route_map_name >
-          update_source: < interface >
-          route_map_out: < route-map name >
-          route_map_in: < route-map name >
-          prefix_list_in: < prefix_list_name >
-          prefix_list_out: < prefix_list_name >
-        < neighbor_ip_address >:
-          remote_as: < asn >
-          description: < description >
-          next_hop_self: < true | false >
-          timers: < keepalive_hold_timer_values >
-          send_community: < standard | extended | large | all >
-          shutdown: < true | false >
-      neighbor_interfaces:
-        < interface >:
-          peer_group: < peer_group_name >
-          remote_as: < bgp_as >
-          peer_filter: <peer_filter>
-      redistribute_routes:
-        < route_type >:
-          route_map: < route_map_name >
-        < route_type >:
-          route_map: < route_map_name >
-      aggregate_addresses:
-        < aggregate_address_1/mask >:
-          advertise_only: < true | false >
-        < aggregate_address_2/mask >:
-        < aggregate_address_3/mask >:
-          as_set: < true | false >
-          summary_only: < true | false >
-          attribute_map: < route_map_name >
-          match_map: < route_map_name >
-          advertise_only: < true | false >
-      address_families:
-        < address_family >:
-          bgp:
-            missing_policy:
-              direction_in_action: < deny | deny-in-out | permit >
-              direction_out_action: < deny | deny-in-out | permit >
-            additional_paths:
-              - < bgp_additional_paths_command >
-              - < bgp_additional_paths_command >
-          neighbors:
-            < neighbor_ip_address >:
-              activate: < true | false >
-              route_map_out: < route_map_name >
-              route_map_in: < route_map_name >
-          peer_groups:
-            < peer_group >:
-              activate: < true | false >
-              next_hop:
-                address_family_ipv6_originate: < true | false >
-          networks:
-            < prefix_address >:
-              route_map: < route_map_name >
-      # EOS CLI rendered directly on the Router BGP, VRF definition in the final EOS configuration
-      eos_cli: |
-        < multiline eos cli >
-    < vrf_name_2 >:
-      rd: "<route distinguisher >"
-      route_targets:
-        import:
-          < address_family >:
-            - "< route_target >"
-            - "< route_target >"
-          < address_family >:
-            - "< route_target >"
-            - "< route_target >"
-        export:
-          < address_family >:
-            - "< route_target >"
-            - "< route_target >"
-      redistribute_routes:
-        < route_type >:
-          route_map: < route_map_name >
-        < route_type >:
-          route_map: < route_map_name >
-```
-
-#### Router IGMP Configuration
-
-```yaml
-router_igmp:
-  ssm_aware: < true | false >
-```
-
-#### Router OSPF Configuration
-
-```yaml
-router_ospf:
-  process_ids:
-    < process_id >:
-      vrf: < vrf_name_for_process_id >
-      passive_interface_default: < true | false >
-      router_id: < IPv4_address >
-      distance:
-        external: < 1-255 >
-        inter_area: < 1-255 >
-        intra_area: < 1-255 >
-      log_adjacency_changes_detail: < true | false >
-      network_prefixes:
-        < IPv4 subnet / netmask >:
-          area: < area >
-        < IPv4 subnet / netmask >:
-          area: < area >
-      bfd_enable: < true | false >
-      bfd_adjacency_state_any: < true | false >
-      no_passive_interfaces:
-        - < interface_1 >
-        - < interface_2 >
-      distribute_list_in:
-        route_map: < route_map >
-      max_lsa: < integer >
-      timers:
-        lsa:
-          rx_min_interval: < 0-600000 - Min interval in msecs between accepting the same LSA >
-          tx_delay:
-            initial: < 0-600000 - Delay to generate first occurrence of LSA in msecs >
-            min: < 1-600000 Min delay between originating the same LSA in msecs >
-            max: < 1-600000 Maximum delay between originating the same LSA in msecs >
-        spf_delay:
-          initial: < 0-600000 - Initial SPF schedule delay in msecs >
-          min: < 0-65535000  Min Hold time between two SPFs in msecs >
-          max: < 0-65535000  Max wait time between two SPFs in msecs >
-      default_information_originate:
-        always: true
-      summary_addresses:
-        - prefix: < summary_prefix_01 >
-          tag: < string >
-        - prefix: < summary_prefix_02 >
-          attribute_map: < string >
-        - prefix: < summary_prefix_03 >
-          not_advertise: < true >
-        - prefix: < summary_prefix_04 >
-        - prefix: < summary_prefix_05 >
-      redistribute:
-        static:
-          route_map: < route_map_name >
-        connected:
-          route_map: < route_map_name >
-        bgp:
-          route_map: < route_map_name >
-      auto_cost_reference_bandwidth: < bandwidth in mbps >
-      areas:
-        < area >:
-          filter:
-            networks:
-              - < IPv4 subnet / netmask >
-              - < IPv4 subnet / netmask >
-            prefix_list: < prefix list name >
-        < area >:
-          type: < normal | stub | nssa | default -> normal >
-          no_summary: < true | false >
-          nssa_only: < true | false >
-          default_information_originate:
-            metric: < Integer 1-65535 > # Value of the route metric
-            metric_type: < 1 | 2 > # OSPF metric type
-      maximum_paths: < Integer 1-128 >
-      max_metric:
-        router_lsa:
-          external_lsa:
-            override_metric: < Integer 1-16777215 >
-          include_stub: < true | false >
-          on_startup: < "wait-for-bgp" | Integer 5-86400 >
-          summary_lsa:
-            override_metric: < Integer 1-16777215 >
-      mpls_ldp_sync_default: < true | false >
-```
-
-#### Router ISIS Configuration
-
-```yaml
-
-router_isis:
-  instance: < ISIS Instance Name >
-  net: < CLNS Address to run ISIS | format 49.0001.0001.0000.0001.00 >
-  router_id: < IPv4_address >
-  is_type: < level-1 | level-1-2 | level-2 >
-  log_adjacency_changes: < true | false >
-  mpls_ldp_sync_default: < true | false >
-  timers:
-    local_convergence:
-      protected_prefixes: < true | false >
-      delay: < number of milliseconds (Optional, default is 10000) >
-  advertise:
-    passive_only: < true | false >
-  address_family: < List of Address Families >
-  isis_af_defaults:
-    - maximum-paths < Integer 1-128 >
-  redistribute_routes:
-    - source_protocol: < bgp | connected | isis | ospf | ospfv3 | static >
-      route_map: < route_map_name >
-      include_leaked: < true | false >
-      # ospf_route_type is required with source_protocols 'ospf' and 'ospfv3'
-      ospf_route_type: < internal | external | nssa-external >
-  address_family_ipv4:
-    maximum_paths: < Integer 1-128 >
-    fast_reroute_ti_lfa:
-      mode: < link-protection | node-protection >
-      level: < level-1 | level-2 >
-      srlg:
-        enable: < true | false >
-        strict: < true | false >
-    tunnel_source_labeled_unicast:
-      enabled: < true | false >
-      rcf: < routing_control_function() >
-  address_family_ipv6:
-    maximum_paths: < Integer 1-128 >
-    fast_reroute_ti_lfa:
-      mode: < link-protection | node-protection >
-      level: < level-1 | level-2 (Optional, default is to protect all levels) >
-      srlg:
-        enable: < true | false >
-        strict: < true | false >
-  segment_routing_mpls:
-    enabled: < true | false >
-    router_id: < router_id >
-    prefix_segments:
-      - prefix: < IPv4_network/Mask | IPv6_network/Mask >
-        index: < integer >
-```
-
-#### Router Traffic Engineering
-
-```yaml
-router_traffic_engineering:
-  router_id:
-    ipv4: < IPv4_address >
-    ipv6: < IPv6_address >
-  segment_routing:
-    colored_tunnel_rib: true
-    policy_endpoints:
-      - address: < IPv4_address | IPv6_address >
-        colors:
-          - value: < integer >
-            binding_sid: < integer >
-            description: < description >
-            name: < name >
-            sbfd_remote_discriminator: < IPv4_address | u32 format >
-            path_group:
-              - preference: < integer >
-                explicit_null: < "ipv4" | "ipv6" | "ipv4 ipv6" | "none" >
-                segment_list:
-                  - label_stack: < integer > < integer > < integer >
-                    weight: < integer >
-                    index: < integer >
-          - value: < integer >
-            binding_sid: < integer >
-            description: < description >
-            name: < name >
-            path_group:
-              - preference: < integer >
-                explicit_null: < "ipv4" | "ipv6" | "ipv4 ipv6" | "none" >
-                segment_list:
-                  - label_stack: < integer > < integer > < integer >
-                    weight: < integer >
-                    index: < integer >
-```
-
-#### Service Routing Configuration BGP
-
-```yaml
-service_routing_configuration_bgp:
-  no_equals_default: < true | false >
-```
-
-#### Service Routing Protocols Model
-
-```yaml
-service_routing_protocols_model: < multi-agent | ribd >
-```
-
-#### Static Routes
-
-```yaml
-static_routes:
-  - vrf: < vrf_name, if vrf_name = default the route will be placed in the GRT >
-    destination_address_prefix: < IPv4_network/Mask >
-    interface: < interface >
-    gateway: < IPv4_address >
-    track_bfd: < boolean >
-    distance: < 1-255 >
-    tag: < 0-4294967295 >
-    name: < description >
-    metric: < 0-4294967295 >
-  - destination_address_prefix: < IPv4_network/Mask >
-    gateway: < IPv4_address >
-```
-
-#### IPv6 Static Routes
-
-```yaml
-ipv6_static_routes:
-  - vrf: < vrf_name, if vrf_name = default the route will be placed in the GRT >
-    destination_address_prefix: < IPv6_network/Mask >
-    interface: < interface >
-    gateway: < IPv6_address >
-    track_bfd: < boolean >
-    distance: < 1-255 >
-    tag: < 0-4294967295 >
-    name: < description >
-    metric: < 0-4294967295 >
-  - destination_address_prefix: < IPv6_network/Mask >
-    gateway: < IPv6_address >
-```
-
-#### VRF Instances
-
-```yaml
-vrfs:
-  < vrf_name >:
-    description: < description>
-    ip_routing: < true | false >
-    ipv6_routing: < true | false >
-  < vrf_name >:
-    description: < description>
-    ip_routing: < true | false >
-    ipv6_routing: < true | false >
-```
-
-### Router L2 VPN
-
-```yaml
-router_l2_vpn:
-  arp_learning_bridged: < true | false >
-  arp_proxy:
-    prefix_list: < prefix_list_name >
-  arp_selective_install: < true | false >
-  nd_rs_flooding_disabled: < true | false >
-  virtual_router_nd_ra_flooding_disabled: < true | false >
-```
-
-### Router MSDP
-
-```yaml
-router_msdp:
-  originator_id_local_interface: < interface >
-  rejected_limit: < 0-40000 >
-  forward_register_packets: < true | false >
-  connection_retry_interval: < 1-65535 >
-  group_limits:
-    - limit: < 0-40000 >
-      source_prefix: < ipv4_prefix/mask >
-  peers:
-    - ipv4_address: < ipv4_address >
-      default_peer:
-        enabled: < true | false >
-        prefix_list: < prefix_list_name >
-      local_interface: < interface >
-      description: < description >
-      disabled: < true | false >
-      sa_limit: < 0-40000 >
-      mesh_groups:
-        - name: < mesh_group_name >
-      keepalive:
-        keepalive_timer: < 1-65535 >
-        hold_timer: < 1-65535, must be greater than keepalive_timer >
-      sa_filter:
-        in_list: < acl_name >
-        out_list: < acl_name >
-  vrfs:
-    - name: < vrf_name, if vrf_name = default, the configuration will be applied to the global section >
-      originator_id_local_interface: < interface >
-      rejected_limit: < 0-40000 >
-      forward_register_packets: < true | false >
-      connection_retry_interval: < 1-65535 >
-      group_limits:
-        - limit: < 0-40000 >
-          source_prefix: < ipv4_prefix/mask >
-      peers:
-        - ipv4_address: < ipv4_address >
-          default_peer:
-            enabled: < true | false >
-            prefix_list: < prefix_list_name >
-          local_interface: < interface >
-          description: < description >
-          disabled: < true | false >
-          sa_limit: < 0-40000 >
-          mesh_groups:
-            - name: < mesh_group_name >
-          keepalive:
-            keepalive_timer: < 1-65535 >
-            hold_timer: < 1-65535, must be greater than keepalive_timer >
-          sa_filter:
-            in_list: < acl_name >
-            out_list: < acl_name >
-```
-
-### Spanning Tree
-
-```yaml
-spanning_tree:
-  root_super: < true | false >
-  edge_port:
-    bpdufilter_default: < true | false >
-    bpduguard_default: < true | false >
-  mode: < mstp | rstp | rapid-pvst | none >
-  bpduguard_rate_limit:
-    default: < true | false >
-    # Maximum number of BPDUs per timer interval
-    count: < integer >
-  rstp_priority: < priority >
-  mst:
-    pvst_border: < true | false >
-    configuration:
-      name: < name >
-      revision: < 0-65535 >
-      instances:
-        "< instance_id >":
-          vlans: "< vlan_id >, < vlan_id >-< vlan_id >"
-        "< instance_id >":
-          vlans: "< vlan_id >, < vlan_id >-< vlan_id >"
-  mst_instances:
-    "< instance_id >":
-      priority: < priority >
-    "< instance_id >":
-      priority: < priority >
-  no_spanning_tree_vlan: "< vlan_id >, < vlan_id >-< vlan_id >"
-  rapid_pvst_instances:
-    "< vlan_id >":
-      priority: < priority >
-    "< vlan_id >, < vlan_id >-< vlan_id >":
-      priority: < priority >
-```
-
-### System Boot Settings
-
-```yaml
-boot:
-  # Set the Aboot password
-  secret:
-    hash_algorithm: < md5 | sha512 | default -> sha512 >
-    key: "< hashed_password >"
-```
-
-### Terminal Settings
-
-```yaml
-terminal:
-  length: < 0-32767 >
-  width: < 10-32767 >
-```
-
-### Traffic Policies
-
-```yaml
-traffic_policies:
-  options:
-    counter_per_interface: < true | false >
-  field_sets:
-    ipv4:
-      < PREFIX FIELD SET NAME >:
-        - < IPv4 prefix 01>
-        - < IPv4 prefix 02>
-        - < IPv4 prefix 03>
-    ipv6:
-      < PREFIX FIELD SET NAME >:
-        - < IPv6 prefix 01>
-        - < IPv6 prefix 02>
-        - < IPv6 prefix 03>
-    ports:
-      < L4 PORT FIELD SET NAME >: "< vlan range >"
-  policies:
-    < TRAFFIC POLICY NAME >:
-      matches:
-        < TRAFFIC POLICY ITEM >:
-          type: < ipv4 | ipv6 >
-          source:
-            prefixes:
-              - < prefix 01 >
-              - < prefix 02 >
-            prefix_lists:
-              - < Field Set List 01 >
-              - < Field Set List 02 >
-          destination:
-            prefixes:
-              - < prefix 01 >
-              - < prefix 02 >
-            prefix_lists:
-              - < Field Set List 01 >
-              - < Field Set List 02 >
-          ttl: "< ttl range>"
-          # The 'fragment' command is not supported when 'source port'
-          # or 'destination port' command is configured
-          fragment:
-            offset: "< fragment offset range >"
-          protocols:
-            tcp:
-              src_port: "< port range >"
-              dst_port: "< port range >"
-              src_field: "< L4 port range field set >"
-              dst_field: "< L4 port range field set >"
-              flags:
-                - established
-                - initial
-            icmp:
-              icmp_type:
-                - < ICMP message type >
-                - < ICMP message type >
-            udp:
-              src_port: "< port range >"
-              dst_port: "< port range >"
-              src_field: "< L4 port range field set >"
-              dst_field: "< L4 port range field set >"
-            ahp:
-            bgp:
-            icmp:
-            igmp:
-            ospf:
-            pim:
-            rsvp:
-            vrrp:
-            # The 'protocol neighbors' subcommand is not supported when any
-            # other match subcommands are configured
-            neighbors:
-          actions:
-            dscp: < dscp code value >
-            traffic_class: < traffic class id >
-            count: < counter name >
-            drop: < true | false (default false) >
-            # Only supported when action is set to drop
-            log: < true | false (default false) >
-          # Last resort policy
-          default_actions:
-            < ipv4 | ipv6 >:
-              dscp: < dscp code value >
-              traffic_class: < traffic class id >
-              count: < counter name >
-              drop: < true | false (default false) >
-              # Only supported when action is set to drop
-              log: < true | false (default false) >
-```
-
-### Virtual Source NAT
-
-```yaml
-virtual_source_nat_vrfs:
-  < vrf_name_1 >:
-    ip_address: < IPv4_address >
-  < vrf_name_2 >:
-    ip_address: < IPv4_address >
-```
-
-### VLANs
-
-```yaml
-vlans:
-  < vlan_id >:
-    name: < vlan_name >
-    state: < active | suspend >
-    trunk_groups:
-      - < trunk_group_name_1 >
-      - < trunk_group_name_2 >
-    private_vlan:
-      type: < community | isolated >
-      primary_vlan: < vlan_id >
-  < vlan_id >:
-    name: < vlan_name >
-```
-
-### MAC Address-table
-
-```yaml
-mac_address_table:
-  aging_time: < aging_time_in_seconds >
-  notification_host_flap:
-    logging: < true | false >
-    detection:
-      window: < 2-300 >
-      moves: < 2-10 >
-```
-
-=======
->>>>>>> 9427fe3c
 ## License
 
 Project is published under [Apache 2.0 License](../../LICENSE)