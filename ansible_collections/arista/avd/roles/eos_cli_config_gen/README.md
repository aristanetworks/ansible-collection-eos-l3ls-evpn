# Ansible Role: eos_cli_config_gen

**Table of Contents:**

- [Ansible Role: eos_cli_config_gen](#ansible-role-eos_cli_config_gen)
  - [Overview](#overview)
  - [Role Inputs and Outputs](#role-inputs-and-outputs)
  - [Requirements](#requirements)
  - [Input Variables](#input-variables)
    - [Terminal Settings](#terminal-settings)
    - [Aliases](#aliases)
    - [Hardware Counters](#hardware-counters)
    - [Daemon TerminAttr](#daemon-terminattr)
    - [IP DHCP Relay](#ip-dhcp-relay)
    - [Internal VLAN Allocation Policy](#internal-vlan-allocation-policy)
    - [IP IGMP Snooping](#ip-igmp-snooping)
    - [Event Monitor](#event-monitor)
    - [Event Handler](#event-handler)
    - [Load Interval](#load-interval)
    - [Service Routing Protocols Model](#service-routing-protocols-model)
    - [Queue Monitor Length](#queue-monitor-length)
    - [LLDP](#lldp)
    - [Logging](#logging)
    - [Domain Lookup](#domain-lookup)
    - [Domain-List](#domain-list)
    - [Name Servers](#name-servers)
    - [DNS Domain](#dns-domain)
    - [NTP Servers](#ntp-servers)
    - [Radius Servers](#radius-servers)
    - [Router L2 VPN](#router-l2-vpn)
    - [Sflow](#sflow)
    - [Redundancy](#redundancy)
    - [SNMP Settings](#snmp-settings)
    - [Hardware Speed-Group Settings](#speed-group-settings)
    - [Spanning Tree](#spanning-tree)
    - [Platform](#platform)
    - [Tacacs+ Servers](#tacacs-servers)
    - [AAA Server Groups](#aaa-server-groups)
    - [AAA Authentication](#aaa-authentication)
    - [AAA Authorization](#aaa-authorization)
    - [AAA Accounting](#aaa-accounting)
    - [AAA Root](#aaa-root)
    - [Local Users](#local-users)
    - [Clock Timezone](#clock-timezone)
    - [VLANs](#vlans)
    - [VRF Instances](#vrf-instances)
    - [Bfd Multihop Interval](#bfd-multihop-interval)
    - [Port-Channel Interfaces](#port-channel-interfaces)
    - [Ethernet Interfaces](#ethernet-interfaces)
    - [Loopback Interfaces](#loopback-interfaces)
    - [Management Interfaces](#management-interfaces)
    - [VLAN Interfaces](#vlan-interfaces)
    - [VxLAN Interface](#vxlan-interface)
    - [Hardware TCAM Profiles](#hardware-tcam-profiles)
    - [MAC Address-table](#mac-address-table)
    - [Router Virtual MAC Address](#router-virtual-mac-address)
    - [Virtual Source NAT](#virtual-source-nat)
    - [IPv6 Extended Access-Lists](#ipv6-extended-access-lists)
    - [IPv6 Standard Access-Lists](#ipv6-standard-access-lists)
    - [IP Extended Access-Lists](#ip-extended-access-lists)
    - [IP Standard Access-Lists](#ip-standard-access-lists)
    - [Static Routes](#static-routes)
    - [IPv6 Static Routes](#ipv6-static-routes)
    - [IP Routing](#ip-routing)
    - [Prefix Lists](#prefix-lists)
    - [IPv6 Prefix Lists](#ipv6-prefix-lists)
    - [IPv6 Routing](#ipv6-routing)
    - [MLAG Configuration](#mlag-configuration)
    - [Community Lists](#community-lists)
    - [IP Extended Community Lists](#ip-extended-community-lists)
    - [Route Maps](#route-maps)
    - [Peer Filters](#peer-filters)
    - [Router BGP Configuration](#router-bgp-configuration)
    - [Router Multicast](#router-multicast)
    - [Router OSPF Configuration](#router-ospf-configuration)
    - [Routing PIM Sparse Mode](#routing-pim-sparse-mode)
    - [Router ISIS Configuration](#router-isis-configuration)
    - [Queue Monitor Streaming](#queue-monitor-streaming)
    - [IP TACACS+ Source Interfaces](#ip-tacacs-source-interfaces)
    - [VM Tracer Sessions](#vm-tracer-sessions)
    - [Banners](#banners)
    - [HTTP Management API](#http-management-api)
    - [Management Console](#management-console)
    - [Management Security](#management-security)
    - [Management SSH](#management-ssh)
    - [Custom Templates](#custom-templates)
  - [License](#license)

## Overview

**eos_cli_config_gen**, is a role that generates eos cli syntax and device documentation.

The **eos_cli_config_gen** role:

- Designed to generate the intended configuration offline, without relying on switch current state information.
- Facilitates the evaluation of the configuration prior to deployment with tools like [Batfish](https://www.batfish.org/)
- Facilitates the evaluation of the configuration post deployment with [eos_validate_state](../eos_validate_state) role.

## Role Inputs and Outputs

Figure 1 below provides a visualization of the roles inputs, and outputs and tasks in order executed by the role.

![Figure 1: Ansible Role eos_cli_config_gen](media/role_eos_cli_config_gen.gif)

**Inputs:**

- Structured EOS configuration file in yaml format.

**Outputs:**

- EOS configuration in CLI format.
- Device Documentation in Markdown format.

**Tasks:**

1. Include device structured configuration that was previously generated.
2. Generate EOS configuration in CLI format.
3. Generate Device Documentation in Markdown format.

## Requirements

Requirements are located here: [avd-requirements](../../README.md#Requirements)

## Input Variables

- The input variables are documented inline within yaml formated output with: "< >"
- Variables are organized in order of how they appear in the CLI syntax.
- Available features  and variables may vary by platforms, refer to documentation on arista.com for specifics.
- All values are optional.

### Terminal Settings

```yaml
terminal:
  length: < 0-32767 >
  width: < 0-32767 >
```

### Aliases

```yaml
aliases: |
< list of alias commands in EOS CLI syntax >
```

### Hardware Counters

```yaml
hardware_counters:
  features:
    - <feature_1>: < direction | in | out >
    - <feature_1>: < direction | in | out >
```

### Daemon TerminAttr

```yaml
daemon_terminattr:
  ingestgrpcurl:
    ips:
      - < IPv4_address >
      - < IPv4_address >
      - < IPv4_address >
    port: < port_id >
  ingestauth_key: < ingest_key >
  ingestvrf: < vrf_name >
  smashexcludes: "< list as string >"
  ingestexclude: "< list as string >"

```

You can either provide a list of IPs to target on-premise Cloudvision cluster or either use DNS name for your Cloudvision as a Service instance. If you have both on-prem and CVaaS defined, only on-prem is going to be configured.

### IP DHCP Relay

```yaml
ip_dhcp_relay:
  information_option: < true | false >

```

### Internal VLAN Allocation Policy

```yaml
vlan_internal_allocation_policy:
  allocation: < ascending | descending >
  range:
    beginning: < vlan_id >
    ending: < vlan_id >
```

### IP IGMP Snooping

```yaml
ip_igmp_snooping:
  globally_enabled: < true | false (default is true) >
  vlans:
    < vlan_id >:
      enabled: < true | false >
```

`globally_enabled` allows to activate or deactivate IGMP snooping for all vlans where `vlans` allows user to activate / deactivate IGMP snooping per vlan.

### Event Monitor

```yaml
event_monitor:
  enabled: < true | false >
```

### Event Handler

```yaml
### Event Handler ###
event_handlers:
  evpn-blacklist-recovery:
    action_type: < Type of action. [bash, increment, log]>
    action: < Command to execute >
    delay: < Event-handler delay in seconds >
    trigger: < Configure event trigger condition. Only supports on-logging >
    regex: < Regular expression to use for searching log messages. Required for on-logging trigger >
    asynchronous: < Set the action to be non-blocking. if unset, default is False >
```

### Load Interval

```yaml
load_interval:
  default: < seconds >

```

### Service Routing Protocols Model

```yaml
service_routing_protocols_model: < multi-agent | ribd >
```

### Queue Monitor Length

```yaml
queue_monitor_length:
  log: < seconds >
  notifying: < true | false >
```

### LLDP

```yaml
lldp:
  timer: < transmission_time >
  holdtime: < hold_time_period >
  management_address: < all | ethernetN | loopbackN | managementN | port-channelN | vlanN >
  vrf: < vrf_name >
  run: < true | false >
```

### Logging

```yaml
logging:
  console: < severity_level >
  monitor: < severity_level >
  buffered:
    size: < messages_nb (minimum of 10) >
    level: < severity_level >
  trap: < severity_level >
  format:
    timestamp: < high-resolution | traditional >
    hostname: < fqdn | ipv4 >
    sequence_numbers: < true | false >
  source_interface: < source_interface_name >
  vrfs:
    < vrf_name >:
      source_interface: < source_interface_name >
      hosts:
        - < syslog_server_1>
        - < syslog_server_2>
```

### Domain Lookup

```yaml
ip_domain_lookup:
  source_interfaces:
    < source_interface_1 >:
      vrf: < vrf_name >
```

### Domain-List

```yaml
domain_list:
  - < domain_name_1 >
  - < domain_name_2 >
```

### Name Servers

```yaml
name_server:
  source:
    vrf: < vrf_name >
  nodes:
    - < name_server_1 >
    - < name_server_2 >
```

### DNS Domain

```yaml
dns_domain: < domain_name >
```

### NTP Servers

```yaml
ntp_server:
  local_interface:
    vrf: < vrf_name >
    interface: < source_interface >
  nodes:
    - < ntp_server_1 >
    - < ntp_server_2 >
```

### Radius Servers

```yaml
radius_servers:
  - host: < host IP address or name >
    vrf: < vrf_name >
    key: < encypted_key >
```

### Router L2 VPN

```yaml
router_l2_vpn:
  nd_rs_flooding_disabled: < true | false >
  virtual_router_nd_ra_flooding_disabled: < true | false >
  arp_selective_install: < true | false >
  arp_proxy:
    prefix_list: < prefix_list_name >
```

### Sflow

```yaml
sflow:
  sample: < sample_rate >
  dangerous: < true | false >
  vrfs:
    <vrf_name_1>:
      destinations:
        < sflow_destination_ip_1>:
        < sflow_destination_ip_2>:
          port: < port_number >
      source_interface: < source_interface >
    <vrf_name_2>:
      destinations:
        < sflow_destination_ip_1>:
      source_interface: < source_interface >
  destinations:
    < sflow_destination_ip_1 >:
    < sflow_destination_ip_2 >:
  source_interface: < source_interface >
  run: < true | false >
```

### Redundancy

```yaml
Redundancy:
  protocol: < redundancy_protocol >
```

### SNMP Settings

```yaml
snmp_server:
  contact: < contact_name >
  location: < location >
  local_interfaces:
    - name: < interface_name_1 >
      vrf: < vrf_name >
    - name: < interface_name_2 >
  views:
    - name: < view_name >
      MIB_family_name: < MIB_family_name >
      included: < true | false >
    - name: < view_name >
      MIB_family_name: < MIB_family_name >
      included: < true | false >
  groups:
    - name: < group_name >
      version: < v1 | v2c | v3 >
      authentication: < auth | noauth | priv >
      read: < read_view >
      write: < write_view >
      notify: < notify_view >
    - name: < group_name >
      version: < v1 | v2c | v3 >
      authentication: < auth | noauth | priv >
      read: < read_view >
  users:
    - name: < username >
      group: < group_name >
      version: < v1 | v2c | v3 >
      auth: < hash_algorithm >
      auth_passphrase: < encrypted_auth_passphrase >
      priv: < encryption_algorithm >
      priv_passphrase: < encrypted_priv_passphrase >
    - name: < username >
      group: < group_name >
      version: < v1 | v2c | v3 >
  hosts:
    - host: < host IP address or name >
      vrf: < vrf_name >
      users:
        - username: < username >
          authentication_level: < auth | noauth | priv >
          version: < 1 | 2c | 3 >
    - host: < host IP address or name >
      vrf: < vrf_name >
      users:
        - username: < username >
          authentication_level: < auth | noauth | priv >
          version: < 1 | 2c | 3 >
  traps:
    enable: < true | false >
  vrfs:
    - name: < vrf_name >
      enable: < true | false >
    - name: < vrf_name >
      enable: < true | false >
```

### Speed-Group Settings

```yaml
hardware:
  speed_groups:
    1:
      serdes: <10g | 25g>
    2:
      serdes: <10g | 25g>
    ...
```

### Spanning Tree

```yaml
spanning_tree:
  edge_port:
    bpduguard_default: < true | false >
  mode: < spanning_tree_mode >
  priority: < priority_level >
  no_spanning_tree_vlan: < vlan_id >, < vlan_id >-< vlan_id >
```

### Platform

```yaml
platform:
  trident:
    forwarding_table_partition: < partition >
```

### Tacacs+ Servers

```yaml
tacacs_servers:
  hosts:
    - host: < host1_ip_address >
      vrf: < vrf_name >
      key: < encypted_key >
    - host: < host2_ip_address >
      key: < encypted_key >
```

### AAA Server Groups

```yaml
aaa_server_groups:
  - name: < server_group_name >
    type: < tacacs+ | radius | ldap >
    servers:
      - server: < server1_ip_address >
        vrf: < vrf_name >
      - server: < server1_ip_address >
        vrf: < vrf_name >
  - name: < server_group_name >
    type: < tacacs+ | radius | ladp >
    servers:
      - server: < host1_ip_address >
```

### AAA Authentication

```yaml
aaa_authentication:
  login:
    default: < group | local | none >
    serial_console: < group | local | none >
  dot1x:
    default: < group | local | none >
```

### AAA Authorization

```yaml
aaa_authorization:
  exec_default: < group | local | none >
  config_commands: < true | false >
```

### AAA Accounting

```yaml
aaa_accounting:
  exec:
    default:
      type: < none | start-stop | stop-only >
      group: < group_name >
  commands:
    commands_default:
      - commands: < all | 0-15 >
        type: < none | start-stop | stop-only >
        group: < group_name >
        logging: < true | false >
      - commands: < all | 0-15 >
        type: < none | start-stop | stop-only >
        logging: < true | false >
```

### AAA Root

```yaml
aaa_root:
  secret:
    sha512_password: "< sha_512_password >"
```

### Local Users

```yaml
local_users:
  < user_1 >:
    privilege: < 1-15 >
    role: < role >
    sha512_password: "< sha_512_password >"
    no_password: < true | do not configure a password for given username. sha512_password MUST not be defined for this user. >
  < user_2 >:
    privilege: < 1-15 >
    role: < role >
    sha512_password: "< sha_512_password >"
    no_password: < true | do not configure a password for given username. sha512_password MUST not be defined for this user. >
```

### Clock Timezone

```yaml
clock:
  timezone: < timezone >
```

### VLANs

```yaml
vlans:
  < vlan_id >:
    name: < vlan_name >
    state: < active | suspend >
    trunk_groups:
      - < trunk_group_name_1 >
      - < trunk_group_name_2 >
  < vlan_id >:
    name: < vlan_name >
```

### VRF Instances

```yaml
vrfs:
  < vrf_name >:
    description: < description>
    ip_routing: < true | false >
    ipv6_routing: < true | false >
  < vrf_name >:
    description: < description>
    ip_routing: < true | false >
    ipv6_routing: < true | false >
```

### Bfd Multihop Interval

```yaml
bfd_multihop:
  interval: < rate in milliseconds >
  min_rx: < rate in milliseconds >
  multiplier: < 3-50 >
```

### Port-Channel Interfaces

```yaml
port_channel_interfaces:
  < Port-Channel_interface_1 >:
    description: < description >
    shutdown: < true | false >
    vlans: "< list of vlans as string >"
    mode: < access | dot1q-tunnel | trunk >
    mlag: < mlag_id >
    trunk_groups:
      - < trunk_group_name_1 >
      - < trunk_group_name_2 >
    lacp_fallback_timeout: <timeout in seconds, 0-300 (default 90) >
    lacp_fallback_mode: < individual | static >
    qos:
      trust: < cos | dscp >
  < Port-Channel_interface_2 >:
    description: < description >
    vlans: "< list of vlans as string >"
    mode: < access | trunk >
    esi: < EVPN Ethernet Segment Identifier (Type 1 format) >
    rt: < EVPN Route Target for ESI with format xx:xx:xx:xx:xx:xx >
    lacp_id: < LACP ID with format xxxx.xxxx.xxxx >
  < Port-Channel_interface_3 >:
    description: < description >
    vlans: "< list of vlans as string >"
    mode: < access | dot1q-tunnel | trunk >
    spanning_tree_bpdufilter: < true | false >
    spanning_tree_bpduguard: < true | false >
    spanning_tree_portfast: < auto | edge | network | normal >
    vmtracer: < true | false >
  < Port-Channel_interface_4 >:
    description: < description >
    mtu: < mtu >
    type: < switched | routed >
    ip_address:  < IP_address/mask >
    ipv6_enable: < true | false >
    ipv6_address: < IPv6_address/mask >
    ipv6_address_link_local: < link_local_IPv6_address/mask >
    ipv6_nd_ra_disabled: < true | false >
    ipv6_nd_managed_config_flag: < true | false >
    ipv6_nd_prefixes:
      < IPv6_address_1/Mask >:
        valid_lifetime: < infinite or lifetime in seconds >
        preferred_lifetime: < infinite or lifetime in seconds >
        no_autoconfig_flag: < true | false >
      < IPv6_address_2/Mask >:
    access_group_in: < access_list_name >
    access_group_out: < access_list_name >
    ipv6_access_group_in: < ipv6_access_list_name >
    ipv6_access_group_out: < ipv6_access_list_name >
    pim:
      ipv4:
        sparse_mode: < true | false >
  < Port-Channel_interface_5 >:
    description: < description >
    vlans: "< list of vlans as string >"
    mode: < access | dot1q-tunnel | trunk >
    lacp_fallback: 
      mode: < individual | static >
      timeout: < LACP fallback timeout >
    storm_control:
      broadcast: < level >
      multicast: < level >
      unknown_unicast: < level >
```

### Ethernet Interfaces

```yaml
# Routed Interfaces
ethernet_interfaces:
  <Ethernet_interface_1 >:
    description: < description >
    shutdown: < true | false >
    speed: < interface_speed >
    mtu: < mtu >
    type: < routed | switched >
    vrf: < vrf_name >
    ip_address: < IPv4_address/Mask >
    ipv6_enable: < true | false >
    ipv6_address: < IPv6_address/Mask >
    ipv6_address_link_local: < link_local_IPv6_address/Mask >
    ipv6_nd_ra_disabled: < true | false >
    ipv6_nd_managed_config_flag: < true | false >
    ipv6_nd_prefixes:
      < IPv6_address_1/Mask >:
        valid_lifetime: < infinite or lifetime in seconds >
        preferred_lifetime: < infinite or lifetime in seconds >
        no_autoconfig_flag: < true | false >
      < IPv6_address_2/Mask >:
    access_group_in: < access_list_name >
    access_group_out: < access_list_name >
    ipv6_access_group_in: < ipv6_access_list_name >
    ipv6_access_group_out: < ipv6_access_list_name >
    ospf_network_point_to_point: < true | false >
    ospf_area: < ospf_area >
    ospf_cost: < ospf_cost >
    ospf_authentication: < none | simple | message-digest >
    ospf_authentication_key: "< encrypted_password >"
    ospf_message_digest_keys:
      < id >:
        hash_algorithm: < md5 | sha1 | sha 256 | sha384 | sha512 >
        key: "< encrypted_password >"
    pim:
      ipv4:
        sparse_mode: < true | false >
    isis_enable: < ISIS Instance >
    isis_passive: < boolean >
    isis_metric: < integer >
    isis_network_point_to_point: < boolean >

# Switched Interfaces
  <Ethernet_interface_2 >:
    description: < description >
    shutdown: < true | false >
    speed: < interface_speed >
    mtu: < mtu >
    vlans: "< list of vlans as string >"
    native_vlan: <native vlan number>
    mode: < access | dot1q-tunnel | trunk >
    flowcontrol:
      received: < received | send | on >
    channel_group:
      id: < Port-Channel_id >
      mode: < on | active | passive >
    qos:
      trust: < cos | dscp >
    spanning_tree_bpdufilter: < true | false >
    spanning_tree_bpduguard: < true | false >
    spanning_tree_portfast: < auto | edge | network | normal >
    vmtracer: < true | false >
    storm_control:
<<<<<<< HEAD
      broadcast: < level >
      multicast: < level >
      unknown_unicast: < level >
=======
      all:
        level: < Configure maximum storm-control level >
        unit: < percent | pps >
      broadcast:
        level: < Configure maximum storm-control level >
        unit: < percent | pps >
      multicast:
        level: < Configure maximum storm-control level >
        unit: < percent | pps >
      'unknown-unicast':
        level: < Configure maximum storm-control level >
        unit: < percent | pps >
>>>>>>> 917245b9
```

### Loopback Interfaces

```yaml
loopback_interfaces:
  < Loopback_interface_1 >:
    description: < description >
    shutdown: < true | false >
    vrf: < vrf_name >
    ip_address: < IPv4_address/Mask >
    ipv6_enable: < true | false >
    ipv6_address: < IPv6_address/Mask >
    ospf_area: < ospf_area >
  < Loopback_interface_2 >:
    description: < description >
    ip_address: < IPv4_address/Mask >
    isis_enable: < ISIS Instance >
    isis_passive: < boolean >
    isis_metric: < integer >
    isis_network_point_to_point: < boolean >
```

### Management Interfaces

```yaml
management_interfaces:
  < Management_interface_1 >:
    description: < description >
    vrf: < vrf_name >
    ip_address: < IPv4_address/Mask >
    ipv6_enable: < true | false >
    ipv6_address: < IPv6_address/Mask >
    gateway: <IPv4 address of gateway>
    ipv6_gateway: <IPv6 address of gateway>
```

### VLAN Interfaces

```yaml
vlan_interfaces:
  < Vlan_id_1 >:
    description: < description >
    shutdown: < true | false >
    vrf: < vrf_name >
    arp_aging_timeout: < arp_timeout >
    ip_address: < IPv4_address/Mask >
    ip_address_secondary: < IPv4_address/Mask >
    ip_router_virtual_address: < IPv4_address >
    ip_router_virtual_address_secondary: < IPv4_address >
    ip_address_virtual: < IPv4_address/Mask >
    ip_helpers:
      < ip_helper_address_1 >:
        source_interface: < source_interface_name >
        vrf: < vrf_name >
      < ip_helper_address_2 >:
        source_interface: < source_interface_name >
    ipv6_enable: < true | false >
    ipv6_address: < IPv6_address/Mask >
    ipv6_address_link_local: < link_local_IPv6_address/Mask >
    ipv6_nd_ra_disabled: < true | false >
    ipv6_nd_managed_config_flag: < true | false >
    ipv6_nd_prefixes:
      < IPv6_address_1/Mask >:
        valid_lifetime: < infinite or lifetime in seconds >
        preferred_lifetime: < infinite or lifetime in seconds >
        no_autoconfig_flag: < true | false >
      < IPv6_address_2/Mask >:
    access_group_in: < access_list_name >
    access_group_out: < access_list_name >
    ipv6_access_group_in: < ipv6_access_list_name >
    ipv6_access_group_out: < ipv6_access_list_name >
    multicast:
      ipv4:
        source_route_export:
          enabled: < true | false >
          administrative_distance: < 1-255 >
    ospf_network_point_to_point: < true | false >
    ospf_area: < ospf_area >
    ospf_cost: < ospf_cost >
    ospf_authentication: < none | simple | message-digest >
    ospf_authentication_key: "< encrypted_password >"
    ospf_message_digest_keys:
      < id >:
        hash_algorithm: < md5 | sha1 | sha 256 | sha384 | sha512 >
        key: "< encrypted_password >"
    pim:
      ipv4:
        sparse_mode: < true | false >
        local_interface: < local_interface_name >
    ipv6_virtual_router_address: < IPv6_address >
    isis_enable: < ISIS Instance >
    isis_passive: < boolean >
    isis_metric: < integer >
    isis_network_point_to_point: < boolean >
    mtu: < mtu >
    vrrp:
      virtual_router: < virtual_router_id >
      priority: < instance_priority >
      advertisement_interval: < advertisement_interval>
      preempt_delay_minimum: < minimum_preemption_delay >
      ipv4: < virtual_ip_address >
      ipv6: < virtual_ip_address >
< Vlan_id_2 >:
    description: < description >
    ip_address: < IPv4_address/Mask >
```

### VxLAN Interface

```yaml
vxlan_tunnel_interface:
  Vxlan1:
    description: < description >
    source_interface: < source_interface_name >
    virtual_router:
      encapsulation_mac_address: < mlag-system-id | ethernet_address (H.H.H) >
    vxlan_udp_port: < udp_port >
    vxlan_vni_mappings:
      vlans:
        < vlan_id_1 >:
          vni: < vni_id_1 >
        < vlan_id_2 >:
          vni: < vni_id_2 >
      vrfs:
        < vrf_name >:
          vni: < vni_id_3 >
        < vrf_name >:
          vni: < vni_id_4 >
```

### Hardware TCAM Profiles

```yaml
tcam_profile:
  - < tcam_profile >
```

### MAC Address-table

```yaml
mac_address_table:
  aging_time: < aging_time_in_seconds >
```

### Router Virtual MAC Address

```yaml
ip_virtual_router_mac_address: < mac_address (hh:hh:hh:hh:hh:hh) >
```

### Virtual Source NAT

```yaml
virtual_source_nat_vrfs:
  < vrf_name_1 >:
    ip_address: < IPv4_address >
  < vrf_name_2 >:
    ip_address: < IPv4_address >
```

### IPv6 Extended Access-Lists

```yaml
ipv6_access_lists:
  < ipv6_access_list_name_1 >:
    sequence_numbers:
      < sequence_id_1 >:
        action: "< action as string >"
      < sequence_id_2 >:
        action: "< action as string >"
  < ipv6_access_list_name_2 >:
    sequence_numbers:
      < sequence_id_1 >:
        action: "< action as string >"
```

### IPv6 Standard Access-Lists

```yaml
ipv6_standard_access_lists:
  < ipv6_access_list_name_1 >:
    sequence_numbers:
      < sequence_id_1 >:
        action: "< action as string >"
      < sequence_id_2 >:
        action: "< action as string >"
  < ipv6_access_list_name_2 >:
    sequence_numbers:
      < sequence_id_1 >:
        action: "< action as string >"
```

### IP Extended Access-Lists

```yaml
access_lists:
  < access_list_name_1 >:
    sequence_numbers:
      < sequence_id_1 >:
        action: "< action as string >"
      < sequence_id_2 >:
        action: "< action as string >"
  < access_list_name_2 >:
    sequence_numbers:
      < sequence_id_1 >:
        action: "< action as string >"
```

### IP Standard Access-Lists

```yaml
standard_access_lists:
  < access_list_name_1 >:
    sequence_numbers:
      < sequence_id_1 >:
        action: "< action as string >"
      < sequence_id_2 >:
        action: "< action as string >"
  < access_list_name_2 >:
    sequence_numbers:
      < sequence_id_1 >:
        action: "< action as string >"
```

### Static Routes

```yaml
static_routes:
  - vrf: < vrf_name, if vrf_name = default the route will be placed in the GRT >
    destination_address_prefix: < IPv4_network/Mask >
    interface: < interface >
    gateway: < IPv4_address >
    distance: < 1-255 >
    tag: < 0-4294967295 >
    name: < description >
  - destination_address_prefix: < IPv4_network/Mask >
    gateway: < IPv4_address >
```

### IPv6 Static Routes

```yaml
ipv6_static_routes:
  - vrf: < vrf_name, if vrf_name = default the route will be placed in the GRT >
    destination_address_prefix: < IPv6_network/Mask >
    interface: < interface >
    gateway: < IPv6_address >
    distance: < 1-255 >
    tag: < 0-4294967295 >
    name: < description >
  - destination_address_prefix: < IPv6_network/Mask >
    gateway: < IPv6_address >
```

### IP Routing

```yaml
ip_routing: < true | false >
```

### Prefix Lists

```yaml
prefix_lists:
  < prefix_list_name_1 >:
    sequence_numbers:
      < sequence_id_1 >:
        action: "< action as string >"
      < sequence_id_2 >:
        action: "< action as string >"
  < prefix_list_name_2 >:
    sequence_numbers:
      < sequence_id_1 >:
        action: "< action as string >"
```

### IPv6 Prefix Lists

```yaml
ipv6_prefix_lists:
  < ipv6_prefix_list_name_1 >:
    sequence_numbers:
      < sequence_id_1 >:
        action: "< action as string >"
      < sequence_id_2 >:
        action: "< action as string >"
  < ipv6_prefix_list_name_2 >:
    sequence_numbers:
      < sequence_id_1 >:
        action: "< action as string >"
```

### IPv6 Routing

```yaml
ipv6_unicast_routing: < true | false >
```

### MLAG Configuration

```yaml
mlag_configuration:
  domain_id: < domain_id_name >
  local_interface: < interface_name >
  peer_address: < IPv4_address >
  peer_address_heartbeat:
    peer_ip: < IPv4_address >
    vrf: < vrf_name >
  dual_primary_detection_delay: < seconds >
  peer_link: < Port-Channel_id >
  reload_delay_mlag: < seconds >
  reload_delay_non_mlag: < seconds >
```

### Community Lists

```yaml
community_lists:
  < community_list_name_1 >:
    action: "< action as string >"
  < community_list_name_2 >:
    action: "< action as string >"
```

### IP Extended Community Lists

```yaml
ip_extcommunity_lists:
  < community_list_name_1 >:
    - type: < permit | deny >
      extcommunities: "< communities as string >"
  < community_list_name_2 >:
    - type: < permit | deny >
      extcommunities: "< communities as string >"
```

### Route Maps

```yaml
route_maps:
  < route_map_name_1 >:
    sequence_numbers:
      < sequence_id_1 >:
        type: < permit | deny >
        description: < description >
        match:
          - "< match rule 1 as string >"
          - "< match rule 2 as string >"
        set:
          - "< set as string >"
      < sequence_id_2 >:
        type: < permit | deny >
        match:
          - "< match as string >"
  < route_map_name_2 >:
    sequence_numbers:
      < sequence_id_1 >:
        type: < permit | deny >
        description: < description >
        set:
          - "< set rule 1 as string >"
          - "< set rule 2 as string >"
```

### Peer Filters

```yaml
peer_filters:
  < peer_filter_name_1:
    sequence_numbers:
      < sequence_id_1 >:
        match: "< match as string >"
      < sequence_id_2 >:
        match: "< match as string >"
  < peer_filter_name_2:
    sequence_numbers:
      < sequence_id_1 >:
        match: "< match as string >"
```

### Router BGP Configuration

```yaml
router_bgp:
  as: < bgp_as >
  router_id: < IPv4_address >
  bgp_defaults:
    - "< bgp command as string >"
    - "< bgp command as string >"
  peer_groups:
    < peer_group_name_1>:
      type: < ipv4 | evpn >
      description: "< description as string >"
      shutdown: < true | false >
      peer_filter: < peer_filter >
      next_hop_unchanged: < true | false >
      update_source: < interface >
      bfd: < true | false >
      ebgp_multihop: < integer >
      next_hop_self: < true | false >
      password: "< encrypted_password >"
      send_community: < true | false >
      maximum_routes: < integer >
      weight: < weight_value >
      timers: < keepalive_hold_timer_values >
    < peer_group_name_2 >:
      type: < ipv4 | evpn >
      bgp_listen_range_prefix: < IP prefix range >
      peer_filter: < peer_filter >
      password: "< encrypted_password >"
      maximum_routes: < integer >
  neighbors:
    < IPv4_address_1 >:
      peer_group: < peer_group_name >
      remote_as: < bgp_as >
      description: "< description as string >"
      shutdown: < true | false >
      update_source: < interface >
      bfd: < true | false >
      weight: < weight_value >
      timers: < keepalive_hold_timer_values >
    < IPv4_address_2 >:
      remote_as: < bgp_as >
      next_hop_self: < true | false >
      password: "< encrypted_password >"
    < IPv6_address_1 >:
      remote_as: < bgp_as >
  redistribute_routes:
    < route_type >:
      route_map: < route_map_name >
    < route_type >:
      route_map: < route_map_name >
  vlan_aware_bundles:
    < vlan_aware_bundle_name_1 >:
      rd: "< route distinguisher >"
      route_targets:
        both:
          - "< route_target >"
        import:
          - "< route_target >"
          - "< route_target >"
        export:
          - "< route_target >"
          - "< route_target >"
      redistribute_routes:
        - < learned >
      vlan: < vlan_range >
    < vlan_aware_bundle_name_2 >:
      rd: "< route distinguisher >"
      route_targets:
        both:
          - "< route_target >"
        import:
          - "< route_target >"
          - "< route_target >"
        export:
          - "< route_target >"
          - "< route_target >"
      redistribute_routes:
        - < connected >
        - < learned >
      vlan: < vlan_range >
  vlans:
    < vlan_id_1>:
      rd: "< route distinguisher >"
      route_targets:
        both:
          - "< route_target >"
      redistribute_routes:
        - < connected >
        - < learned >
    <vlan_id_2 >:
      rd: "< route distinguisher >"
      route_targets:
        import:
          - "< route_target >"
          - "< route_target >"
        export:
          - "< route_target >"
          - "< route_target >"
      redistribute_routes:
        - < connected >
        - < learned >
  address_family_evpn:
    peer_groups:
      < peer_group_name >:
        activate: < true | false >
  address_family_ipv4:
    networks:
      < prefix_ipv4 >:
        route_map: < route_map_name >
    peer_groups:
      < peer_group_name >:
        route_map_in: < route_map_name >
        route_map_out: < route_map_name >
        activate: < true | false >
      < peer_group_name >:
        activate: < true | false >
        prefix_list_in: < prefix_list_name >
        prefix_list_out: < prefix_list_name >
    neighbors:
      < neighbor_ip_address>:
        activate: < true | false >
        prefix_list_in: < prefix_list_name >
        prefix_list_out: < prefix_list_name >
      < neighbor_ip_address>:
        activate: < true | false >
        default_originate:
          always: < true | false >
          route_map: < route_map_name >
  address_family_ipv4_multicast:
    peer_groups:
      < peer_group_name >:
        activate: < true | false >
      < peer_group_name >:
        activate: < true | false >
    neighbors:
      < neighbor_ip_address>:
    redistribute_routes:
      < route_type >:
  address_family_ipv6:
    peer_groups:
      < peer_group_name >:
        activate: < true | false >
        route_map_in: < route_map_name >
        route_map_out: < route_map_name >
      < peer_group_name >:
        activate: true
    neighbors:
      < neighbor_ip_address>:
        route_map_in: < route_map_name >
        route_map_out: < route_map_name >
        activate: < true | false >
    redistribute_routes:
      < route_type >:
        route_map: < route_map_name >
      < route_type >:
        route_map: < route_map_name >
  vrfs:
    < vrf_name_1 >:
      rd: "< route distinguisher >"
      route_targets:
        import:
          < address_family >:
            - "< route_target >"
            - "< route_target >"
          < address_family >:
            - "< route_target >"
            - "< route_target >"
        export:
          < address_family >:
            - "< route_target >"
            - "< route_target >"
        neighbors:
          < neighbor_ip_address >:
            remote_as: < asn >
          < neighbor_ip_address >:
            remote_as: < asn >
      redistribute_routes:
        < route_type >:
          route_map: < route_map_name >
        < route_type >:
          route_map: < route_map_name >
    < vrf_name_2 >:
      rd: "<route distinguisher >"
      route_targets:
        import:
          < address_family >:
            - "< route_target >"
            - "< route_target >"
          < address_family >:
            - "< route_target >"
            - "< route_target >"
        export:
          < address_family >:
            - "< route_target >"
            - "< route_target >"
      redistribute_routes:
        < route_type >:
          route_map: < route_map_name >
        < route_type >:
          route_map: < route_map_name >
```

### Router Multicast

```yaml
router_multicast:
  ipv4:
    routing: < true | false >
```

### Router OSPF Configuration

```yaml
router_ospf:
  process_ids:
    < process_id >:
      passive_interface_default: < true | false >
      router_id: < IPv4_address >
      log_adjacency_changes_detail: < true | false >
      bfd_enable: < true | false >
      no_passive_interfaces:
        - < interface_1 >
        - < interface_2 >
      max_lsa: < integer >
      default_information_originate:
        always: true
      redistribute:
        static:
          route_map: < route_map_name >
        connected:
          route_map: < route_map_name >
```

### Routing PIM Sparse Mode

```yaml
router_pim_sparse_mode:
  ipv4:
    rp_addresses:
      < rp_address_1 >:
        groups:
          < group_prefix_1/mask > :
          < group_prefix_2/mask > :
      < rp_address_2 >:
    anycast_rps:
      < anycast_rp_address_1 > :
        other_anycast_rp_addresses:
          < ip_address_other_anycast_rp_1 >:
            register_count: < register_count_nb >
```

### Router ISIS Configuration

```yaml

router_isis:
  instance: <ISIS Instance Name>
  net: < CLNS Address to run ISIS | format 49.0001.0001.0000.0001.00 >
  router_id: < IPv4_address >
  no_passive_interfaces: < List no-passive-interface >
  is_type: < level-1 | level-1-2 | level-2 >
  address_family: < List of Address Families >
  isis_af_defaults:
      - maximum-paths < Integer 1-64 >
```

### Queue Monitor Streaming

```yaml
queue_monitor_streaming:
  enable: < true | false >
  vrf: < vrf_name >
```

### IP TACACS+ Source Interfaces

```yaml
ip_tacacs_source_interfaces:
    - name: <interface_name_1 >
      vrf: < vrf_name_1 >
    - name: <interface_name_2 >
```

### VM Tracer Sessions

```yaml
vmtracer_sessions:
  < vmtracer_session_name_1 >:
    url: < url >
    username: < username >
    password: "< encrypted_password >"
    autovlan_disable: < true | false >
    source_interface: < interface_name >
  < vmtracer_session_name_2 >:
    url: < url >
    username: < username >
    password: "< encrypted_password >"
```

### Banners

```yaml
banners:
  login: |
    < text ending with EOF >
  motd: |
    < text ending with EOF >
```

### HTTP Management API

```yaml
management_api_http:
  enable_http: < true | false >
  enable_https: < true | false >
  enable_vrfs:
    < vrf_name_1 >:
      access_group: < Standard IPv4 ACL name >
      ipv6_access_group: < Standard IPv6 ACL name >
    < vrf_name_2 >:
```

### Management Console

```yaml
management_console:
  idle_timeout: < 0-86400 in minutes >
```

### Management Security

```yaml
management_security:
  password:
    encryption_key_common : < true | false >
```

### Management SSH

```yaml
management_ssh:
  access_groups:
    - name: < standard_acl_name_1 >:
    - name: < standard_acl_name_2 >:
      vrf: < vrf name >
  ipv6_access_groups:
    - name: < standard_acl_name_1 >:
    - name: < standard_acl_name_2 >:
      vrf: < vrf name >
  idle_timeout: < 0-86400 in minutes >
  enable: < true | false >
  vrfs:
    < vrf_name_1 >:
      enable: < true | false >
    < vrf_name_2 >:
      enable: < true | false >
```

### Custom Templates

```yaml
custom_templates:
  - < template 1 relative path below playbook directory >
  - < template 2 relative path below playbook directory >
```

## License

Project is published under [Apache 2.0 License](../../LICENSE)<|MERGE_RESOLUTION|>--- conflicted
+++ resolved
@@ -736,11 +736,6 @@
     spanning_tree_portfast: < auto | edge | network | normal >
     vmtracer: < true | false >
     storm_control:
-<<<<<<< HEAD
-      broadcast: < level >
-      multicast: < level >
-      unknown_unicast: < level >
-=======
       all:
         level: < Configure maximum storm-control level >
         unit: < percent | pps >
@@ -753,7 +748,6 @@
       'unknown-unicast':
         level: < Configure maximum storm-control level >
         unit: < percent | pps >
->>>>>>> 917245b9
 ```
 
 ### Loopback Interfaces
