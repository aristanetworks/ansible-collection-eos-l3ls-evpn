{% for local_user in local_users | arista.avd.natural_sort %}
  {{ local_user }}:
    privilege: {{ local_users[local_user].privilege }}
{%     if local_users[local_user].role is defined %}
    role: {{ local_users[local_user].role }}
<<<<<<< HEAD
{%    if local_users[local_user].sha512_password is defined %}
=======
{%     endif %}
>>>>>>> 60fab846
    sha512_password: {{ local_users[local_user].sha512_password }}
{%     elif local_users[local_user].no_password is defined and local_users[local_user].no_password == True %}
    no_password: {{local_users[local_user].no_password}}
{%      endif %}
{% endfor %}<|MERGE_RESOLUTION|>--- conflicted
+++ resolved
@@ -3,11 +3,8 @@
     privilege: {{ local_users[local_user].privilege }}
 {%     if local_users[local_user].role is defined %}
     role: {{ local_users[local_user].role }}
-<<<<<<< HEAD
+{%      endif %}
 {%    if local_users[local_user].sha512_password is defined %}
-=======
-{%     endif %}
->>>>>>> 60fab846
     sha512_password: {{ local_users[local_user].sha512_password }}
 {%     elif local_users[local_user].no_password is defined and local_users[local_user].no_password == True %}
     no_password: {{local_users[local_user].no_password}}
