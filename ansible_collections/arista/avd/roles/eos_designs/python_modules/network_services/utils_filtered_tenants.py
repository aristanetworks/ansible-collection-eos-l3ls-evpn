--- conflicted
+++ resolved
@@ -227,18 +227,6 @@
                             vrf["_evpn_l3_multicast_evpn_peg_transit"] = evpn_peg.get("transit")
                             break
 
-<<<<<<< HEAD
-=======
-            if (
-                vrf["svis"]
-                or vrf["l3_interfaces"]
-                or vrf["loopbacks"]
-                or "all" in always_include_vrfs_in_tenants
-                or tenant["name"] in always_include_vrfs_in_tenants
-            ):
-                filtered_vrfs.append(vrf)
-
->>>>>>> b35849bb
             vrf["additional_route_targets"] = [
                 rt
                 for rt in get(vrf, "additional_route_targets", default=[])
@@ -250,7 +238,13 @@
                 )
             ]
 
-            if vrf["svis"] or vrf["l3_interfaces"] or "all" in always_include_vrfs_in_tenants or tenant["name"] in always_include_vrfs_in_tenants:
+            if (
+                vrf["svis"]
+                or vrf["l3_interfaces"]
+                or vrf["loopbacks"]
+                or "all" in always_include_vrfs_in_tenants
+                or tenant["name"] in always_include_vrfs_in_tenants
+            ):
                 filtered_vrfs.append(vrf)
 
         return filtered_vrfs
