# Copyright (c) 2023-2024 Arista Networks, Inc.
# Use of this source code is governed by the Apache License 2.0
# that can be found in the LICENSE file.
from __future__ import annotations

from functools import cached_property

from .utils import UtilsMixin


class RouteMapsMixin(UtilsMixin):
    """
    Mixin Class used to generate structured config for one key.
    Class should only be used as Mixin to a AvdStructuredConfig class
    """

    @cached_property
    def route_maps(self) -> list | None:
        """
        Return structured config for route_maps

        Contains two parts.
        - Route map for connected routes redistribution in BGP
        - Route map to filter peer AS in underlay
        """
        if not self.shared_utils.underlay_bgp and not self.shared_utils.is_wan_router:
            return None

        route_maps = []

        if self.shared_utils.overlay_routing_protocol != "none" and self.shared_utils.underlay_filter_redistribute_connected:
            # RM-CONN-2-BGP
            sequence_numbers = []
            sequence_10 = {
                "sequence": 10,
                "type": "permit",
                "match": ["ip address prefix-list PL-LOOPBACKS-EVPN-OVERLAY"],
            }
            if self.shared_utils.wan_role:
                sequence_10["set"] = [f"extcommunity soo {self.shared_utils.evpn_soo} additive"]

            sequence_numbers.append(sequence_10)

            # SEQ 20 is set by inband management if applicable, so avoid setting that here

            if self.shared_utils.underlay_ipv6 is True:
                sequence_numbers.append(
                    {
                        "sequence": 30,
                        "type": "permit",
                        "match": ["ipv6 address prefix-list PL-LOOPBACKS-EVPN-OVERLAY-V6"],
                    }
                )

            if self.shared_utils.underlay_multicast_rp_interfaces is not None:
                sequence_numbers.append(
                    {
                        "sequence": 40,
                        "type": "permit",
                        "match": ["ip address prefix-list PL-LOOPBACKS-PIM-RP"],
                    }
                )

            if self.shared_utils.wan_ha and self.shared_utils.use_uplinks_for_wan_ha:
                sequence_numbers.append(
                    {
                        "sequence": 50,
                        "type": "permit",
                        "match": ["ip address prefix-list PL-WAN-HA-PREFIXES"],
                    }
                )

            route_maps.append({"name": "RM-CONN-2-BGP", "sequence_numbers": sequence_numbers})

        # RM-BGP-AS{{ asn }}-OUT
        for asn in self._underlay_filter_peer_as_route_maps_asns:
            route_map_name = f"RM-BGP-AS{asn}-OUT"
            route_maps.append(
                {
                    "name": route_map_name,
                    "sequence_numbers": [
                        {
                            "sequence": 10,
                            "type": "deny",
                            "match": [f"as {asn}"],
                        },
                        {
                            "sequence": 20,
                            "type": "permit",
                        },
                    ],
                }
            )

        # Route-map IN and OUT for SOO, rendered for WAN routers
        if self.shared_utils.underlay_routing_protocol == "ebgp" and self.shared_utils.wan_role == "client":
            # RM-BGP-UNDERLAY-PEERS-IN
            sequence_numbers = [
                {
                    "sequence": 40,
                    "type": "permit",
                    "description": "Mark prefixes originated from the LAN",
                    "set": [f"extcommunity soo {self.shared_utils.evpn_soo} additive"],
                },
            ]
            if self.shared_utils.wan_ha and self.shared_utils.use_uplinks_for_wan_ha:
                sequence_numbers.extend(
                    [
                        {
                            "sequence": 10,
                            "type": "permit",
                            "description": "Allow WAN HA peer interface prefixes",
                            "match": ["ip address prefix-list PL-WAN-HA-PEER-PREFIXES"],
                        },
                        {
                            "sequence": 20,
                            "type": "deny",
                            "description": "Deny other routes from the HA peer",
                            "match": ["as-path ASPATH-WAN"],
                        },
                    ]
                )
            route_maps.append({"name": "RM-BGP-UNDERLAY-PEERS-IN", "sequence_numbers": sequence_numbers})

<<<<<<< HEAD
            # RM-BGP-UNDERLAY-PEERS-OUT
            if self.shared_utils.wan_ha:
                sequence_numbers = [
                    {
                        "sequence": 10,
                        "type": "permit",
                        "description": "Make routes learned from WAN HA peer less preferred on LAN routers",
                        "match": ["tag 50", "route-type internal"],
                        "set": ["metric 50"],
                    },
                    {
                        "sequence": 20,
                        "type": "permit",
                        "description": "Permit every other valid route",
                    },
                ]
                route_maps.append({"name": "RM-BGP-UNDERLAY-PEERS-OUT", "sequence_numbers": sequence_numbers})
=======
            # TODO: No RM-BGP-UNDERLAY-PEERS-OUT, sending everything out. There will be one added for HA support in a future PR
>>>>>>> 216934fd

        if route_maps:
            return route_maps

        return None<|MERGE_RESOLUTION|>--- conflicted
+++ resolved
@@ -30,7 +30,6 @@
 
         if self.shared_utils.overlay_routing_protocol != "none" and self.shared_utils.underlay_filter_redistribute_connected:
             # RM-CONN-2-BGP
-            sequence_numbers = []
             sequence_10 = {
                 "sequence": 10,
                 "type": "permit",
@@ -39,8 +38,7 @@
             if self.shared_utils.wan_role:
                 sequence_10["set"] = [f"extcommunity soo {self.shared_utils.evpn_soo} additive"]
 
-            sequence_numbers.append(sequence_10)
-
+            sequence_numbers = [sequence_10]
             # SEQ 20 is set by inband management if applicable, so avoid setting that here
 
             if self.shared_utils.underlay_ipv6 is True:
@@ -122,7 +120,6 @@
                 )
             route_maps.append({"name": "RM-BGP-UNDERLAY-PEERS-IN", "sequence_numbers": sequence_numbers})
 
-<<<<<<< HEAD
             # RM-BGP-UNDERLAY-PEERS-OUT
             if self.shared_utils.wan_ha:
                 sequence_numbers = [
@@ -140,9 +137,6 @@
                     },
                 ]
                 route_maps.append({"name": "RM-BGP-UNDERLAY-PEERS-OUT", "sequence_numbers": sequence_numbers})
-=======
-            # TODO: No RM-BGP-UNDERLAY-PEERS-OUT, sending everything out. There will be one added for HA support in a future PR
->>>>>>> 216934fd
 
         if route_maps:
             return route_maps
