--- conflicted
+++ resolved
@@ -1,26 +1,5 @@
 
 {% set tmp_tenants = [] %}
-<<<<<<< HEAD
-{# tenants #}
-{% for tenant in tenants | arista.avd.convert_dicts | arista.avd.natural_sort('name') %}
-{%     if tenant.name in switch.tenants | arista.avd.default([]) %}
-{%         set switch_tenant = switch.tenants[tenant.name] %}
-{#         vrfs #}
-{%         set tmp_vrfs = [] %}
-{%         for vrf in tenant.vrfs | arista.avd.convert_dicts | arista.avd.natural_sort('name') %}
-{%             if vrf.name in switch_tenant.vrfs | arista.avd.default([]) %}
-{%                 set switch_vrf = switch_tenant.vrfs[vrf.name] %}
-{#                 svis & bgp_peers #}
-{%                 set tmp_svis = [] %}
-{%                 for svi in vrf.svis | arista.avd.convert_dicts('id') | arista.avd.natural_sort('id') %}
-{%                     if svi.id in switch_vrf.svis | arista.avd.default([]) %}
-{%                         do tmp_svis.append(svi) %}
-{%                     endif %}
-{%                 endfor %}
-{%                 set tmp_bgp_peers = [] %}
-{%                 for peer in vrf.bgp_peers | arista.avd.convert_dicts('name') | arista.avd.natural_sort('name') %}
-{%                     do tmp_bgp_peers.append(peer) %}
-=======
 {% set match_tags = switch.filter_tags %}
 {% if switch.group is arista.avd.defined %}
 {%     do match_tags.append(switch.group) %}
@@ -82,7 +61,6 @@
 {%                             do tmp_l2vlans.append(l2vlan) %}
 {%                         endif %}
 {%                     endif %}
->>>>>>> f1b1efe1
 {%                 endfor %}
 {%                 set tmp_bgp_peer_groups = [] %}
 {%                 for bgp_peer_group in vrf.bgp_peer_groups | arista.avd.convert_dicts('name') | arista.avd.natural_sort('name') %}
