{% set tmp_tenants = [] %}
{% set tmp_hostvars = hostvars[inventory_hostname] %}
{% for network_services_key in network_services_keys | arista.avd.natural_sort('name') %}
{%     if network_services_key.name is arista.avd.defined and tmp_hostvars[network_services_key.name] is arista.avd.defined %}
{# tenants #}
{%         for tenant in tmp_hostvars[network_services_key.name] | arista.avd.convert_dicts | arista.avd.natural_sort('name') %}
{%             if tenant.name in switch.tenants | arista.avd.default([]) %}
{%                 set switch_tenant = switch.tenants[tenant.name] %}
{#                 vrfs #}
{%                 set tmp_vrfs = [] %}
{%                 for vrf in tenant.vrfs | arista.avd.convert_dicts | arista.avd.natural_sort('name') %}
{%                     if vrf.name in switch_tenant.vrfs | arista.avd.default([]) %}
{%                         set switch_vrf = switch_tenant.vrfs[vrf.name] %}
{#                         svis & bgp_peers #}
{%                         set tmp_svis = [] %}
{%                         for svi in vrf.svis | arista.avd.convert_dicts('id') | arista.avd.natural_sort('id') %}
{%                             if svi.id in switch_vrf.svis | arista.avd.default([]) %}
{%                                 do tmp_svis.append(svi) %}
{%                             endif %}
{%                         endfor %}
{%                         do vrf.update({'svis': tmp_svis, 'bgp_peers': vrf.bgp_peers | arista.avd.convert_dicts | arista.avd.natural_sort('name')}) %}
{%                         do tmp_vrfs.append(vrf) %}
{%                     endif %}
{%                 endfor %}
<<<<<<< HEAD
{%                 set tmp_bgp_peers = [] %}
{%                 for peer in vrf.bgp_peers | arista.avd.convert_dicts('name') | arista.avd.natural_sort('name') %}
{# {%                     if peer.id in switch_vrf.bgp_peers | arista.avd.default([]) %} #}
{%                         do tmp_bgp_peers.append(peer) %}
{# {%                         for address_family in peer.address_families | arista.avd.convert_dicts('af') | arista.avd.natural_sort('af') %}
{%                                 do tmp_vrf_af.append(address_family.af) %}
{%                         endfor %} #}
{# {%                     endif %} #}
{%                 endfor %}
{%                 set tmp_bgp_peer_groups = [] %}
{%                 for bgp_peer_group in vrf.bgp_peer_groups | arista.avd.convert_dicts('name') | arista.avd.natural_sort('name') %}
{# {%                     if bgp_peer_group.name in switch_vrf.bgp_peer_groups | arista.avd.default([]) %} #}
{%                         do tmp_bgp_peer_groups.append(bgp_peer_group) %}
{# {%                     endif %} #}
{%                 endfor %}
{%                 do vrf.update({'svis': tmp_svis, 'bgp_peers': tmp_bgp_peers, 'bgp_peer_groups': tmp_bgp_peer_groups | arista.avd.convert_dicts | arista.avd.natural_sort('name')}) %}
{%                 do tmp_vrfs.append(vrf) %}
{%             endif %}
{%         endfor %}
{#         l2vlans #}
{%         set tmp_l2vlans = [] %}
{%         for l2vlan in tenant.l2vlans | arista.avd.convert_dicts('id') | arista.avd.natural_sort('id') %}
{%             if l2vlan.id in switch_tenant.l2vlans | arista.avd.default([]) %}
{%                 do tmp_l2vlans.append(l2vlan) %}
=======
{#                 l2vlans #}
{%                 set tmp_l2vlans = [] %}
{%                 for l2vlan in tenant.l2vlans | arista.avd.convert_dicts('id') | arista.avd.natural_sort('id') %}
{%                     if l2vlan.id in switch_tenant.l2vlans | arista.avd.default([]) %}
{%                         do tmp_l2vlans.append(l2vlan) %}
{%                     endif %}
{%                 endfor %}
{#                 point_to_point_services #}
{%                 set tmp_point_to_point_services = [] %}
{%                 for point_to_point_service in tenant.point_to_point_services | arista.avd.natural_sort('name') %}
{%                     for endpoint in point_to_point_service.endpoints | arista.avd.default([]) %}
{%                         if inventory_hostname in endpoint.nodes | arista.avd.default([]) %}
{%                             do tmp_point_to_point_services.append(point_to_point_service) %}
{%                             break %}
{%                         endif %}
{%                     endfor %}
{%                 endfor %}
{%                 do tenant.update({'vrfs': tmp_vrfs, 'l2vlans': tmp_l2vlans, 'point_to_point_services': tmp_point_to_point_services}) %}
{%                 do tmp_tenants.append(tenant) %}
>>>>>>> 8abbc4dc
{%             endif %}
{%         endfor %}
{%     endif %}
{% endfor %}
{% set network_services_data.tenants = tmp_tenants %}<|MERGE_RESOLUTION|>--- conflicted
+++ resolved
@@ -1,30 +1,23 @@
+
 {% set tmp_tenants = [] %}
-{% set tmp_hostvars = hostvars[inventory_hostname] %}
-{% for network_services_key in network_services_keys | arista.avd.natural_sort('name') %}
-{%     if network_services_key.name is arista.avd.defined and tmp_hostvars[network_services_key.name] is arista.avd.defined %}
 {# tenants #}
-{%         for tenant in tmp_hostvars[network_services_key.name] | arista.avd.convert_dicts | arista.avd.natural_sort('name') %}
-{%             if tenant.name in switch.tenants | arista.avd.default([]) %}
-{%                 set switch_tenant = switch.tenants[tenant.name] %}
-{#                 vrfs #}
-{%                 set tmp_vrfs = [] %}
-{%                 for vrf in tenant.vrfs | arista.avd.convert_dicts | arista.avd.natural_sort('name') %}
-{%                     if vrf.name in switch_tenant.vrfs | arista.avd.default([]) %}
-{%                         set switch_vrf = switch_tenant.vrfs[vrf.name] %}
-{#                         svis & bgp_peers #}
-{%                         set tmp_svis = [] %}
-{%                         for svi in vrf.svis | arista.avd.convert_dicts('id') | arista.avd.natural_sort('id') %}
-{%                             if svi.id in switch_vrf.svis | arista.avd.default([]) %}
-{%                                 do tmp_svis.append(svi) %}
-{%                             endif %}
-{%                         endfor %}
-{%                         do vrf.update({'svis': tmp_svis, 'bgp_peers': vrf.bgp_peers | arista.avd.convert_dicts | arista.avd.natural_sort('name')}) %}
-{%                         do tmp_vrfs.append(vrf) %}
+{% for tenant in tenants | arista.avd.convert_dicts | arista.avd.natural_sort('name') %}
+{%     if tenant.name in switch.tenants | arista.avd.default([]) %}
+{%         set switch_tenant = switch.tenants[tenant.name] %}
+{#         vrfs #}
+{%         set tmp_vrfs = [] %}
+{%         for vrf in tenant.vrfs | arista.avd.convert_dicts | arista.avd.natural_sort('name') %}
+{%             if vrf.name in switch_tenant.vrfs | arista.avd.default([]) %}
+{%                 set switch_vrf = switch_tenant.vrfs[vrf.name] %}
+{#                 svis & bgp_peers #}
+{%                 set tmp_svis = [] %}
+{%                 for svi in vrf.svis | arista.avd.convert_dicts('id') | arista.avd.natural_sort('id') %}
+{%                     if svi.id in switch_vrf.svis | arista.avd.default([]) %}
+{%                         do tmp_svis.append(svi) %}
 {%                     endif %}
 {%                 endfor %}
-<<<<<<< HEAD
 {%                 set tmp_bgp_peers = [] %}
-{%                 for peer in vrf.bgp_peers | arista.avd.convert_dicts('name') | arista.avd.natural_sort('name') %}
+{%                 for peer in vrf.neighbors | arista.avd.convert_dicts('name') | arista.avd.natural_sort('name') %}
 {# {%                     if peer.id in switch_vrf.bgp_peers | arista.avd.default([]) %} #}
 {%                         do tmp_bgp_peers.append(peer) %}
 {# {%                         for address_family in peer.address_families | arista.avd.convert_dicts('af') | arista.avd.natural_sort('af') %}
@@ -47,29 +40,20 @@
 {%         for l2vlan in tenant.l2vlans | arista.avd.convert_dicts('id') | arista.avd.natural_sort('id') %}
 {%             if l2vlan.id in switch_tenant.l2vlans | arista.avd.default([]) %}
 {%                 do tmp_l2vlans.append(l2vlan) %}
-=======
-{#                 l2vlans #}
-{%                 set tmp_l2vlans = [] %}
-{%                 for l2vlan in tenant.l2vlans | arista.avd.convert_dicts('id') | arista.avd.natural_sort('id') %}
-{%                     if l2vlan.id in switch_tenant.l2vlans | arista.avd.default([]) %}
-{%                         do tmp_l2vlans.append(l2vlan) %}
-{%                     endif %}
-{%                 endfor %}
-{#                 point_to_point_services #}
-{%                 set tmp_point_to_point_services = [] %}
-{%                 for point_to_point_service in tenant.point_to_point_services | arista.avd.natural_sort('name') %}
-{%                     for endpoint in point_to_point_service.endpoints | arista.avd.default([]) %}
-{%                         if inventory_hostname in endpoint.nodes | arista.avd.default([]) %}
-{%                             do tmp_point_to_point_services.append(point_to_point_service) %}
-{%                             break %}
-{%                         endif %}
-{%                     endfor %}
-{%                 endfor %}
-{%                 do tenant.update({'vrfs': tmp_vrfs, 'l2vlans': tmp_l2vlans, 'point_to_point_services': tmp_point_to_point_services}) %}
-{%                 do tmp_tenants.append(tenant) %}
->>>>>>> 8abbc4dc
 {%             endif %}
 {%         endfor %}
+{#         point_to_point_services #}
+{%         set tmp_point_to_point_services = [] %}
+{%         for point_to_point_service in tenant.point_to_point_services | arista.avd.natural_sort('name') %}
+{%             for endpoint in point_to_point_service.endpoints | arista.avd.default([]) %}
+{%                 if inventory_hostname in endpoint.nodes | arista.avd.default([]) %}
+{%                     do tmp_point_to_point_services.append(point_to_point_service) %}
+{%                     break %}
+{%                 endif %}
+{%             endfor %}
+{%         endfor %}
+{%         do tenant.update({'vrfs': tmp_vrfs, 'l2vlans': tmp_l2vlans, 'point_to_point_services': tmp_point_to_point_services}) %}
+{%         do tmp_tenants.append(tenant) %}
 {%     endif %}
 {% endfor %}
 {% set network_services_data.tenants = tmp_tenants %}