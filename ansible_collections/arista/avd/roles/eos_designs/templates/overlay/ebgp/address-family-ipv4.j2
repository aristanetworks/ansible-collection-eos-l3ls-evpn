  address_family_ipv4:
    peer_groups:
<<<<<<< HEAD
      {{ bgp_peer_groups.EVPN_OVERLAY_PEERS.name | arista.avd.default("EVPN-OVERLAY-PEERS") }}:
        activate: false
{% if switch.evpn_gateway is arista.avd.defined(true) %}
      {{ bgp_peer_groups.evpn_overlay_core.name | arista.avd.default("EVPN-OVERLAY-CORE") }}:
        activate: false
{% endif %}
=======
      {{ switch.bgp_peer_groups.evpn_overlay_peers.name }}:
        activate: false
>>>>>>> ea243c84
<|MERGE_RESOLUTION|>--- conflicted
+++ resolved
@@ -1,13 +1,8 @@
   address_family_ipv4:
     peer_groups:
-<<<<<<< HEAD
-      {{ bgp_peer_groups.EVPN_OVERLAY_PEERS.name | arista.avd.default("EVPN-OVERLAY-PEERS") }}:
+      {{ switch.bgp_peer_groups.evpn_overlay_peers.name }}:
         activate: false
 {% if switch.evpn_gateway is arista.avd.defined(true) %}
       {{ bgp_peer_groups.evpn_overlay_core.name | arista.avd.default("EVPN-OVERLAY-CORE") }}:
         activate: false
-{% endif %}
-=======
-      {{ switch.bgp_peer_groups.evpn_overlay_peers.name }}:
-        activate: false
->>>>>>> ea243c84
+{% endif %}