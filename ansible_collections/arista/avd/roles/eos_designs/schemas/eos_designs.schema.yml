# Copyright (c) 2024 Arista Networks, Inc.
# Use of this source code is governed by the Apache License 2.0
# that can be found in the LICENSE file.
$id: eos_designs
type: dict
allow_other_keys: true
keys:
  application_classification:
    type: dict
    description: 'PREVIEW: WAN Preview'
    $ref: eos_cli_config_gen#/keys/application_traffic_recognition
  avd_data_conversion_mode:
    documentation_options:
      table: role-input-validation
    type: str
    valid_values:
    - disabled
    - error
    - warning
    - info
    - debug
    - quiet
    default: debug
    description: 'Conversion Mode for AVD input data conversion.

      Input data conversion will perform type conversion of input variables as defined
      in the schema.

      The type conversion is intended to help the user to identify minor issues with
      the input data, while still allowing the data to be validated.

      During conversion, messages will generated with information about the host(s)
      and key(s) which required conversion.

      "disabled" means that conversion will not run - avoid this since conversion
      is also handling data deprecation and upgrade.

      "error" will produce error messages and fail the task.

      "warning" will produce warning messages.

      "info" will produce regular log messages.

      "debug" will produce hidden debug messages viewable with -v.

      "quiet" will not produce any messages

      '
  avd_data_validation_mode:
    documentation_options:
      table: role-input-validation
    type: str
    valid_values:
    - disabled
    - error
    - warning
    - info
    - debug
    default: warning
    description: 'Validation Mode for AVD input data validation.

      Input data validation will validate the input variables according to the schema.

      During validation, messages will generated with information about the host(s)
      and key(s) which failed validation.

      "disabled" means that validation will not run.

      "error" will produce error messages and fail the task.

      "warning" will produce warning messages.

      "info" will produce regular log messages.

      "debug" will produce hidden debug messages viewable with -v.

      '
  bfd_multihop:
    documentation_options:
      table: bfd-settings
    type: dict
    description: BFD Multihop tuning.
    keys:
      interval:
        type: int
        convert_types:
        - str
        min: 50
        max: 60000
        required: true
      min_rx:
        type: int
        convert_types:
        - str
        min: 50
        max: 60000
        required: true
      multiplier:
        type: int
        convert_types:
        - str
        min: 3
        max: 50
        required: true
    default:
      interval: 300
      min_rx: 300
      multiplier: 3
  bgp_as:
    documentation_options:
      table: bgp-settings
    description: 'BGP AS <1-4294967295> or AS number in asdot notation "<1-65535>.<0-65535>"
      to use to configure overlay when "overlay_routing_protocol" == ibgp.

      For asdot notation in YAML inputs, the value must be put in quotes, to prevent
      it from being interpreted as a float number.'
    type: str
    convert_types:
    - int
  bgp_default_ipv4_unicast:
    documentation_options:
      table: bgp-settings
    description: 'Default activation of IPv4 unicast address-family on all IPv4 neighbors.

      It is best practice to disable activation.

      '
    type: bool
    default: false
  bgp_distance:
    documentation_options:
      table: bgp-settings
    type: dict
    $ref: eos_cli_config_gen#/keys/router_bgp/keys/distance
  bgp_ecmp:
    documentation_options:
      table: bgp-settings
    description: 'Maximum ECMP for BGP multi-path.

      The default value is 4 except for WAN Routers where the default value is unset
      (falls back to EOS default).'
    type: int
    convert_types:
    - str
  bgp_graceful_restart:
    documentation_options:
      table: bgp-settings
    description: 'BGP graceful-restart allows a BGP speaker with separate control
      plane and data plane processing to continue forwarding traffic during a BGP
      restart.

      Its neighbors (receiving speakers) may retain routing information from the restarting
      speaker while a BGP session with it is being re-established, reducing route
      flapping.

      '
    type: dict
    keys:
      enabled:
        type: bool
        default: false
        required: true
        description: Enable or disable graceful-restart for all BGP peers.
      restart_time:
        type: int
        convert_types:
        - str
        min: 1
        max: 3600
        default: 300
        description: Restart time in seconds.
  bgp_maximum_paths:
    documentation_options:
      table: bgp-settings
    description: 'Maximum Paths for BGP multi-path.

      The default value is 4 except for WAN Routers where the default value is 16.'
    type: int
    convert_types:
    - str
    min: 1
    max: 512
  bgp_mesh_pes:
    documentation_options:
      table: overlay-settings
    type: bool
    default: false
    description: 'Configure an iBGP full mesh between PEs, either because there is
      no RR used or other reasons.

      Only supported in combination with MPLS overlay.

      '
  bgp_peer_groups:
    documentation_options:
      table: bgp-settings
    description: 'Leverage an Arista EOS switch to generate the encrypted password
      using the correct peer group name.

      Note that the name of the peer groups use ''-'' instead of ''_'' in EOS configuration.

      '
    type: dict
    keys:
      ipv4_underlay_peers:
        type: dict
        keys:
          name:
            type: str
            default: IPv4-UNDERLAY-PEERS
            description: Name of peer group.
          password:
            type: str
            description: Type 7 encrypted password.
          bfd:
            type: bool
            default: false
          structured_config:
            type: dict
            description: Custom structured config added under router_bgp.peer_groups.[name=<name>]
              for eos_cli_config_gen.
            documentation_options:
              hide_keys: true
            $ref: eos_cli_config_gen#/keys/router_bgp/keys/peer_groups/items/
      mlag_ipv4_underlay_peer:
        type: dict
        keys:
          name:
            type: str
            default: MLAG-IPv4-UNDERLAY-PEER
            description: Name of peer group.
          password:
            type: str
            description: Type 7 encrypted password.
          bfd:
            type: bool
            default: false
          structured_config:
            type: dict
            description: Custom structured config added under router_bgp.peer_groups.[name=<name>]
              for eos_cli_config_gen.
            documentation_options:
              hide_keys: true
            $ref: eos_cli_config_gen#/keys/router_bgp/keys/peer_groups/items/
      evpn_overlay_peers:
        type: dict
        keys:
          name:
            type: str
            default: EVPN-OVERLAY-PEERS
            description: Name of peer group.
          password:
            type: str
            description: Type 7 encrypted password.
          bfd:
            type: bool
            default: true
          structured_config:
            type: dict
            description: Custom structured config added under router_bgp.peer_groups.[name=<name>]
              for eos_cli_config_gen.
            documentation_options:
              hide_keys: true
            $ref: eos_cli_config_gen#/keys/router_bgp/keys/peer_groups/items/
      evpn_overlay_core:
        type: dict
        keys:
          name:
            type: str
            default: EVPN-OVERLAY-CORE
            description: Name of peer group.
          password:
            type: str
            description: Type 7 encrypted password.
          bfd:
            type: bool
            default: true
          structured_config:
            type: dict
            description: Custom structured config added under router_bgp.peer_groups.[name=<name>]
              for eos_cli_config_gen.
            documentation_options:
              hide_keys: true
            $ref: eos_cli_config_gen#/keys/router_bgp/keys/peer_groups/items/
      mpls_overlay_peers:
        type: dict
        keys:
          name:
            type: str
            default: MPLS-OVERLAY-PEERS
            description: Name of peer group.
          password:
            type: str
            description: Type 7 encrypted password.
          bfd:
            type: bool
            default: true
          structured_config:
            type: dict
            description: Custom structured config added under router_bgp.peer_groups.[name=<name>]
              for eos_cli_config_gen.
            documentation_options:
              hide_keys: true
            $ref: eos_cli_config_gen#/keys/router_bgp/keys/peer_groups/items/
      rr_overlay_peers:
        type: dict
        keys:
          name:
            type: str
            default: RR-OVERLAY-PEERS
            description: Name of peer group.
          password:
            type: str
            description: Type 7 encrypted password.
          bfd:
            type: bool
            default: true
          structured_config:
            type: dict
            description: Custom structured config added under router_bgp.peer_groups.[name=<name>]
              for eos_cli_config_gen.
            documentation_options:
              hide_keys: true
            $ref: eos_cli_config_gen#/keys/router_bgp/keys/peer_groups/items/
      ipvpn_gateway_peers:
        type: dict
        keys:
          name:
            type: str
            default: IPVPN-GATEWAY-PEERS
            description: Name of peer group.
          password:
            type: str
            description: Type 7 encrypted password.
          bfd:
            type: bool
            default: true
          structured_config:
            type: dict
            description: Custom structured config added under router_bgp.peer_groups.[name=<name>]
              for eos_cli_config_gen.
            documentation_options:
              hide_keys: true
            $ref: eos_cli_config_gen#/keys/router_bgp/keys/peer_groups/items/
      wan_overlay_peers:
        type: dict
        documentation_options:
          table: wan-bgp-peer-groups
        description: 'PREVIEW: This key is currently not supported'
        keys:
          name:
            type: str
            default: WAN-OVERLAY-PEERS
            description: Name of peer group.
          password:
            type: str
            description: Type 7 encrypted password.
          bfd:
            type: bool
            default: true
          bfd_timers:
            type: dict
            description: 'Specify the BFD timers to override the default values.

              It is recommended to keep BFD total timeout longer than the DPS timeout.

              The Default BFD timeout is 10 x 1 seconds and the default DPS timeout
              is 5 x 1 seconds.'
            $ref: eos_cli_config_gen#/keys/router_bgp/keys/peer_groups/items/keys/bfd_timers
            keys:
              interval:
                type: int
                default: 1000
              min_rx:
                type: int
                default: 1000
              multiplier:
                type: int
                default: 10
          listen_range_prefixes:
            type: list
            description: 'Only used for nodes where `wan_role` is `server` like AutoVPN
              RRs and Pathfinders.

              For clients, AVD will raise an error if the Loopback0 IP is not in any
              listen range.'
            items:
              type: str
              description: The prefixes to use in listen_range.
          structured_config:
            type: dict
            description: Custom structured config added under router_bgp.peer_groups.[name=<name>]
              for eos_cli_config_gen.
            documentation_options:
              hide_keys: true
            $ref: eos_cli_config_gen#/keys/router_bgp/keys/peer_groups/items/
          ttl_maximum_hops:
            type: int
            convert_types:
            - str
            default: 1
      wan_rr_overlay_peers:
        type: dict
        documentation_options:
          table: wan-bgp-peer-groups
        description: 'PREVIEW: This key is currently not supported

          Configuration options for the peer-group created to peer between

          AutoVPN RRs or CV-Pathfinders.'
        keys:
          name:
            type: str
            default: WAN-RR-OVERLAY-PEERS
            description: Name of peer group.
          password:
            type: str
            description: Type 7 encrypted password.
          bfd:
            type: bool
            default: true
          bfd_timers:
            type: dict
            description: 'Specify the BFD timers to override the default values.

              It is recommended to keep BFD total timeout longer than the DPS timeout.

              The Default BFD timeout is 10 x 1 seconds and the default DPS timeout
              is 5 x 1 seconds.'
            $ref: eos_cli_config_gen#/keys/router_bgp/keys/peer_groups/items/keys/bfd_timers
            keys:
              interval:
                type: int
                default: 1000
              min_rx:
                type: int
                default: 1000
              multiplier:
                type: int
                default: 10
          structured_config:
            type: dict
            description: Custom structured config added under router_bgp.peer_groups.[name=<name>]
              for eos_cli_config_gen.
            documentation_options:
              hide_keys: true
            $ref: eos_cli_config_gen#/keys/router_bgp/keys/peer_groups/items/
          ttl_maximum_hops:
            type: int
            convert_types:
            - str
            default: 1
      IPv4_UNDERLAY_PEERS:
        type: dict
        deprecation:
          warning: true
          new_key: bgp_peer_groups.ipv4_underlay_peers
          removed: true
          remove_in_version: 4.0.0
      MLAG_IPv4_UNDERLAY_PEER:
        type: dict
        deprecation:
          warning: true
          new_key: bgp_peer_groups.mlag_ipv4_underlay_peer
          removed: true
          remove_in_version: 4.0.0
      EVPN_OVERLAY_PEERS:
        type: dict
        deprecation:
          warning: true
          new_key: bgp_peer_groups.evpn_overlay_peers
          removed: true
          remove_in_version: 4.0.0
  bgp_update_wait_install:
    documentation_options:
      table: bgp-settings
    type: bool
    $ref: eos_cli_config_gen#/keys/router_bgp/keys/updates/keys/wait_install
  bgp_update_wait_for_convergence:
    documentation_options:
      table: bgp-settings
    type: bool
    $ref: eos_cli_config_gen#/keys/router_bgp/keys/updates/keys/wait_for_convergence
  connected_endpoints_keys:
    documentation_options:
      table: connected-endpoints-keys
    description: 'Endpoints connecting to the fabric can be grouped by using separate
      keys.

      The keys can be customized to provide a better better organization or grouping
      of your data.

      `connected_endpoints_keys` should be defined in the top level group_vars for
      the fabric.

      The default values will be overridden if defining this key, so it is recommended
      to copy the defaults and modify them.

      '
    type: list
    primary_key: key
    convert_types:
    - dict
    items:
      type: dict
      keys:
        key:
          type: str
        type:
          type: str
          description: Type used for documentation.
        description:
          type: str
          description: Description used for documentation.
    default:
    - key: servers
      type: server
      description: Server
    - key: firewalls
      type: firewall
      description: Firewall
    - key: routers
      type: router
      description: Router
    - key: load_balancers
      type: load_balancer
      description: Load Balancer
    - key: storage_arrays
      type: storage_array
      description: Storage Array
    - key: cpes
      type: cpe
      description: CPE
    - key: workstations
      type: workstation
      description: Workstation
    - key: access_points
      type: access_point
      description: Access Point
    - key: phones
      type: phone
      description: Phone
    - key: printers
      type: printer
      description: Printer
    - key: cameras
      type: camera
      description: Camera
    - key: generic_devices
      type: generic_device
      description: Generic Device
  core_interfaces:
    type: dict
    $ref: eos_designs#/$defs/l3_edge
  custom_structured_configuration_list_merge:
    documentation_options:
      table: custom-structured-configuration
    type: str
    description: "The List-merge strategy used when merging custom structured configurations.\n\nThis
      applies to all vars prefixed by prefixes in `custom_structured_configuration_prefix`\nand
      all data under the various `structured_config` options.\n\nThe available list
      merge strategies:\n- `replace`:\n  - Any list will be replaced with the list
      defined in custom structured configurations.\n- `append`:\n  - Existing list
      items with the same \"Primary key\"-value will be updated.\n  - New items will
      be appended to the existing list (including duplicates).\n- `keep`:\n  - Only
      set list if there is no existing list or existing list is `None`.\n- `prepend`:\n
      \ - Existing list items with the same \"Primary key\"-value will be updated.\n
      \ - New items will be prepended to the existing list (including duplicates).\n-
      `append_rp`:\n  - Existing list items with the same \"Primary key\"-value will
      be updated.\n  - New unique items will be appended to the existing list.\n-
      `prepend_rp`:\n  - Existing list items with the same \"Primary key\"-value will
      be updated.\n  - New unique items will be prepended to the existing list.\n"
    valid_values:
    - replace
    - append
    - keep
    - prepend
    - append_rp
    - prepend_rp
    default: append_rp
  custom_structured_configuration_prefix:
    documentation_options:
      table: custom-structured-configuration
    type: list
    convert_types:
    - str
    items:
      type: str
    description: "Custom EOS Structured Configuration keys can be set on any group
      or host_var level using the name\nof the corresponding `eos_cli_config_gen`
      key prefixed with content of `custom_structured_configuration_prefix`.\n\nThe
      content of Custom Structured Configuration variables will be merged with the
      structured config generated by the eos_designs role.\n\nThe merge is done recursively,
      so it is possible to update a sub-key of a variable set by `eos_designs` role
      already.\n\nThe merge follow these recursive merge strategies:\n- New keys will
      be added for all types.\n- Existing keys of type \"List\" with a \"Primary key\"
      set in the schema:\n  - Strategy can be changed with `custom_structured_configuration_list_merge`.
      Default strategy:\n    - Existing list items with the same \"Primary key\"-value
      will be updated.\n    - New unique items will be appended to the existing list\n-
      Other keys of type \"List\" will have new unique items appended the the existing
      list.\n- Existing keys of type \"Dictionary\" will recursively merge\n- Other
      existing keys will be replaced.\n"
    default:
    - custom_structured_configuration_
  cv_pathfinder_regions:
    documentation_options:
      table: wan-cv-pathfinder-regions
    description: 'PREVIEW: This key is currently not supported

      Define the SDWAN hierarchy for the device.'
    type: list
    primary_key: name
    items:
      type: dict
      $ref: eos_cli_config_gen#/keys/router_adaptive_virtual_topology/keys/region
      keys:
        description:
          type: str
        id:
          type: int
          description: The region ID must be unique for the whole WAN deployment.
        sites:
          type: list
          description: All sites are placed in a default zone "<region_name>-ZONE"
            with ID 1.
          primary_key: name
          items:
            type: dict
            $ref: eos_cli_config_gen#/keys/router_adaptive_virtual_topology/keys/site
            keys:
              description:
                type: str
              id:
                type: int
                description: 'The Site ID must be unique within a zone.

                  Given that all the Sites are placed in a Zone named after the Region,
                  the Site ID must be unique within a Region.'
              location:
                type: str
                description: Will be interpreted
              site_contact:
                type: str
              site_after_hours_contact:
                type: str
  cv_tags_topology_type:
    documentation_options:
      table: cloudvision-tags
    description: 'PREVIEW: This key is currently not supported

      Device type that CloudVision should use when generating the Topology. Defaults
      to the setting under node_type_keys.'
    type: str
    valid_values:
    - leaf
    - spine
    - core
    - edge
  cv_topology:
    documentation_options:
      table: cv-topology
    type: list
    description: 'Generate AVD configurations directly from the given CloudVision
      topology.

      Activate this feature by setting `use_cv_topology` to `true`.

      Requires `default_interfaces` to be set for the relevant platforms and node
      types to detect the proper interface roles automatically.

      Neighbor hostnames must match the inventory hostnames of the AVD inventory to
      be taken into consideration.'
    primary_key: hostname
    items:
      type: dict
      keys:
        hostname:
          type: str
        platform:
          type: str
          required: true
        interfaces:
          type: list
          required: true
          primary_key: name
          items:
            type: dict
            keys:
              name:
                type: str
              neighbor:
                type: str
              neighbor_interface:
                type: str
  cvp_ingestauth_key:
    documentation_options:
      table: cloudvision-settings
    type: str
    description: 'On-premise CVP ingest auth key. If set, TerminAttr will be configured
      with key-based authentication for on-premise CVP.

      If not set, TerminAttr will be configured with certificate based authentication:

      - On-premise using token onboarding. Default token path is ''/tmp/token''.

      - CVaaS using token-secure onboarding. Default token path is ''/tmp/cv-onboarding-token''.

      Token must be copied to the device first.'
  cvp_instance_ip:
    documentation_options:
      table: cloudvision-settings
    deprecation:
      warning: true
      new_key: cvp_instance_ips
      remove_in_version: 5.0.0
    type: str
    description: 'IPv4 address or DNS name for CloudVision.

      This variable only supports an on-premise single-node cluster or the DNS name
      of a CloudVision as a Service instance.

      '
  cvp_instance_ips:
    documentation_options:
      table: cloudvision-settings
    type: list
    description: 'List of IPv4 addresses or DNS names for CloudVision.

      For on-premise CloudVision enter all the nodes of the cluster.

      For CloudVision as a Service enter the DNS name of the instance.

      `eos_designs` only supports one CloudVision cluster.

      '
    items:
      type: str
      description: IPv4 address or DNS name for CloudVision
  cvp_token_file:
    documentation_options:
      table: cloudvision-settings
    type: str
    description: 'cvp_token_file is the path to the token file on the switch.

      If not set the default locations for on-premise or CVaaS will be used.

      See cvp_ingestauth_key for details.'
  dc_name:
    documentation_options:
      table: fabric-topology
    description: 'POD Name is used in:

      - Fabric Documentation (Optional, falls back to fabric_name)

      - SNMP Location: `snmp_settings.location` (Optional)

      - HER Overlay DC scoped flood lists: `overlay_her_flood_list_scope: dc` (Required)

      '
    type: str
  default_igmp_snooping_enabled:
    documentation_options:
      table: system-settings
    description: 'When set to false, disables IGMP snooping at fabric level and overrides
      per vlan settings.

      '
    type: bool
    default: true
  default_interfaces:
    documentation_options:
      table: default-interfaces
    type: list
    description: 'Default uplink, downlink, and MLAG interfaces, which will be used
      if these interfaces are not defined on a device (either directly or through
      inheritance).

      '
    items:
      type: dict
      keys:
        types:
          type: list
          required: true
          description: List of node type keys.
          items:
            type: str
        platforms:
          type: list
          required: true
          description: 'List of platform families.

            This is defined as a Python regular expression that matches the full platform
            type.

            '
          items:
            type: str
            description: Arista platform family regular expression.
        uplink_interfaces:
          type: list
          description: List of uplink interfaces or uplink interface ranges.
          items:
            type: str
            description: Interface range or interface.
        mlag_interfaces:
          type: list
          description: List of MLAG interfaces or MLAG interface ranges.
          items:
            type: str
            description: Interface range or interface.
        downlink_interfaces:
          type: list
          description: List of downlink interfaces or downlink interface ranges.
          items:
            type: str
            description: Interface range or interface.
  default_mgmt_method:
    documentation_options:
      table: management-interface-settings
    type: str
    description: "`default_mgmt_method` controls the default VRF and source interface
      used for the following management and monitoring protocols configured with `eos_designs`:\n
      \ - `cv_settings`\n  - `dns_settings`\n  - `ntp_settings`\n  - `sflow_settings`\n\n`oob`
      means the protocols will be configured with the VRF set by `mgmt_interface_vrf`
      and `mgmt_interface` as the source interface.\n`inband` means the protocols
      will be configured with the VRF set by `inband_mgmt_vrf` and `inband_mgmt_interface`
      as the source interface.\n`none` means the VRF and or interface must be manually
      set for each protocol.\nThis can be overridden under the settings for each protocol.\n"
    valid_values:
    - oob
    - inband
    - none
    default: oob
  default_node_types:
    type: list
    primary_key: node_type
    description: Uses hostname matches against a regular expression to determine the
      node type.
    items:
      type: dict
      keys:
        node_type:
          type: str
          description: Resulting node type when regex matches.
        match_hostnames:
          type: list
          required: true
          description: Regular expressions to match against hostnames.
          items:
            type: str
            required: true
            description: Regex needs to match full hostname (i.e. is bounded by ^
              and $ elements).
  design:
    documentation_options:
      table: design
    type: dict
    keys:
      type:
        type: str
        description: 'By setting the design.type variable, the default node-types
          and templates described in these documents will be used.

          '
        valid_values:
        - l3ls-evpn
        - mpls
        - l2ls
        default: l3ls-evpn
  enable_trunk_groups:
    documentation_options:
      table: fabric-settings
    type: bool
    description: 'Enable Trunk Group support across eos_designs.

      Warning: Because of the nature of the EOS Trunk Group feature, enabling this
      is "all or nothing".

      *All* vlans and *all* trunks towards connected endpoints must be using trunk
      groups as well.

      If trunk groups are not assigned to a trunk, no vlans will be enabled on that
      trunk.

      See "Details on enable_trunk_groups" below before enabling this feature.

      '
    default: false
  eos_designs_custom_templates:
    documentation_options:
      table: role-custom-templates
    type: list
    items:
      type: dict
      keys:
        template:
          type: str
          description: Template file.
          required: true
        options:
          description: Template options.
          type: dict
          keys:
            list_merge:
              type: str
              description: Merge strategy for lists.
              default: append_rp
            strip_empty_keys:
              type: bool
              description: Filter out keys from the generated output if value is null/none/undefined.
              default: true
  eos_designs_documentation:
    documentation_options:
      table: role-documentation-output-settings
    description: 'Control fabric documentation generation.

      '
    type: dict
    keys:
      connected_endpoints:
        description: 'Generate fabric-wide documentation for connected endpoints.

          '
        type: bool
        default: false
  event_handlers:
    $ref: eos_cli_config_gen#/keys/event_handlers
    documentation_options:
      table: management-settings
    type: list
  evpn_ebgp_gateway_inter_domain:
    documentation_options:
      table: evpn-settings
    type: bool
  evpn_ebgp_gateway_multihop:
    documentation_options:
      table: evpn-settings
    description: 'Default of 15, considering a large value to avoid BGP reachability
      issues in very complex DCI networks.

      Adapt the value for your specific topology.

      '
    type: int
    convert_types:
    - str
    default: 15
  evpn_ebgp_multihop:
    documentation_options:
      table: evpn-settings
    description: 'Default of 3, the recommended value for a 3 stage spine and leaf
      topology.

      Set to a higher value to allow for very large and complex topologies.

      '
    type: int
    convert_types:
    - str
    default: 3
  evpn_hostflap_detection:
    documentation_options:
      table: evpn-settings
    type: dict
    keys:
      enabled:
        description: If set to false it will disable EVPN host-flap detection.
        type: bool
        default: true
      threshold:
        description: Minimum number of MAC moves that indicate a MAC duplication issue.
        type: int
        convert_types:
        - str
        default: 5
      window:
        description: Time (in seconds) to detect a MAC duplication issue.
        type: int
        convert_types:
        - str
        default: 180
      expiry_timeout:
        description: Time (in seconds) to purge a MAC duplication issue.
        type: int
        convert_types:
        - str
  evpn_import_pruning:
    documentation_options:
      table: evpn-settings
    description: 'Enable VPN import pruning (Min. EOS 4.24.2F).

      The Route Target extended communities carried by incoming VPN paths will be
      examined.

      If none of those Route Targets have been configured for import, the path will
      be immediately discarded.

      '
    type: bool
    default: false
  evpn_multicast:
    documentation_options:
      table: evpn-settings
    type: bool
    description: "General Configuration required for EVPN Multicast. \"evpn_l2_multicast\"
      or \"evpn_l3_multicast\" must also be configured under the Network Services
      (tenants).\nRequires \"underlay_multicast: true\" and IGMP snooping enabled
      globally (default).\nFor MLAG devices Route Distinguisher must be unique since
      this feature will create multi-vtep configuration.\nWarning !!! For Trident3
      based platforms i.e 7050X3, 7300X3, 720XP and 722XP\n  The Following default
      platform setting will be configured: \"platform trident forwarding-table partition
      flexible exact-match 16384 l2-shared 98304 l3-shared 131072\"\n  All forwarding
      agents will be restarted when this configuration is applied.\n  You can tune
      the settings by overriding the default variable: \"platform_settings[platforms].trident_forwarding_table_partition:\"\n
      \ Please contact an Arista representative for help with determining the appropriate
      values for your environment.\n"
    default: false
  evpn_overlay_bgp_rtc:
    documentation_options:
      table: evpn-settings
    description: 'Enable Route Target Membership Constraint Address Family on EVPN
      overlay BGP peerings (Min. EOS 4.25.1F).

      Requires use eBGP as overlay protocol.

      '
    type: bool
    default: false
  evpn_prevent_readvertise_to_server:
    documentation_options:
      table: evpn-settings
    description: 'Configure route-map on eBGP sessions towards route-servers, where
      prefixes with the peer''s ASN in the AS Path are filtered away.

      This is very useful in large-scale networks, where convergence will be quicker
      by not returning all updates received

      from Route-server-1 to Router-server-2 just for Route-server-2 to throw them
      away because of AS Path loop detection.

      '
    type: bool
    default: false
  evpn_rd_type:
    documentation_options:
      table: evpn-settings
    type: dict
    deprecation:
      warning: true
      new_key: overlay_rd_type
      removed: true
      remove_in_version: 4.0.0
  evpn_rt_type:
    documentation_options:
      table: evpn-settings
    type: dict
    deprecation:
      warning: true
      new_key: overlay_rt_type
      removed: true
      remove_in_version: 4.0.0
  evpn_short_esi_prefix:
    documentation_options:
      table: evpn-settings
    description: Configure prefix for "short_esi" values.
    type: str
    default: '0000:0000:'
  evpn_vlan_aware_bundles:
    documentation_options:
      table: evpn-settings
    description: Enable vlan aware bundles for EVPN MAC-VRF.
    type: bool
    default: false
  evpn_vlan_bundles:
    documentation_options:
      table: evpn-vlan-bundles
    type: list
    primary_key: name
    items:
      type: dict
      keys:
        name:
          type: str
          convert_types:
          - int
          description: 'Specify an EVPN vlan-aware-bundle name.

            EVPN vlan-aware-bundles group L2 VLANs and define common settings.

            '
        id:
          type: int
          required: true
          convert_types:
          - str
          description: '"id" may be used for vlan-aware-bundle RD/RT ID so it should
            not overlap with l2vlan IDs which are not part of this bundle.

            See "overlay_rd_type" and "overlay_rt_type" for details.

            '
        rt_override:
          type: str
          convert_types:
          - int
          description: "By default the MAC VRF bundle RT will be derived from mac_vrf_id_base
            + bundle_id.\nThe rt_override allows us to override this value and statically
            define it.\nrt_override will default to vni_override if set.\n\nrt_override
            supports two formats:\n  - A single number which will be used in the RT
            fields instead of mac_vrf_id/mac_vrf_vni (see 'overlay_rt_type' for details).\n
            \ - A full RT string with colon seperator which will override the full
            RT.\n"
        rd_override:
          type: str
          convert_types:
          - int
          description: "By default the MAC VRF bundle RD will be derived from mac_vrf_id_base
            + bundle_id.\nThe rt_override allows us to override this value and statically
            define it.\nrd_override will default to rt_override or vni_override if
            set.\n\nrd_override supports two formats:\n  - A single number which will
            be used in the RD assigned number field instead of mac_vrf_id/mac_vrf_vni
            (see 'overlay_rd_type' for details).\n  - A full RD string with colon
            seperator which will override the full RD.\n"
        evpn_l2_multi_domain:
          type: bool
          description: 'Explicitly extend VLAN-Aware Bundle to remote EVPN domains.

            Overrides `<network_services_key>.[].evpn_l2_multi_domain`.

            '
        bgp:
          type: dict
          keys:
            raw_eos_cli:
              type: str
              description: 'EOS cli commands rendered on router_bgp.vlans-aware-bundle.

                '
  fabric_evpn_encapsulation:
    documentation_options:
      table: evpn-settings
    description: Should be set to mpls for evpn-mpls scenario.
    valid_values:
    - vxlan
    - mpls
    default: vxlan
    type: str
  fabric_ip_addressing:
    type: dict
    keys:
      mlag:
        type: dict
        keys:
          algorithm:
            type: str
            default: first_id
            description: "This variable defines the Multi-chassis Link Aggregation
              (MLAG) algorithm used.\nEach MLAG link will have a /31* subnet with
              each subnet allocated from the relevant MLAG pool via a calculated offset.\nThe
              offset is calculated using one of the following algorithms:\n  - first_id:
              `(mlag_primary_id - 1) * 2` where `mlag_primary_id` is the ID of the
              first node defined under the node_group.\n    This allocation method
              will skip every other /31* subnet making it less space efficient than
              `odd_id`.\n  - odd_id: `(odd_id - 1) / 2`. Requires the node_group to
              have a node with an odd ID and a node with an even ID.\n  - same_subnet:
              the offset will always be zero.\n    This allocation method will cause
              every MLAG link to be addressed with the same /31* subnet.\n\\* - The
              prefix length is configurable with a default of /31."
            valid_values:
            - first_id
            - odd_id
            - same_subnet
          ipv4_prefix_length:
            type: int
            default: 31
            min: 1
            max: 31
            convert_types:
            - str
            description: IPv4 prefix length used for MLAG peer-vlan and L3 point-to-point
              SVIs over the MLAG peer-link.
      p2p_uplinks:
        type: dict
        keys:
          ipv4_prefix_length:
            type: int
            default: 31
            min: 1
            max: 31
            convert_types:
            - str
            description: IPv4 prefix length used for L3 point-to-point uplinks.
  fabric_name:
    documentation_options:
      table: fabric-topology
    description: Fabric Name, required to match Ansible Group name covering all devices
      in the Fabric, **must** be an inventory group name.
    type: str
    required: true
  generate_cv_tags:
    documentation_options:
      table: cloudvision-tags
    type: dict
    description: 'PREVIEW: This key is currently not supported

      Generate CloudVision Tags based on AVD data.'
    keys:
      topology_hints:
        type: bool
        default: false
        description: Enable the generation of CloudVision Topology Tags (hints).
      interface_tags:
        description: List of interface tags that should be generated.
        type: list
        primary_key: name
        items:
          type: dict
          description: Each tag can either have a static value or a dynamic value
            sourced from structured configuration.
          keys:
            name:
              description: Tag name to be assigned to generated tags. Tag names must
                be lower case.
              convert_to_lower_case: true
              required: true
              type: str
            data_path:
              description: 'Structured config field/key path to be used to find the
                value for the tag. Dot notation is supported to reference values inside
                dictionaries.

                For Example: ''data_path: channel_group.id'' would set the tag with
                the value of the channel id of the interface. If there is no channel
                id, the tag is not created.

                `data_path` is ignored if `value` is set.'
              type: str
            value:
              description: Value to be assigned to the tag.
              type: str
      device_tags:
        description: List of device tags that should be generated.
        type: list
        items:
          type: dict
          description: Each tag can either have a static value or a dynamic value
            sourced from structured configuration.
          keys:
            name:
              description: Tag name to be assigned to generated tags. Tag names must
                be lower case.
              convert_to_lower_case: true
              required: true
              type: str
            data_path:
              description: 'Structured config field/key path to be used to find the
                value for the tag. Dot notation is supported to reference values inside
                dictionaries.

                For Example: ''data_path: router_bfd.multihop.interval'' would set
                the tag with the value of the interval for multihop bfd. If this value
                is not specified in the structured config, the tag is not created.

                `data_path` is ignored if `value` is set.'
              type: str
            value:
              description: Value to be assigned to the tag.
              type: str
  hardware_counters:
    documentation_options:
      table: system-settings
    $ref: eos_cli_config_gen#/keys/hardware_counters
    type: dict
  internal_vlan_order:
    documentation_options:
      table: system-settings
    type: dict
    description: Internal vlan allocation order and range.
    keys:
      allocation:
        type: str
        valid_values:
        - ascending
        - descending
        required: true
      range:
        type: dict
        keys:
          beginning:
            type: int
            convert_types:
            - str
            description: First VLAN ID.
            min: 2
            max: 4094
            required: true
          ending:
            type: int
            convert_types:
            - str
            description: Last VLAN ID.
            min: 2
            max: 4094
            required: true
    default:
      allocation: ascending
      range:
        beginning: 1006
        ending: 1199
  ipv6_mgmt_destination_networks:
    documentation_options:
      table: management-settings
    description: 'List of IPv6 prefixes to configure as static routes towards the
      OOB IPv6 Management interface gateway.

      Replaces the default route.

      '
    type: list
    items:
      type: str
      description: IPv6_network/Mask.
  ipv6_mgmt_gateway:
    documentation_options:
      table: management-settings
    type: str
    format: ipv6
    description: 'OOB Management interface gateway in IPv6 format.

      Used as next-hop for default gateway or static routes defined under ''ipv6_mgmt_destination_networks''.

      '
  is_deployed:
    documentation_options:
      table: is-deployed
    description: 'If the device is already deployed in the fabric.

      When set to false, interfaces toward this device may be shutdown depending on
      the `shutdown_interfaces_towards_undeployed_peers` setting.

      Furthermore `eos_config_deploy_cvp` will not attempt to move or apply configurations
      to the device.

      '
    type: bool
    default: true
  isis_advertise_passive_only:
    documentation_options:
      table: isis-settings
    type: bool
    default: false
  isis_area_id:
    documentation_options:
      table: isis-settings
    type: str
    default: '49.0001'
    convert_types:
    - int
    - float
  isis_default_circuit_type:
    documentation_options:
      table: isis-settings
    type: str
    valid_values:
    - level-1-2
    - level-1
    - level-2
    default: level-2
    description: 'These fabric level parameters can be used with core_interfaces running
      ISIS, and may be overridden on link profile or link level.

      '
  isis_default_is_type:
    display_name: ISIS Default IS Type
    documentation_options:
      table: isis-settings
    type: str
    valid_values:
    - level-1-2
    - level-1
    - level-2
    default: level-2
  isis_default_metric:
    documentation_options:
      table: isis-settings
    type: int
    convert_types:
    - str
    default: 50
    description: 'These fabric level parameters can be used with core_interfaces running
      ISIS, and may be overridden at link profile or link level.

      '
  isis_maximum_paths:
    documentation_options:
      table: isis-settings
    description: Number of path to configure in ECMP for ISIS.
    type: int
    convert_types:
    - str
  isis_ti_lfa:
    documentation_options:
      table: isis-settings
    type: dict
    keys:
      enabled:
        type: bool
        default: false
      protection:
        type: str
        valid_values:
        - link
        - node
      local_convergence_delay:
        description: Local convergence delay in milliseconds.
        type: int
        convert_types:
        - str
        default: 10000
  l3_edge:
    type: dict
    $ref: eos_designs#/$defs/l3_edge
  l3_interface_profiles:
    type: list
    documentation_options:
      table: wan-interfaces-settings
    description: 'PREVIEW: This key is currently not supported


      Profiles to inherit common settings for l3_interfaces defined under the node
      type key.

      These profiles will *not* work for `l3_interfaces` defined under `vrfs`.'
    primary_key: profile
    $ref: eos_designs#/$defs/node_type_l3_interfaces
    items:
      type: dict
      keys:
        profile:
          type: str
          description: L3 interface profile name. Any variable supported under `l3_interfaces`
            can be inherited from a profile.
  local_users:
    documentation_options:
      table: management-settings
    $ref: eos_cli_config_gen#/keys/local_users
    type: list
  mac_address_table:
    documentation_options:
      table: system-settings
    type: dict
    description: 'MAC address-table aging time.

      Use to change the EOS default of 300.

      '
    keys:
      aging_time:
        type: int
        convert_types:
        - str
        description: 'Aging time in seconds 10-1000000.

          Enter 0 to disable aging.

          '
        min: 0
        max: 1000000
  management_eapi:
    documentation_options:
      table: management-settings
    description: 'Default is HTTPS management eAPI enabled.

      The VRF is set to < mgmt_interface_vrf >.

      '
    type: dict
    keys:
      enable_http:
        type: bool
        default: false
      enable_https:
        type: bool
        default: true
      default_services:
        type: bool
  mgmt_destination_networks:
    documentation_options:
      table: management-interface-settings
    type: list
    description: 'List of IPv4 prefixes to configure as static routes towards the
      OOB Management interface gateway.

      Replaces the default route.'
    items:
      type: str
      description: IPv4_address/Mask.
  mgmt_gateway:
    documentation_options:
      table: management-interface-settings
    type: str
    description: 'OOB Management interface gateway in IPv4 format.

      Used as next-hop for default gateway or static routes defined under ''mgmt_destination_networks''.

      '
  mgmt_interface:
    documentation_options:
      table: management-interface-settings
    type: str
    default: Management1
    description: OOB Management interface.
  mgmt_interface_description:
    documentation_options:
      table: management-interface-settings
    type: str
    description: 'Management interface description.

      '
    default: oob_management
  mgmt_interface_vrf:
    documentation_options:
      table: management-interface-settings
    type: str
    default: MGMT
    description: OOB Management VRF.
    convert_types:
    - int
  mgmt_vrf_routing:
    documentation_options:
      table: management-interface-settings
    type: bool
    default: false
    description: Configure IP routing for the OOB Management VRF.
  mlag_ibgp_peering_vrfs:
    documentation_options:
      table: overlay-settings
    type: dict
    description: 'On mlag leafs, an SVI interface is defined per vrf, to establish
      iBGP peering (required when there are MLAG leafs in topology).

      The SVI id will be derived from the base vlan defined: mlag_ibgp_peering_vrfs.base_vlan
      + (vrf_id or vrf_vni) - 1.

      Depending on the values of vrf_id / vrf_vni it may be required to adjust the
      base_vlan to avoid overlaps or invalid vlan ids.

      The SVI ip address derived from mlag_l3_peer_ipv4_pool is re-used across all
      iBGP peerings.

      '
    keys:
      base_vlan:
        type: int
        convert_types:
        - str
        min: 1
        max: 4093
        default: 3000
  mlag_on_orphan_port_channel_downlink:
    type: bool
    documentation_options:
      table: fabric-settings
    description: 'If `true` (default) an MLAG ID will always be configured on a Port-Channel
      downlink even if the downlink is only on one node in the MLAG pair.

      If `false` an MLAG ID will only be configured on Port-Channel downlinks dual-homed
      to two MLAG switches.

      Note the default value will change to `false` in AVD version 5.0'
    default: true
  name_servers:
    documentation_options:
      table: management-settings
    type: list
    description: List of DNS servers. The VRF is set to < mgmt_interface_vrf >.
    items:
      type: str
      description: IPv4 address
  network_ports:
    type: list
    items:
      type: dict
      $ref: eos_designs#/$defs/adapter_config
      keys:
        switches:
          type: list
          description: 'Regex matching the full hostname of one or more switches.

            The regular expression must match the full hostname.

            '
          items:
            type: str
        switch_ports:
          type: list
          description: "List of ranges using AVD range_expand syntax.\nFor example:\n\nswitch_ports:\n
            \ - Ethernet1\n  - Ethernet2-48\n\nAll switch_ports ranges are expanded
            into individual port configurations.\n\nFor more details and examples
            of the `range_expand` syntax, see the [`arista.avd.range_expand` documentation](../../../docs/plugins/Filter_plugins/range_expand.md).\n"
          items:
            type: str
        description:
          type: str
          description: Description to be used on all ports.
  network_services_keys:
    type: list
    primary_key: name
    convert_types:
    - dict
    description: 'Network Services can be grouped by using separate keys.

      The keys can be customized to provide a better better organization or grouping
      of your data.

      `network_services_keys` should be defined in the top level group_vars for the
      fabric.

      The default values will be overridden if defining this key, so it is recommended
      to copy the defaults and modify them.

      '
    items:
      type: dict
      keys:
        name:
          type: str
    default:
    - name: tenants
  new_network_services_bgp_vrf_config:
    type: bool
    description: 'Set this key to `true` in the node type to generate full BGP configuration

      for network services even when `evpn` is not in the address families

      (`evpn` is the default address family for `l3ls-evpn` but not for `l2ls`).


      This is `false` by default except if `uplink_type` is set to `p2p-vrfs`, then
      the default value is `true`.


      This may introduce breaking changes to your configuration.'
  node_type_keys:
    type: list
    description: 'Define Node Type Keys, to specify the properties of each node type
      in the fabric.

      This allows for complete customization of the fabric layout and functionality.

      `node_type_keys` should be defined in top level group_var for the fabric.

      The default values will be overridden if defining this key, so it is recommended
      to copy the defaults and modify them.

      '
    convert_types:
    - dict
    primary_key: key
    items:
      type: dict
      keys:
        key:
          type: str
        type:
          type: str
          description: Type value matching this node_type_key.
        connected_endpoints:
          type: bool
          default: false
          description: Are endpoints connected to this node type.
        default_evpn_role:
          type: str
          valid_values:
          - none
          - client
          - server
          default: none
          description: Default evpn_role. Can be overridden in topology vars.
        default_ptp_priority1:
          type: int
          min: 0
          max: 255
          default: 127
          description: Default PTP priority 1
        default_underlay_routing_protocol:
          documentation_options:
            table: node-type-keys
          type: str
          default: ebgp
          convert_to_lower_case: true
          $ref: eos_designs#/keys/underlay_routing_protocol
          description: 'Set the default underlay routing_protocol.

            Can be overridden by setting "underlay_routing_protocol" host/group_vars.

            '
        default_overlay_routing_protocol:
          type: str
          default: ebgp
          convert_to_lower_case: true
          valid_values:
          - ebgp
          - ibgp
          - her
          - cvx
          - none
          description: 'Set the default overlay routing_protocol.

            Can be overridden by setting "overlay_routing_protocol" host/group_vars.

            '
        default_mpls_overlay_role:
          type: str
          valid_values:
          - client
          - server
          - none
          description: 'Set the default mpls overlay role.

            Acting role in overlay control plane.

            '
        default_overlay_address_families:
          type: list
          convert_types:
          - str
          items:
            type: str
            convert_to_lower_case: true
            valid_values:
            - evpn
            - vpn-ipv4
            - vpn-ipv6
          description: 'Set the default overlay address families.

            '
        default_evpn_encapsulation:
          type: str
          convert_to_lower_case: true
          valid_values:
          - mpls
          - vxlan
          description: 'Set the default evpn encapsulation.

            '
        default_wan_role:
          documentation_options:
            table: node-type-key-wan-configuration
          type: str
          valid_values:
          - client
          - server
          description: 'PREVIEW: This key is currently not supported

            Set the default WAN role.


            This is used both for AutoVPN and Pathfinder designs.

            That means if `wan_mode` root key is set to `autovpn` or `cv-pathfinder`.

            `server` indicates that the router is a route-reflector.


            Only supported if `overlay_routing_protocol` is set to `ibgp`.

            '
        mlag_support:
          type: bool
          default: false
          description: Can this node type support mlag.
        network_services:
          description: Will network services be deployed on this node type.
          type: dict
          keys:
            l1:
              type: bool
              default: false
              description: ??
            l2:
              type: bool
              default: false
              description: Vlans
            l3:
              type: bool
              default: false
              description: 'VRFs, SVIs (if l2 is true).

                Only supported with underlay_router.

                '
        underlay_router:
          type: bool
          default: true
          description: Is this node type a L3 device.
        uplink_type:
          type: str
          valid_values:
          - p2p
          - port-channel
          - p2p-vrfs
          - lan
          default: p2p
          description: '`uplink_type` must be `p2p`, `p2p-vrfs` or `lan` if `vtep`
            or `underlay_router` is true.


            For `p2p-vrfs`, the uplinks are configured as L3 interfaces with a subinterface
            for each VRF

            in `network_services` present on both the uplink and the downlink switch.

            The subinterface ID is the `vrf_id`.

            ''underlay_router'' and ''network_services.l3'' must be set to true.

            VRF `default` is always configured on the physical interface using the
            underlay routing protocol.

            All subinterfaces use the same IP address as the physical interface.

            Multicast is not supported.

            Only BGP is supported for subinterfaces.


            For `lan`, a single uplink interface is supported and will be configured
            as an L3 Interface with

            subinterfaces for each SVI defined under the VRFs in `network_services`
            as long as the uplink switch also

            has the VLAN permitted by tag/tenant filtering.'
        vtep:
          type: bool
          default: false
          description: Is this switch an EVPN VTEP.
        mpls_lsr:
          type: bool
          default: false
          description: Is this switch an MPLS LSR.
        ip_addressing:
          type: dict
          description: Override ip_addressing templates.
          keys:
            python_module:
              type: str
              description: Custom Python Module to import for IP addressing.
            python_class_name:
              type: str
              description: Name of Custom Python Class to import for IP addressing.
            router_id:
              type: str
              description: Path to Custom J2 template.
            router_id_ipv6:
              type: str
              description: Path to Custom J2 template.
            mlag_ip_primary:
              type: str
              description: Path to Custom J2 template.
            mlag_ip_secondary:
              type: str
              description: Path to Custom J2 template.
            mlag_l3_ip_primary:
              type: str
              description: Path to Custom J2 template.
            mlag_l3_ip_secondary:
              type: str
              description: Path to Custom J2 template.
            mlag_ibgp_peering_ip_primary:
              type: str
              description: Path to Custom J2 template.
            mlag_ibgp_peering_ip_secondary:
              type: str
              description: Path to Custom J2 template.
            p2p_uplinks_ip:
              type: str
              description: Path to Custom J2 template.
            p2p_uplinks_peer_ip:
              type: str
              description: Path to Custom J2 template.
            vtep_ip_mlag:
              type: str
              description: Path to Custom J2 template.
            vtep_ip:
              type: str
              description: Path to Custom J2 template.
        interface_descriptions:
          type: dict
          description: 'Override interface_descriptions templates

            If description templates use Jinja2, they have to strip whitespaces using
            {%- -%} on any code blocks.

            '
          keys:
            python_module:
              type: str
              description: Custom Python Module to import for interface descriptions.
            python_class_name:
              type: str
              description: Name of Custom Python Class to import for interface descriptions.
            underlay_ethernet_interfaces:
              type: str
              description: Path to Custom J2 template.
            underlay_port_channel_interfaces:
              type: str
              description: Path to Custom J2 template.
            mlag_ethernet_interfaces:
              type: str
              description: Path to Custom J2 template.
            mlag_port_channel_interfaces:
              type: str
              description: Path to Custom J2 template.
            connected_endpoints_ethernet_interfaces:
              type: str
              description: Path to Custom J2 template.
            connected_endpoints_port_channel_interfaces:
              type: str
              description: Path to Custom J2 template.
            overlay_loopback_interface:
              type: str
              description: Path to Custom J2 template.
            vtep_loopback_interface:
              type: str
              description: Path to Custom J2 template.
        cv_tags_topology_type:
          documentation_options:
            table: cloudvision-tags
          description: 'PREVIEW: This key is currently not supported

            Type that CloudVision should use when generating the Topology.'
          type: str
          valid_values:
          - leaf
          - spine
          - core
          - edge
  ntp_settings:
    documentation_options:
      table: management-settings
    type: dict
    description: NTP settings
    keys:
      server_vrf:
        type: str
        description: "EOS only supports NTP servers in one VRF, so this VRF is used
          for all NTP servers and one local-interface.\n- `use_mgmt_interface_vrf`
          will configure the NTP server(s) under the VRF set with `mgmt_interface_vrf`
          and set the `mgmt_interface` as NTP local-interface.\n  An error will be
          raised if `mgmt_ip` or `ipv6_mgmt_ip` are not configured for the device.\n-
          `use_inband_mgmt_vrf` will configure the NTP server(s) under the VRF set
          with `inband_mgmt_vrf` and set the `inband_mgmt_interface` as NTP local-interface.\n
          \ An error will be raised if inband management is not configured for the
          device.\n- Any other string will be used directly as the VRF name but local
          interface must be set with `custom_structured_configuration_ntp` if needed.\nIf
          not set, the VRF is automatically picked up from the global setting `default_mgmt_method`."
      servers:
        type: list
        description: The first server is always set as "preferred".
        items:
          type: dict
          keys:
            name:
              type: str
              $ref: eos_cli_config_gen#/keys/ntp/keys/servers/items/keys/name
            burst:
              type: bool
            iburst:
              type: bool
            key:
              type: int
              $ref: eos_cli_config_gen#/keys/ntp/keys/servers/items/keys/key
            maxpoll:
              type: int
              $ref: eos_cli_config_gen#/keys/ntp/keys/servers/items/keys/maxpoll
            minpoll:
              type: int
              $ref: eos_cli_config_gen#/keys/ntp/keys/servers/items/keys/minpoll
            version:
              type: int
              $ref: eos_cli_config_gen#/keys/ntp/keys/servers/items/keys/version
      authenticate:
        type: bool
      authenticate_servers_only:
        type: bool
      authentication_keys:
        type: list
        $ref: eos_cli_config_gen#/keys/ntp/keys/authentication_keys
      trusted_keys:
        type: str
        $ref: eos_cli_config_gen#/keys/ntp/keys/trusted_keys
  only_local_vlan_trunk_groups:
    documentation_options:
      table: fabric-settings
    type: bool
    description: 'A vlan can have many trunk_groups assigned.

      To avoid unneeded configuration changes on all leaf switches when a new trunk
      group is added,

      this feature will only configure the vlan trunk groups matched with local connected_endpoints.

      See "Details on only_local_vlan_trunk_groups" below.

      Requires "enable_trunk_groups: true".

      '
    default: false
  overlay_cvx_servers:
    documentation_options:
      table: overlay-settings
    description: 'List of CVX vxlan overlay controllers.

      Required if overlay_routing_protocol == CVX.

      CVX servers (VMs) are peering using their management interface, so mgmt_ip must
      be set for all CVX servers.

      '
    type: list
    items:
      type: str
      description: '''inventory_hostname'' of CVX server

        '
  overlay_her_flood_list_per_vni:
    documentation_options:
      table: overlay-settings
    type: bool
    description: 'When using Head-End Replication, configure flood-lists per VNI.

      By default HER will be configured with a common flood-list containing all VTEPs.

      This behavior can be changed to per-VNI flood-lists by setting `overlay_her_flood_list_per_vni:
      true`.

      This will make `eos_designs` consider configured VLANs per VTEP, and only include
      the relevant VTEPs to each VNI''s flood-list.

      '
    default: false
  overlay_her_flood_list_scope:
    documentation_options:
      table: overlay-settings
    type: str
    description: 'When using Head-End Replication, set the scope of flood-lists to
      Fabric or DC.

      By default all VTEPs in the Fabric (part of the inventory group referenced by
      "fabric_name") are added to the flood-lists.

      This can be changed to all VTEPs in the DC (sharing the same "dc_name" value).

      This is useful if Border Leaf switches are dividing the VXLAN overlay into separate
      domains.

      '
    valid_values:
    - fabric
    - dc
    default: fabric
  overlay_loopback_description:
    documentation_options:
      table: overlay-settings
    description: Customize the description on overlay interface Loopback0.
    type: str
  overlay_mlag_rfc5549:
    documentation_options:
      table: overlay-settings
    description: 'IPv6 Unnumbered for MLAG iBGP connections.

      Requires "underlay_rfc5549: true".

      '
    type: bool
    default: false
  overlay_rd_type:
    documentation_options:
      table: overlay-settings
    type: dict
    description: 'Configuration options for the Administrator subfield (first part
      of RD) and the Assigned Number subfield (second part of RD).


      By default Route Distinguishers (RD) are set to:

      - `<overlay_loopback>:<mac_vrf_id_base + vlan_id or mac_vrf_vni_base + vlan_id>`
      for VLANs and VLAN-Aware Bundles with L2 vlans.

      - `<overlay_loopback>:<vlan_aware_bundle_number_base + vrf_id>` for VLAN-Aware
      Bundles with SVIs.

      - `<overlay_loopback>:<vlan_aware_bundle_number_base + id>` for VLAN-Aware Bundles
      defined under ''evpn_vlan_bundles''.

      - `<overlay_loopback>:<vrf_id>` for VRFs.


      Note:

      RD is a 48-bit value which is split into <16-bit>:<32-bit> or <32-bit>:<16-bit>.

      When using loopback or 32-bit ASN/number the assigned number can only be a 16-bit
      number. This may be a problem with large VNIs.

      For 16-bit ASN/number the assigned number can be a 32-bit number.

      '
    keys:
      admin_subfield:
        type: str
        convert_types:
        - int
        description: 'The method for deriving RD Administrator subfield (first part
          of RD):

          - ''overlay_loopback_ip'' means the IP address of Loopback0.

          - ''vtep_loopback'' means the IP address of the VTEP loopback interface.

          - ''bgp_as'' means the AS number of the device.

          - ''switch_id'' means the ''id'' value of the device.

          - Any <IPv4 Address> without mask.

          - Integer between <0-65535>.

          - Integer between <0-4294967295>.

          '
        default: overlay_loopback_ip
      admin_subfield_offset:
        type: str
        convert_types:
        - int
        description: 'Offset can only be used if admin_subfield is an integer between
          <0-4294967295> or ''switch_id''.

          Total value of admin_subfield + admin_subfield_offset must be <= 4294967295.

          '
      vrf_admin_subfield:
        type: str
        convert_types:
        - int
        description: 'The method for deriving RD Administrator subfield (first part
          of RD) for VRF services:

          - ''overlay_loopback_ip'' means the IP address of Loopback0.

          - ''vtep_loopback'' means the IP address of the VTEP loopback interface.

          - ''bgp_as'' means the AS number of the device.

          - ''switch_id'' means the ''id'' value of the device.

          - Any <IPv4 Address> without mask.

          - Integer between <0-65535>.

          - Integer between <0-4294967295>.


          ''vrf_admin_subfield'' takes precedence for VRF RDs if set. Otherwise the
          ''admin_subfield'' value will be used.

          '
      vrf_admin_subfield_offset:
        type: str
        convert_types:
        - int
        description: 'Offset can only be used if ''vrf_admin_subfield'' is an integer
          between <0-4294967295> or ''switch_id''.

          Total value of ''vrf_admin_subfield'' + ''vrf_admin_subfield_offset'' must
          be <= 4294967295.

          '
      vlan_assigned_number_subfield:
        type: str
        valid_values:
        - mac_vrf_id
        - mac_vrf_vni
        - vlan_id
        default: mac_vrf_id
        description: 'The method for deriving RD Assigned Number subfield for VLAN
          services (second part of RD):

          - ''mac_vrf_id'' means `(mac_vrf_id_base or mac_vrf_vni_base) + vlan_id`.

          - ''mac_vrf_vni'' means `(mac_vrf_vni_base or mac_vrf_id_base) + vlan_id`.

          - ''vlan_id'' will only use the ''vlan_id'' and ignores all base values.


          These methods can be overridden per VLAN if either ''rd_override'', ''rt_override''
          or ''vni_override'' is set (preferred in this order).

          '
  overlay_routing_protocol:
    documentation_options:
      table: overlay-settings
    description: "- The following overlay routing protocols are supported:\n  - eBGP:
      Configures fabric with eBGP, default for l3ls-evpn design.\n  - iBGP: Configured
      fabric with iBGP, only supported with OSPF or ISIS variants in underlay, default
      for mpls design.\n  - CVX: Configures fabric to leverage CloudVision eXchange
      as the overlay controller.\n  - HER: Configures fabric with Head-End Replication,
      configures static VXLAN flood-lists instead of using a dynamic overlay protocol.\n
      \ - none: No overlay configuration will be generated, default for l2ls design.\n"
    type: str
    valid_values:
    - ebgp
    - ibgp
    - cvx
    - her
    - none
    default: ebgp
    convert_to_lower_case: true
  overlay_routing_protocol_address_family:
    documentation_options:
      table: overlay-settings
    type: str
    description: 'When set to `ipv6`, enable overlay EVPN peering with IPv6 addresses.

      This feature depends on underlay_ipv6 variable. As of today, only RFC5549 is
      capable to transport IPv6 in the underlay.

      '
    valid_values:
    - ipv4
    - ipv6
    default: ipv4
  overlay_rt_type:
    documentation_options:
      table: overlay-settings
    type: dict
    description: 'Configuration options for the Administrator subfield (first part
      of RT) and the Assigned Number subfield (second part of RT).


      By default Route Targets (RT) are set to:

      - `<(mac_vrf_id_base or mac_vrf_vni_base) + vlan_id>:<(mac_vrf_id_base or mac_vrf_vni_base)
      + vlan_id>` for VLANs and VLAN-Aware Bundles with L2 vlans.

      - `<vlan_aware_bundle_number_base + vrf_id>:<vlan_aware_bundle_number_base +
      vrf_id>` for VLAN-Aware Bundles with SVIs.

      - `<vlan_aware_bundle_number_base + id>:<vlan_aware_bundle_number_base + id>`
      for VLAN-Aware Bundles defined under ''evpn_vlan_bundles''.

      - `<vrf_id>:<vrf_id>` for VRFs.


      Notes:

      RT is a 48-bit value which is split into <16-bit>:<32-bit> or <32-bit>:<16-bit>.

      When using 32-bit ASN/number the VNI can only be a 16-bit number. Alternatively
      use vlan_id/vrf_id as assigned number.

      For 16-bit ASN/number the assigned number can be a 32-bit number.

      '
    keys:
      admin_subfield:
        type: str
        convert_types:
        - int
        description: 'The method for deriving RT Administrator subfield (first part
          of RT):

          - ''vrf_id'' means `(mac_vrf_id_base or mac_vrf_vni_base) + vlan_id` for
          VLANs, `(vrf_id or vrf_vni)` for VRFs and `id` for bundles defined under
          ''evpn_vlan_bundles''.

          - ''vrf_vni'' means `(mac_vrf_vni_base or mac_vrf_id_base) + vlan_id` for
          VLANs, `(vrf_vni or vrf_id)` for VRFs and `id` for bundles defined under
          ''evpn_vlan_bundles''.

          - ''id'' means `vlan_id` for VLANs, `(vrf_id or vrf_vni)` for VRFs and `id`
          for bundles defined under ''evpn_vlan_bundles''.

          - ''bgp_as'' means the AS number of the device.

          - Integer between <0-65535>.

          - Integer between <0-4294967295>.


          The ''vrf_id'' and ''vrf_vni'' methods can be overridden per VLAN if either
          ''rt_override'' or ''vni_override'' is set (preferred in this order).

          The ''vrf_id'', ''vrf_vni'' and ''id'' methods can be overridden per bundle
          defined under `evpn_vlan_bundles` using ''rt_override''.

          '
        default: vrf_id
      vrf_admin_subfield:
        type: str
        convert_types:
        - int
        description: 'The method for deriving RT Administrator subfield (first part
          of RT) for VRF services:

          - ''id'' means `(vrf_id or vrf_vni)`.

          - ''vrf_id'' means `(vrf_id or vrf_vni)`.

          - ''vrf_vni'' means `(vrf_vni or vrf_id)`.

          - ''bgp_as'' means the AS number of the device.

          - Integer between <0-65535>.

          - Integer between <0-4294967295>.


          ''vrf_admin_subfield'' takes precedence for VRF RDs if set. Otherwise the
          ''admin_subfield'' value will be used.

          '
        default: vrf_id
      vlan_assigned_number_subfield:
        type: str
        valid_values:
        - mac_vrf_id
        - mac_vrf_vni
        - vlan_id
        default: mac_vrf_id
        description: 'The method for deriving RT Assigned Number subfield for VLAN
          services (second part of RT):

          - ''mac_vrf_id'' means `(mac_vrf_id_base or mac_vrf_vni_base) + vlan_id`.

          - ''mac_vrf_vni'' means `(mac_vrf_vni_base or mac_vrf_id_base) + vlan_id`.

          - ''vlan_id'' will only use the ''vlan_id'' and ignores all base values.


          These methods can be overridden per VLAN if either ''rt_override'' or ''vni_override''
          is set (preferred in this order).

          '
  p2p_uplinks_mtu:
    documentation_options:
      table: fabric-settings
    description: Point to Point Links MTU.
    type: int
    convert_types:
    - str
    min: 68
    max: 65535
    default: 9214
  p2p_uplinks_qos_profile:
    documentation_options:
      table: fabric-settings
    description: QOS Profile assigned on all infrastructure links.
    type: str
  platform_settings:
    documentation_options:
      table: platform-settings
    type: list
    items:
      type: dict
      keys:
        platforms:
          type: list
          items:
            type: str
            convert_types:
            - int
        trident_forwarding_table_partition:
          type: str
          description: Only applied when evpn_multicast is true.
        reload_delay:
          type: dict
          keys:
            mlag:
              type: int
              convert_types:
              - str
              min: 0
              max: 86400
              description: In seconds.
            non_mlag:
              type: int
              convert_types:
              - str
              min: 0
              max: 86400
              description: In seconds.
        tcam_profile:
          type: str
        lag_hardware_only:
          type: bool
        default_interface_mtu:
          type: int
          convert_types:
          - str
          description: 'Default interface MTU configured on EOS under "interface defaults".

            Takes precedence over the root key "default_interface_mtu".

            '
          min: 68
          max: 65535
        feature_support:
          type: dict
          keys:
            queue_monitor_length_notify:
              type: bool
              default: true
            interface_storm_control:
              type: bool
              default: true
            poe:
              type: bool
              default: false
            per_interface_mtu:
              type: bool
              default: true
              description: 'Support for configuration of per interface MTU for p2p
                links, MLAG SVIs and Network Services.

                Effectively this means that all settings regarding interface MTU will
                be ignored if this is false.

                Platforms without support for per interface MTU can use a single default
                interface MTU setting. Set this via "default_interface_mtu"

                '
            bgp_update_wait_install:
              type: bool
              default: true
              description: 'Disables FIB updates and route advertisement when the
                BGP instance is initiated until the BGP convergence state is reached.

                Can be overridden by setting "bgp_update_wait_install" host/group_vars.

                '
            bgp_update_wait_for_convergence:
              type: bool
              default: true
              description: 'Do not advertise reachability to a prefix until that prefix
                has been installed in hardware.

                This will eliminate any temporary black holes due to a BGP speaker
                advertising reachability to a prefix that may not yet be installed
                into the forwarding plane.

                Can be overridden by setting "bgp_update_wait_for_convergence" host/group_vars.

                '
        management_interface:
          type: str
          default: Management1
        raw_eos_cli:
          type: str
          description: EOS CLI rendered directly on the root level of the final EOS
            configuration.
    default:
    - platforms:
      - default
      feature_support:
        queue_monitor_length_notify: false
      reload_delay:
        mlag: 300
        non_mlag: 330
    - platforms:
      - 7050X3
      feature_support:
        queue_monitor_length_notify: false
      reload_delay:
        mlag: 300
        non_mlag: 330
      trident_forwarding_table_partition: flexible exact-match 16384 l2-shared 98304
        l3-shared 131072
    - platforms:
      - 720XP
      feature_support:
        poe: true
        queue_monitor_length_notify: false
      reload_delay:
        mlag: 300
        non_mlag: 330
      trident_forwarding_table_partition: flexible exact-match 16384 l2-shared 98304
        l3-shared 131072
    - platforms:
      - '750'
      - '755'
      - '758'
      management_interface: Management0
      feature_support:
        poe: true
        queue_monitor_length_notify: false
      reload_delay:
        mlag: 300
        non_mlag: 330
    - platforms:
      - 720DP
      - 722XP
      - 710P
      feature_support:
        poe: true
        queue_monitor_length_notify: false
      reload_delay:
        mlag: 300
        non_mlag: 330
    - platforms:
      - 7280R
      - 7280R2
      - 7020R
      lag_hardware_only: true
      reload_delay:
        mlag: 900
        non_mlag: 1020
      tcam_profile: vxlan-routing
    - platforms:
      - 7280R3
      reload_delay:
        mlag: 900
        non_mlag: 1020
    - platforms:
      - 7500R
      - 7500R2
      lag_hardware_only: true
      management_interface: Management0
      reload_delay:
        mlag: 900
        non_mlag: 1020
      tcam_profile: vxlan-routing
    - platforms:
      - 7500R3
      - 7800R3
      management_interface: Management0
      reload_delay:
        mlag: 900
        non_mlag: 1020
    - platforms:
      - 7358X4
      management_interface: Management1/1
      reload_delay:
        mlag: 300
        non_mlag: 330
      feature_support:
        queue_monitor_length_notify: false
        interface_storm_control: true
        bgp_update_wait_for_convergence: true
        bgp_update_wait_install: false
    - platforms:
      - 7368X4
      management_interface: Management0
      reload_delay:
        mlag: 300
        non_mlag: 330
    - platforms:
      - 7300X3
      management_interface: Management0
      reload_delay:
        mlag: 1200
        non_mlag: 1320
      trident_forwarding_table_partition: flexible exact-match 16384 l2-shared 98304
        l3-shared 131072
    - platforms:
      - VEOS
      - VEOS-LAB
      - vEOS
      - vEOS-lab
      feature_support:
        bgp_update_wait_for_convergence: false
        bgp_update_wait_install: false
        interface_storm_control: false
        queue_monitor_length_notify: false
      reload_delay:
        mlag: 300
        non_mlag: 330
    - platforms:
      - CEOS
      - cEOS
      - ceos
      - cEOSLab
      feature_support:
        bgp_update_wait_for_convergence: false
        bgp_update_wait_install: false
        interface_storm_control: false
        queue_monitor_length_notify: false
      management_interface: Management0
      reload_delay:
        mlag: 300
        non_mlag: 330
  platform_speed_groups:
    documentation_options:
      table: platform-settings
    type: list
    primary_key: platform
    secondary_key: speeds
    convert_types:
    - dict
    description: Set Hardware Speed Groups per Platform.
    items:
      type: dict
      keys:
        platform:
          type: str
          convert_types:
          - int
        speeds:
          type: list
          primary_key: speed
          secondary_key: speed_groups
          convert_types:
          - dict
          items:
            type: dict
            keys:
              speed:
                type: str
              speed_groups:
                type: list
                items:
                  type: str
                  convert_types:
                  - int
  pod_name:
    documentation_options:
      table: fabric-topology
    description: 'POD Name is used in:

      - Fabric Documentation (Optional, falls back to dc_name and then to fabric_name)

      - SNMP Location: `snmp_settings.location` (Optional)

      - VRF Loopbacks: `vtep_diagnostic.loopback_ip_pools.pod` (Required)


      Recommended to be common between Spines and Leafs within a POD (One l3ls topology).

      '
    type: str
  port_profiles:
    type: list
    primary_key: profile
    convert_types:
    - dict
    description: 'Optional profiles to share common settings for connected_endpoints
      and/or network_ports.

      Keys are the same used under endpoints adapters. Keys defined under endpoints
      adapters take precedence.

      '
    items:
      type: dict
      $ref: eos_designs#/$defs/adapter_config
      keys:
        profile:
          type: str
          description: Port profile name.
        parent_profile:
          type: str
          description: 'Parent profile is optional.

            Port_profiles can refer to another port_profile to inherit settings in
            up to two levels (adapter->profile->parent_profile).

            '
  ptp:
    documentation_options:
      table: ptp
    type: dict
    keys:
      enabled:
        type: bool
      profile:
        type: str
        valid_values:
        - aes67
        - smpte2059-2
        - aes67-r16-2016
        default: aes67-r16-2016
      domain:
        type: int
        $ref: eos_cli_config_gen#/keys/ptp/keys/domain
      auto_clock_identity:
        type: bool
        default: true
  ptp_profiles:
    documentation_options:
      table: ptp
    type: list
    items:
      type: dict
      keys:
        profile:
          type: str
          description: PTP profile.
        announce:
          type: dict
          description: PTP announce interval.
          keys:
            interval:
              type: int
              convert_types:
              - str
              min: -7
              max: 4
            timeout:
              type: int
              convert_types:
              - str
              min: 2
              max: 255
        delay_req:
          type: int
          convert_types:
          - str
          min: -7
          max: 8
        sync_message:
          type: dict
          description: PTP sync message interval.
          keys:
            interval:
              type: int
              convert_types:
              - str
              min: -7
              max: 3
        transport:
          type: str
          valid_values:
          - ipv4
    default:
    - announce:
        interval: 0
        timeout: 3
      delay_req: -3
      profile: aes67-r16-2016
      sync_message:
        interval: -3
      transport: ipv4
    - announce:
        interval: -2
        timeout: 3
      delay_req: -4
      profile: smpte2059-2
      sync_message:
        interval: -4
      transport: ipv4
    - announce:
        interval: 2
        timeout: 3
      delay_req: 0
      profile: aes67
      sync_message:
        interval: 0
      transport: ipv4
  queue_monitor_length:
    documentation_options:
      table: system-settings
    $ref: eos_cli_config_gen#/keys/queue_monitor_length
    type: dict
    keys:
      enabled:
        type: bool
      notifying:
        type: bool
        description: 'If True, `eos_designs` will configure `queue-monitor length
          notifying` according to the

          `platform_settings.[].feature_support.queue_monitor_length_notify` setting.

          '
  redundancy:
    documentation_options:
      table: system-settings
    type: dict
    description: Redundancy for chassis platforms with dual supervisors | Optional.
    keys:
      protocol:
        type: str
        valid_values:
        - sso
        - rpr
  serial_number:
    documentation_options:
      table: system-settings
    description: 'Serial Number of the device.

      Used for documentation purpose in the fabric documentation as can also be used
      by the ''eos_config_deploy_cvp'' role.

      "serial_number" can also be set directly under node type settings.

      If both are set, the value under node type settings takes precedence.

      '
    type: str
    convert_types:
    - int
  shutdown_interfaces_towards_undeployed_peers:
    documentation_options:
      table: fabric-settings
    type: bool
    default: false
    description: '- It is possible to provision configurations for a complete topology
      but flag devices as undeployed using the host level variable `is_deployed: false`.


      ```yaml

      # Use at the host level

      is_deployed: < true or false or default -> true >

      ```


      - By default, this will have no impact within the `eos_designs` role. Configs
      will still be generated by the `eos_cli_config_gen` role and will still be pushed
      by the `eos_config_deploy_eapi` directly to devices if used.

      - However, if the `eos_config_deploy_cvp` role is used to push configurations,
      CloudVision will ignore the devices flagged  as `is_deployed: false` and not
      attempt to configure them.

      - If the device is not present in the network due to CloudVision not configuring
      the device, `eos_validate_state` role will fail tests on peers of the undeployed
      device trying to verify that interfaces are up.

      - To overcome this and shutdown interfaces towards undeployed peers, the variable
      `shutdown_interfaces_towards_undeployed_peers` can be used, satisfying the `eos_validate_state`
      role interface tests.

      - Again, this is only an issue if `eos_config_deploy_cvp` is used and the devices
      are not present in the network.

      '
  snmp_settings:
    documentation_options:
      table: management-snmp-settings
    type: dict
    description: 'SNMP settings

      For SNMP local-interfaces see "source_interfaces.snmp"

      Configuration of remote SNMP engine IDs are currently only possible using `structured_config`.'
    keys:
      contact:
        type: str
        description: SNMP contact.
      location:
        type: bool
        default: false
        description: Set SNMP location. Formatted as "<fabric_name> <dc_name> <pod_name>
          <switch_rack> <inventory_hostname>".
      vrfs:
        $ref: eos_cli_config_gen#/keys/snmp_server/keys/vrfs
        type: list
        description: 'Enable/disable SNMP for one or more VRFs.

          Can be used in combination with "enable_mgmt_interface_vrf" and "enable_inband_mgmt_vrf".'
      enable_mgmt_interface_vrf:
        type: bool
        description: 'Enable/disable SNMP for the VRF set with "mgmt_interface_vrf".

          Ignored if ''mgmt_ip'' or ''ipv6_mgmt_ip'' are not configured for the device.

          Can be used in combination with "vrfs" and "enable_inband_mgmt_vrf".'
      enable_inband_mgmt_vrf:
        type: bool
        description: 'Enable/disable SNMP for the VRF set with "inband_mgmt_vrf".

          Ignored if inband management is not configured for the device.

          Can be used in combination with "vrfs" and "enable_mgmt_interface_vrf".'
      compute_local_engineid:
        type: bool
        default: false
        description: 'Generate a local engineId for SNMP using the ''compute_local_engineid_source''
          method.

          '
      compute_local_engineid_source:
        type: str
        default: hostname_and_ip
        description: "`compute_local_engineid_source` supports:\n- `hostname_and_ip`
          generate a local engineId for SNMP by hashing via SHA1\n  the string generated
          via the concatenation of the hostname plus the management IP.\n  {{ inventory_hostname
          }} + {{ switch.mgmt_ip }}.\n- `system_mac` generate the switch default engine
          id for AVD usage.\n  To use this, `system_mac_address` MUST be set for the
          device.\n  The formula is f5717f + system_mac_address + 00.\n"
        valid_values:
        - hostname_and_ip
        - system_mac
      compute_v3_user_localized_key:
        type: bool
        default: false
        description: 'Requires compute_local_engineid to be `true`.

          If enabled, the SNMPv3 passphrases for auth and priv are transformed using
          RFC 2574, matching the value they would take in EOS CLI.

          The algorithm requires a local engineId, which is unknown to AVD, hence
          the necessity to generate one beforehand.

          '
      users:
        type: list
        description: 'Configuration of local SNMP users.

          Configuration of remote SNMP users are currently only possible using `structured_config`.'
        items:
          type: dict
          keys:
            name:
              type: str
              description: Username
            group:
              type: str
              description: Group name
            version:
              type: str
              valid_values:
              - v1
              - v2c
              - v3
            auth:
              type: str
              valid_values:
              - md5
              - sha
              - sha256
              - sha384
              - sha512
            auth_passphrase:
              type: str
              description: Cleartext passphrase so the recommendation is to use vault.
                Requires 'auth' to be set.
            priv:
              type: str
              valid_values:
              - des
              - aes
              - aes192
              - aes256
            priv_passphrase:
              type: str
              description: Cleartext passphrase so the recommendation is to use vault.
                Requires 'priv' to be set.
      hosts:
        type: list
        $ref: eos_cli_config_gen#/keys/snmp_server/keys/hosts
        items:
          type: dict
          keys:
            host:
              type: str
              $ref: eos_cli_config_gen#/keys/snmp_server/keys/hosts/items/keys/host
            vrf:
              type: str
              description: 'VRF Name.

                Can be used in combination with "use_mgmt_interface_vrf" and "use_inband_mgmt_vrf"
                to configure the SNMP host under multiple VRFs.'
              convert_types:
              - int
            use_mgmt_interface_vrf:
              type: bool
              description: Configure the SNMP host under the VRF set with "mgmt_interface_vrf".
                Ignored if 'mgmt_ip' or 'ipv6_mgmt_ip' are not configured for the
                device, so if the host is only configured with this VRF, the host
                will not be configured at all. Can be used in combination with "vrf"
                and "use_inband_mgmt_vrf" to configure the SNMP host under multiple
                VRFs.
            use_inband_mgmt_vrf:
              type: bool
              description: Configure the SNMP host under the VRF set with "inband_mgmt_vrf".
                Ignored if inband management is not configured for the device, so
                if the host is only configured with this VRF, the host will not be
                configured at all. Can be used in combination with "vrf" and "use_mgmt_interface_vrf"
                to configure the SNMP host under multiple VRFs.
      communities:
        type: list
        $ref: eos_cli_config_gen#/keys/snmp_server/keys/communities
      ipv4_acls:
        type: list
        $ref: eos_cli_config_gen#/keys/snmp_server/keys/ipv4_acls
      ipv6_acls:
        type: list
        $ref: eos_cli_config_gen#/keys/snmp_server/keys/ipv6_acls
      views:
        type: list
        $ref: eos_cli_config_gen#/keys/snmp_server/keys/views
      groups:
        type: list
        $ref: eos_cli_config_gen#/keys/snmp_server/keys/groups
      traps:
        type: dict
        $ref: eos_cli_config_gen#/keys/snmp_server/keys/traps
  source_interfaces:
    documentation_options:
      table: management-source-interfaces-settings
    type: dict
    description: 'Configure source-interfaces based on the management interfaces set
      for other `eos_designs` data models.

      By default, no source-interfaces will be configured. They can still be configured
      manually using `eos_cli_config_gen` and custom structured configuration.

      EOS supports a single source-interface per VRF, so an error will be raised in
      case of conflicts.

      Errors will also be raised if an interface is not found for a device.'
    keys:
      domain_lookup:
        type: dict
        description: IP Domain Lookup source-interfaces.
        keys:
          mgmt_interface:
            type: bool
            description: 'Configure an IP Domain Lookup source-interface with the
              interface set by `mgmt_interface` for the VRF set by `mgmt_interface_vrf`.

              `mgmt_interface` is typically the out-of-band Management interface,
              and can be set under the node settings, platform settings or as a group/host
              var.'
          inband_mgmt_interface:
            type: bool
            description: 'Configure an IP Domain Lookup source-interface with the
              interface set by `inband_mgmt_interface` for the VRF set by `inband_mgmt_vrf`.

              `inband_mgmt_interface` is typically a loopback or SVI interface, and
              can be set under the node settings.'
      http_client:
        type: dict
        description: IP HTTP Client source-interfaces.
        keys:
          mgmt_interface:
            type: bool
            description: 'Configure an IP HTTP Client source-interface with the interface
              set by `mgmt_interface` for the VRF set by `mgmt_interface_vrf`.

              `mgmt_interface` is typically the out-of-band Management interface,
              and can be set under the node settings, platform settings or as a group/host
              var.'
          inband_mgmt_interface:
            type: bool
            description: 'Configure an IP HTTP Client source-interface with the interface
              set by `inband_mgmt_interface` for the VRF set by `inband_mgmt_vrf`.

              `inband_mgmt_interface` is typically a loopback or SVI interface, and
              can be set under the node settings.'
      radius:
        type: dict
        description: IP Radius source-interfaces.
        keys:
          mgmt_interface:
            type: bool
            description: 'Configure an IP Radius source-interface with the interface
              set by `mgmt_interface` for the VRF set by `mgmt_interface_vrf`.

              `mgmt_interface` is typically the out-of-band Management interface,
              and can be set under the node settings, platform settings or as a group/host
              var.'
          inband_mgmt_interface:
            type: bool
            description: 'Configure an IP Radius source-interface with the interface
              set by `inband_mgmt_interface` for the VRF set by `inband_mgmt_vrf`.

              `inband_mgmt_interface` is typically a loopback or SVI interface, and
              can be set under the node settings.'
      snmp:
        type: dict
        description: SNMP local-interfaces.
        keys:
          mgmt_interface:
            type: bool
            description: 'Configure a SNMP local-interface with the interface set
              by `mgmt_interface` for the VRF set by `mgmt_interface_vrf`.

              `mgmt_interface` is typically the out-of-band Management interface,
              and can be set under the node settings, platform settings or as a group/host
              var.'
          inband_mgmt_interface:
            type: bool
            description: 'Configure a SNMP local-interface with the interface set
              by `inband_mgmt_interface` for the VRF set by `inband_mgmt_vrf`.

              `inband_mgmt_interface` is typically a loopback or SVI interface, and
              can be set under the node settings.'
      ssh_client:
        type: dict
        description: IP SSH Client source-interfaces.
        keys:
          mgmt_interface:
            type: bool
            description: 'Configure an IP SSH Client source-interface with the interface
              set by `mgmt_interface` for the VRF set by `mgmt_interface_vrf`.

              `mgmt_interface` is typically the out-of-band Management interface,
              and can be set under the node settings, platform settings or as a group/host
              var.'
          inband_mgmt_interface:
            type: bool
            description: 'Configure an IP SSH Client source-interface with the interface
              set by `inband_mgmt_interface` for the VRF set by `inband_mgmt_vrf`.

              `inband_mgmt_interface` is typically a loopback or SVI interface, and
              can be set under the node settings.'
      tacacs:
        type: dict
        description: IP Tacacs source-interfaces.
        keys:
          mgmt_interface:
            type: bool
            description: 'Configure an IP Tacacs source-interface with the interface
              set by `mgmt_interface` for the VRF set by `mgmt_interface_vrf`.

              `mgmt_interface` is typically the out-of-band Management interface,
              and can be set under the node settings, platform settings or as a group/host
              var.'
          inband_mgmt_interface:
            type: bool
            description: 'Configure an IP Tacacs source-interface with the interface
              set by `inband_mgmt_interface` for the VRF set by `inband_mgmt_vrf`.

              `inband_mgmt_interface` is typically a loopback or SVI interface, and
              can be set under the node settings.'
  svi_profiles:
    type: list
    primary_key: profile
    convert_types:
    - dict
    description: 'Profiles to share common settings for SVIs under `<network_services_key>.[].vrfs.svis`.

      Keys are the same used under SVIs. Keys defined under SVIs take precedence.

      Note: structured configuration is not merged recursively and will be taken directly
      from the most specific level in the following order:

      1. svi.nodes[inventory_hostname].structured_config

      2. svi_profile.nodes[inventory_hostname].structured_config

      3. svi_parent_profile.nodes[inventory_hostname].structured_config

      4. svi.structured_config

      5. svi_profile.structured_config

      6. svi_parent_profile.structured_config

      '
    items:
      $ref: eos_designs#/$defs/svi
      type: dict
      keys:
        profile:
          type: str
          description: Profile name
        parent_profile:
          type: str
          description: 'Parent SVI profile name to apply.

            svi_profiles can refer to another svi_profile to inherit settings in up
            to two levels (svi -> svi_profile -> svi_parent_profile).

            '
  system_mac_address:
    documentation_options:
      table: system-settings
    type: str
    description: 'Set to the same MAC address as available in "show version" on the
      device.

      "system_mac_address" can also be set under node type settings.

      If both are set, the value under node type settings takes precedence.

      '
  terminattr_disable_aaa:
    documentation_options:
      table: cloudvision-settings
    type: bool
    default: false
  terminattr_ingestexclude:
    documentation_options:
      table: cloudvision-settings
    type: str
    default: /Sysdb/cell/1/agent,/Sysdb/cell/2/agent
  terminattr_ingestgrpcurl_port:
    documentation_options:
      table: cloudvision-settings
    type: int
    convert_types:
    - str
    default: 9910
    description: 'Port number used for Terminattr connection to an on-premise CloudVision
      cluster.

      The port number is always 443 when using CloudVision as a Service, so this value
      is ignored.'
  terminattr_smashexcludes:
    documentation_options:
      table: cloudvision-settings
    type: str
    default: ale,flexCounter,hardware,kni,pulse,strata
  timezone:
    documentation_options:
      table: management-settings
    type: str
    description: Clock timezone like "CET" or "US/Pacific".
  trunk_groups:
    documentation_options:
      table: fabric-settings
    type: dict
    keys:
      mlag:
        type: dict
        description: 'Trunk Group used for MLAG VLAN (Typically VLAN 4094).

          '
        keys:
          name:
            type: str
            default: MLAG
      mlag_l3:
        type: dict
        description: 'Trunk Group used for MLAG L3 peering VLAN and for VRF L3 peering
          VLANs (Typically VLAN 4093).

          '
        keys:
          name:
            type: str
            default: LEAF_PEER_L3
      uplink:
        type: dict
        description: 'Trunk Group used on L2 Leaf switches when "enable_trunk_groups"
          is set.

          '
        keys:
          name:
            type: str
            default: UPLINK
  type:
    documentation_options:
      table: type-setting
    type: str
    dynamic_valid_values: node_type_keys.type
    description: 'The `type:` variable needs to be defined for each device in the
      fabric.

      This is leveraged to load the appropriate template to generate the configuration.

      '
  underlay_filter_peer_as:
    documentation_options:
      table: fabric-settings
    type: bool
    description: 'Configure route-map on eBGP sessions towards underlay peers, where
      prefixes with the peer''s ASN in the AS Path are filtered away.

      This is very useful in very large scale networks not using EVPN overlays, where
      convergence will be quicker by not having to return

      all updates received from Spine-1 to Spine-2 just for Spine-2 to throw them
      away because of AS Path loop detection.

      Note that this setting cannot be used while there are EVPN services present
      in the default VRF.

      '
    default: false
  underlay_filter_redistribute_connected:
    documentation_options:
      table: fabric-settings
    description: 'Filter redistribution of connected into the underlay routing protocol.

      Only applicable when overlay_routing_protocol != ''none'' and underlay_routing_protocol
      == BGP.

      Creates a route-map and prefix-list assigned to redistribute connected permitting
      only loopbacks and inband management subnets.

      '
    default: true
    type: bool
  underlay_ipv6:
    documentation_options:
      table: fabric-settings
    description: 'This feature allows IPv6 underlay routing protocol with RFC5549
      addresses to be used along with IPv4 advertisements as VXLAN tunnel endpoints.

      Requires "underlay_rfc5549: true" and "loopback_ipv6_pool" under the node type
      settings.

      '
    type: bool
    default: false
  underlay_isis_instance_name:
    documentation_options:
      table: isis-settings
    description: Default -> "EVPN_UNDERLAY" for l3ls, "CORE" for mpls.
    type: str
  underlay_multicast:
    documentation_options:
      table: fabric-settings
    type: bool
    description: 'Enable Multicast in the underlay on all p2p uplink interfaces and
      mlag l3 peer interface.

      Specifically PIM Sparse-Mode will be configured on all routed underlay interfaces.

      No other configuration is added, so the underlay will only support Source-Specific
      Multicast (SSM).

      The configuration is intended to be used as multicast underlay for EVPN OISM
      overlay.

      '
    default: false
  underlay_multicast_anycast_rp:
    documentation_options:
      table: fabric-settings
    type: dict
    description: 'If multiple nodes are configured under ''underlay_multicast_rps.[].nodes''
      for the same RP address, they will be configured

      with one of the following methods:

      - Anycast RP using PIM (RFC4610).

      - Anycast RP using MSDP (RFC4611).


      NOTE: When using MSDP, all nodes across all MSDP enabled RPs will be added to
      a single MSDP mesh group named "ANYCAST-RP".

      '
    keys:
      mode:
        type: str
        valid_values:
        - pim
        - msdp
        default: pim
  underlay_multicast_rps:
    documentation_options:
      table: fabric-settings
    description: 'List of PIM Sparse-Mode Rendevouz Points configured for underlay
      multicast on all devices.

      The device(s) listed under ''nodes'', will be configured as the Rendevouz point
      router(s).

      If multiple nodes are configured under ''nodes'' for the same RP address, they
      will be configured

      according to the ''underlay_multicast_anycast_rp.mode'' setting.


      Requires ''underlay_multicast: true''.

      '
    type: list
    primary_key: rp
    items:
      type: dict
      keys:
        rp:
          type: str
          description: RP IPv4 address.
        nodes:
          type: list
          description: 'List of nodes where a Loopback interface with the RP address
            will be configured.

            '
          primary_key: name
          items:
            type: dict
            keys:
              name:
                type: str
                description: Hostname.
              loopback_number:
                type: int
                convert_types:
                - str
                required: true
              description:
                type: str
                description: Interface description.
                default: PIM RP
        groups:
          type: list
          description: 'List of groups to associate with the RP address set in ''rp''.

            If access_list_name is set, a standard access-list will be configured
            matching these groups.

            Otherwise the groups are configured directly on the RP command.

            '
          items:
            type: str
            description: Multicast Group IPv4 prefix/mask.
        access_list_name:
          type: str
          convert_types:
          - int
          description: 'Name of standard Access-List.

            '
  underlay_ospf_area:
    documentation_options:
      table: ospf-settings
    type: str
    convert_types:
    - int
    format: ipv4
    default: 0.0.0.0
  underlay_ospf_bfd_enable:
    documentation_options:
      table: ospf-settings
    type: bool
    default: false
  underlay_ospf_max_lsa:
    documentation_options:
      table: ospf-settings
    type: int
    convert_types:
    - str
    default: 12000
  underlay_ospf_process_id:
    documentation_options:
      table: ospf-settings
    type: int
    convert_types:
    - str
    default: 100
  underlay_rfc5549:
    documentation_options:
      table: fabric-settings
    description: 'Point to Point Underlay with RFC 5549(eBGP), i.e. IPv6 Unnumbered.

      Requires "underlay_routing_protocol: ebgp".

      '
    type: bool
    default: false
  underlay_routing_protocol:
    documentation_options:
      table: fabric-settings
    type: str
    convert_to_lower_case: true
    description: "- The following underlay routing protocols are supported:\n  - EBGP
      (default for l3ls-evpn)\n  - OSPF.\n  - OSPF-LDP*.\n  - ISIS.\n  - ISIS-SR*.\n
      \ - ISIS-LDP*.\n  - ISIS-SR-LDP*.\n  - No underlay routing protocol (none)\n-
      The variables should be applied to all devices in the fabric.\n*Only supported
      with core_interfaces data model.\n"
    valid_values:
    - ebgp
    - ospf
    - ospf-ldp
    - isis
    - isis-sr
    - isis-ldp
    - isis-sr-ldp
    - none
  uplink_ptp:
    documentation_options:
      table: fabric-settings
    description: Enable PTP on all infrastructure links.
    type: dict
    keys:
      enable:
        type: bool
        default: false
  use_cv_topology:
    documentation_options:
      table: cv-topology
    type: bool
    description: 'Generate AVD configurations directly from a given CloudVision topology.

      See `cv_topology` for details.'
  vtep_vvtep_ip:
    documentation_options:
      table: overlay-settings
    description: 'IP Address used as Virtual VTEP. Will be configured as secondary
      IP on Loopback1.

      This is only needed for centralized routing designs.

      '
    type: str
  vxlan_vlan_aware_bundles:
    documentation_options:
      table: evpn-settings
    deprecation:
      warning: true
      new_key: evpn_vlan_aware_bundles
      removed: true
      remove_in_version: 4.0.0
    type: bool
    default: false
  wan_carriers:
    description: 'PREVIEW: This key is currently not supported


      List of carriers used for the WAN configuration and their mapping to path-groups.'
    type: list
    primary_key: name
    items:
      type: dict
      keys:
        name:
          type: str
          description: Carrier name.
        description:
          type: str
          description: Additional information about the carrier for documentation
            purposes.
        path_group:
          type: str
          description: The path-group to which this carrier belongs.
          required: true
  wan_edge:
    documentation_options:
      table: wan-settings
    type: dict
    description: 'The `wan_edge` node type was introduced and removed while the AVD
      WAN feature was in PREVIEW MODE.

      Migrate your existing edge nodes to using `wan_router` node_type.'
    deprecation:
      warning: true
      new_key: wan_router
      removed: true
      remove_in_version: 4.6.0-dev1
  wan_ipsec_profiles:
    documentation_options:
      table: wan-settings
    description: 'PREVIEW: This key is currently not supported


      Define IPsec profiles parameters for WAN configuration.'
    type: dict
    keys:
      control_plane:
        type: dict
        required: true
        $ref: eos_designs#/$defs/ipsec_profile
        keys:
          ike_policy_name:
            type: str
            default: CP-IKE-POLICY
          sa_policy_name:
            type: str
            default: CP-SA-POLICY
          profile_name:
            type: str
            default: CP-PROFILE
          shared_key:
            type: str
            required: true
            description: 'The IPSec shared key.

              This variable is sensitive and SHOULD be configured using some vault
              mechanism.'
      data_plane:
        type: dict
        $ref: eos_designs#/$defs/ipsec_profile
        description: If `data_plane` is not defined, `control_plane` information is
          used for both.
        keys:
          ike_policy_name:
            type: str
            default: DP-IKE-POLICY
          sa_policy_name:
            type: str
            default: DP-SA-POLICY
          profile_name:
            type: str
            default: DP-PROFILE
  wan_mode:
    documentation_options:
      table: wan-settings
    description: 'PREVIEW: This key is currently not supported


      Select if the WAN should be run using CV Pathfinder or Auto VPN only.'
    type: str
    default: cv-pathfinder
    valid_values:
    - autovpn
    - cv-pathfinder
  wan_path_groups:
    description: 'PREVIEW: This key is currently not supported

      List of path-groups used for the WAN configuration.'
    type: list
    primary_key: name
    items:
      type: dict
      keys:
        name:
          type: str
          description: Path-group name.
        id:
          type: int
          convert_types:
          - str
          description: 'Path-group id.


            TODO: Required until an auto ID algorithm is implemented.'
          required: true
        description:
          type: str
          description: Additional information about the path-group for documentation
            purposes.
        ipsec:
          type: bool
          description: 'Flag to configure IPsec at the path-group level.


            When set to `true`, IPsec is enabled for both the static and dynamic peers.'
          default: true
        import_path_groups:
          type: list
          description: List of path-groups to import in this path-group.
          items:
            type: dict
            keys:
              remote:
                type: str
                description: Remote path-group to import.
              local:
                type: str
                description: Optional, if not set, the path-group `name` is used as
                  local.
<<<<<<< HEAD
        default_preference:
          type: str
          convert_types:
          - int
          description: 'Preference value used when a preference is not given for a
            path-group in the `wan_virtual_topologies.policies` input or when

            the path-group is used in an auto generated policy except if `excluded_from_default_policy`
            is set to `true.


            Valid values are 1-65535 | "preferred" | "alternate".


            `preferred` is converted to priority 1.

            `alternate` is converted to priority 2.'
          default: preferred
        excluded_from_default_policy:
          type: bool
          default: false
          description: When set to `true`, the path-group is excluded from AVD auto
            generated policies.
=======
        dps_keepalive:
          type: dict
          description: Period between the transmission of consecutive keepalive messages,
            and failure threshold.
          keys:
            interval:
              type: str
              convert_types:
              - int
              description: 'Interval in milliseconds. Valid values are 50-60000 |
                "auto"


                When auto, the interval and failure_threshold are automatically determined
                based on

                path state.'
            failure_threshold:
              type: int
              min: 2
              max: 100
              default: 5
              description: Failure threshold in number of lost keep-alive messages.
              convert_types:
              - str
>>>>>>> fb694911
  wan_route_servers:
    documentation_options:
      table: wan-settings
    description: 'PREVIEW: This key is currently not supported


      List of the AutoVPN RRs when using `wan_mode`=`autovpn`, or the Pathfinders

      when using `wan_mode`=`cv-pathfinder`, to which the device should connect to.


      When the route server is part of the same inventory as the WAN routers,

      only the name is required.'
    type: list
    primary_key: hostname
    items:
      type: dict
      keys:
        hostname:
          type: str
          description: Route-Reflector hostname.
        vtep_ip:
          type: str
          description: Route-Reflector VTEP IP Address. This is usually the IP address
            under `interface Dps1`.
        path_groups:
          type: list
          description: Path-groups through which the Route Reflector/Pathfinder is
            reached.
          primary_key: name
          items:
            type: dict
            keys:
              name:
                type: str
                description: Path-group name.
              interfaces:
                type: list
                primary_key: name
                required: true
                min_length: 1
                items:
                  type: dict
                  keys:
                    name:
                      type: str
                      description: Interface name.
                    ip_address:
                      type: str
                      description: The public IP address of the Route Reflector for
                        this path-group.
  wan_stun_dtls_disable:
    type: bool
    documentation_options:
      table: wan-settings
    default: false
    description: 'PREVIEW: This key is currently not supported


      WAN STUN connections will be authenticated and secured with DTLS by default.

      For CV-Pathfinder deployments CloudVision will automatically deploy certificates
      on the devices.

      In case of AutoVPN the certificates must be deployed manually to all devices.


      For LAB environments this can be disabled, if there are no certificates available.

      This should NOT be disabled for a WAN network connected to the internet, since
      it will leave the STUN service exposed with no authentication.'
  wan_stun_dtls_profile_name:
    type: str
    documentation_options:
      table: wan-settings
    default: STUN-DTLS
    description: 'PREVIEW: This key is currently not supported


      Name of the SSL profile used for DTLS on WAN STUN connections.


      When using automatic ceritficate deployment via CloudVision this name must be
      the same on all WAN routers.'
  wan_transit:
    documentation_options:
      table: wan-settings
    type: dict
    description: 'The `wan_transit` node type was introduced and removed while the
      AVD WAN feature was in PREVIEW MODE.

      Migrate your existing transit nodes to using `wan_router` node_type and set

      `cv_pathfinder_transit_mode: region` under node settings.'
    deprecation:
      warning: true
      new_key: 'node_type `wan_router` and set `cv_pathfinder_transit_mode: region`
        under node settings'
      removed: true
      remove_in_version: 4.6.0-dev1
  wan_virtual_topologies:
    type: dict
    description: 'PREVIEW: WAN Preview


      Configure Virtual Topologies for CV Pathfinder and AutoVPN.


      Auto create a control plane profile/policy/application and enforce it being
      first in the default VRF.'
    keys:
      vrfs:
        type: list
        description: 'Map a VRF that exists in network_services to an AVT policy.

          TODO: missing default VRF behavior'
        primary_key: name
        items:
          type: dict
          keys:
            name:
              type: str
              convert_types:
              - int
              description: VRF name.
            policy:
              type: str
              description: 'Name of the policy to apply to this VRF.

                It is possible to overwrite the default policy for all VRFs using
                it

                by redefining it in the `wan_virtual_topologies.policies` list using
                the

                default name `DEFAULT-POLICY`.'
              default: DEFAULT-POLICY
            wan_vni:
              type: int
              convert_types:
              - str
              min: 1
              max: 255
              required: true
              description: 'Required for VRFs carried over AutoVPN or CV Pathfinder
                WAN.


                A VRF can have different VNIs between the Datacenters and the WAN.

                Note that if no VRF default is configured for WAN, AVD will automatically
                inject the VRF default with

                `wan_vni` set to `1`.

                In addition either `vrf_id` or `vrf_vni` must be set to enforce consistent
                route-targets across domains.'
      control_plane_virtual_topology:
        type: dict
        description: 'Always injected into the default VRF policy as the first entry.


          By default, if no path-groups are specified, all locally available path-groups

          are used in the generated load-balance policy.

          ID is hardcoded to 254 for the AVT profile in CV Pathfinder mode.'
        $ref: eos_designs#/$defs/virtual_topology
        keys:
          name:
            type: str
            description: Optional name, if not set `CONTROL-PLANE-PROFILE` is used.
      policies:
        type: list
        description: "List of virtual toplogies policies.\n\nFor AutoVPN, each item
          in the list creates:\n  * one policy with:\n      * one `match` entry per
          `application_virtual_topologies` item\n        they are indexed using `10
          * <list_index>` where `list_index` starts at `1`.\n      * one `default-match`\n
          \ * one load-balance policy per `application_virtual_topologies` and one
          for the `default_virtual_topology`.\n  * if the policy is associated with
          the default VRF, a special control-plane rule is injected\n    in the policy
          with index `1` referring to a control-plane load-balance policy as defined
          under\n    `control_plane_virtual_topology`.\n\nFor CV Pathfinder, each
          item in the list creates:\n  * one policy with:\n      * one `match` entry
          per `application_virtual_topologies` item ordered as in the model.\n      *
          one last match entry for the `default` application-profile using `default_virtual_topology`
          information.\n  * one profile per `application_virtual_topologies` item.\n
          \ * one profile for the `default_virtual_topology`..\n  * one load-balance
          policy per `application_virtual_topologies`.\n  * one load_balance policy
          for the `default_virtual_topology`.\n  * if the policy is associated with
          the default VRF, a special control-plane profile is configured\n    and
          injected first in the policy assigned to the `default` VRF. This profile
          points to a\n    control-plane load-balance policy as defined under `control_plane_virtual_topology`."
        primary_key: name
        items:
          type: dict
          keys:
            name:
              type: str
              description: Name of the AVT policy.
            application_virtual_topologies:
              type: list
              description: List of application specific virtual topologies.
              primary_key: application_profile
              items:
                type: dict
                $ref: eos_designs#/$defs/virtual_topology
                keys:
                  application_profile:
                    type: str
                    description: The application profile to use for this virtual topology.
                      It must be a defined `application_profile`.
                  name:
                    type: str
                    description: Optional name, if not set `<policy_name>-<application_profile>`
                      is used.
                  id:
                    type: int
                    $ref: eos_cli_config_gen#keys/router_adaptive_virtual_topology/keys/vrfs/items/keys/profiles/items/keys/id
                    required: false
                    min: 2
                    max: 253
                    description: 'ID of the AVT in each VRFs. ID must be unique across
                      all virtual topologies in a policy.

                      ID 1 is reserved for the default_virtual_toplogy.

                      ID 254 is reserved for the control_plane_virtual_topology.'
            default_virtual_topology:
              type: dict
              description: 'Default match for the policy.

                If no default match should be configured, set `drop_unmatched` to
                `true`.

                Otherwise, in CV Pathfinder mode, a default AVT profile will be configured
                with ID 1.'
              $ref: eos_designs#/$defs/virtual_topology
              required: true
              keys:
                name:
                  type: str
                  description: Optional name, if not set `<policy_name>-DEFAULT` is
                    used.
                drop_unmatched:
                  type: bool
                  description: When set, no `catch-all` match is configured for the
                    policy and unmatched traffic is dropped.
                  default: false
dynamic_keys:
  connected_endpoints_keys.key:
    $ref: eos_designs#/$defs/connected_endpoints
    type: list
    display_name: Connected Endpoints
    documentation_options:
      table: connected-endpoints
  network_services_keys.name:
    $ref: eos_designs#/$defs/network_services
    type: list
    display_name: Network Services
    documentation_options:
      table: network-services
  node_type_keys.key:
    $ref: eos_designs#/$defs/node_type
    type: dict
    documentation_options:
      table: node-type-structure
$defs:
  adapter_config:
    type: dict
    keys:
      speed:
        type: str
        description: 'Set adapter speed in the format `<interface_speed>` or `forced
          <interface_speed>` or `auto <interface_speed>`.

          If not specified speed will be auto.

          '
      description:
        type: str
        description: 'By default the description is built leveraging `<peer>_<peer_interface>`.

          When set this key will overide the default value on the physical ports.

          '
      profile:
        type: str
        description: Port-profile name to inherit configuration.
      enabled:
        type: bool
        description: 'Administrative state, setting to false will set the port to
          ''shutdown'' in the intended configuration.

          '
        default: true
      mode:
        type: str
        valid_values:
        - access
        - dot1q-tunnel
        - trunk
        - trunk phone
        description: Interface mode.
      mtu:
        type: int
        convert_types:
        - str
        min: 68
        max: 65535
      l2_mtu:
        type: int
        $ref: eos_cli_config_gen#/keys/ethernet_interfaces/items/keys/l2_mtu
      l2_mru:
        type: int
        $ref: eos_cli_config_gen#/keys/ethernet_interfaces/items/keys/l2_mru
      native_vlan:
        type: int
        convert_types:
        - str
        description: 'Native VLAN for a trunk port.

          If both `native_vlan` and `native_vlan_tag`, `native_vlan_tag` takes precedence.

          '
        min: 1
        max: 4094
      native_vlan_tag:
        type: bool
        default: false
        description: If both `native_vlan` and `native_vlan_tag`, `native_vlan_tag`
          takes precedence.
      phone_vlan:
        type: int
        convert_types:
        - str
        description: 'Phone VLAN for a mode `trunk phone` port.

          Requires `mode: trunk phone` to be set.'
        min: 1
        max: 4094
      phone_trunk_mode:
        type: str
        valid_values:
        - tagged
        - untagged
        - tagged phone
        - untagged phone
        description: 'Specify if the phone traffic is tagged or untagged.

          If both data and phone traffic are untagged, MAC-Based VLAN Assignment (MBVA)
          is used, if supported by the model of switch.'
      trunk_groups:
        type: list
        items:
          type: str
        description: 'Required with `enable_trunk_groups: true`.

          Trunk Groups are used for limiting VLANs on trunk ports to VLANs with the
          same Trunk Group.

          '
      vlans:
        type: str
        description: Interface VLANs - if not set, the EOS default is that all VLANs
          are allowed for trunk ports, and VLAN 1 will be used for access ports.
        convert_types:
        - int
      spanning_tree_portfast:
        type: str
        valid_values:
        - edge
        - network
      spanning_tree_bpdufilter:
        type: str
        convert_types:
        - bool
        valid_values:
        - enabled
        - disabled
        - 'True'
        - 'False'
        - 'true'
        - 'false'
      spanning_tree_bpduguard:
        type: str
        convert_types:
        - bool
        valid_values:
        - enabled
        - disabled
        - 'True'
        - 'False'
        - 'true'
        - 'false'
      flowcontrol:
        type: dict
        keys:
          received:
            type: str
            valid_values:
            - received
            - send
            - 'on'
      qos_profile:
        type: str
        description: QOS profile name
      ptp:
        type: dict
        description: 'The global PTP profile parameters will be applied to all connected
          endpoints where `ptp` is manually enabled.

          `ptp role master` is set to ensure control over the PTP topology.

          '
        keys:
          enabled:
            type: bool
            default: false
          endpoint_role:
            type: str
            default: follower
            valid_values:
            - bmca
            - default
            - follower
          profile:
            type: str
            default: aes67-r16-2016
            valid_values:
            - aes67
            - aes67-r16-2016
            - smpte2059-2
      sflow:
        type: bool
        description: 'Configures sFlow on the interface. Overrides `fabric_sflow`
          setting.

          '
      link_tracking:
        type: dict
        description: 'Configure the downstream interfaces of a respective Link Tracking
          Group.

          If `port_channel` is defined in an adapter, then the port-channel interface
          is configured to be the downstream.

          Else all the ethernet interfaces will be configured as downstream -> to
          configure single-active EVPN multihomed networks.

          '
        keys:
          enabled:
            type: bool
          name:
            type: str
            description: 'Tracking group name.

              The default group name is taken from fabric variable of the switch,
              `link_tracking.groups[0].name` with default value being "LT_GROUP1".

              Optional if default link_tracking settings are configured on the node.

              '
      dot1x:
        type: dict
        description: 802.1x
        keys:
          port_control:
            type: str
            valid_values:
            - auto
            - force-authorized
            - force-unauthorized
          port_control_force_authorized_phone:
            type: bool
          reauthentication:
            type: bool
          pae:
            type: dict
            keys:
              mode:
                type: str
                valid_values:
                - authenticator
          authentication_failure:
            type: dict
            keys:
              action:
                type: str
                valid_values:
                - allow
                - drop
              allow_vlan:
                type: int
                convert_types:
                - str
                min: 1
                max: 4094
          host_mode:
            type: dict
            keys:
              mode:
                type: str
                valid_values:
                - multi-host
                - single-host
              multi_host_authenticated:
                type: bool
          mac_based_authentication:
            type: dict
            keys:
              enabled:
                type: bool
              always:
                type: bool
              host_mode_common:
                type: bool
          timeout:
            type: dict
            keys:
              idle_host:
                type: int
                convert_types:
                - str
                min: 10
                max: 65535
              quiet_period:
                type: int
                convert_types:
                - str
                min: 1
                max: 65535
              reauth_period:
                type: str
                convert_types:
                - int
                description: Range 60-4294967295 or "server".
              reauth_timeout_ignore:
                type: bool
              tx_period:
                type: int
                convert_types:
                - str
                min: 1
                max: 65535
          reauthorization_request_limit:
            type: int
            convert_types:
            - str
            min: 1
            max: 10
      poe:
        $ref: eos_cli_config_gen#/keys/ethernet_interfaces/items/keys/poe
        type: dict
        description: Power Over Ethernet settings applied on port. Only configured
          if platform supports PoE.
      storm_control:
        type: dict
        description: Storm control settings applied on port toward the endpoint.
        keys:
          all:
            type: dict
            keys:
              level:
                type: str
                convert_types:
                - int
                - float
                description: Configure maximum storm-control level.
              unit:
                type: str
                valid_values:
                - percent
                - pps
                default: percent
                description: Optional variable and is hardware dependent.
          broadcast:
            type: dict
            $ref: eos_designs#/$defs/adapter_config/keys/storm_control/keys/all
          multicast:
            type: dict
            $ref: eos_designs#/$defs/adapter_config/keys/storm_control/keys/all
          unknown_unicast:
            type: dict
            $ref: eos_designs#/$defs/adapter_config/keys/storm_control/keys/all
      monitor_sessions:
        type: list
        description: Used to define switchports as source or destination for monitoring
          sessions.
        items:
          type: dict
          keys:
            name:
              type: str
              required: true
              description: Session name.
            role:
              type: str
              valid_values:
              - source
              - destination
            source_settings:
              type: dict
              keys:
                direction:
                  type: str
                  valid_values:
                  - rx
                  - tx
                  - both
                access_group:
                  type: dict
                  keys:
                    type:
                      type: str
                      valid_values:
                      - ip
                      - ipv6
                      - mac
                    name:
                      description: ACL name.
                      type: str
                    priority:
                      type: int
                      convert_types:
                      - str
            session_settings:
              type: dict
              description: 'Session settings are defined per session name.

                Different session_settings for the same session name will be combined/merged.

                '
              keys:
                encapsulation_gre_metadata_tx:
                  type: bool
                header_remove_size:
                  type: int
                  description: Number of bytes to remove from header.
                  convert_types:
                  - str
                access_group:
                  type: dict
                  keys:
                    type:
                      type: str
                      valid_values:
                      - ip
                      - ipv6
                      - mac
                    name:
                      description: ACL name.
                      type: str
                rate_limit_per_ingress_chip:
                  type: str
                  description: "Ratelimit and unit as string.\nExamples:\n  \"100000
                    bps\"\n  \"100 kbps\"\n  \"10 mbps\"\n"
                rate_limit_per_egress_chip:
                  type: str
                  description: "Ratelimit and unit as string.\nExamples:\n  \"100000
                    bps\"\n  \"100 kbps\"\n  \"10 mbps\"\n"
                sample:
                  type: int
                  convert_types:
                  - str
                truncate:
                  type: dict
                  keys:
                    enabled:
                      type: bool
                    size:
                      type: int
                      description: Size in bytes
                      convert_types:
                      - str
      ethernet_segment:
        type: dict
        description: Settings for all or single-active EVPN multihoming.
        keys:
          short_esi:
            type: str
            required: true
            description: 'In format xxxx:xxxx:xxxx or "auto".

              Define a manual short-esi (be careful using this on profiles) or set
              the value to "auto" to automatically generate the value.

              Please see the notes under "EVPN A/A ESI dual and single-attached endpoint
              scenarios" before setting `short_esi: auto`.

              '
          redundancy:
            type: str
            valid_values:
            - all-active
            - single-active
            description: 'If omitted, Port-Channels use the EOS default of all-active.

              If omitted, Ethernet interfaces are configured as single-active.

              '
          designated_forwarder_algorithm:
            type: str
            valid_values:
            - auto
            - modulus
            - preference
            description: "Configure DF algorithm and preferences.\n- auto: Use preference-based
              algorithm and assign preference based on position of device in the 'switches'
              list,\n  e.g., assuming a list of three switches, this would assign
              a preference of 200 to the first switch, 100 to the 2nd, and 0 to the
              third.\n- preference: Set preference for each switch manually using
              designated_forwarder_preferences key.\n- modulus: Use the default modulus-based
              algorithm.\nIf omitted, Port-Channels use the EOS default of modulus.\nIf
              omitted, Ethernet interfaces default to the 'auto' mechanism detailed
              above.\n"
          designated_forwarder_preferences:
            type: list
            description: Manual preference as described above, required only for preference
              algorithm.
            items:
              type: int
              convert_types:
              - str
          dont_preempt:
            type: bool
            description: Disable preemption for single-active forwarding when auto/manual
              DF preference is configured.
      port_channel:
        type: dict
        description: Used for port-channel adapter.
        keys:
          mode:
            type: str
            description: Port-Channel Mode.
            valid_values:
            - active
            - passive
            - 'on'
          channel_id:
            type: int
            convert_types:
            - str
            description: 'Port-Channel ID.

              If no channel_id is specified, an id is generated from the first switch
              port in the port channel.

              '
          description:
            type: str
            description: 'By default the description is built leveraging `<peer>`
              name or `adapter.description` when defined.

              When this key is defined, it will append its content to the physical
              port description.

              '
          enabled:
            type: bool
            default: true
            description: 'Port-Channel administrative state.

              Setting to false will set port to ''shutdown'' in intended configuration.

              '
          esi:
            type: str
            description: Format xxxx:xxxx:xxxx.
            deprecation:
              warning: true
              removed: true
              remove_in_version: 4.0.0
              new_key: short_esi
          short_esi:
            type: str
            description: In format xxxx:xxxx:xxxx or "auto".
            deprecation:
              warning: true
              remove_in_version: 5.0.0
              new_key: ethernet_segment.short_esi
          lacp_fallback:
            type: dict
            description: LACP fallback configuration.
            keys:
              mode:
                type: str
                valid_values:
                - static
                - individual
                description: 'Either static or individual mode is supported.

                  If the mode is set to "individual" the "individual.profile" setting
                  must be defined.

                  '
              individual:
                type: dict
                description: Define parameters for port-channel member interfaces.
                  Applies only if LACP fallback is set to "individual".
                keys:
                  profile:
                    type: str
                    description: Port-profile name to inherit configuration.
              timeout:
                type: int
                convert_types:
                - str
                description: Timeout in seconds. EOS default is 90 seconds.
          lacp_timer:
            type: dict
            description: LACP timer configuration. Applies only when Port-channel
              mode is not "on".
            keys:
              mode:
                type: str
                valid_values:
                - normal
                - fast
                description: LACP mode for interface members.
              multiplier:
                type: int
                convert_types:
                - str
                description: Number of LACP BPDUs lost before deeming the peer down.
                  EOS default is 3.
          subinterfaces:
            type: list
            description: 'Port-Channel L2 Subinterfaces

              Subinterfaces are only supported on routed port-channels, which means
              they cannot be configured on MLAG port-channels.

              Setting short_esi: auto generates the short_esi automatically using
              a hash of configuration elements.

              Please see the notes under "EVPN A/A ESI dual-attached endpoint scenario"
              before setting short_esi: auto.

              '
            items:
              type: dict
              keys:
                number:
                  type: int
                  convert_types:
                  - str
                  description: Subinterface number
                short_esi:
                  type: str
                  description: 'In format xxxx:xxxx:xxxx or "auto"

                    Required for multihomed port-channels with subinterfaces

                    '
                vlan_id:
                  type: int
                  convert_types:
                  - str
                  min: 1
                  max: 4094
                  description: 'VLAN ID to bridge.

                    Default is subinterface number.

                    '
                encapsulation_vlan:
                  type: dict
                  description: 'Client VLAN ID encapsulation.

                    Default is subinterface number.

                    '
                  keys:
                    client_dot1q:
                      type: int
                      convert_types:
                      - str
                      min: 1
                      max: 4094
          raw_eos_cli:
            type: str
            description: EOS CLI rendered directly on the port-channel interface in
              the final EOS configuration.
          structured_config:
            type: dict
            description: Custom structured config added under port_channel_interfaces.[name=<interface>]
              for eos_cli_config_gen.
            documentation_options:
              hide_keys: true
            $ref: eos_cli_config_gen#/keys/port_channel_interfaces/items/
      validate_state:
        type: bool
        description: Set to false to disable interface validation by the `eos_validate_state`
          role.
      raw_eos_cli:
        type: str
        description: EOS CLI rendered directly on the ethernet interface in the final
          EOS configuration.
      structured_config:
        type: dict
        description: Custom structured config added under ethernet_interfaces.[name=<interface>]
          for eos_cli_config_gen.
        documentation_options:
          hide_keys: true
        $ref: eos_cli_config_gen#/keys/ethernet_interfaces/items/
  connected_endpoints:
    type: list
    primary_key: name
    convert_types:
    - dict
    description: 'This should be applied to group_vars or host_vars where endpoints
      are connecting.

      `connected_endpoints_keys.key` is one of the keys under "connected_endpoints_keys".

      The default keys are `servers`, `firewalls`, `routers`, `load_balancers`, and
      `storage_arrays`.

      '
    items:
      type: dict
      keys:
        name:
          type: str
          description: Endpoint name will be used in the switchport description.
        rack:
          type: str
          description: Rack is used for documentation purposes only.
        adapters:
          type: list
          description: A list of adapters, group by adapters leveraging the same port-profile.
          items:
            $ref: eos_designs#/$defs/adapter_config
            type: dict
            keys:
              switch_ports:
                type: list
                required: true
                description: 'List of switch interfaces.

                  The lists `endpoint_ports`, `switch_ports`, and `switches` must
                  have the same length.

                  '
                items:
                  type: str
                  description: Switchport interface.
              switches:
                type: list
                required: true
                description: 'List of switches.

                  The lists `endpoint_ports`, `switch_ports`, and `switches` must
                  have the same length.

                  '
                items:
                  type: str
                  description: Device
              endpoint_ports:
                type: list
                description: 'Endpoint ports is used for description, required unless
                  `description` or `descriptions` is set.

                  The lists `endpoint_ports`, `switch_ports`, `descriptions` and `switches`
                  must have the same length.

                  Each list item is one switchport.

                  '
                items:
                  type: str
                  description: Interface name.
              descriptions:
                type: list
                description: 'Unique description per port. When set, takes priority
                  over description.

                  '
              server_ports:
                type: list
                deprecation:
                  warning: true
                  removed: true
                  new_key: endpoint_ports
                  remove_in_version: 4.0.0
                items:
                  type: str
                  description: Used for documentation purposes.
  ipsec_profile:
    type: dict
    description: 'PREVIEW: This key is currently not supported'
    keys:
      ike_policy_name:
        type: str
        description: Name of the IKE policy.
      sa_policy_name:
        type: str
        description: Name of the SA policy.
      profile_name:
        type: str
        description: Name of the IPSec profile.
      shared_key:
        type: str
        required: true
        description: 'The type 7 encrypted IPSec shared key.

          This variable is sensitive and should be configured using some vault mechanism.'
  l3_edge:
    type: dict
    keys:
      p2p_links_ip_pools:
        type: list
        convert_types:
        - dict
        primary_key: name
        secondary_key: ipv4_pool
        items:
          type: dict
          keys:
            name:
              type: str
              description: P2P pool name.
            ipv4_pool:
              type: str
              description: IPv4 address/Mask.
            prefix_size:
              type: int
              convert_types:
              - str
              description: Subnet mask size.
              default: 31
              min: 8
              max: 31
      p2p_links_profiles:
        type: list
        convert_types:
        - dict
        primary_key: name
        $ref: eos_designs#/$defs/p2p_links
        items:
          type: dict
          keys:
            name:
              type: str
              description: P2P profile name. Any variable supported under `p2p_links`
                can be inherited from a profile.
      p2p_links:
        type: list
        $ref: eos_designs#/$defs/p2p_links
        items:
          type: dict
          keys:
            nodes:
              type: list
              required: true
            profile:
              type: str
              description: P2P profile name. Profile defined under p2p_profiles.
  network_services:
    documentation_options:
      table: network-services-common-settings
    type: list
    primary_key: name
    convert_types:
    - dict
    items:
      type: dict
      keys:
        name:
          type: str
          description: 'Specify a tenant name.

            Tenant provide a construct to group L3 VRFs and L2 VLANs.

            Networks services can be filtered by tenant name.

            '
        mac_vrf_vni_base:
          type: int
          convert_types:
          - str
          min: 0
          max: 16770000
          description: 'Base number for MAC VRF VXLAN Network Identifier (required
            with VXLAN).

            VXLAN VNI is derived from the base number with simple addition.

            i.e. mac_vrf_vni_base = 10000, svi 100 = VNI 10100, svi 300 = VNI 10300.

            '
        mac_vrf_id_base:
          type: int
          convert_types:
          - str
          min: 0
          max: 16770000
          description: 'If not set, "mac_vrf_vni_base" will be used.

            Base number for MAC VRF RD/RT ID (Required unless mac_vrf_vni_base is
            set)

            ID is derived from the base number with simple addition.

            i.e. mac_vrf_id_base = 10000, svi 100 = RD/RT 10100, svi 300 = RD/RT 10300.

            '
        vlan_aware_bundle_number_base:
          type: int
          convert_types:
          - str
          default: 0
          description: 'Base number for VLAN aware bundle RD/RT.

            The "Assigned Number" part of RD/RT is derived from vrf_vni + vlan_aware_bundle_number_base.

            '
        pseudowire_rt_base:
          documentation_options:
            table: network-services-point-to-point-services-settings
          type: int
          description: 'Pseudowire RT base, used to generate route targets for VPWS
            services.

            Avoid overlapping route target spaces between different services.

            '
          convert_types:
          - str
        enable_mlag_ibgp_peering_vrfs:
          documentation_options:
            table: network-services-vrfs-settings
          type: bool
          description: 'MLAG iBGP peering per VRF.

            By default an iBGP peering is configured per VRF between MLAG peers on
            separate VLANs.

            Setting `enable_mlag_ibgp_peering_vrfs` false under a tenant will change
            this default to prevent configuration of these peerings and VLANs for
            all VRFs in the tenant.

            This setting can be overridden per VRF.

            '
        redistribute_mlag_ibgp_peering_vrfs:
          documentation_options:
            table: network-services-vrfs-settings
          type: bool
          default: true
          description: 'Redistribute the connected subnet for the MLAG iBGP peering
            per VRF into overlay BGP.

            By default the iBGP peering subnet is redistributed into the overlay routing
            protocol per VRF.

            Setting `redistribute_mlag_ibgp_peering_vrfs: false` under a tenant will
            change this default to prevent redistribution of these subnets for all
            VRFs in the tenant.

            This setting can be overridden per VRF.

            '
        bgp_peer_groups:
          documentation_options:
            table: network-services-vrfs-bgp-settings
          type: list
          primary_key: name
          convert_types:
          - dict
          description: 'List of BGP peer groups definitions.

            This will configure BGP peer groups to be used inside the tenant VRF for
            peering with external devices.

            Since BGP peer groups are configured at higher BGP level, shared between
            VRFs,

            peer_group names should not overlap between VRFs.

            '
          items:
            $ref: eos_cli_config_gen#/keys/router_bgp/keys/peer_groups/items
            type: dict
            keys:
              name:
                type: str
                description: BGP peer group name.
              nodes:
                type: list
                items:
                  type: str
                description: 'Nodes is required to restrict configuration of BGP neighbors
                  to certain nodes in the network.

                  If not set the peer-group is created on devices which have a bgp_peer
                  mapped to the corresponding peer_group.

                  '
        evpn_l2_multicast:
          documentation_options:
            table: network-services-multicast-settings
          description: "Enable EVPN L2 Multicast for all SVIs and l2vlans within Tenant.\n-
            Multicast group binding is created only for Multicast traffic. BULL traffic
            will use ingress-replication.\n- Configures binding between VXLAN, VLAN,
            and multicast group IPv4 address using the following formula:\n  < evpn_l2_multicast.underlay_l2_multicast_group_ipv4_pool
            > + < vlan_id - 1 > + < evpn_l2_multicast.underlay_l2_multicast_group_ipv4_pool_offset
            >.\n- The recommendation is to assign a /20 block within the 232.0.0.0/8
            Source-Specific Multicast range.\n- Enables `redistribute igmp` on the
            router bgp MAC VRF.\n- When evpn_l2_multicast.enabled is true for a VLAN
            or a tenant, \"igmp snooping\" and \"igmp snooping querier\" will always
            be enabled - overriding those individual settings.\n"
          type: dict
          keys:
            enabled:
              type: bool
            underlay_l2_multicast_group_ipv4_pool:
              type: str
              description: IPv4_address/Mask
            underlay_l2_multicast_group_ipv4_pool_offset:
              type: int
              convert_types:
              - str
        evpn_l3_multicast:
          documentation_options:
            table: network-services-multicast-settings
          description: "Enable L3 Multicast for all SVIs and l3vlans within Tenant.\n-
            In the evpn-l3ls design type, this enables L3 EVPN Multicast (aka OISM)'.\n-
            Multicast group binding for VRF is created only for Multicast traffic.
            BULL traffic will use ingress-replication.\n- Configures binding between
            VXLAN, VLAN, and multicast group IPv4 address using the following formula:\n
            \ < l3_multicast.evpn_underlay_l3_multicast_group_ipv4_pool > + < vrf_vni
            - 1 > + < l3_multicast.evpn_underlay_l3_multicast_group_ipv4_pool_offset
            >.\n- The recommendation is to assign a /20 block within the 232.0.0.0/8
            Source-Specific Multicast range.\n- If enabled on an SVI using the anycast
            default gateway feature, a diagnostic loopback (see below) MUST be configured
            to source IGMP traffic.\n- Enables `evpn multicast` on the router bgp
            VRF.\n- When enabled on an SVI:\n     - If switch is part of an MLAG pair,
            enables \"pim ipv4 sparse-mode\" on the SVI.\n     - If switch is standalone
            or A-A MH, enables \"ip igmp\" on the SVI.\n     - If \"ip address virtual\"
            is configured, enables \"pim ipv4 local-interface\" and uses the diagnostic
            Loopback defined in the VRF\n"
          type: dict
          keys:
            enabled:
              type: bool
            evpn_underlay_l3_multicast_group_ipv4_pool:
              type: str
              description: IPv4_address/Mask
              required: true
            evpn_underlay_l3_multicast_group_ipv4_pool_offset:
              type: int
              convert_types:
              - str
            evpn_peg:
              type: list
              description: 'For each group of nodes, allow configuration of EVPN PEG
                options.

                The first group of settings where the device''s hostname is present
                in the ''nodes'' list will be used.

                '
              items:
                type: dict
                keys:
                  nodes:
                    description: A description will be applied to all nodes with RP
                      addresses configured if not set.
                    type: list
                    items:
                      type: str
                  transit:
                    description: Enable EVPN PEG transit mode.
                    type: bool
        pim_rp_addresses:
          documentation_options:
            table: network-services-multicast-settings
          description: 'For each group of nodes, allow configuration of RP Addresses
            & associated groups.

            '
          type: list
          items:
            type: dict
            keys:
              rps:
                description: List of Rendevouz Points.
                type: list
                min_length: 1
                items:
                  type: str
                  description: RP address.
              nodes:
                description: 'Restrict configuration to specific nodes.

                  Configuration Will be applied to all nodes if not set.

                  '
                type: list
                items:
                  type: str
              groups:
                type: list
                items:
                  type: str
                  description: Group_prefix/mask.
              access_list_name:
                type: str
                convert_types:
                - int
                description: 'List of groups to associate with the RP address set
                  in ''rp''.

                  If access_list_name is set, a standard access-list will be configured
                  matching these groups.

                  Otherwise the groups are configured directly on the RP command.

                  '
        igmp_snooping_querier:
          documentation_options:
            table: network-services-multicast-settings
          description: 'Enable IGMP snooping querier for each SVI/l2vlan within tenant,
            by default using IP address of Loopback 0.

            When enabled, IGMP snooping querier will only be configured on L3 devices,
            i.e., uplink_type: p2p.

            '
          type: dict
          keys:
            enabled:
              type: bool
              description: Will be enabled automatically if "evpn_l2_multicast" is
                enabled.
            source_address:
              type: str
              format: ipv4
              description: Default IP address of Loopback0
            version:
              type: int
              convert_types:
              - str
              valid_values:
              - 1
              - 2
              - 3
              default: 2
        evpn_l2_multi_domain:
          type: bool
          default: true
          description: Explicitly extend all VLANs/VLAN-Aware Bundles inside the tenant
            to remote EVPN domains.
        vrfs:
          documentation_options:
            table: network-services-vrfs-settings
          type: list
          primary_key: name
          convert_types:
          - dict
          description: 'VRFs will only be configured on a node if any of the underlying
            objects like `svis` or `l3_interfaces` apply to the node.


            It is recommended to only define a VRF in one Tenant. If the same VRF
            name is used across multiple tenants and those tenants

            are accepted by `filter.tenants` on the node, any object set under the
            duplicate VRFs must either be unique or be an exact match.


            VRF "default" is partially supported under network-services. Currently
            the supported options for "default" vrf are route-target,

            route-distinguisher settings, structured_config, raw_eos_cli in bgp and
            SVIs are the only supported interface type.

            Vlan-aware-bundles are supported as well inside default vrf. OSPF is not
            supported currently.

            '
          items:
            type: dict
            keys:
              name:
                type: str
                convert_types:
                - int
              address_families:
                type: list
                items:
                  type: str
                  valid_values:
                  - evpn
                  - vpn-ipv4
                  - vpn-ipv6
              description:
                type: str
                description: VRF description.
              vrf_vni:
                type: int
                convert_types:
                - str
                min: 1
                max: 16777215
                description: 'Required if "vrf_id" is not set.

                  The VRF VNI range is not limited, but if vrf_id is not set, "vrf_vni"
                  is used for calculating MLAG iBGP peering vlan id.

                  "vrf_vni" may also be used for VRF RD/RT ID. See "overlay_rd_type"
                  and "overlay_rt_type" for details.

                  See "mlag_ibgp_peering_vrfs.base_vlan" for details.

                  If vrf_vni > 10000 make sure to adjust "mac_vrf_vni_base" accordingly
                  to avoid overlap.

                  '
              vrf_id:
                type: int
                convert_types:
                - str
                description: 'Required if "vrf_vni" is not set.

                  "vrf_id" is used as default value for "vrf_vni" and "ospf.process_id"
                  unless those are set.

                  "vrf_id" may also be used for VRF RD/RT ID. See "overlay_rd_type"
                  and "overlay_rt_type" for details.

                  "vrf_id" is preferred over "vrf_vni" for MLAG iBGP peering vlan,
                  see "mlag_ibgp_peering_vrfs.base_vlan" for details.

                  '
              rd_override:
                type: str
                convert_types:
                - int
                description: "By default, the VRF RD will be derived from the pattern
                  defined in `overlay_rd_type`.\nThe rd_override allows us to override
                  this value and statically define it.\n\nrd_override supports two
                  formats:\n  - A single number will be used in the RD assigned number
                  subfield (second part of the RD).\n  - A full RD string with colon
                  seperator which will override the full RD.\n"
              rt_override:
                type: str
                convert_types:
                - int
                description: "By default, the VRF RT will be derived from the pattern
                  defined in `overlay_rt_type`.\nThe rt_override allows us to override
                  this value and statically define it.\n\nrt_override supports two
                  formats:\n  - A single number will be used in the RT assigned number
                  subfield (second part of the RT).\n  - A full RT string with colon
                  seperator which will override the full RT.\n"
              mlag_ibgp_peering_ipv4_pool:
                type: str
                description: 'IPv4_address/Mask

                  The subnet used for iBGP peering in the VRF.

                  Each MLAG pair will be assigned a subnet based on the ID of the
                  primary MLAG switch.

                  If not set, "mlag_peer_l3_ipv4_pool" or "mlag_peer_ipv4_pool" will
                  be used.

                  '
              ip_helpers:
                type: list
                primary_key: ip_helper
                convert_types:
                - dict
                description: IP helper for DHCP relay.
                items:
                  type: dict
                  keys:
                    ip_helper:
                      type: str
                      description: IPv4 DHCP server IP.
                    source_interface:
                      type: str
                      description: Interface name.
                    source_vrf:
                      type: str
                      description: VRF to originate DHCP relay packets to DHCP server.
                        If not set, uses current VRF.
                      convert_types:
                      - int
              enable_mlag_ibgp_peering_vrfs:
                type: bool
                description: 'MLAG iBGP peering per VRF.

                  By default an iBGP peering is configured per VRF between MLAG peers
                  on separate VLANs.

                  Setting `enable_mlag_ibgp_peering_vrfs: false` under a VRF will
                  change this default and/or override the tenant-wide setting.

                  '
              redistribute_mlag_ibgp_peering_vrfs:
                type: bool
                default: true
                description: 'Redistribute the connected subnet for the MLAG iBGP
                  peering per VRF into overlay BGP.

                  By default the iBGP peering subnet is redistributed into the overlay
                  routing protocol per VRF.

                  Setting `redistribute_mlag_ibgp_peering_vrfs: false` under a VRF
                  will change this default and/or override the tenant-wide setting.

                  '
              mlag_ibgp_peering_vlan:
                type: int
                convert_types:
                - str
                description: 'Manually define the VLAN used on the MLAG pair for the
                  iBGP session.

                  By default this parameter is calculated using the following formula:
                  `<mlag_ibgp_peering_vrfs.base_vlan>` + `<vrf_id>` - 1.

                  '
                min: 1
                max: 4096
              vtep_diagnostic:
                type: dict
                description: 'Enable VTEP Network diagnostics.

                  This will create a loopback with virtual source-nat enable to perform
                  diagnostics from the switch.

                  '
                keys:
                  loopback:
                    type: int
                    convert_types:
                    - str
                    description: 'Loopback interface number, required when vtep_diagnotics
                      defined.

                      '
                    min: 2
                    max: 2100
                  loopback_description:
                    type: str
                    description: Provide a custom description for loopback interface.
                  loopback_ip_range:
                    type: str
                    description: 'IPv4_address/Mask.

                      Loopback ip range, a unique ip is derived from this ranged and
                      assignedto each l3 leaf based on it''s unique id.

                      Loopback is not created unless loopback_ip_range or loopback_ip_pools
                      are set.

                      '
                  loopback_ip_pools:
                    type: list
                    description: 'For inventories with multiple PODs a loopback range
                      can be set per POD to avoid overlaps.

                      This only takes effect when loopback_ip_range is not defined,
                      ptional (loopback is not created unless loopback_ip_range or
                      loopback_ip_pools are set).

                      '
                    items:
                      type: dict
                      keys:
                        pod:
                          type: str
                          description: POD name.
                        ipv4_pool:
                          type: str
                          description: IPv4_address/Mask.
              ospf:
                documentation_options:
                  table: network-services-vrfs-ospf-settings
                type: dict
                description: 'Router OSPF configuration.

                  This will create an OSPF routing instance in the tenant VRF. If
                  there is no nodes definition, the OSPF instance will be

                  created on all leafs where the VRF is deployed. This will also cause
                  automatic OSPF redistribution into BGP unless

                  explicitly turned off with "redistribute_ospf: false".

                  '
                keys:
                  enabled:
                    type: bool
                  process_id:
                    type: int
                    convert_types:
                    - str
                    description: If not set, "vrf_id" will be used.
                  router_id:
                    type: str
                    description: If not set, switch router_id will be used.
                  max_lsa:
                    type: int
                    convert_types:
                    - str
                  bfd:
                    type: bool
                    default: false
                  redistribute_bgp:
                    type: dict
                    keys:
                      enabled:
                        type: bool
                        default: true
                      route_map:
                        type: str
                        description: Route-map name.
                  redistribute_connected:
                    type: dict
                    keys:
                      enabled:
                        type: bool
                        default: false
                      route_map:
                        type: str
                        description: Route-map name.
                  nodes:
                    type: list
                    items:
                      type: str
                      description: Hostname.
              redistribute_ospf:
                documentation_options:
                  table: network-services-vrfs-ospf-settings
                type: bool
                default: true
                description: Non-selectively enabling or disabling redistribute ospf
                  inside the VRF.
              evpn_l3_multicast:
                documentation_options:
                  table: network-services-multicast-settings
                type: dict
                description: 'Explicitly enable or disable evpn_l3_multicast to override
                  setting of `<network_services_key>.[].evpn_l3_multicast.enabled`.

                  Allow override of `<network_services_key>.[].evpn_l3_multicast`
                  node_settings.

                  Requires `evpn_multicast` to also be set to `true`.

                  '
                keys:
                  enabled:
                    type: bool
                  evpn_peg:
                    type: list
                    description: For each group of nodes, allow configuration of EVPN
                      PEG features.
                    items:
                      type: dict
                      keys:
                        nodes:
                          type: list
                          description: 'Restrict configuration to specific nodes.

                            Will apply to all nodes with RP addresses configured if
                            not set.

                            '
                          items:
                            type: str
                        transit:
                          type: bool
                          default: false
                          description: Enable EVPN PEG transit mode.
              pim_rp_addresses:
                documentation_options:
                  table: network-services-multicast-settings
                description: 'For each group of nodes, allow configuration of RP Addresses
                  & associated groups.

                  '
                type: list
                items:
                  type: dict
                  keys:
                    rps:
                      description: A minimum of one RP must be specified.
                      type: list
                      items:
                        type: str
                        description: RP address.
                    nodes:
                      description: 'Restrict configuration to specific nodes.

                        Configuration Will be applied to all nodes if not set.

                        '
                      type: list
                      items:
                        type: str
                    groups:
                      type: list
                      items:
                        type: str
                        description: Group_prefix/mask.
                    access_list_name:
                      type: str
                      convert_types:
                      - int
                      description: 'List of groups to associate with the RP addresses
                        set in ''rps''.

                        If access_list_name is set, a standard access-list will be
                        configured matching these groups.

                        Otherwise the groups are configured directly on the RP command.

                        '
              evpn_l2_multi_domain:
                documentation_options:
                  table: network-services-multicast-settings
                type: bool
                description: 'Explicitly extend all VLANs/VLAN-Aware Bundles inside
                  the VRF to remote EVPN domains.

                  Overrides `<network_services_key>.[].evpn_l2_multi_domain`.

                  '
              svis:
                documentation_options:
                  table: network-services-vrfs-svis-settings
                type: list
                primary_key: id
                convert_types:
                - dict
                description: 'List of SVIs.

                  This will create both the L3 SVI and L2 VLAN based on filters applied
                  to the node.

                  '
                items:
                  $ref: eos_designs#/$defs/svi
                  type: dict
                  keys:
                    id:
                      type: int
                      convert_types:
                      - str
                      description: SVI interface id and VLAN id.
                      min: 1
                      max: 4096
                    name:
                      type: str
                      description: VLAN name.
                      required: true
                    profile:
                      type: str
                      description: 'SVI profile name to apply.

                        SVI can refer to one svi_profile which again can refer to
                        another svi_profile to inherit settings in up to two levels
                        (svi -> svi_profile -> svi_parent_profile).

                        '
                    tags:
                      type: list
                      description: 'Tags leveraged for networks services filtering.

                        Tags are matched against "filter.tags" defined under node
                        type settings.

                        Tags are also matched against the "node_group" name under
                        node type settings.

                        '
                      default:
                      - all
                      items:
                        type: str
                        convert_types:
                        - int
                        description: Tag value.
                    evpn_vlan_bundle:
                      type: str
                      description: 'Name of a bundle defined under ''evpn_vlan_bundles''
                        to inherit configuration.

                        To use this option the common "evpn_vlan_aware_bundles" option
                        must be set to true.

                        '
                    nodes:
                      type: list
                      primary_key: node
                      convert_types:
                      - dict
                      items:
                        type: dict
                        $ref: eos_designs#/$defs/svi_settings
                        keys:
                          node:
                            type: str
                          tags:
                            type: list
                            description: 'Tags leveraged for networks services filtering.

                              Tags are matched against "filter.tags" defined under
                              node type settings.

                              Tags are also matched against the "node_group" name
                              under node type settings.

                              '
                            default:
                            - all
                            items:
                              type: str
                              convert_types:
                              - int
                              description: Tag value.
              l3_interfaces:
                documentation_options:
                  table: network-services-vrfs-l3-interfaces-settings
                type: list
                description: 'List of L3 interfaces.

                  This will create IP routed interface inside VRF. Length of interfaces,
                  nodes and ip_addresses must match.

                  '
                items:
                  type: dict
                  keys:
                    interfaces:
                      type: list
                      items:
                        type: str
                        description: Interface name.
                    encapsulation_dot1q_vlan:
                      type: list
                      description: For sub-interfaces the dot1q vlan is derived from
                        the interface name by default, but can also be specified.
                      items:
                        type: int
                        convert_types:
                        - str
                        min: 1
                        max: 4094
                    ip_addresses:
                      type: list
                      items:
                        type: str
                        description: IPv4_address/Mask.
                    nodes:
                      type: list
                      items:
                        type: str
                        description: Node.
                    description:
                      type: str
                    descriptions:
                      type: list
                      items:
                        type: str
                      description: '"descriptions" has precedence over "description".

                        '
                    enabled:
                      type: bool
                    mtu:
                      type: int
                      convert_types:
                      - str
                    ospf:
                      type: dict
                      description: OSPF interface configuration.
                      keys:
                        enabled:
                          type: bool
                        point_to_point:
                          type: bool
                          default: false
                        area:
                          type: str
                          convert_types:
                          - int
                          description: OSPF area ID.
                          default: '0'
                        cost:
                          type: int
                          convert_types:
                          - str
                          description: OSPF link cost.
                        authentication:
                          type: str
                          valid_values:
                          - simple
                          - message-digest
                        simple_auth_key:
                          type: str
                          description: Password used with simple authentication.
                        message_digest_keys:
                          type: list
                          items:
                            type: dict
                            keys:
                              id:
                                type: int
                                convert_types:
                                - str
                              hash_algorithm:
                                type: str
                                valid_values:
                                - md5
                                - sha1
                                - sha256
                                - sha384
                                - sha512
                                default: sha512
                              key:
                                type: str
                                description: Key password.
                    pim:
                      type: dict
                      description: 'Enable PIM sparse-mode on the interface; requires
                        "evpn_l3_multicast" to be enabled on the VRF/Tenant

                        Enabling this implicitly makes the device a PIM External Gateway
                        (PEG) in EVPN designs only.

                        At least one RP address must be configured for EVPN PEG to
                        be configured.

                        '
                      keys:
                        enabled:
                          type: bool
                    structured_config:
                      type: dict
                      description: Custom structured config added under ethernet_interfaces.[name=<interface>]
                        for eos_cli_config_gen.
                      documentation_options:
                        hide_keys: true
                      $ref: eos_cli_config_gen#/keys/ethernet_interfaces/items/
                    raw_eos_cli:
                      type: str
                      description: 'EOS CLI rendered directly on the Ethernet interface
                        in the final EOS configuration.

                        '
              loopbacks:
                documentation_options:
                  table: network-services-vrfs-loopbacks-settings
                type: list
                description: 'List of Loopback interfaces.

                  This will create Loopback interfaces inside the VRF.

                  '
                items:
                  type: dict
                  keys:
                    node:
                      type: str
                      required: true
                    loopback:
                      type: int
                      required: true
                      min: 0
                      max: 8191
                    ip_address:
                      type: str
                      required: true
                    description:
                      type: str
                    enabled:
                      type: bool
                      default: true
                    ospf:
                      type: dict
                      description: OSPF interface configuration.
                      keys:
                        enabled:
                          type: bool
                          default: false
                        area:
                          type: str
                          convert_types:
                          - int
                          description: OSPF area ID.
                          default: '0'
                    raw_eos_cli:
                      type: str
                      description: 'EOS CLI rendered directly on the Loopback interface
                        in the final EOS configuration.

                        '
              static_routes:
                type: list
                description: 'List of static routes for v4 and/or v6.

                  This will create static routes inside the tenant VRF.

                  If nodes are not specified, all l3leafs that carry the VRF will
                  also be applied the static routes.

                  If a node has a static route in the VRF, redistribute static will
                  be automatically enabled in that VRF.

                  This automatic behavior can be overridden non-selectively with the
                  redistribute_static knob for the VRF.

                  '
                items:
                  type: dict
                  keys:
                    destination_address_prefix:
                      type: str
                      description: IPv4_address.
                    gateway:
                      type: str
                      description: IPv4_address.
                    track_bfd:
                      type: bool
                      description: Track next-hop using BFD.
                    distance:
                      type: int
                      convert_types:
                      - str
                      min: 1
                      max: 255
                    tag:
                      type: int
                      convert_types:
                      - str
                      min: 0
                      max: 4294967295
                    name:
                      type: str
                      description: description.
                    metric:
                      type: int
                      convert_types:
                      - str
                      min: 0
                      max: 4294967295
                    interface:
                      type: str
                    nodes:
                      type: list
                      items:
                        type: str
              ipv6_static_routes:
                type: list
                items:
                  type: dict
                  keys:
                    destination_address_prefix:
                      type: str
                      description: IPv6_address.
                    gateway:
                      type: str
                    track_bfd:
                      type: bool
                      description: Track next-hop using BFD.
                    distance:
                      type: int
                      convert_types:
                      - str
                      min: 1
                      max: 255
                    tag:
                      type: int
                      convert_types:
                      - str
                      min: 0
                      max: 4294967295
                    name:
                      type: str
                      description: description.
                    metric:
                      type: int
                      convert_types:
                      - str
                      min: 0
                      max: 4294967295
                    interface:
                      type: str
                    nodes:
                      type: list
                      items:
                        type: str
              redistribute_static:
                type: bool
                description: Non-selectively enabling or disabling redistribute static
                  inside the VRF.
              bgp_peers:
                documentation_options:
                  table: network-services-vrfs-bgp-settings
                type: list
                primary_key: ip_address
                convert_types:
                - dict
                description: 'List of BGP peer definitions.

                  This will configure BGP neighbors inside the tenant VRF for peering
                  with external devices.

                  The configured peer will automatically be activated for ipv4 or
                  ipv6 address family based on the ip address.

                  Note, only ipv4 and ipv6 address families are currently supported
                  in eos_designs.

                  For other address families, use custom_structured configuration
                  with eos_cli_config_gen.

                  '
                items:
                  type: dict
                  keys:
                    ip_address:
                      type: str
                      description: IPv4_address or IPv6_address.
                    peer_group:
                      type: str
                      description: Peer group name.
                    remote_as:
                      type: str
                      convert_types:
                      - int
                      description: 'BGP AS <1-4294967295> or AS number in asdot notation
                        "<1-65535>.<0-65535>".

                        For asdot notation in YAML inputs, the value must be put in
                        quotes, to prevent it from being interpreted as a float number.'
                    description:
                      type: str
                    password:
                      type: str
                      description: Encrypted password.
                    send_community:
                      type: str
                      description: '''all'' or a combination of ''standard'', ''extended'',
                        ''large'' and ''link-bandwidth (w/options)''.

                        '
                    next_hop_self:
                      type: bool
                    timers:
                      type: str
                      description: BGP Keepalive and Hold Timer values in seconds
                        as string <0-3600> <0-3600>.
                    maximum_routes:
                      type: int
                      convert_types:
                      - str
                      min: 0
                      max: 4294967294
                      description: Maximum number of routes (0 means unlimited).
                    maximum_routes_warning_only:
                      type: bool
                    default_originate:
                      type: dict
                      keys:
                        always:
                          type: bool
                    update_source:
                      type: str
                    ebgp_multihop:
                      type: int
                      convert_types:
                      - str
                      min: 1
                      max: 255
                      description: Time-to-live in range of hops.
                    nodes:
                      type: list
                      items:
                        type: str
                      description: Nodes is required to restrict configuration of
                        BGP neighbors to certain nodes in the network.
                    set_ipv4_next_hop:
                      type: str
                      description: 'IPv4_address

                        Next hop settings can be either ipv4 or ipv6 for one neighbor,
                        this will be applied by a uniquely generated route-map per
                        neighbor.

                        Next hop takes precedence over route_map_out.

                        '
                    set_ipv6_next_hop:
                      type: str
                      description: 'IPv6_address

                        Next hop settings can be either ipv4 or ipv6 for one neighbor,
                        this will be applied by a uniquely generated route-map per
                        neighbor.

                        Next hop takes precedence over route_map_out.

                        '
                    route_map_out:
                      type: str
                      description: Route-map name.
                    route_map_in:
                      type: str
                      description: Route-map name.
                    prefix_list_in:
                      type: str
                      description: 'Inbound prefix list name.

                        The prefix-list will be associated under the IPv4 or IPv6
                        address family based on the IP address.'
                    prefix_list_out:
                      type: str
                      description: 'Outbound prefix list name.

                        The prefix-list will be associated under the IPv4 or IPv6
                        address family based on the IP address.'
                    local_as:
                      type: str
                      convert_types:
                      - int
                      description: 'Local BGP AS <1-4294967295> or AS number in asdot
                        notation "<1-65535>.<0-65535>".

                        For asdot notation in YAML inputs, the value must be put in
                        quotes, to prevent it from being interpreted as a float number.'
                    weight:
                      type: int
                      convert_types:
                      - str
                      min: 0
                      max: 65535
                    bfd:
                      type: bool
                    shutdown:
                      type: bool
              bgp:
                type: dict
                keys:
                  raw_eos_cli:
                    type: str
                    description: 'EOS CLI rendered directly on the Router BGP, VRF
                      definition in the final EOS configuration.

                      '
                  structured_config:
                    type: dict
                    description: Custom structured config added under router_bgp.vrfs.[name=<vrf>]
                      for eos_cli_config_gen.
                    documentation_options:
                      hide_keys: true
                    $ref: eos_cli_config_gen#/keys/router_bgp/keys/vrfs/items/
              bgp_peer_groups:
                documentation_options:
                  table: network-services-vrfs-bgp-settings
                type: list
                description: 'List of BGP peer groups definitions.

                  This will configure BGP peer groups to be used inside the tenant
                  VRF for peering with external devices.

                  Since BGP peer groups are configured at higher BGP level, shared
                  between VRFs,

                  peer_group names should not overlap between VRFs.

                  '
                items:
                  $ref: eos_cli_config_gen#/keys/router_bgp/keys/peer_groups/items
                  type: dict
                  keys:
                    name:
                      type: str
                      description: BGP peer group name.
                    nodes:
                      type: list
                      items:
                        type: str
                      description: 'Nodes is required to restrict configuration of
                        BGP neighbors to certain nodes in the network.

                        If not set the peer-group is created on devices which have
                        a bgp_peer mapped to the corresponding peer_group.

                        '
              additional_route_targets:
                documentation_options:
                  table: network-services-vrfs-settings
                type: list
                description: Configuration of extra route-targets for this VRF. Useful
                  for route-leaking or gateway between address families.
                items:
                  type: dict
                  keys:
                    type:
                      type: str
                      valid_values:
                      - import
                      - export
                    address_family:
                      type: str
                    route_target:
                      type: str
                    nodes:
                      type: list
                      items:
                        type: str
                      description: Nodes is required to restrict configuration of
                        BGP neighbors to certain nodes in the network.
              raw_eos_cli:
                type: str
                description: EOS CLI rendered directly on the root level of the final
                  EOS configuration.
              structured_config:
                type: dict
                description: Custom structured config for eos_cli_config_gen.
                documentation_options:
                  hide_keys: true
                $ref: eos_cli_config_gen#/
        l2vlans:
          documentation_options:
            table: network-services-l2vlans-settings
          type: list
          primary_key: id
          convert_types:
          - dict
          description: Define L2 network services organized by vlan id.
          items:
            type: dict
            keys:
              id:
                type: int
                convert_types:
                - str
                min: 1
                max: 4094
                description: VLAN ID
              vni_override:
                type: int
                convert_types:
                - str
                min: 1
                max: 16777215
                description: 'By default the VNI will be derived from mac_vrf_vni_base.

                  The vni_override, allows to override this value and statically define
                  it.

                  '
              rt_override:
                type: str
                convert_types:
                - int
                description: "By default the MAC VRF RT will be derived from mac_vrf_id_base
                  + vlan_id.\nThe rt_override allows us to override this value and
                  statically define it.\nrt_override will default to vni_override
                  if set.\n\nrt_override supports two formats:\n  - A single number
                  which will be used in the RT fields instead of mac_vrf_id/mac_vrf_vni
                  (see 'overlay_rt_type' for details).\n  - A full RT string with
                  colon seperator which will override the full RT.\n"
              rd_override:
                type: str
                convert_types:
                - int
                description: "By default the MAC VRF RD will be derived from mac_vrf_id_base
                  + vlan_id.\nThe rt_override allows us to override this value and
                  statically define it.\nrd_override will default to rt_override or
                  vni_override if set.\n\nrd_override supports two formats:\n  - A
                  single number which will be used in the RD assigned number field
                  instead of mac_vrf_id/mac_vrf_vni (see 'overlay_rd_type' for details).\n
                  \ - A full RD string with colon seperator which will override the
                  full RD.\n"
              name:
                type: str
                required: true
                description: VLAN name
              tags:
                type: list
                description: 'Tags leveraged for networks services filtering.

                  Tags are matched against filter.tags defined under node type settings.

                  Tags are also matched against the node_group name under node type
                  settings.

                  '
                items:
                  type: str
                  default: all
              vxlan:
                type: bool
                default: true
                description: Extend this L2VLAN over VXLAN.
              spanning_tree_priority:
                type: int
                convert_types:
                - str
                description: 'Setting spanning-tree priority per VLAN is only supported
                  with `spanning_tree_mode: rapid-pvst` under node type settings.

                  The default priority for rapid-PVST is set under the node type settings
                  with `spanning_tree_priority` (default=32768).'
              evpn_vlan_bundle:
                type: str
                description: 'Name of a bundle defined under ''evpn_vlan_bundles''
                  to inherit configuration.

                  To use this option the common "evpn_vlan_aware_bundles" option must
                  be set to true.

                  '
              trunk_groups:
                type: list
                items:
                  type: str
                  description: 'Trunk groups are used for limiting vlans to trunk
                    ports assigned to the same trunk group.

                    Requires enable_trunk_groups: true.

                    '
              evpn_l2_multicast:
                documentation_options:
                  table: network-services-multicast-settings
                type: dict
                description: 'Explicitly enable or disable evpn_l2_multicast to override
                  setting of `<network_services_key>.[].evpn_l2_multicast.enabled`.

                  When evpn_l2_multicast.enabled is set to true for a vlan or a tenant,
                  igmp snooping and igmp snooping querier will always be enabled,
                  overriding those individual settings.

                  Requires `evpn_multicast` to also be set to `true`.

                  '
                keys:
                  enabled:
                    type: bool
              igmp_snooping_enabled:
                documentation_options:
                  table: network-services-multicast-settings
                type: bool
                default: true
                description: Activate or deactivate IGMP snooping.
              igmp_snooping_querier:
                documentation_options:
                  table: network-services-multicast-settings
                type: dict
                description: 'Enable igmp snooping querier, by default using IP address
                  of Loopback 0.

                  When enabled, igmp snooping querier will only be configured on l3
                  devices, i.e., uplink_type: p2p.

                  '
                keys:
                  enabled:
                    type: bool
                    description: Will be enabled automatically if evpn_l2_multicast
                      is enabled.
                  source_address:
                    type: str
                    description: 'IPv4_address

                      If not set, IP address of "Loopback0" will be used.

                      '
                  version:
                    type: int
                    convert_types:
                    - str
                    valid_values:
                    - 1
                    - 2
                    - 3
                    default: 2
              bgp:
                type: dict
                keys:
                  structured_config:
                    type: dict
                    description: 'Custom structured config added under router_bgp.vlans.[id=<vlan>]
                      for eos_cli_config_gen.

                      This configuration will not be applied to vlan aware bundles.

                      '
                    documentation_options:
                      hide_keys: true
                    $ref: eos_cli_config_gen#/keys/router_bgp/keys/vlans/items/
                  raw_eos_cli:
                    type: str
                    description: 'EOS cli commands rendered on router_bgp.vlans.

                      This configuration will not be applied to vlan aware bundles.

                      '
        point_to_point_services:
          documentation_options:
            table: network-services-point-to-point-services-settings
          type: list
          primary_key: name
          description: 'Point to point services (pseudowires).

            Only supported for node types with "network_services.l1: true".

            By default this is only set for node type "pe" with "design.type: mpls"

            '
          items:
            type: dict
            keys:
              name:
                type: str
                description: Pseudowire name
              type:
                type: str
                default: vpws-pseudowire
                valid_values:
                - vpws-pseudowire
              subinterfaces:
                type: list
                description: Subinterfaces will create subinterfaces and additional
                  pseudowires/patch panel config for each endpoint.
                primary_key: number
                items:
                  type: dict
                  keys:
                    number:
                      type: int
                      description: Subinterface number
                      convert_types:
                      - str
              endpoints:
                type: list
                description: Pseudowire terminating endpoints. Must have exactly two
                  items.
                min_length: 2
                max_length: 2
                items:
                  type: dict
                  keys:
                    id:
                      type: int
                      required: true
                      convert_types:
                      - str
                      description: Pseudowire ID on this endpoint.
                    nodes:
                      type: list
                      description: Usually one node. With ESI multihoming we support
                        two nodes per pseudowire endpoint
                      required: true
                      min_length: 1
                      items:
                        type: str
                    interfaces:
                      type: list
                      description: 'Interfaces patched to the pseudowire on this endpoints.

                        The list of interfaces is mapped to the list of nodes, so
                        they must have the same length.

                        '
                      required: true
                      min_length: 1
                      items:
                        type: str
                    port_channel:
                      type: dict
                      keys:
                        mode:
                          type: str
                          valid_values:
                          - active
                          - 'on'
                        short_esi:
                          type: str
              lldp_disable:
                type: bool
                description: Disable LLDP RX/TX on port mode pseudowire services.
  node_type:
    type: dict
    keys:
      defaults:
        type: dict
        description: Define variables for all nodes of this type.
        keys:
          id:
            documentation_options:
              table: node-type-common-configuration
            description: Unique identifier used for IP addressing and other algorithms.
            type: int
            convert_types:
            - str
          platform:
            documentation_options:
              table: node-type-common-configuration
            description: Arista platform family.
            type: str
            convert_types:
            - int
          mac_address:
            documentation_options:
              table: node-type-common-configuration
            type: str
            description: Leverage to document management interface mac address.
          system_mac_address:
            documentation_options:
              table: node-type-common-configuration
            type: str
            description: 'System MAC Address in this following format: "xx:xx:xx:xx:xx:xx".

              Set to the same MAC address as available in "show version" on the device.

              "system_mac_address" can also be set directly as a hostvar.

              If both are set, the setting under node type settings takes precedence.

              '
          serial_number:
            documentation_options:
              table: node-type-common-configuration
            type: str
            description: 'Set to the Serial Number of the device.

              Only used for documentation purpose in the fabric documentation and
              part of the structured_config.

              "serial_number" can also be set directly as a hostvar.

              If both are set, the setting under node type settings takes precedence.

              '
          rack:
            documentation_options:
              table: node-type-common-configuration
            description: Rack that the switch is located in (only used in snmp_settings
              location).
            type: str
          mgmt_ip:
            documentation_options:
              table: node-type-common-configuration
            description: Node management interface IPv4 address.
            type: str
            format: cidr
          ipv6_mgmt_ip:
            documentation_options:
              table: node-type-common-configuration
            description: Node management interface IPv6 address.
            type: str
            format: cidr
          mgmt_interface:
            documentation_options:
              table: node-type-common-configuration
            description: 'Management Interface Name.

              Default -> platform_management_interface -> mgmt_interface -> "Management1".

              '
            type: str
          link_tracking:
            documentation_options:
              table: node-type-uplink-configuration
            description: 'This configures the Link Tracking Group on a switch as well
              as adds the p2p-uplinks of the switch as the upstream interfaces.

              Useful in EVPN multhoming designs.

              '
            type: dict
            keys:
              enabled:
                type: bool
                default: false
              groups:
                type: list
                description: 'Link Tracking Groups.

                  By default a single group named "LT_GROUP1" is defined with default
                  values.

                  Any groups defined under "groups" will replace the default.

                  '
                default:
                - name: LT_GROUP1
                items:
                  type: dict
                  keys:
                    name:
                      type: str
                      description: Tracking group name.
                    recovery_delay:
                      type: int
                      convert_types:
                      - str
                      min: 0
                      max: 3600
                      description: default -> platform_settings_mlag_reload_delay
                        -> 300.
                    links_minimum:
                      type: int
                      convert_types:
                      - str
                      min: 1
                      max: 100000
          lacp_port_id_range:
            documentation_options:
              table: node-type-common-configuration
            description: 'This will generate the "lacp port-id range", "begin" and
              "end" values based on node "id" and the number of nodes in the "node_group".

              Unique LACP port-id ranges are recommended for EVPN Multihoming designs.

              '
            type: dict
            keys:
              enabled:
                type: bool
                default: false
              size:
                description: Recommended size > = number of ports in the switch.
                type: int
                convert_types:
                - str
                default: 128
              offset:
                description: 'Offset is used to avoid overlapping port-id ranges of
                  different switches.

                  Useful when a "connected-endpoint" is connected to switches in different
                  "node_groups".

                  '
                type: int
                convert_types:
                - str
                default: 0
          always_configure_ip_routing:
            documentation_options:
              table: node-type-common-configuration
            type: bool
            default: false
            description: 'Force configuration of "ip routing" even on L2 devices.

              Use this to retain behavior of AVD versions below 4.0.0.

              '
          raw_eos_cli:
            documentation_options:
              table: node-type-common-configuration
            description: EOS CLI rendered directly on the root level of the final
              EOS configuration.
            type: str
          structured_config:
            documentation_options:
              table: node-type-common-configuration
              hide_keys: true
            description: Custom structured config for eos_cli_config_gen.
            type: dict
            $ref: eos_cli_config_gen#/
          uplink_type:
            documentation_options:
              table: node-type-uplink-configuration
            type: str
            $ref: eos_designs#/keys/node_type_keys/items/keys/uplink_type
            description: 'Override the default `uplink_type` set at the `node_type_key`
              level.

              `uplink_type` must be "p2p" if `vtep` or `underlay_router` is true for
              the `node_type_key` definition.'
          uplink_ipv4_pool:
            documentation_options:
              table: node-type-uplink-configuration
            description: IPv4 subnet to use to connect to uplink switches.
            type: str
            format: ipv4_cidr
          uplink_interfaces:
            documentation_options:
              table: node-type-uplink-configuration
            description: 'Local uplink interfaces

              Each list item supports range syntax that can be expanded into a list
              of interfaces.

              If uplink_interfaces is not defined, platform-specific defaults (defined
              under default_interfaces) will be used instead.

              Please note that default_interfaces are not defined by default, you
              should define these yourself.

              '
            type: list
            items:
              type: str
              pattern: Ethernet[\d/]+
          uplink_switch_interfaces:
            documentation_options:
              table: node-type-uplink-configuration
            description: Interfaces located on uplink switches.
            type: list
            items:
              type: str
              pattern: Ethernet[\d/]+
          uplink_switches:
            documentation_options:
              table: node-type-uplink-configuration
            type: list
            items:
              type: str
              required: true
              description: 'Hostname of uplink switch.

                If parallel uplinks are in use, update max_parallel_uplinks below
                and specify each uplink switch multiple times.

                e.g. uplink_switches: [ ''DC1-SPINE1'', ''DC1-SPINE1'', ''DC1-SPINE2'',
                ''DC1-SPINE2'' ].

                '
          uplink_interface_speed:
            documentation_options:
              table: node-type-uplink-configuration
            description: 'Set point-to-Point interface speed and will apply to uplink
              interfaces on both ends.

              (Uplink switch interface speed can be overridden with `uplink_switch_interface_speed`).

              Speed should be set in the format `<interface_speed>` or `forced <interface_speed>`
              or `auto <interface_speed>`.

              '
            type: str
          uplink_switch_interface_speed:
            documentation_options:
              table: node-type-uplink-configuration
            description: 'Set point-to-Point interface speed for the uplink switch
              interface only.

              Speed should be set in the format `<interface_speed>` or `forced <interface_speed>`
              or `auto <interface_speed>`.

              '
            type: str
          max_uplink_switches:
            documentation_options:
              table: node-type-uplink-configuration
            type: int
            convert_types:
            - str
            description: 'Maximum number of uplink switches.

              Changing this value may change IP Addressing on uplinks.

              Can be used to reserve IP space for future expansions.

              '
          max_parallel_uplinks:
            documentation_options:
              table: node-type-uplink-configuration
            type: int
            convert_types:
            - str
            description: 'Number of parallel links towards uplink switches.

              Changing this value may change interface naming on uplinks (and corresponding
              downlinks).

              Can be used to reserve interfaces for future parallel uplinks.

              '
          uplink_bfd:
            documentation_options:
              table: node-type-uplink-configuration
            type: bool
            default: false
            description: Enable bfd on uplink interfaces.
          uplink_native_vlan:
            documentation_options:
              table: node-type-uplink-configuration
            type: int
            convert_types:
            - str
            min: 1
            max: 4094
            description: 'Only applicable to switches with layer-2 port-channel uplinks.

              A suspended (disabled) vlan will be created in both ends of the link
              unless the vlan is defined under network services.

              By default the uplink will not have a native_vlan configured, so EOS
              defaults to vlan 1.

              '
          uplink_ptp:
            documentation_options:
              table: node-type-uplink-configuration
            description: Enable PTP on all infrastructure links.
            type: dict
            keys:
              enable:
                type: bool
                default: false
          uplink_macsec:
            documentation_options:
              table: node-type-uplink-configuration
            description: Enable MacSec on all uplinks.
            type: dict
            keys:
              profile:
                type: str
          uplink_port_channel_id:
            documentation_options:
              table: node-type-uplink-configuration
            type: int
            convert_types:
            - str
            min: 1
            max: 999999
            description: "Only applicable for L2 switches with `uplink_type: port-channel`.\nBy
              default the uplink Port-channel ID will be set to the number of the
              lowest member interface defined under `uplink_interfaces`.\nFor example:\n
              \ member ports [ Eth22, Eth23 ] -> ID 22\n  member ports [ Eth11/1,
              Eth22/1 ] -> ID 111\nFor MLAG port-channels ID will be based on the
              lowest member interface on the first MLAG switch.\nThis option overrides
              the default behavior and statically sets the local Port-channel ID.\nNote!
              Make sure the ID is unique and does not overlap with autogenerated Port-channel
              IDs in the Network Services.\nNote! For MLAG pairs the ID must be between
              1 and 2000 and both MLAG switches must have the same value.\n"
          uplink_switch_port_channel_id:
            documentation_options:
              table: node-type-uplink-configuration
            type: int
            convert_types:
            - str
            min: 1
            max: 999999
            description: "Only applicable for L2 switches with `uplink_type: port-channel`.\nBy
              default the uplink switch Port-channel ID will be set to the number
              of the first interface defined under `uplink_switch_interfaces`.\nFor
              example:\n  member ports [ Eth22, Eth23 ] -> ID 22\n  member ports [
              Eth11/1, Eth22/1 ] -> ID 111\nFor MLAG port-channels ID will be based
              on the lowest member interface on the first MLAG switch.\nThis option
              overrides the default behavior and statically sets the Port-channel
              ID on the uplink switch.\nNote! Make sure the ID is unique and does
              not overlap with autogenerated Port-channel IDs in the Network Services.\nNote!
              For MLAG pairs the ID must be between 1 and 2000 and both MLAG switches
              must have the same value.\n"
          uplink_structured_config:
            documentation_options:
              table: node-type-uplink-configuration
              hide_keys: true
            type: dict
            description: 'Custom structured config applied to "uplink_interfaces",
              and "uplink_switch_interfaces".

              When uplink_type == "p2p", custom structured config added under ethernet_interfaces.[name=<interface>]
              for eos_cli_config_gen overrides the settings on the ethernet interface
              level.

              When uplink_type == "port-channel", custom structured config added under
              port_channel_interfaces.[name=<interface>] for eos_cli_config_gen overrides
              the settings on the port-channel interface level.

              "uplink_structured_config" is applied after "structured_config", so
              it can override "structured_config" defined on node-level.

              Note! The content of this dictionary is _not_ validated by the schema,
              since it can be either ethernet_interfaces or port_channel_interfaces.

              '
          mlag_port_channel_structured_config:
            $ref: eos_cli_config_gen#/keys/port_channel_interfaces/items/
            documentation_options:
              table: node-type-l2-mlag-configuration
              hide_keys: true
            type: dict
            description: 'Custom structured config applied to MLAG peer link port-channel
              id.

              Added under port_channel_interfaces.[name=<interface>] for eos_cli_config_gen.

              Overrides the settings on the port-channel interface level.

              "mlag_port_channel_structured_config" is applied after "structured_config",
              so it can override "structured_config" defined on node-level.

              '
          mlag_peer_vlan_structured_config:
            $ref: eos_cli_config_gen#/keys/vlan_interfaces/items/
            documentation_options:
              table: node-type-l2-mlag-configuration
              hide_keys: true
            type: dict
            description: 'Custom structured config applied to MLAG Peer Link (control
              link) SVI interface id.

              Added under vlan_interfaces.[name=<interface>] for eos_cli_config_gen.

              Overrides the settings on the vlan interface level.

              "mlag_peer_vlan_structured_config" is applied after "structured_config",
              so it can override "structured_config" defined on node-level.

              '
          mlag_peer_l3_vlan_structured_config:
            $ref: eos_cli_config_gen#/keys/vlan_interfaces/items/
            documentation_options:
              table: node-type-l2-mlag-configuration
              hide_keys: true
            type: dict
            description: 'Custom structured config applied to MLAG underlay L3 peering
              SVI interface id.

              Added under vlan_interfaces.[name=<interface>] for eos_cli_config_gen.

              Overrides the settings on the vlan interface level.

              "mlag_peer_l3_vlan_structured_config" is applied after "structured_config",
              so it can override "structured_config" defined on node-level.

              '
          short_esi:
            documentation_options:
              table: node-type-uplink-configuration
            description: 'short_esi only valid for l2leaf devices using port-channel
              uplink.

              Setting short_esi to "auto" generates the short_esi automatically using
              a hash of configuration elements.

              < 0000:0000:0000 | auto >.

              '
            type: str
          isis_system_id_prefix:
            documentation_options:
              table: node-type-isis-configuration
            description: (4.4 hexadecimal).
            type: str
            pattern: '[0-9a-f]{4}\.[0-9a-f]{4}'
          isis_maximum_paths:
            documentation_options:
              table: node-type-isis-configuration
            description: Number of path to configure in ECMP for ISIS.
            type: int
            convert_types:
            - str
          is_type:
            documentation_options:
              table: node-type-isis-configuration
            type: str
            valid_values:
            - level-1-2
            - level-1
            - level-2
            default: level-2
          node_sid_base:
            documentation_options:
              table: node-type-isis-configuration
            description: Node-SID base for isis-sr underlay variants. Combined with
              node id to generate ISIS-SR node-SID.
            type: int
            convert_types:
            - str
            default: 0
          loopback_ipv4_pool:
            documentation_options:
              table: node-type-loopback-vtep-configuration
            description: IPv4 subnet for Loopback0 allocation.
            type: str
            format: ipv4_cidr
          vtep_loopback_ipv4_pool:
            documentation_options:
              table: node-type-loopback-vtep-configuration
            description: IPv4 subnet for VTEP-Loopback allocation.
            type: str
            format: ipv4_cidr
          loopback_ipv4_offset:
            documentation_options:
              table: node-type-loopback-vtep-configuration
            description: 'Offset all assigned loopback IP addresses.

              Required when the < loopback_ipv4_pool > is same for 2 different node_types
              (like spine and l3leaf) to avoid over-lapping IPs.

              For example, set the minimum offset l3leaf.defaults.loopback_ipv4_offset:
              < total # spine switches > or vice versa.

              '
            type: int
            convert_types:
            - str
            default: 0
          loopback_ipv6_pool:
            documentation_options:
              table: node-type-loopback-vtep-configuration
            description: IPv6 subnet for Loopback0 allocation.
            type: str
            format: ipv6_cidr
          loopback_ipv6_offset:
            documentation_options:
              table: node-type-loopback-vtep-configuration
            description: 'Offset all assigned loopback IPv6 addresses.

              Required when the < loopback_ipv6_pool > is same for 2 different node_types
              (like spine and l3leaf) to avoid overlapping IPs.

              For example, set the minimum offset l3leaf.defaults.loopback_ipv6_offset:
              < total # spine switches > or vice versa.

              '
            type: int
            convert_types:
            - str
            default: 0
          vtep:
            type: bool
            description: 'Node is configured as a VTEP when applicable based on ''overlay_routing_protocol''.

              Overrides VTEP setting inherited from node_type_keys.'
            documentation_options:
              table: node-type-loopback-vtep-configuration
          vtep_loopback:
            documentation_options:
              table: node-type-loopback-vtep-configuration
            description: Set VXLAN source interface.
            type: str
            pattern: Loopback[\d/]+
          bgp_as:
            documentation_options:
              table: node-type-bgp-configuration
            description: 'BGP AS <1-4294967295> or AS number in asdot notation "<1-65535>.<0-65535>".

              For asdot notation in YAML inputs, the value must be put in quotes,
              to prevent it from being interpreted as a float number.

              Required with eBGP.'
            type: str
            convert_types:
            - int
            - float
          bgp_defaults:
            documentation_options:
              table: node-type-bgp-configuration
            description: List of EOS commands to apply to BGP daemon.
            type: list
            items:
              type: str
          evpn_role:
            documentation_options:
              table: node-type-bgp-configuration
            type: str
            description: 'Acting role in EVPN control plane.

              Default is set in node_type definition from node_type_keys.

              '
            valid_values:
            - client
            - server
            - none
          evpn_route_servers:
            documentation_options:
              table: node-type-bgp-configuration
            description: List of nodes acting as EVPN Route-Servers / Route-Reflectors.
            type: list
            items:
              type: str
          evpn_services_l2_only:
            documentation_options:
              table: node-type-evpn-services-configuration
            description: 'Possibility to prevent configuration of Tenant VRFs and
              SVIs.

              Override node definition "network_services_l3" from node_type_keys.

              This allows support for centralized routing.

              '
            type: bool
            default: false
          filter:
            documentation_options:
              table: node-type-evpn-services-configuration
            description: 'Filter L3 and L2 network services based on tenant and tags
              (and operation filter).

              If filter is not defined it will default to all.

              '
            type: dict
            keys:
              tenants:
                type: list
                description: 'Limit configured Network Services to those defined under
                  these Tenants. Set to [''all''] for all Tenants (default).

                  This list also limits Tenants included by `always_include_vrfs_in_tenants`.'
                items:
                  type: str
                default:
                - all
              tags:
                type: list
                description: Limit configured VLANs to those matching the given tags.
                  Set to ['all'] for all VLANs (default).
                items:
                  type: str
                default:
                - all
              allow_vrfs:
                type: list
                description: 'Limit configured Network Services to those defined under
                  these VRFs. Set to [''all''] for all VRFs (default).

                  This list also limits VRFs included by `always_include_vrfs_in_tenants`.'
                items:
                  type: str
                  convert_types:
                  - int
                default:
                - all
              deny_vrfs:
                type: list
                description: 'Prevent configuration of Network Services defined under
                  these VRFs.

                  This list prevents the given VRFs to be included by any other filtering
                  mechanism.'
                items:
                  type: str
                  convert_types:
                  - int
                default:
                - all
              always_include_vrfs_in_tenants:
                description: 'List of tenants where VRFs will be configured even if
                  VLANs are not included in tags.

                  Useful for L3 "border" leaf.

                  '
                type: list
                items:
                  type: str
              only_vlans_in_use:
                type: bool
                default: false
                description: 'Only configure VLANs, SVIs, VRFs in use by connected
                  endpoints or downstream L2 switches.

                  Note! This feature only considers configuration managed by eos_designs.

                  This excludes structured_config, custom_structured_configuration_,
                  raw_eos_cli, eos_cli, custom templates, configlets etc.

                  '
          igmp_snooping_enabled:
            documentation_options:
              table: node-type-evpn-services-configuration
            description: Activate or deactivate IGMP snooping on device level.
            type: bool
            default: true
          evpn_gateway:
            documentation_options:
              table: node-type-evpn-multi-domain-gateway-configuration
            description: 'Node is acting as EVPN Multi-Domain Gateway.

              New BGP peer-group is generated between EVPN GWs in different domains
              or between GWs and Route Servers.

              Name can be changed under "bgp_peer_groups.evpn_overlay_core" variable.

              L3 rechability for different EVPN GWs must be already in place, it is
              recommended to use DCI & L3 Edge if Route Servers and GWs are not defined
              under the same Ansible inventory.

              '
            type: dict
            keys:
              remote_peers:
                description: 'Define remote peers of the EVPN VXLAN Gateway.

                  If the hostname can be found in the inventory, ip_address and BGP
                  ASN will be automatically populated. Manual override takes precedence.

                  If the peer''s hostname can not be found in the inventory, ip_address
                  and bgp_as must be defined.

                  '
                type: list
                items:
                  type: dict
                  keys:
                    hostname:
                      description: Hostname of remote EVPN GW server.
                      type: str
                    ip_address:
                      description: Peering IP of remote Route Server.
                      type: str
                      format: ipv4
                    bgp_as:
                      description: 'Remote Route Server''s BGP AS <1-4294967295> or
                        AS number in asdot notation "<1-65535>.<0-65535>".

                        For asdot notation in YAML inputs, the value must be put in
                        quotes, to prevent it from being interpreted as a float number.'
                      type: str
                      convert_types:
                      - int
                      - float
              evpn_l2:
                description: Enable EVPN Gateway functionality for route-types 2 (MAC-IP)
                  and 3 (IMET).
                type: dict
                keys:
                  enabled:
                    type: bool
                    default: false
              evpn_l3:
                description: Enable EVPN Gateway functionality for route-type 5 (IP-PREFIX).
                type: dict
                keys:
                  enabled:
                    type: bool
                    default: false
                  inter_domain:
                    type: bool
                    default: true
          ipvpn_gateway:
            documentation_options:
              table: node-type-evpn-ipvpn-gateway-configuration
            description: 'Node is acting as IP-VPN Gateway for EVPN to MPLS-IP-VPN
              Interworking. The BGP peer group used for this is "bgp_peer_groups.ipvpn_gateway_peers".

              L3 Reachability is required for this to work, the preferred method to
              establish underlay connectivity is to use core_interfaces.

              '
            type: dict
            keys:
              enabled:
                type: bool
                required: true
              evpn_domain_id:
                description: Domain ID to assign to EVPN address family for use with
                  D-path. Format <nn>:<nn>.
                type: str
                default: '65535:1'
              ipvpn_domain_id:
                description: Domain ID to assign to IPVPN address families for use
                  with D-path. Format <nn>:<nn>.
                type: str
                default: '65535:2'
              enable_d_path:
                description: Enable D-path for use with BGP bestpath selection algorithm.
                type: bool
                default: true
              maximum_routes:
                description: Maximum routes to accept from IPVPN remote peers.
                type: int
                convert_types:
                - str
                default: 0
              local_as:
                description: 'Local BGP AS applied to peering with IPVPN remote peers.

                  BGP AS <1-4294967295> or AS number in asdot notation "<1-65535>.<0-65535>".

                  For asdot notation in YAML inputs, the value must be put in quotes,
                  to prevent it from being interpreted as a float number.'
                type: str
                convert_types:
                - int
                default: none
              address_families:
                description: IPVPN address families to enable for remote peers.
                type: list
                items:
                  type: str
                default:
                - vpn-ipv4
              remote_peers:
                type: list
                items:
                  type: dict
                  keys:
                    hostname:
                      description: Hostname of remote IPVPN Peer.
                      type: str
                      required: true
                    ip_address:
                      description: Peering IP of remote IPVPN Peer.
                      type: str
                      format: ipv4
                      required: true
                    bgp_as:
                      description: 'Remote IPVPN Peer''s BGP AS <1-4294967295> or
                        AS number in asdot notation "<1-65535>.<0-65535>".

                        For asdot notation in YAML inputs, the value must be put in
                        quotes, to prevent it from being interpreted as a float number.'
                      type: str
                      required: true
                      convert_types:
                      - int
                      - float
          mlag:
            documentation_options:
              table: node-type-l2-mlag-configuration
            description: Enable / Disable auto MLAG, when two nodes are defined in
              node group.
            type: bool
            default: true
          mlag_dual_primary_detection:
            documentation_options:
              table: node-type-l2-mlag-configuration
            description: Enable / Disable MLAG dual primary detection.
            type: bool
            default: false
          mlag_ibgp_origin_incomplete:
            documentation_options:
              table: node-type-l2-mlag-configuration
            description: 'Set origin of routes received from MLAG iBGP peer to incomplete.

              The purpose is to optimize routing for leaf loopbacks from spine perspective
              and

              avoid suboptimal routing via peerlink for control plane traffic.

              '
            type: bool
            default: true
          mlag_interfaces:
            documentation_options:
              table: node-type-l2-mlag-configuration
            description: 'Each list item supports range syntax that can be expanded
              into a list of interfaces.

              Required when MLAG leafs are present in the topology.

              '
            type: list
            items:
              type: str
          mlag_interfaces_speed:
            documentation_options:
              table: node-type-l2-mlag-configuration
            description: 'Set MLAG interface speed.

              Speed should be set in the format `<interface_speed>` or `forced <interface_speed>`
              or `auto <interface_speed>`.

              '
            type: str
          mlag_peer_l3_vlan:
            documentation_options:
              table: node-type-l2-mlag-configuration
            description: 'Underlay L3 peering SVI interface id.

              If set to 0 or the same vlan as mlag_peer_vlan, the mlag_peer_vlan will
              be used for L3 peering.

              '
            type: int
            convert_types:
            - str
            - bool
            min: 0
            max: 4094
            default: 4093
          mlag_peer_l3_ipv4_pool:
            documentation_options:
              table: node-type-l2-mlag-configuration
            description: 'IP address pool used for MLAG underlay L3 peering. IP is
              derived from the node id.

              Required when MLAG leafs present in topology and they are using a separate
              L3 peering VLAN.

              '
            type: str
            format: ipv4_cidr
          mlag_peer_vlan:
            documentation_options:
              table: node-type-l2-mlag-configuration
            description: MLAG Peer Link (control link) SVI interface id.
            type: int
            convert_types:
            - str
            min: 1
            max: 4094
            default: 4094
          mlag_peer_link_allowed_vlans:
            documentation_options:
              table: node-type-l2-mlag-configuration
            type: str
          mlag_peer_ipv4_pool:
            documentation_options:
              table: node-type-l2-mlag-configuration
            description: 'IP address pool used for MLAG Peer Link (control link).
              IP is derived from the node id.

              Required when MLAG leafs present in topology.

              '
            type: str
            format: ipv4_cidr
          mlag_port_channel_id:
            documentation_options:
              table: node-type-l2-mlag-configuration
            description: 'If not set, the mlag port-channel id is generated based
              on the digits of the first interface present in ''mlag_interfaces''.

              Valid port-channel id numbers are < 1-2000 > for EOS < 4.25.0F and <
              1 - 999999 > for EOS >= 4.25.0F.

              '
            type: int
            convert_types:
            - str
          mlag_domain_id:
            documentation_options:
              table: node-type-l2-mlag-configuration
            description: MLAG Domain ID. If not set the node group name (Set with
              "group" key) will be used.
            type: str
          spanning_tree_mode:
            documentation_options:
              table: node-type-l2-mlag-configuration
            type: str
            valid_values:
            - mstp
            - rstp
            - rapid-pvst
            - none
          spanning_tree_priority:
            documentation_options:
              table: node-type-l2-mlag-configuration
            type: int
            convert_types:
            - str
            default: 32768
            description: 'Spanning-tree priority configured for the selected mode.

              For `rapid-pvst` the priority can also be set per VLAN under network
              services.'
          spanning_tree_root_super:
            documentation_options:
              table: node-type-l2-mlag-configuration
            type: bool
            default: false
          virtual_router_mac_address:
            documentation_options:
              table: node-type-l2-mlag-configuration
            description: Virtual router mac address for anycast gateway.
            type: str
            format: mac
          inband_mgmt_interface:
            documentation_options:
              table: node-type-inband-management-configuration
            description: 'Pointer to interface used for inband management.

              All configuration must be done using other data models like network
              services or structured_config.

              ''inband_mgmt_interface'' is only used to refer to this interface as
              source in various management protocol settings (future feature).


              On L2 switches, this defaults to Vlan<inband_mgmt_vlan> if either ''inband_mgmt_subnet''
              or ''inband_mgmt_ip'' is set.

              '
            type: str
          inband_mgmt_vlan:
            documentation_options:
              table: node-type-inband-management-configuration
            description: 'VLAN number used for inband management on L2 switches (switches
              using port-channel trunks as uplinks).

              When using ''inband_mgmt_subnet'' the VLAN and SVIs will be created
              automatically on this switch as well as all ''uplink_switches''.

              When using ''inband_mgmt_ip'' the VLAN and SVI will only be created
              on this device and added to uplink trunk. The VLAN and SVI on the parent
              switches must be created using network services data models.'
            type: int
            convert_types:
            - str
            default: 4092
          inband_mgmt_subnet:
            documentation_options:
              table: node-type-inband-management-configuration
            description: 'Optional IP subnet assigned to inband management SVIs on
              L2 switches (switches using port-channels as uplinks).

              Parent l3leafs will have SVI with "ip virtual-router" and host-route
              injection based on ARP.

              This allows all l3leafs to reuse the same subnet across multiple racks
              without VXLAN extension.

              SVI IP address will be assigned as follows:

              virtual-router: <subnet> + 1

              l3leaf A      : <subnet> + 2 (same IP on all l3leaf A)

              l3leaf B      : <subnet> + 3 (same IP on all l3leaf B)

              l2leafs       : <subnet> + 3 + <l2leaf id>

              GW on l2leafs : <subnet> + 1

              Assign range larger than total l2leafs + 5


              Setting is ignored if ''inband_mgmt_ip'' is set.


              This setting is applicable to L2 switches (switches using port-channel
              trunks as uplinks).

              '
            type: str
            format: ipv4_cidr
          inband_mgmt_ip:
            documentation_options:
              table: node-type-inband-management-configuration
            description: 'IP address assigned to the inband management interface set
              with ''inband_mgmt_vlan''.

              This overrides ''inband_mgmt_subnet'', hence all behavior of ''inband_mgmt_subnet''
              is removed.


              If this is set the VLAN and SVI will only be created on the L2 switch
              and added to uplink trunk.

              The VLAN and SVI on the parent switches must be created using network
              services data models.


              This setting is applicable to L2 switches (switches using port-channel
              trunks as uplinks).

              '
            type: str
            format: ipv4_cidr
          inband_mgmt_gateway:
            documentation_options:
              table: node-type-inband-management-configuration
            description: 'Default gateway configured in the ''inband_mgmt_vrf'' when
              using ''inband_mgmt_ip''. Otherwise gateway is derived from ''inband_mgmt_subnet''
              if set.


              This setting is applicable to L2 switches (switches using port-channel
              trunks as uplinks).

              '
            type: str
            format: ipv4
          inband_mgmt_ipv6_address:
            documentation_options:
              table: node-type-inband-management-configuration
            description: 'IPv6 address assigned to the inband management interface
              set with ''inband_mgmt_vlan''.

              This overrides ''inband_mgmt_ipv6_subnet'', hence the configuration
              of ''inband_mgmt_ipv6_subnet'' is ignored.


              If this is set the VLAN and SVI will only be created on the L2 switch
              and added to uplink trunk.

              The VLAN and SVI on the parent switches must be created using network
              services data models.


              This setting is applicable to L2 switches (switches using port-channel
              trunks as uplinks).

              '
            type: str
            format: ipv6
          inband_mgmt_ipv6_subnet:
            documentation_options:
              table: node-type-inband-management-configuration
            description: 'Optional IPv6 prefix assigned to inband management SVIs
              on L2 switches (switches using port-channels as uplinks).

              Parent l3leafs will have SVI with "ipv6 virtual-router" and host-route
              injection based on ARP.

              This allows all l3leafs to reuse the same subnet across multiple racks
              without VXLAN extension.

              SVI IP address will be assigned as follows:

              virtual-router: <subnet> + 1

              l3leaf A      : <subnet> + 2 (same IP on all l3leaf A)

              l3leaf B      : <subnet> + 3 (same IP on all l3leaf B)

              l2leafs       : <subnet> + 3 + <l2leaf id>

              GW on l2leafs : <subnet> + 1

              Assign range larger than total l2leafs + 5


              Setting is ignored if ''inband_mgmt_ipv6_address'' is set.


              This setting is applicable to L2 switches (switches using port-channel
              trunks as uplinks).

              '
            type: str
            format: ipv6_cidr
          inband_mgmt_ipv6_gateway:
            documentation_options:
              table: node-type-inband-management-configuration
            description: 'Default gateway configured in the ''inband_mgmt_vrf''.

              Used when `inband_mgmt_ipv6_address` is set.

              Ignored when ''inband_mgmt_ipv6_subnet'' is set (first IP in subnet
              used as gateway).


              This setting is applicable to L2 switches (switches using port-channel
              trunks as uplinks).

              '
            type: str
            format: ipv6
          inband_mgmt_description:
            documentation_options:
              table: node-type-inband-management-configuration
            description: 'Description configured on the Inband Management SVI.


              This setting is only applied on the devices where it is set, it does
              not automatically affect any parent/child devices configuration, so
              it must be set on each applicable node/node-group/node-type as needed.'
            type: str
            default: Inband Management
          inband_mgmt_vlan_name:
            documentation_options:
              table: node-type-inband-management-configuration
            description: 'Name configured on the Inband Management VLAN.

              This setting is only applied on the devices where it is set, it does
              not automatically affect any parent/child devices configuration, so
              it must be set on each applicable node/node-group/node-type as needed.'
            type: str
            default: Inband Management
          inband_mgmt_vrf:
            documentation_options:
              table: node-type-inband-management-configuration
            description: 'VRF configured on the Inband Management Interface.

              The VRF is created if not already created by other means.

              This setting is only applied on the devices where it is set, it does
              not automatically affect any parent/child devices configuration, so
              it must be set on each applicable node/node-group/node-type as needed.'
            type: str
            default: default
            convert_types:
            - int
          inband_mgmt_mtu:
            documentation_options:
              table: node-type-inband-management-configuration
            description: 'MTU configured on the Inband Management Interface.

              This setting is only applied on the devices where it is set, it does
              not automatically affect any parent/child devices configuration, so
              it must be set on each applicable node/node-group/node-type as needed.'
            type: int
            default: 1500
          inband_management_subnet:
            documentation_options:
              table: node-type-inband-management-configuration
            deprecation:
              warning: true
              new_key: inband_mgmt_subnet
              remove_in_version: 5.0.0
            type: str
            $ref: eos_designs#/$defs/node_type/keys/defaults/keys/inband_mgmt_subnet
          inband_management_vlan:
            documentation_options:
              table: node-type-inband-management-configuration
            deprecation:
              warning: true
              new_key: inband_mgmt_vlan
              remove_in_version: 5.0.0
            type: int
            $ref: eos_designs#/$defs/node_type/keys/defaults/keys/inband_mgmt_vlan
          mpls_overlay_role:
            documentation_options:
              table: node-type-mpls-configuration
            type: str
            valid_values:
            - client
            - server
            - none
            description: 'Set the default mpls overlay role.

              Acting role in overlay control plane.

              '
          overlay_address_families:
            documentation_options:
              table: node-type-mpls-configuration
            type: list
            convert_types:
            - str
            items:
              type: str
              valid_values:
              - evpn
              - vpn-ipv4
              - vpn-ipv6
            description: 'Set the default overlay address families.

              '
          mpls_route_reflectors:
            documentation_options:
              table: node-type-mpls-configuration
            type: list
            convert_types:
            - str
            description: List of inventory hostname acting as MPLS route-reflectors.
            items:
              type: str
              description: Inventory_hostname_of_mpls_route_reflectors.
          bgp_cluster_id:
            documentation_options:
              table: node-type-mpls-configuration
            type: str
            convert_types:
            - int
            description: Set BGP cluster id.
          ptp:
            documentation_options:
              table: node-type-ptp-configuration
            type: dict
            keys:
              enabled:
                type: bool
                default: false
              profile:
                type: str
                valid_values:
                - aes67
                - smpte2059-2
                - aes67-r16-2016
                default: aes67-r16-2016
              mlag:
                description: Configure PTP on the MLAG peer-link port-channel when
                  PTP is enabled. By default PTP will not be configured on the MLAG
                  peer-link port-channel.
                type: bool
                default: false
              domain:
                type: int
                convert_types:
                - str
                min: 0
                max: 255
                default: 127
              priority1:
                type: int
                convert_types:
                - str
                min: 0
                max: 255
                description: 'default -> automatically set based on node_type.

                  '
              priority2:
                type: int
                convert_types:
                - str
                min: 0
                max: 255
                description: 'default -> (node_id modulus 256).

                  '
              auto_clock_identity:
                type: bool
                default: true
                description: 'If you prefer to have PTP clock identity be the system
                  MAC-address of the switch, which is the default EOS behaviour, simply
                  disable the automatic PTP clock identity.

                  default -> (clock_identity_prefix = 00:1C:73 (default)) + (PTP priority
                  1 as HEX) + ":00:" + (PTP priority 2 as HEX).

                  '
              clock_identity_prefix:
                type: str
                description: 'PTP clock idetentiy 3-byte prefix. i.e. "01:02:03".

                  By default the 3-byte prefix is "00:1C:73".

                  This can be overridden if auto_clock_identity is set to true (which
                  is the default).

                  '
              clock_identity:
                type: str
                description: 'Set PTP clock identity manually. 6-byte value i.e. "01:02:03:04:05:06".

                  '
              source_ip:
                type: str
                description: 'By default in EOS, PTP packets are sourced with an IP
                  address from the routed port or from the relevant SVI, which is
                  the recommended behaviour.

                  This can be set manually if required, for example, to a value of
                  "10.1.2.3".

                  '
              mode:
                type: str
                valid_values:
                - boundary
                default: boundary
              mode_one_step:
                type: bool
                default: false
              ttl:
                type: int
                convert_types:
                - str
              forward_unicast:
                type: bool
                default: false
                description: 'Enable PTP unicast forwarding.

                  '
              dscp:
                type: dict
                keys:
                  general_messages:
                    type: int
                    convert_types:
                    - str
                  event_messages:
                    type: int
                    convert_types:
                    - str
              monitor:
                type: dict
                keys:
                  enabled:
                    type: bool
                    default: true
                  threshold:
                    type: dict
                    keys:
                      offset_from_master:
                        type: int
                        convert_types:
                        - str
                        min: 0
                        max: 1000000000
                        default: 250
                      mean_path_delay:
                        type: int
                        convert_types:
                        - str
                        min: 0
                        max: 1000000000
                        default: 1500
                      drop:
                        type: dict
                        keys:
                          offset_from_master:
                            type: int
                            convert_types:
                            - str
                            min: 0
                            max: 1000000000
                          mean_path_delay:
                            type: int
                            convert_types:
                            - str
                            min: 0
                            max: 1000000000
                  missing_message:
                    type: dict
                    keys:
                      intervals:
                        type: dict
                        keys:
                          announce:
                            type: int
                            convert_types:
                            - str
                            min: 2
                            max: 255
                          follow_up:
                            type: int
                            convert_types:
                            - str
                            min: 2
                            max: 255
                          sync:
                            type: int
                            convert_types:
                            - str
                            min: 2
                            max: 255
                      sequence_ids:
                        type: dict
                        keys:
                          enabled:
                            type: bool
                            default: true
                          announce:
                            type: int
                            convert_types:
                            - str
                            min: 2
                            max: 255
                            default: 3
                          delay_resp:
                            type: int
                            convert_types:
                            - str
                            min: 2
                            max: 255
                            default: 3
                          follow_up:
                            type: int
                            convert_types:
                            - str
                            min: 2
                            max: 255
                            default: 3
                          sync:
                            type: int
                            convert_types:
                            - str
                            min: 2
                            max: 255
                            default: 3
          wan_role:
            documentation_options:
              table: node-type-wan-configuration
            type: str
            $ref: eos_designs#/keys/node_type_keys/items/keys/default_wan_role
            description: 'PREVIEW: This key is currently not supported

              Override the default WAN role.


              This is used both for AutoVPN and Pathfinder designs.

              That means if `wan_mode` root key is set to `autovpn` or `cv-pathfinder`.

              `server` indicates that the router is a route-reflector.


              Only supported if `overlay_routing_protocol` is set to `ibgp`.'
          cv_pathfinder_transit_mode:
            documentation_options:
              table: node-type-wan-configuration
            type: str
            valid_values:
            - region
            - zone
            description: 'PREVIEW: This key is currently not supported

              Configure the transit mode for a WAN client for CV Pathfinder designs

              only when the `wan_mode` root key is set to `cv_pathfinder`.


              ''zone'' is currently not supported.'
          cv_pathfinder_region:
            documentation_options:
              table: node-type-wan-configuration
            type: str
            description: 'PREVIEW: This key is currently not supported


              The CV Pathfinder region name.'
          cv_pathfinder_site:
            documentation_options:
              table: node-type-wan-configuration
            type: str
            description: 'PREVIEW: This key is currently not supported


              The CV Pathfinder site name.'
          wan_ha:
            documentation_options:
              table: node-type-wan-configuration
            type: dict
            description: 'PREVIEW: This key is currently not supported


              The key is supported only if `wan_mode` == `cv-pathfinder`.

              AutoVPN support is still to be determined.


              Maximum 2 devices supported by group for HA.'
            keys:
              enabled:
                type: bool
                default: true
                description: Enable / Disable auto CV-Pathfinder HA, when two nodes
                  are defined in the same node_group.
              ipsec:
                type: bool
                default: true
                description: Enable / Disable IPsec over HA path-group when HA is
                  enabled.
          dps_mss_ipv4:
            documentation_options:
              table: node-type-wan-configuration
            type: str
            $ref: eos_cli_config_gen#/keys/router_path_selection/keys/tcp_mss_ceiling/keys/ipv4_segment_size
            description: 'PREVIEW: This key is currently not supported


              IPv4 MSS value configured under "router path-selection" on WAN Devices.'
            default: auto
          l3_interfaces:
            type: list
            $ref: eos_designs#/$defs/node_type_l3_interfaces
            documentation_options:
              table: wan-interfaces-settings
            description: 'PREVIEW: This key is currently not supported


              L3 Interfaces currently only use for WAN interfaces.'
            items:
              type: dict
              keys:
                profile:
                  type: str
                  description: 'L3 interface profile name. Profile defined under `l3_interface_profiles`.

                    '
          data_plane_cpu_allocation_max:
            documentation_options:
              table: system-settings
            type: int
            $ref: eos_cli_config_gen#/keys/platform/keys/sfe/keys/data_plane_cpu_allocation_max
            description: 'Set the maximum number of CPU used for the data plane.

              This setting is useful on virtual Route Reflectors and Pathfinders where
              more CPU cores should be allocated for control plane.'
      node_groups:
        type: list
        description: Define variables related to all nodes part of this group.
        convert_types:
        - dict
        primary_key: group
        items:
          $ref: eos_designs#/$defs/node_type/keys/defaults
          type: dict
          keys:
            group:
              type: str
              description: 'The Node Group Name is used for MLAG domain unless set
                with ''mlag_domain_id''.

                The Node Group Name is also used for peer description on downstream
                switches'' uplinks.

                '
            nodes:
              $ref: eos_designs#/$defs/node_type/keys/nodes
              description: Define variables per node.
              type: list
      nodes:
        description: Define variables per node.
        type: list
        convert_types:
        - dict
        primary_key: name
        items:
          $ref: eos_designs#/$defs/node_type/keys/defaults
          type: dict
          keys:
            name:
              type: str
              description: The Node Name is used as "hostname".
  node_type_l3_interfaces:
    type: list
    primary_key: name
    items:
      type: dict
      keys:
        name:
          type: str
          description: 'Ethernet interface name like ''Ethernet2'' or subinterface
            name like ''Ethernet2.42''

            For a subinterface, the parent physical interface is automatically created.'
          pattern: Ethernet[\d/]+(.[\d]+)?
        description:
          type: str
          description: 'Interface description.

            If not set a default description will be configured with ''[<peer>[ <peer_interface>]]'''
        ip_address:
          type: str
          description: Node IPv4 address/Mask or 'dhcp'.
        dhcp_ip_address:
          type: str
          description: 'When the `ip_address` is `dhcp`, this optional field allows
            to indicate the expected

            IPv4 address/Mask to be allocated on the interface if known.

            This is not rendered in the configuration but can be used in ACLs in certain
            scenarios.'
        encapsulation_dot1q_vlan:
          description: For subinterfaces the dot1q vlan is derived from the interface
            name by default, but can also be specified.
          type: int
          convert_types:
          - str
          min: 1
          max: 4094
        dhcp_accept_default_route:
          type: bool
          default: false
          description: Accept a default route from DHCP if `ip_address` is set to
            `dhcp`.
        enabled:
          type: bool
          default: true
          description: Enable or Shutdown the interface.
        speed:
          type: str
          description: Speed should be set in the format `<interface_speed>` or `forced
            <interface_speed>` or `auto <interface_speed>`.
        peer:
          type: str
          description: The peer device name. Used for description and documentation
        peer_interface:
          type: str
          description: The peer device interface. Used for description and documentation
        peer_ip:
          type: str
          description: The peer device IPv4 address (no mask). Used as default route
            gateway if `set_default_route` is true and `ip` is an IP address.
        static_routes:
          description: Configure IPv4 static routes pointing to `peer_ip`.
          type: list
          min_length: 1
          items:
            type: dict
            keys:
              prefix:
                type: str
                required: true
                description: IPv4_network/Mask
        qos_profile:
          type: str
          description: QOS service profile.
        wan_carrier:
          type: str
          description: 'The WAN Carrier this interface is connected to.

            This is used to infer the path-groups in which this interface should be
            configured.'
        wan_circuit_id:
          type: str
          convert_types:
          - int
          description: 'The WAN Circuit ID for this interface.

            This is not rendered in the configuration but used for WAN designs.'
        connected_to_pathfinder:
          type: bool
          default: true
          description: For a WAN interface (`wan_path_group` is set), allow to disable
            the static tunnel towards Pathfinders.
        raw_eos_cli:
          type: str
          description: EOS CLI rendered directly on the interface in the final EOS
            configuration.
        structured_config:
          type: dict
          documentation_options:
            hide_keys: true
          description: Custom structured config for the Ethernet interface.
          $ref: eos_cli_config_gen#/keys/ethernet_interfaces/items/
  p2p_links:
    type: list
    items:
      type: dict
      keys:
        id:
          type: int
          convert_types:
          - str
          description: 'Unique id per subnet_summary. Used to calculate ip addresses.

            Required with ip_pool. ID starting from 1.

            '
        speed:
          type: str
          description: Speed should be set in the format `<interface_speed>` or `forced
            <interface_speed>` or `auto <interface_speed>`.
        ip_pool:
          type: str
          description: P2P pool name. IP Pool defined under p2p_links_ip_pools. A
            /31 will be taken from the pool per P2P link.
        subnet:
          type: str
          description: IPv4 address/Mask. Subnet used on this P2P link.
        ip:
          type: list
          description: Specific IP addresses used on this P2P link.
          items:
            type: str
            description: Node IPv4 address/Mask.
        ipv6_enable:
          type: bool
          default: false
          description: Allows turning on ipv6 for the link or profile (also autodetected
            based on underlay_rfc5549 and include_in_underlay_protocol).
        nodes:
          type: list
          description: Nodes where this link should be configured.
          items:
            type: str
            description: 'The values can be < node_a >, < node_b >.

              ex.- [ core-1-isis-sr-ldp, core-2-ospf-ldp ].

              '
        interfaces:
          type: list
          description: Interfaces where this link should be configured and Required
            unless using port-channels.
          items:
            type: str
            description: 'The value can be like < node_a_interface >, < node_b_interface
              >.

              ex. - [ Ethernet2, Ethernet2 ].

              '
        as:
          type: list
          description: 'AS numbers for BGP.

            Required with bgp peering.

            '
          items:
            type: str
            convert_types:
            - int
            description: The values can be like ["node_a_as", "node_b_as"].
        descriptions:
          type: list
          description: Interface description.
          items:
            type: str
        include_in_underlay_protocol:
          type: bool
          default: true
          description: Add this interface to underlay routing protocol.
        isis_hello_padding:
          type: bool
          default: false
        isis_metric:
          type: int
          convert_types:
          - str
        isis_circuit_type:
          type: str
          valid_values:
          - level-1
          - level-2
          - level-1-2
        isis_authentication_mode:
          type: str
          valid_values:
          - md5
          - text
        isis_authentication_key:
          type: str
          description: Type-7 encrypted password.
        mpls_ip:
          type: bool
          description: MPLS parameters. Default value is true if switch.mpls_lsr is
            true.
        mpls_ldp:
          type: bool
          description: MPLS parameters. Default value is true for ldp underlay variants,
            otherwise false.
        mtu:
          type: int
          convert_types:
          - str
          description: MTU for this P2P link. Default value same as p2p_uplinks_mtu.
        bfd:
          type: bool
          default: false
          description: Enable BFD (only considered for BGP).
        ptp:
          description: PTP parameters.
          type: dict
          keys:
            enabled:
              type: bool
              default: false
              description: Enable PTP.
        sflow:
          type: bool
          description: Enable sFlow. Overrides `fabric_sflow` setting.
        qos_profile:
          type: str
          description: QOS service profile.
        macsec_profile:
          type: str
          description: MAC security profile.
        port_channel:
          description: Port-channel parameters.
          type: dict
          keys:
            mode:
              type: str
              default: active
            nodes_child_interfaces:
              type: list
              primary_key: node
              secondary_key: interfaces
              convert_types:
              - dict
              items:
                type: dict
                keys:
                  node:
                    type: str
                  interfaces:
                    type: list
                    description: List of node interfaces. Ex.- [ 'node1 interface1',
                      'node1 interface2' ].
                    items:
                      type: str
                  channel_id:
                    type: int
                    convert_types:
                    - str
                    description: Port-Channel ID. If no channel_id is specified, an
                      id is generated from the first switch port in the port channel.
        raw_eos_cli:
          type: str
          description: EOS CLI rendered directly on the point-to-point interface in
            the final EOS configuration.
        routing_protocol:
          type: str
          valid_values:
          - ebgp
          description: 'Enables deviation of the routing protocol used on this link
            from the fabric underlay default.

            - ebgp: Enforce plain IPv4 BGP peering'
        structured_config:
          type: dict
          documentation_options:
            hide_keys: true
          description: 'Custom structured config for interfaces

            Note! The content of this dictionary is _not_ validated by the schema,
            since it can be either ethernet_interfaces or port_channel_interfaces.'
  svi:
    type: dict
    $ref: eos_designs#/$defs/svi_settings
    keys:
      nodes:
        type: list
        primary_key: node
        convert_types:
        - dict
        description: 'Define node specific configuration, such as unique IP addresses.

          Any keys set here will be merged onto the SVI config, except `structured_config`
          keys which will replace the `structured_config` set on SVI level.

          '
        items:
          type: dict
          $ref: eos_designs#/$defs/svi_settings
          keys:
            node:
              type: str
              description: l3_leaf inventory hostname
  svi_settings:
    type: dict
    keys:
      name:
        type: str
        description: VLAN name
      enabled:
        type: bool
        description: Enable or disable interface
      description:
        type: str
        description: 'SVI description. By default set to VLAN name.

          '
      ip_address:
        type: str
        description: IPv4_address/Mask. Usually set under "nodes" to have unique IPv4
          addresses per node.
      ipv6_address:
        type: str
        description: IPv6_address/Mask. Usually set under "nodes" to have unique IPv6
          addresses per node.
      ipv6_enable:
        type: bool
        description: Explicitly enable/disable link-local IPv6 addressing.
      ip_address_virtual:
        type: str
        description: 'IPv4_address/Mask

          IPv4 VXLAN Anycast IP address

          Conserves IP addresses in VXLAN deployments as it doesn''t require unique
          IP addresses on each node.

          '
      ipv6_address_virtual:
        type: str
        description: 'IPv6_address/Mask

          ipv6 address virtuals to configure VXLAN Anycast IP address (Optional)

          If both "ipv6_address_virtual" and "ipv6_address_virtuals" are set, all
          addresses will be configured

          '
        deprecation:
          warning: true
          remove_in_version: 5.0.0
          new_key: ipv6_address_virtuals
      ipv6_address_virtuals:
        type: list
        description: 'IPv6 VXLAN Anycast IP addresses

          Conserves IPv6 addresses in VXLAN deployments as it doesn''t require unique
          IPv6 addresses on each node.

          '
        items:
          type: str
          description: IPv6_address/Mask
      ip_address_virtual_secondaries:
        type: list
        description: Secondary IPv4 VXLAN Anycast IP addresses
        items:
          type: str
          description: IPv4_address/Mask
      ip_virtual_router_addresses:
        type: list
        description: 'IPv4 VARP addresses.

          Requires an IP address to be configured on the SVI.

          If ip_address_virtual is also set, ip_virtual_router_addresses will take
          precedence

          _if_ there is an ip_address configured for the node.

          '
        items:
          type: str
          description: 'IPv4_address/Mask or IPv4_address

            IPv4_address/Mask will also configure a static route to the SVI per best
            practice.

            '
      ipv6_virtual_router_addresses:
        type: list
        description: 'IPv6 VARP addresses.

          Requires an IPv6 address to be configured on the SVI.

          If ipv6_address_virtuals is also set, ipv6_virtual_router_addresses will
          take precedence

          _if_ there is an ipv6_address configured for the node.

          '
        items:
          type: str
          description: IPv6_address
      ip_helpers:
        type: list
        primary_key: ip_helper
        convert_types:
        - dict
        description: IP helper for DHCP relay
        items:
          type: dict
          keys:
            ip_helper:
              type: str
              description: IPv4 DHCP server IP
            source_interface:
              type: str
              description: Interface name to originate DHCP relay packets to DHCP
                server.
            source_vrf:
              type: str
              description: VRF to originate DHCP relay packets to DHCP server. If
                not set, EOS uses the VRF on the SVI.
              convert_types:
              - int
      vni_override:
        type: int
        convert_types:
        - str
        min: 1
        max: 16777215
        description: 'By default the VNI will be derived from "mac_vrf_vni_base".

          The vni_override allows us to override this value and statically define
          it (optional).

          '
      rt_override:
        type: str
        convert_types:
        - int
        description: "By default the MAC VRF RT will be derived from mac_vrf_id_base
          + vlan_id.\nThe rt_override allows us to override this value and statically
          define it.\nrt_override will default to vni_override if set.\n\nrt_override
          supports two formats:\n  - A single number which will be used in the RT
          fields instead of mac_vrf_id/mac_vrf_vni (see 'overlay_rt_type' for details).\n
          \ - A full RT string with colon seperator which will override the full RT.\n"
      rd_override:
        type: str
        convert_types:
        - int
        description: "By default the MAC VRF RD will be derived from mac_vrf_id_base
          + vlan_id.\nThe rt_override allows us to override this value and statically
          define it.\nrd_override will default to rt_override or vni_override if set.\n\nrd_override
          supports two formats:\n  - A single number which will be used in the RD
          assigned number field instead of mac_vrf_id/mac_vrf_vni (see 'overlay_rd_type'
          for details).\n  - A full RD string with colon seperator which will override
          the full RD.\n"
      trunk_groups:
        type: list
        items:
          type: str
          description: 'Trunk groups are used for limiting vlans to trunk ports assigned
            to the same trunk group.

            Requires "enable_trunk_groups: true".

            '
      evpn_l2_multicast:
        documentation_options:
          table: network-services-multicast-settings
        type: dict
        description: 'Explicitly enable or disable evpn_l2_multicast to override setting
          of `<network_services_key>.[].evpn_l2_multicast.enabled`.

          When evpn_l2_multicast.enabled is set to true for a vlan or a tenant, "igmp
          snooping" and "igmp snooping querier" will always be enabled, overriding
          those individual settings.

          Requires `evpn_multicast` to also be set to `true`.

          '
        keys:
          enabled:
            type: bool
      evpn_l3_multicast:
        documentation_options:
          table: network-services-multicast-settings
        type: dict
        description: 'Explicitly enable or disable evpn_l3_multicast to override setting
          of `<network_services_key>.[].evpn_l3_multicast.enabled` and `<network_services_key>.[].vrfs.[].evpn_l3_multicast.enabled`.

          Requires `evpn_multicast` to also be set to `true`.

          '
        keys:
          enabled:
            type: bool
      igmp_snooping_enabled:
        documentation_options:
          table: network-services-multicast-settings
        type: bool
        description: Enable IGMP Snooping (Enabled by default on EOS).
      igmp_snooping_querier:
        documentation_options:
          table: network-services-multicast-settings
        type: dict
        keys:
          enabled:
            type: bool
            description: Will be enabled automatically if evpn_l2_multicast is enabled.
          source_address:
            type: str
            description: 'IPv4_address

              If not set, IP address of "Loopback0" will be used.

              '
          version:
            type: int
            description: IGMP Version (By default EOS uses IGMP version 2 for IGMP
              querier).
            convert_types:
            - str
            valid_values:
            - 1
            - 2
            - 3
      vxlan:
        type: bool
        default: true
        description: Extend this SVI over VXLAN.
      spanning_tree_priority:
        type: int
        convert_types:
        - str
        description: 'Setting spanning-tree priority per VLAN is only supported with
          `spanning_tree_mode: rapid-pvst` under node type settings.

          The default priority for rapid-PVST is set under the node type settings
          with `spanning_tree_priority` (default=32768).'
      mtu:
        type: int
        convert_types:
        - str
        description: Interface MTU.
      ospf:
        documentation_options:
          table: network-services-vrfs-ospf-settings
        type: dict
        description: OSPF interface configuration.
        keys:
          enabled:
            type: bool
          point_to_point:
            type: bool
            default: true
          area:
            type: str
            convert_types:
            - int
            description: OSPF area ID.
            default: '0'
          cost:
            type: int
            convert_types:
            - str
            description: OSPF link cost.
          authentication:
            type: str
            valid_values:
            - simple
            - message-digest
          simple_auth_key:
            type: str
            description: Password used with simple authentication.
          message_digest_keys:
            type: list
            items:
              type: dict
              keys:
                id:
                  type: int
                  convert_types:
                  - str
                hash_algorithm:
                  type: str
                  valid_values:
                  - md5
                  - sha1
                  - sha256
                  - sha384
                  - sha512
                  default: sha512
                key:
                  type: str
                  description: Type 7 encrypted key.
      bgp:
        type: dict
        keys:
          structured_config:
            type: dict
            description: 'Structured configuration and EOS CLI commands rendered on
              router_bgp.vlans.[id=<vlan>]

              This configuration will not be applied to vlan aware bundles

              '
            documentation_options:
              hide_keys: true
            $ref: eos_cli_config_gen#/keys/router_bgp/keys/vlans/items/
          raw_eos_cli:
            type: str
            description: 'EOS CLI rendered directly on the Router BGP, VLAN definition
              in the final EOS configuration.

              '
      raw_eos_cli:
        type: str
        description: 'EOS CLI rendered directly on the VLAN interface in the final
          EOS configuration.

          '
      structured_config:
        type: dict
        description: 'Custom structured config added under vlan_interfaces.[name=<interface>]
          for eos_cli_config_gen.

          '
        documentation_options:
          hide_keys: true
        $ref: eos_cli_config_gen#/keys/vlan_interfaces/items/
  virtual_topology:
    type: dict
    keys:
      name:
        type: str
        description: Optional name.
      traffic_class:
        type: int
        $ref: eos_cli_config_gen#keys/router_adaptive_virtual_topology/keys/policies/items/keys/matches/items/keys/traffic_class
      dscp:
        type: int
        $ref: eos_cli_config_gen#keys/router_adaptive_virtual_topology/keys/policies/items/keys/matches/items/keys/dscp
      lowest_hop_count:
        description: 'Prefer paths with lowest hop-count.

          Only applicable for `wan_mode: "cv-pathfinder"`.'
        type: bool
        default: false
        $ref: eos_cli_config_gen#keys/router_path_selection/keys/load_balance_policies/items/keys/lowest_hop_count
      constraints:
        type: dict
        keys:
          jitter:
            type: int
            $ref: eos_cli_config_gen#keys/router_path_selection/keys/load_balance_policies/items/keys/jitter
          latency:
            type: int
            $ref: eos_cli_config_gen#keys/router_path_selection/keys/load_balance_policies/items/keys/latency
          loss_rate:
            type: str
            $ref: eos_cli_config_gen#keys/router_path_selection/keys/load_balance_policies/items/keys/loss_rate
      path_groups:
        type: list
        min_length: 1
        items:
          type: dict
          keys:
            names:
              type: list
              description: List of path-group names.
              required: true
              min_length: 1
              items:
                type: str
            preference:
              type: str
              convert_types:
              - int
              description: 'Valid values are 1-65535 | "preferred" | "alternate".


                "preferred" is converted to priority 1.

                "alternate" is converted to priority 2.


                If not set, each path-group in `names` will be attributed its `default_preference`.

                In that casem the `default_preference` cannot be "excluded".'<|MERGE_RESOLUTION|>--- conflicted
+++ resolved
@@ -3648,7 +3648,6 @@
                 type: str
                 description: Optional, if not set, the path-group `name` is used as
                   local.
-<<<<<<< HEAD
         default_preference:
           type: str
           convert_types:
@@ -3672,7 +3671,6 @@
           default: false
           description: When set to `true`, the path-group is excluded from AVD auto
             generated policies.
-=======
         dps_keepalive:
           type: dict
           description: Period between the transmission of consecutive keepalive messages,
@@ -3698,7 +3696,6 @@
               description: Failure threshold in number of lost keep-alive messages.
               convert_types:
               - str
->>>>>>> fb694911
   wan_route_servers:
     documentation_options:
       table: wan-settings
