--- conflicted
+++ resolved
@@ -8818,18 +8818,15 @@
         sflow:
           type: bool
           description: Enable sFlow. Overrides `fabric_sflow` setting.
-<<<<<<< HEAD
         underlay_multicast:
           type: bool
           description: Enable PIM sparse mode. Requires `include_in_underlay_protocol`
             and the global `underlay_multicast` to be `true`.
           default: false
-=======
         flow_tracking:
           type: dict
           $ref: eos_designs#/$defs/flow_tracking_link
           description: Enable flow-tracking. Overrides `fabric_flow_tracking` setting.
->>>>>>> 479f6e8b
         qos_profile:
           type: str
           description: QOS service profile.
