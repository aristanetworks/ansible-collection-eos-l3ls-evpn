=== "Table"

    | Variable | Type | Required | Default | Value Restrictions | Description |
    | -------- | ---- | -------- | ------- | ------------------ | ----------- |
    | [<samp>core_interfaces</samp>](## "core_interfaces") | Dictionary |  |  |  |  |
    | [<samp>&nbsp;&nbsp;p2p_links_ip_pools</samp>](## "core_interfaces.p2p_links_ip_pools") | List, items: Dictionary |  |  |  |  |
    | [<samp>&nbsp;&nbsp;&nbsp;&nbsp;- name</samp>](## "core_interfaces.p2p_links_ip_pools.[].name") | String | Required, Unique |  |  | P2P pool name. |
    | [<samp>&nbsp;&nbsp;&nbsp;&nbsp;&nbsp;&nbsp;ipv4_pool</samp>](## "core_interfaces.p2p_links_ip_pools.[].ipv4_pool") | String |  |  |  | IPv4 address/Mask. |
    | [<samp>&nbsp;&nbsp;&nbsp;&nbsp;&nbsp;&nbsp;prefix_size</samp>](## "core_interfaces.p2p_links_ip_pools.[].prefix_size") | Integer |  | `31` | Min: 8<br>Max: 31 | Subnet mask size. |
    | [<samp>&nbsp;&nbsp;p2p_links_profiles</samp>](## "core_interfaces.p2p_links_profiles") | List, items: Dictionary |  |  |  |  |
    | [<samp>&nbsp;&nbsp;&nbsp;&nbsp;- name</samp>](## "core_interfaces.p2p_links_profiles.[].name") | String | Required, Unique |  |  | P2P profile name. Any variable supported under p2p_links can be inherited from a profile. |
    | [<samp>&nbsp;&nbsp;&nbsp;&nbsp;&nbsp;&nbsp;id</samp>](## "core_interfaces.p2p_links_profiles.[].id") | Integer |  |  |  | Unique id per subnet_summary. Used to calculate ip addresses.<br>Required with ip_pool. ID starting from 1.<br> |
    | [<samp>&nbsp;&nbsp;&nbsp;&nbsp;&nbsp;&nbsp;speed</samp>](## "core_interfaces.p2p_links_profiles.[].speed") | String |  |  |  | The values can be speed or auto speed or forced speed. |
    | [<samp>&nbsp;&nbsp;&nbsp;&nbsp;&nbsp;&nbsp;ip_pool</samp>](## "core_interfaces.p2p_links_profiles.[].ip_pool") | String |  |  |  | P2P pool name. IP Pool defined under p2p_links_ip_pools. A /31 will be taken from the pool per P2P link. |
    | [<samp>&nbsp;&nbsp;&nbsp;&nbsp;&nbsp;&nbsp;subnet</samp>](## "core_interfaces.p2p_links_profiles.[].subnet") | String |  |  |  | IPv4 address/Mask. Subnet used on this P2P link. |
    | [<samp>&nbsp;&nbsp;&nbsp;&nbsp;&nbsp;&nbsp;ip</samp>](## "core_interfaces.p2p_links_profiles.[].ip") | List, items: String |  |  |  | Specific IP addresses used on this P2P link. |
    | [<samp>&nbsp;&nbsp;&nbsp;&nbsp;&nbsp;&nbsp;&nbsp;&nbsp;- &lt;str&gt;</samp>](## "core_interfaces.p2p_links_profiles.[].ip.[].&lt;str&gt;") | String |  |  |  | Node IPv4 address/Mask. |
    | [<samp>&nbsp;&nbsp;&nbsp;&nbsp;&nbsp;&nbsp;ipv6_enable</samp>](## "core_interfaces.p2p_links_profiles.[].ipv6_enable") | Boolean |  | `False` |  | Allows turning on ipv6 for the link or profile (also autodetected based on underlay_rfc5549 and include_in_underlay_protocol). |
    | [<samp>&nbsp;&nbsp;&nbsp;&nbsp;&nbsp;&nbsp;nodes</samp>](## "core_interfaces.p2p_links_profiles.[].nodes") | List, items: String |  |  |  | Nodes where this link should be configured. |
    | [<samp>&nbsp;&nbsp;&nbsp;&nbsp;&nbsp;&nbsp;&nbsp;&nbsp;- &lt;str&gt;</samp>](## "core_interfaces.p2p_links_profiles.[].nodes.[].&lt;str&gt;") | String |  |  |  | The values can be < node_a >, < node_b >.<br>ex.- [ core-1-isis-sr-ldp, core-2-ospf-ldp ].<br> |
    | [<samp>&nbsp;&nbsp;&nbsp;&nbsp;&nbsp;&nbsp;interfaces</samp>](## "core_interfaces.p2p_links_profiles.[].interfaces") | List, items: String |  |  |  | Interfaces where this link should be configured and Required unless using port-channels. |
    | [<samp>&nbsp;&nbsp;&nbsp;&nbsp;&nbsp;&nbsp;&nbsp;&nbsp;- &lt;str&gt;</samp>](## "core_interfaces.p2p_links_profiles.[].interfaces.[].&lt;str&gt;") | String |  |  |  | The value can be like < node_a_interface >, < node_b_interface >.<br>ex. - [ Ethernet2, Ethernet2 ].<br> |
    | [<samp>&nbsp;&nbsp;&nbsp;&nbsp;&nbsp;&nbsp;as</samp>](## "core_interfaces.p2p_links_profiles.[].as") | List, items: String |  |  |  | AS numbers for BGP.<br>Required with bgp peering.<br> |
    | [<samp>&nbsp;&nbsp;&nbsp;&nbsp;&nbsp;&nbsp;&nbsp;&nbsp;- &lt;str&gt;</samp>](## "core_interfaces.p2p_links_profiles.[].as.[].&lt;str&gt;") | String |  |  |  | The values can be like ["node_a_as", "node_b_as"]. |
    | [<samp>&nbsp;&nbsp;&nbsp;&nbsp;&nbsp;&nbsp;descriptions</samp>](## "core_interfaces.p2p_links_profiles.[].descriptions") | List, items: String |  |  |  | Interface description. |
    | [<samp>&nbsp;&nbsp;&nbsp;&nbsp;&nbsp;&nbsp;&nbsp;&nbsp;- &lt;str&gt;</samp>](## "core_interfaces.p2p_links_profiles.[].descriptions.[].&lt;str&gt;") | String |  |  |  |  |
    | [<samp>&nbsp;&nbsp;&nbsp;&nbsp;&nbsp;&nbsp;include_in_underlay_protocol</samp>](## "core_interfaces.p2p_links_profiles.[].include_in_underlay_protocol") | Boolean |  | `True` |  | Add this interface to underlay routing protocol. |
    | [<samp>&nbsp;&nbsp;&nbsp;&nbsp;&nbsp;&nbsp;isis_hello_padding</samp>](## "core_interfaces.p2p_links_profiles.[].isis_hello_padding") | Boolean |  | `False` |  |  |
    | [<samp>&nbsp;&nbsp;&nbsp;&nbsp;&nbsp;&nbsp;isis_metric</samp>](## "core_interfaces.p2p_links_profiles.[].isis_metric") | Integer |  |  |  |  |
    | [<samp>&nbsp;&nbsp;&nbsp;&nbsp;&nbsp;&nbsp;isis_circuit_type</samp>](## "core_interfaces.p2p_links_profiles.[].isis_circuit_type") | String |  |  | Valid Values:<br>- level-1<br>- level-2<br>- level-1-2 |  |
    | [<samp>&nbsp;&nbsp;&nbsp;&nbsp;&nbsp;&nbsp;isis_authentication_mode</samp>](## "core_interfaces.p2p_links_profiles.[].isis_authentication_mode") | String |  |  | Valid Values:<br>- md5<br>- text |  |
    | [<samp>&nbsp;&nbsp;&nbsp;&nbsp;&nbsp;&nbsp;isis_authentication_key</samp>](## "core_interfaces.p2p_links_profiles.[].isis_authentication_key") | String |  |  |  | Type-7 encrypted password. |
    | [<samp>&nbsp;&nbsp;&nbsp;&nbsp;&nbsp;&nbsp;mpls_ip</samp>](## "core_interfaces.p2p_links_profiles.[].mpls_ip") | Boolean |  |  |  | MPLS parameters. Default value is true if switch.mpls_lsr is true. |
    | [<samp>&nbsp;&nbsp;&nbsp;&nbsp;&nbsp;&nbsp;mpls_ldp</samp>](## "core_interfaces.p2p_links_profiles.[].mpls_ldp") | Boolean |  |  |  | MPLS parameters. Default value is true for ldp underlay variants, otherwise false. |
    | [<samp>&nbsp;&nbsp;&nbsp;&nbsp;&nbsp;&nbsp;mtu</samp>](## "core_interfaces.p2p_links_profiles.[].mtu") | Integer |  |  |  | MTU for this P2P link. Default value same as p2p_uplinks_mtu. |
<<<<<<< HEAD:ansible_collections/arista/avd/roles/eos_designs/docs/tables/core-interfaces.md
    | [<samp>&nbsp;&nbsp;&nbsp;&nbsp;&nbsp;&nbsp;bfd</samp>](## "core_interfaces.p2p_links_profiles.[].bfd") | Boolean |  | `False` |  | Enable BFD (only considered for BGP). |
    | [<samp>&nbsp;&nbsp;&nbsp;&nbsp;&nbsp;&nbsp;ptp</samp>](## "core_interfaces.p2p_links_profiles.[].ptp") | Dictionary |  |  |  | PTP parameters. |
<<<<<<< HEAD
    | [<samp>&nbsp;&nbsp;&nbsp;&nbsp;&nbsp;&nbsp;&nbsp;&nbsp;enabled</samp>](## "core_interfaces.p2p_links_profiles.[].ptp.enabled") | Boolean |  | `False` |  | Enable PTP. |
=======
    | [<samp>&nbsp;&nbsp;&nbsp;&nbsp;&nbsp;&nbsp;bfd</samp>](## "core_interfaces.p2p_links_profiles.[].bfd") | Boolean |  | False |  | Enable BFD (only considered for BGP). |
    | [<samp>&nbsp;&nbsp;&nbsp;&nbsp;&nbsp;&nbsp;ptp_enable</samp>](## "core_interfaces.p2p_links_profiles.[].ptp_enable") | Boolean |  | False |  | Enable PTP |
<<<<<<< HEAD:ansible_collections/arista/avd/roles/eos_designs/docs/tables/core-interfaces.md
    | [<samp>&nbsp;&nbsp;&nbsp;&nbsp;&nbsp;&nbsp;sflow</samp>](## "core_interfaces.p2p_links_profiles.[].sflow") | Boolean |  | False |  | Enable sFlow |
>>>>>>> 5c5adbcd9 (add L3edge sflow configuration on eos_designs):ansible_collections/arista/avd/roles/eos_designs/docs/Core Interfaces.md
=======
    | [<samp>&nbsp;&nbsp;&nbsp;&nbsp;&nbsp;&nbsp;sflow</samp>](## "core_interfaces.p2p_links_profiles.[].sflow") | Boolean |  |  |  | Enable sFlow. Overrides `fabric_sflow` setting. |
>>>>>>> b96c2b8b3 (Updating schemas):ansible_collections/arista/avd/roles/eos_designs/docs/Core Interfaces.md
=======
    | [<samp>&nbsp;&nbsp;&nbsp;&nbsp;&nbsp;&nbsp;&nbsp;&nbsp;enabled</samp>](## "core_interfaces.p2p_links_profiles.[].ptp.enabled") | Boolean |  | `False` |  | Enable PTP |
    | [<samp>&nbsp;&nbsp;&nbsp;&nbsp;&nbsp;&nbsp;sflow</samp>](## "core_interfaces.p2p_links_profiles.[].sflow") | Boolean |  |  |  | Enable sFlow. Overrides `fabric_sflow` setting. |
>>>>>>> 3f051c6b
    | [<samp>&nbsp;&nbsp;&nbsp;&nbsp;&nbsp;&nbsp;qos_profile</samp>](## "core_interfaces.p2p_links_profiles.[].qos_profile") | String |  |  |  | QOS service profile. |
    | [<samp>&nbsp;&nbsp;&nbsp;&nbsp;&nbsp;&nbsp;macsec_profile</samp>](## "core_interfaces.p2p_links_profiles.[].macsec_profile") | String |  |  |  | MAC security profile. |
    | [<samp>&nbsp;&nbsp;&nbsp;&nbsp;&nbsp;&nbsp;port_channel</samp>](## "core_interfaces.p2p_links_profiles.[].port_channel") | Dictionary |  |  |  | Port-channel parameters. |
    | [<samp>&nbsp;&nbsp;&nbsp;&nbsp;&nbsp;&nbsp;&nbsp;&nbsp;mode</samp>](## "core_interfaces.p2p_links_profiles.[].port_channel.mode") | String |  | `active` |  |  |
    | [<samp>&nbsp;&nbsp;&nbsp;&nbsp;&nbsp;&nbsp;&nbsp;&nbsp;nodes_child_interfaces</samp>](## "core_interfaces.p2p_links_profiles.[].port_channel.nodes_child_interfaces") | List, items: Dictionary |  |  |  |  |
    | [<samp>&nbsp;&nbsp;&nbsp;&nbsp;&nbsp;&nbsp;&nbsp;&nbsp;&nbsp;&nbsp;- node</samp>](## "core_interfaces.p2p_links_profiles.[].port_channel.nodes_child_interfaces.[].node") | String | Required, Unique |  |  |  |
    | [<samp>&nbsp;&nbsp;&nbsp;&nbsp;&nbsp;&nbsp;&nbsp;&nbsp;&nbsp;&nbsp;&nbsp;&nbsp;interfaces</samp>](## "core_interfaces.p2p_links_profiles.[].port_channel.nodes_child_interfaces.[].interfaces") | List, items: String |  |  |  | List of node interfaces. Ex.- [ 'node1 interface1', 'node1 interface2' ]. |
    | [<samp>&nbsp;&nbsp;&nbsp;&nbsp;&nbsp;&nbsp;&nbsp;&nbsp;&nbsp;&nbsp;&nbsp;&nbsp;&nbsp;&nbsp;- &lt;str&gt;</samp>](## "core_interfaces.p2p_links_profiles.[].port_channel.nodes_child_interfaces.[].interfaces.[].&lt;str&gt;") | String |  |  |  |  |
    | [<samp>&nbsp;&nbsp;&nbsp;&nbsp;&nbsp;&nbsp;raw_eos_cli</samp>](## "core_interfaces.p2p_links_profiles.[].raw_eos_cli") | String |  |  |  | EOS CLI rendered directly on the point-to-point interface in the final EOS configuration. |
    | [<samp>&nbsp;&nbsp;p2p_links</samp>](## "core_interfaces.p2p_links") | List, items: Dictionary |  |  |  |  |
    | [<samp>&nbsp;&nbsp;&nbsp;&nbsp;- nodes</samp>](## "core_interfaces.p2p_links.[].nodes") | List, items: String | Required |  |  | Nodes where this link should be configured. |
    | [<samp>&nbsp;&nbsp;&nbsp;&nbsp;&nbsp;&nbsp;&nbsp;&nbsp;- &lt;str&gt;</samp>](## "core_interfaces.p2p_links.[].nodes.[].&lt;str&gt;") | String |  |  |  | The values can be < node_a >, < node_b >.<br>ex.- [ core-1-isis-sr-ldp, core-2-ospf-ldp ].<br> |
    | [<samp>&nbsp;&nbsp;&nbsp;&nbsp;&nbsp;&nbsp;profile</samp>](## "core_interfaces.p2p_links.[].profile") | String |  |  |  | P2P profile name. Profile defined under p2p_profiles. |
    | [<samp>&nbsp;&nbsp;&nbsp;&nbsp;&nbsp;&nbsp;id</samp>](## "core_interfaces.p2p_links.[].id") | Integer |  |  |  | Unique id per subnet_summary. Used to calculate ip addresses.<br>Required with ip_pool. ID starting from 1.<br> |
    | [<samp>&nbsp;&nbsp;&nbsp;&nbsp;&nbsp;&nbsp;speed</samp>](## "core_interfaces.p2p_links.[].speed") | String |  |  |  | The values can be speed or auto speed or forced speed. |
    | [<samp>&nbsp;&nbsp;&nbsp;&nbsp;&nbsp;&nbsp;ip_pool</samp>](## "core_interfaces.p2p_links.[].ip_pool") | String |  |  |  | P2P pool name. IP Pool defined under p2p_links_ip_pools. A /31 will be taken from the pool per P2P link. |
    | [<samp>&nbsp;&nbsp;&nbsp;&nbsp;&nbsp;&nbsp;subnet</samp>](## "core_interfaces.p2p_links.[].subnet") | String |  |  |  | IPv4 address/Mask. Subnet used on this P2P link. |
    | [<samp>&nbsp;&nbsp;&nbsp;&nbsp;&nbsp;&nbsp;ip</samp>](## "core_interfaces.p2p_links.[].ip") | List, items: String |  |  |  | Specific IP addresses used on this P2P link. |
    | [<samp>&nbsp;&nbsp;&nbsp;&nbsp;&nbsp;&nbsp;&nbsp;&nbsp;- &lt;str&gt;</samp>](## "core_interfaces.p2p_links.[].ip.[].&lt;str&gt;") | String |  |  |  | Node IPv4 address/Mask. |
    | [<samp>&nbsp;&nbsp;&nbsp;&nbsp;&nbsp;&nbsp;ipv6_enable</samp>](## "core_interfaces.p2p_links.[].ipv6_enable") | Boolean |  | `False` |  | Allows turning on ipv6 for the link or profile (also autodetected based on underlay_rfc5549 and include_in_underlay_protocol). |
    | [<samp>&nbsp;&nbsp;&nbsp;&nbsp;&nbsp;&nbsp;interfaces</samp>](## "core_interfaces.p2p_links.[].interfaces") | List, items: String |  |  |  | Interfaces where this link should be configured and Required unless using port-channels. |
    | [<samp>&nbsp;&nbsp;&nbsp;&nbsp;&nbsp;&nbsp;&nbsp;&nbsp;- &lt;str&gt;</samp>](## "core_interfaces.p2p_links.[].interfaces.[].&lt;str&gt;") | String |  |  |  | The value can be like < node_a_interface >, < node_b_interface >.<br>ex. - [ Ethernet2, Ethernet2 ].<br> |
    | [<samp>&nbsp;&nbsp;&nbsp;&nbsp;&nbsp;&nbsp;as</samp>](## "core_interfaces.p2p_links.[].as") | List, items: String |  |  |  | AS numbers for BGP.<br>Required with bgp peering.<br> |
    | [<samp>&nbsp;&nbsp;&nbsp;&nbsp;&nbsp;&nbsp;&nbsp;&nbsp;- &lt;str&gt;</samp>](## "core_interfaces.p2p_links.[].as.[].&lt;str&gt;") | String |  |  |  | The values can be like ["node_a_as", "node_b_as"]. |
    | [<samp>&nbsp;&nbsp;&nbsp;&nbsp;&nbsp;&nbsp;descriptions</samp>](## "core_interfaces.p2p_links.[].descriptions") | List, items: String |  |  |  | Interface description. |
    | [<samp>&nbsp;&nbsp;&nbsp;&nbsp;&nbsp;&nbsp;&nbsp;&nbsp;- &lt;str&gt;</samp>](## "core_interfaces.p2p_links.[].descriptions.[].&lt;str&gt;") | String |  |  |  |  |
    | [<samp>&nbsp;&nbsp;&nbsp;&nbsp;&nbsp;&nbsp;include_in_underlay_protocol</samp>](## "core_interfaces.p2p_links.[].include_in_underlay_protocol") | Boolean |  | `True` |  | Add this interface to underlay routing protocol. |
    | [<samp>&nbsp;&nbsp;&nbsp;&nbsp;&nbsp;&nbsp;isis_hello_padding</samp>](## "core_interfaces.p2p_links.[].isis_hello_padding") | Boolean |  | `False` |  |  |
    | [<samp>&nbsp;&nbsp;&nbsp;&nbsp;&nbsp;&nbsp;isis_metric</samp>](## "core_interfaces.p2p_links.[].isis_metric") | Integer |  |  |  |  |
    | [<samp>&nbsp;&nbsp;&nbsp;&nbsp;&nbsp;&nbsp;isis_circuit_type</samp>](## "core_interfaces.p2p_links.[].isis_circuit_type") | String |  |  | Valid Values:<br>- level-1<br>- level-2<br>- level-1-2 |  |
    | [<samp>&nbsp;&nbsp;&nbsp;&nbsp;&nbsp;&nbsp;isis_authentication_mode</samp>](## "core_interfaces.p2p_links.[].isis_authentication_mode") | String |  |  | Valid Values:<br>- md5<br>- text |  |
    | [<samp>&nbsp;&nbsp;&nbsp;&nbsp;&nbsp;&nbsp;isis_authentication_key</samp>](## "core_interfaces.p2p_links.[].isis_authentication_key") | String |  |  |  | Type-7 encrypted password. |
    | [<samp>&nbsp;&nbsp;&nbsp;&nbsp;&nbsp;&nbsp;mpls_ip</samp>](## "core_interfaces.p2p_links.[].mpls_ip") | Boolean |  |  |  | MPLS parameters. Default value is true if switch.mpls_lsr is true. |
    | [<samp>&nbsp;&nbsp;&nbsp;&nbsp;&nbsp;&nbsp;mpls_ldp</samp>](## "core_interfaces.p2p_links.[].mpls_ldp") | Boolean |  |  |  | MPLS parameters. Default value is true for ldp underlay variants, otherwise false. |
    | [<samp>&nbsp;&nbsp;&nbsp;&nbsp;&nbsp;&nbsp;mtu</samp>](## "core_interfaces.p2p_links.[].mtu") | Integer |  |  |  | MTU for this P2P link. Default value same as p2p_uplinks_mtu. |
<<<<<<< HEAD:ansible_collections/arista/avd/roles/eos_designs/docs/tables/core-interfaces.md
    | [<samp>&nbsp;&nbsp;&nbsp;&nbsp;&nbsp;&nbsp;bfd</samp>](## "core_interfaces.p2p_links.[].bfd") | Boolean |  | `False` |  | Enable BFD (only considered for BGP). |
    | [<samp>&nbsp;&nbsp;&nbsp;&nbsp;&nbsp;&nbsp;ptp</samp>](## "core_interfaces.p2p_links.[].ptp") | Dictionary |  |  |  | PTP parameters. |
<<<<<<< HEAD
    | [<samp>&nbsp;&nbsp;&nbsp;&nbsp;&nbsp;&nbsp;&nbsp;&nbsp;enabled</samp>](## "core_interfaces.p2p_links.[].ptp.enabled") | Boolean |  | `False` |  | Enable PTP. |
=======
    | [<samp>&nbsp;&nbsp;&nbsp;&nbsp;&nbsp;&nbsp;bfd</samp>](## "core_interfaces.p2p_links.[].bfd") | Boolean |  | False |  | Enable BFD (only considered for BGP). |
    | [<samp>&nbsp;&nbsp;&nbsp;&nbsp;&nbsp;&nbsp;ptp_enable</samp>](## "core_interfaces.p2p_links.[].ptp_enable") | Boolean |  | False |  | Enable PTP |
<<<<<<< HEAD:ansible_collections/arista/avd/roles/eos_designs/docs/tables/core-interfaces.md
    | [<samp>&nbsp;&nbsp;&nbsp;&nbsp;&nbsp;&nbsp;sflow</samp>](## "core_interfaces.p2p_links.[].sflow") | Boolean |  | False |  | Enable sFlow |
>>>>>>> 5c5adbcd9 (add L3edge sflow configuration on eos_designs):ansible_collections/arista/avd/roles/eos_designs/docs/Core Interfaces.md
=======
    | [<samp>&nbsp;&nbsp;&nbsp;&nbsp;&nbsp;&nbsp;sflow</samp>](## "core_interfaces.p2p_links.[].sflow") | Boolean |  |  |  | Enable sFlow. Overrides `fabric_sflow` setting. |
>>>>>>> b96c2b8b3 (Updating schemas):ansible_collections/arista/avd/roles/eos_designs/docs/Core Interfaces.md
=======
    | [<samp>&nbsp;&nbsp;&nbsp;&nbsp;&nbsp;&nbsp;&nbsp;&nbsp;enabled</samp>](## "core_interfaces.p2p_links.[].ptp.enabled") | Boolean |  | `False` |  | Enable PTP |
    | [<samp>&nbsp;&nbsp;&nbsp;&nbsp;&nbsp;&nbsp;sflow</samp>](## "core_interfaces.p2p_links.[].sflow") | Boolean |  |  |  | Enable sFlow. Overrides `fabric_sflow` setting. |
>>>>>>> 3f051c6b
    | [<samp>&nbsp;&nbsp;&nbsp;&nbsp;&nbsp;&nbsp;qos_profile</samp>](## "core_interfaces.p2p_links.[].qos_profile") | String |  |  |  | QOS service profile. |
    | [<samp>&nbsp;&nbsp;&nbsp;&nbsp;&nbsp;&nbsp;macsec_profile</samp>](## "core_interfaces.p2p_links.[].macsec_profile") | String |  |  |  | MAC security profile. |
    | [<samp>&nbsp;&nbsp;&nbsp;&nbsp;&nbsp;&nbsp;port_channel</samp>](## "core_interfaces.p2p_links.[].port_channel") | Dictionary |  |  |  | Port-channel parameters. |
    | [<samp>&nbsp;&nbsp;&nbsp;&nbsp;&nbsp;&nbsp;&nbsp;&nbsp;mode</samp>](## "core_interfaces.p2p_links.[].port_channel.mode") | String |  | `active` |  |  |
    | [<samp>&nbsp;&nbsp;&nbsp;&nbsp;&nbsp;&nbsp;&nbsp;&nbsp;nodes_child_interfaces</samp>](## "core_interfaces.p2p_links.[].port_channel.nodes_child_interfaces") | List, items: Dictionary |  |  |  |  |
    | [<samp>&nbsp;&nbsp;&nbsp;&nbsp;&nbsp;&nbsp;&nbsp;&nbsp;&nbsp;&nbsp;- node</samp>](## "core_interfaces.p2p_links.[].port_channel.nodes_child_interfaces.[].node") | String | Required, Unique |  |  |  |
    | [<samp>&nbsp;&nbsp;&nbsp;&nbsp;&nbsp;&nbsp;&nbsp;&nbsp;&nbsp;&nbsp;&nbsp;&nbsp;interfaces</samp>](## "core_interfaces.p2p_links.[].port_channel.nodes_child_interfaces.[].interfaces") | List, items: String |  |  |  | List of node interfaces. Ex.- [ 'node1 interface1', 'node1 interface2' ]. |
    | [<samp>&nbsp;&nbsp;&nbsp;&nbsp;&nbsp;&nbsp;&nbsp;&nbsp;&nbsp;&nbsp;&nbsp;&nbsp;&nbsp;&nbsp;- &lt;str&gt;</samp>](## "core_interfaces.p2p_links.[].port_channel.nodes_child_interfaces.[].interfaces.[].&lt;str&gt;") | String |  |  |  |  |
    | [<samp>&nbsp;&nbsp;&nbsp;&nbsp;&nbsp;&nbsp;raw_eos_cli</samp>](## "core_interfaces.p2p_links.[].raw_eos_cli") | String |  |  |  | EOS CLI rendered directly on the point-to-point interface in the final EOS configuration. |

=== "YAML"

    ```yaml
    core_interfaces:
      p2p_links_ip_pools:
        - name: <str>
          ipv4_pool: <str>
          prefix_size: <int>
      p2p_links_profiles:
        - name: <str>
          id: <int>
          speed: <str>
          ip_pool: <str>
          subnet: <str>
          ip:
            - <str>
          ipv6_enable: <bool>
          nodes:
            - <str>
          interfaces:
            - <str>
          as:
            - <str>
          descriptions:
            - <str>
          include_in_underlay_protocol: <bool>
          isis_hello_padding: <bool>
          isis_metric: <int>
          isis_circuit_type: <str>
          isis_authentication_mode: <str>
          isis_authentication_key: <str>
          mpls_ip: <bool>
          mpls_ldp: <bool>
          mtu: <int>
          bfd: <bool>
<<<<<<< HEAD:ansible_collections/arista/avd/roles/eos_designs/docs/tables/core-interfaces.md
          ptp:
            enabled: <bool>
<<<<<<< HEAD
=======
          ptp_enable: <bool>
          sflow: <bool>
>>>>>>> 5c5adbcd9 (add L3edge sflow configuration on eos_designs):ansible_collections/arista/avd/roles/eos_designs/docs/Core Interfaces.md
=======
          sflow: <bool>
>>>>>>> 3f051c6b
          qos_profile: <str>
          macsec_profile: <str>
          port_channel:
            mode: <str>
            nodes_child_interfaces:
              - node: <str>
                interfaces:
                  - <str>
          raw_eos_cli: <str>
      p2p_links:
        - nodes:
            - <str>
          profile: <str>
          id: <int>
          speed: <str>
          ip_pool: <str>
          subnet: <str>
          ip:
            - <str>
          ipv6_enable: <bool>
          interfaces:
            - <str>
          as:
            - <str>
          descriptions:
            - <str>
          include_in_underlay_protocol: <bool>
          isis_hello_padding: <bool>
          isis_metric: <int>
          isis_circuit_type: <str>
          isis_authentication_mode: <str>
          isis_authentication_key: <str>
          mpls_ip: <bool>
          mpls_ldp: <bool>
          mtu: <int>
          bfd: <bool>
<<<<<<< HEAD:ansible_collections/arista/avd/roles/eos_designs/docs/tables/core-interfaces.md
          ptp:
            enabled: <bool>
<<<<<<< HEAD
=======
          ptp_enable: <bool>
          sflow: <bool>
>>>>>>> 5c5adbcd9 (add L3edge sflow configuration on eos_designs):ansible_collections/arista/avd/roles/eos_designs/docs/Core Interfaces.md
=======
          sflow: <bool>
>>>>>>> 3f051c6b
          qos_profile: <str>
          macsec_profile: <str>
          port_channel:
            mode: <str>
            nodes_child_interfaces:
              - node: <str>
                interfaces:
                  - <str>
          raw_eos_cli: <str>
    ```<|MERGE_RESOLUTION|>--- conflicted
+++ resolved
@@ -33,24 +33,10 @@
     | [<samp>&nbsp;&nbsp;&nbsp;&nbsp;&nbsp;&nbsp;mpls_ip</samp>](## "core_interfaces.p2p_links_profiles.[].mpls_ip") | Boolean |  |  |  | MPLS parameters. Default value is true if switch.mpls_lsr is true. |
     | [<samp>&nbsp;&nbsp;&nbsp;&nbsp;&nbsp;&nbsp;mpls_ldp</samp>](## "core_interfaces.p2p_links_profiles.[].mpls_ldp") | Boolean |  |  |  | MPLS parameters. Default value is true for ldp underlay variants, otherwise false. |
     | [<samp>&nbsp;&nbsp;&nbsp;&nbsp;&nbsp;&nbsp;mtu</samp>](## "core_interfaces.p2p_links_profiles.[].mtu") | Integer |  |  |  | MTU for this P2P link. Default value same as p2p_uplinks_mtu. |
-<<<<<<< HEAD:ansible_collections/arista/avd/roles/eos_designs/docs/tables/core-interfaces.md
     | [<samp>&nbsp;&nbsp;&nbsp;&nbsp;&nbsp;&nbsp;bfd</samp>](## "core_interfaces.p2p_links_profiles.[].bfd") | Boolean |  | `False` |  | Enable BFD (only considered for BGP). |
     | [<samp>&nbsp;&nbsp;&nbsp;&nbsp;&nbsp;&nbsp;ptp</samp>](## "core_interfaces.p2p_links_profiles.[].ptp") | Dictionary |  |  |  | PTP parameters. |
-<<<<<<< HEAD
     | [<samp>&nbsp;&nbsp;&nbsp;&nbsp;&nbsp;&nbsp;&nbsp;&nbsp;enabled</samp>](## "core_interfaces.p2p_links_profiles.[].ptp.enabled") | Boolean |  | `False` |  | Enable PTP. |
-=======
-    | [<samp>&nbsp;&nbsp;&nbsp;&nbsp;&nbsp;&nbsp;bfd</samp>](## "core_interfaces.p2p_links_profiles.[].bfd") | Boolean |  | False |  | Enable BFD (only considered for BGP). |
-    | [<samp>&nbsp;&nbsp;&nbsp;&nbsp;&nbsp;&nbsp;ptp_enable</samp>](## "core_interfaces.p2p_links_profiles.[].ptp_enable") | Boolean |  | False |  | Enable PTP |
-<<<<<<< HEAD:ansible_collections/arista/avd/roles/eos_designs/docs/tables/core-interfaces.md
-    | [<samp>&nbsp;&nbsp;&nbsp;&nbsp;&nbsp;&nbsp;sflow</samp>](## "core_interfaces.p2p_links_profiles.[].sflow") | Boolean |  | False |  | Enable sFlow |
->>>>>>> 5c5adbcd9 (add L3edge sflow configuration on eos_designs):ansible_collections/arista/avd/roles/eos_designs/docs/Core Interfaces.md
-=======
     | [<samp>&nbsp;&nbsp;&nbsp;&nbsp;&nbsp;&nbsp;sflow</samp>](## "core_interfaces.p2p_links_profiles.[].sflow") | Boolean |  |  |  | Enable sFlow. Overrides `fabric_sflow` setting. |
->>>>>>> b96c2b8b3 (Updating schemas):ansible_collections/arista/avd/roles/eos_designs/docs/Core Interfaces.md
-=======
-    | [<samp>&nbsp;&nbsp;&nbsp;&nbsp;&nbsp;&nbsp;&nbsp;&nbsp;enabled</samp>](## "core_interfaces.p2p_links_profiles.[].ptp.enabled") | Boolean |  | `False` |  | Enable PTP |
-    | [<samp>&nbsp;&nbsp;&nbsp;&nbsp;&nbsp;&nbsp;sflow</samp>](## "core_interfaces.p2p_links_profiles.[].sflow") | Boolean |  |  |  | Enable sFlow. Overrides `fabric_sflow` setting. |
->>>>>>> 3f051c6b
     | [<samp>&nbsp;&nbsp;&nbsp;&nbsp;&nbsp;&nbsp;qos_profile</samp>](## "core_interfaces.p2p_links_profiles.[].qos_profile") | String |  |  |  | QOS service profile. |
     | [<samp>&nbsp;&nbsp;&nbsp;&nbsp;&nbsp;&nbsp;macsec_profile</samp>](## "core_interfaces.p2p_links_profiles.[].macsec_profile") | String |  |  |  | MAC security profile. |
     | [<samp>&nbsp;&nbsp;&nbsp;&nbsp;&nbsp;&nbsp;port_channel</samp>](## "core_interfaces.p2p_links_profiles.[].port_channel") | Dictionary |  |  |  | Port-channel parameters. |
@@ -86,24 +72,10 @@
     | [<samp>&nbsp;&nbsp;&nbsp;&nbsp;&nbsp;&nbsp;mpls_ip</samp>](## "core_interfaces.p2p_links.[].mpls_ip") | Boolean |  |  |  | MPLS parameters. Default value is true if switch.mpls_lsr is true. |
     | [<samp>&nbsp;&nbsp;&nbsp;&nbsp;&nbsp;&nbsp;mpls_ldp</samp>](## "core_interfaces.p2p_links.[].mpls_ldp") | Boolean |  |  |  | MPLS parameters. Default value is true for ldp underlay variants, otherwise false. |
     | [<samp>&nbsp;&nbsp;&nbsp;&nbsp;&nbsp;&nbsp;mtu</samp>](## "core_interfaces.p2p_links.[].mtu") | Integer |  |  |  | MTU for this P2P link. Default value same as p2p_uplinks_mtu. |
-<<<<<<< HEAD:ansible_collections/arista/avd/roles/eos_designs/docs/tables/core-interfaces.md
     | [<samp>&nbsp;&nbsp;&nbsp;&nbsp;&nbsp;&nbsp;bfd</samp>](## "core_interfaces.p2p_links.[].bfd") | Boolean |  | `False` |  | Enable BFD (only considered for BGP). |
     | [<samp>&nbsp;&nbsp;&nbsp;&nbsp;&nbsp;&nbsp;ptp</samp>](## "core_interfaces.p2p_links.[].ptp") | Dictionary |  |  |  | PTP parameters. |
-<<<<<<< HEAD
     | [<samp>&nbsp;&nbsp;&nbsp;&nbsp;&nbsp;&nbsp;&nbsp;&nbsp;enabled</samp>](## "core_interfaces.p2p_links.[].ptp.enabled") | Boolean |  | `False` |  | Enable PTP. |
-=======
-    | [<samp>&nbsp;&nbsp;&nbsp;&nbsp;&nbsp;&nbsp;bfd</samp>](## "core_interfaces.p2p_links.[].bfd") | Boolean |  | False |  | Enable BFD (only considered for BGP). |
-    | [<samp>&nbsp;&nbsp;&nbsp;&nbsp;&nbsp;&nbsp;ptp_enable</samp>](## "core_interfaces.p2p_links.[].ptp_enable") | Boolean |  | False |  | Enable PTP |
-<<<<<<< HEAD:ansible_collections/arista/avd/roles/eos_designs/docs/tables/core-interfaces.md
-    | [<samp>&nbsp;&nbsp;&nbsp;&nbsp;&nbsp;&nbsp;sflow</samp>](## "core_interfaces.p2p_links.[].sflow") | Boolean |  | False |  | Enable sFlow |
->>>>>>> 5c5adbcd9 (add L3edge sflow configuration on eos_designs):ansible_collections/arista/avd/roles/eos_designs/docs/Core Interfaces.md
-=======
     | [<samp>&nbsp;&nbsp;&nbsp;&nbsp;&nbsp;&nbsp;sflow</samp>](## "core_interfaces.p2p_links.[].sflow") | Boolean |  |  |  | Enable sFlow. Overrides `fabric_sflow` setting. |
->>>>>>> b96c2b8b3 (Updating schemas):ansible_collections/arista/avd/roles/eos_designs/docs/Core Interfaces.md
-=======
-    | [<samp>&nbsp;&nbsp;&nbsp;&nbsp;&nbsp;&nbsp;&nbsp;&nbsp;enabled</samp>](## "core_interfaces.p2p_links.[].ptp.enabled") | Boolean |  | `False` |  | Enable PTP |
-    | [<samp>&nbsp;&nbsp;&nbsp;&nbsp;&nbsp;&nbsp;sflow</samp>](## "core_interfaces.p2p_links.[].sflow") | Boolean |  |  |  | Enable sFlow. Overrides `fabric_sflow` setting. |
->>>>>>> 3f051c6b
     | [<samp>&nbsp;&nbsp;&nbsp;&nbsp;&nbsp;&nbsp;qos_profile</samp>](## "core_interfaces.p2p_links.[].qos_profile") | String |  |  |  | QOS service profile. |
     | [<samp>&nbsp;&nbsp;&nbsp;&nbsp;&nbsp;&nbsp;macsec_profile</samp>](## "core_interfaces.p2p_links.[].macsec_profile") | String |  |  |  | MAC security profile. |
     | [<samp>&nbsp;&nbsp;&nbsp;&nbsp;&nbsp;&nbsp;port_channel</samp>](## "core_interfaces.p2p_links.[].port_channel") | Dictionary |  |  |  | Port-channel parameters. |
@@ -149,17 +121,9 @@
           mpls_ldp: <bool>
           mtu: <int>
           bfd: <bool>
-<<<<<<< HEAD:ansible_collections/arista/avd/roles/eos_designs/docs/tables/core-interfaces.md
           ptp:
             enabled: <bool>
-<<<<<<< HEAD
-=======
-          ptp_enable: <bool>
           sflow: <bool>
->>>>>>> 5c5adbcd9 (add L3edge sflow configuration on eos_designs):ansible_collections/arista/avd/roles/eos_designs/docs/Core Interfaces.md
-=======
-          sflow: <bool>
->>>>>>> 3f051c6b
           qos_profile: <str>
           macsec_profile: <str>
           port_channel:
@@ -196,17 +160,9 @@
           mpls_ldp: <bool>
           mtu: <int>
           bfd: <bool>
-<<<<<<< HEAD:ansible_collections/arista/avd/roles/eos_designs/docs/tables/core-interfaces.md
           ptp:
             enabled: <bool>
-<<<<<<< HEAD
-=======
-          ptp_enable: <bool>
           sflow: <bool>
->>>>>>> 5c5adbcd9 (add L3edge sflow configuration on eos_designs):ansible_collections/arista/avd/roles/eos_designs/docs/Core Interfaces.md
-=======
-          sflow: <bool>
->>>>>>> 3f051c6b
           qos_profile: <str>
           macsec_profile: <str>
           port_channel:
