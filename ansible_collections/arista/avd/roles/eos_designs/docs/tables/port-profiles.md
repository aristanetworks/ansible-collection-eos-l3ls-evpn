--- conflicted
+++ resolved
@@ -171,16 +171,11 @@
         mode: <str; "access" | "dot1q-tunnel" | "trunk" | "trunk phone">
         mtu: <int; 68-65535>
 
-<<<<<<< HEAD
-        # This should only be defined for platforms supporting the "l2 mtu" CLI command.
-        l2_mtu: <int; 68-9416>
-=======
         # "l2_mtu" should only be defined for platforms supporting the "l2 mtu" CLI
         l2_mtu: <int; 68-65535>
 
         # "l2_mru" should only be defined for platforms supporting the "l2 mru" CLI
         l2_mru: <int; 68-65535>
->>>>>>> 927b77ca
 
         # Native VLAN for a trunk port.
         # If both `native_vlan` and `native_vlan_tag`, `native_vlan_tag` takes precedence.
@@ -189,7 +184,6 @@
         # If both `native_vlan` and `native_vlan_tag`, `native_vlan_tag` takes precedence.
         native_vlan_tag: <bool; default=False>
 
-<<<<<<< HEAD
         # Phone VLAN for a mode `trunk phone` port.
         # Requires `mode: trunk phone` to be set.
         phone_vlan: <int; 1-4094>
@@ -198,8 +192,6 @@
         # If both data and phone traffic are untagged, MAC-Based VLAN Assignment (MBVA) is used, if supported by the model of switch.
         phone_trunk_mode: <str; "tagged" | "untagged" | "tagged phone" | "untagged phone">
 
-=======
->>>>>>> 927b77ca
         # Required with `enable_trunk_groups: true`.
         # Trunk Groups are used for limiting VLANs on trunk ports to VLANs with the same Trunk Group.
         trunk_groups:
