# Roles Defaults
# Root directory where to build output structure
root_dir: '{{ inventory_dir }}'

# Documentation folders
# Main documentation folder
documentation_dir_name: 'documentation'
documentation_dir: '{{ root_dir }}/{{ documentation_dir_name }}'

# Fabric documentation
fabric_dir_name: 'fabric'
fabric_dir: '{{ documentation_dir }}/{{ fabric_dir_name }}'

# AVD configurations output
# Main output directory
output_dir_name: 'intended'
output_dir: '{{ root_dir }}/{{ output_dir_name }}'

# Output for structured YAML files:
structured_dir_name: 'structured_configs'
structured_dir: '{{ output_dir }}/{{ structured_dir_name }}'

# Design variables
design:
  type: "l3ls-evpn"

mgmt_vrf_routing: false

mgmt_interface: Management1
mgmt_interface_vrf: MGMT

# eAPI
management_eapi:
  enable_https: true

internal_vlan_order:
  allocation: "ascending"
  range:
    beginning: 1006
    ending: 1199

terminattr_ingestgrpcurl_port: 9910
terminattr_smashexcludes: "ale,flexCounter,hardware,kni,pulse,strata"
terminattr_ingestexclude: "/Sysdb/cell/1/agent,/Sysdb/cell/2/agent"

p2p_uplinks_mtu: 9000

underlay_routing_protocol: BGP
overlay_routing_protocol: BGP
underlay_ipv6: false

evpn_ebgp_multihop: 3
evpn_ebgp_gateway_multihop: 15
evpn_ebgp_gateway_inter_domain: true

evpn_short_esi_prefix: "0000:0000:"

# Underlay OSPF Defaults
underlay_ospf_process_id: 100
underlay_ospf_area: 0.0.0.0
underlay_ospf_max_lsa: 12000
underlay_ospf_bfd_enable: false

# Underlay ISIS Defaults
isis_area_id: "49.0001"
isis_maximum_paths: 4

bgp_maximum_paths: 4
bgp_ecmp: 4

evpn_vlan_aware_bundles: false

default_igmp_snooping_enabled: true

bfd_multihop:
  interval: 300
  min_rx: 300
  multiplier: 3

mlag_ibgp_peering_vrfs:
  base_vlan: 3000

# Platform Settings
platform_settings: "{{ default_platform_settings }}"

# Infrastructure Elements Keys
connected_endpoints_keys: "{{ default_connected_endpoints_keys[design.type] }}"

network_services_keys:
  - name: tenants

# custom_structured_configuration_prefix allows the user to customize the prefix for Custom Structured Configuration variables.
custom_structured_configuration_prefix: custom_structured_configuration_
custom_structured_configuration_list_merge: 'replace'

node_type_keys: "{{ default_node_type_keys[design.type] }}"

templates: "{{ default_templates[design.type] }}"

avd_structured_config_file_format: "yml"

# Input Variable Validation
<<<<<<< HEAD
avd_validate_conversion_mode: "debug"
avd_validate_validation_mode: "warning"

# PTP profiles
ptp_profiles:
  - profile: aes67-r16-2016
    announce:
      interval: 0
      timeout: 3
    delay_req: -3
    sync_message:
      interval: -3
    transport: "ipv4"

  - profile: smpte2059-2
    announce:
      interval: -1
      timeout: 3
    delay_req: -4
    sync_message:
      interval: -4
    transport: "ipv4"

  - profile: aes67
    announce:
      interval: 2
      timeout: 3
    delay_req: 0
    sync_message:
      interval: 0
    transport: "ipv4"
=======
avd_data_conversion_mode: "debug"
avd_data_validation_mode: "warning"
>>>>>>> fad9427e
<|MERGE_RESOLUTION|>--- conflicted
+++ resolved
@@ -100,9 +100,8 @@
 avd_structured_config_file_format: "yml"
 
 # Input Variable Validation
-<<<<<<< HEAD
-avd_validate_conversion_mode: "debug"
-avd_validate_validation_mode: "warning"
+avd_data_conversion_mode: "debug"
+avd_data_validation_mode: "warning"
 
 # PTP profiles
 ptp_profiles:
@@ -131,8 +130,4 @@
     delay_req: 0
     sync_message:
       interval: 0
-    transport: "ipv4"
-=======
-avd_data_conversion_mode: "debug"
-avd_data_validation_mode: "warning"
->>>>>>> fad9427e
+    transport: "ipv4"