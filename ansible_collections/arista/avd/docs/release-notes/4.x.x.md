# Release Notes for Ansible AVD 4.x.x

- Documentation for AVD version `4.x.x` [available here](https://www.avd.sh/en/devel/)

## Release 4.0.0

### Changes to requirements

- AVD now requires ansible-core from **2.12.6** to **2.14.x** excluding **2.13.0**
!!! note
    Excluded version **2.13.0** has an issue in `ansible-core`, which is [fixed](https://github.com/ansible/ansible/blob/v2.13.1/changelogs/CHANGELOG-v2.13.rst#bugfixes) in **2.13.1**. Plugin loader will now load config data for plugin by name instead of by file to avoid issues with the same file being loaded under different names (Fully-Qualified-Collection-Name + short-name).

  If Ansible is installed using pip, a supported version can be installed with `pip3 install "ansible-core>=2.12.6,<2.15.0,!=2.13.0"`.

- The `arista.avd` collection no longer depends directly on `ansible.netcommon`. `ansible.netcommon` is still a depedency of `arista.eos` and `arista.cvp`, which are both dependencies of `arista.avd`.

### Breaking changes or behavioral changes

Breaking changes may require modifications to the inventory or playbook. See the [Porting guide for AVD 4.x.x](../porting-guides/4.x.x.md)
for details.

#### Non port-channel related config is no longer ignored on port-channel member ethernet_interfaces

The change has been incorporated into `eos_designs` so action is only required when defining new interfaces
with `structured_config`, `custom_structured_configuration_` or when using `eos_cli_config_gen` directly.

With AVD 4.0.0 port-channel member interfaces defined under `ethernet_interfaces` will no longer ignore the
`type` setting which defaults to `switched`. Other switchport or IP related features are also no longer ignored.

For interfaces with LACP fallback, this may be the intended behavior, and this is the reason for this change.

See details in the [Porting guide for AVD 4.x.x](../porting-guides/4.x.x.md#non-port-channel-related-config-is-no-longer-ignored-on-port-channel-member-ethernet_interfaces).

#### Change upper case CVP roles and module vars to lower case

Potentially breaking in rare cases where custom logic relies on the registered vars or content of files.
The custom scripts must be updated to use the lowercase variable instead.

Component(s) name
Roles:

- arista.avd.eos_config_deploy_cvp
- arista.avd.cvp_configlet_upload

Modules:

- arista.avd.inventory_to_container
- arista.avd.configlet_build_config

The following vars are changed from uppercase to lowercase, to conform with Ansible linting requirements.

```sh
CVP_CONFIGLETS -> cvp_configlets
CVP_CONFIGLETS_STATUS -> cvp_configlets_status
CVP_CONTAINERS -> cvp_containers
CVP_CONTAINER_RESULTS -> cvp_container_results
CVP_DEVICES -> cvp_devices
CVP_DEVICES_RESULTS -> cvp_devices_results
CVP_FACTS -> cvp_facts
CVP_TOPOLOGY -> cvp_topology
CVP_VARS -> cvp_vars
```

#### Disabling IGMP Snooping globally no longer blocks other IGMP snooping configuration

The `eos_cli_config_gen` role previously blocked IGMP snooping configuration if `ip_igmp_snooping.globally_enabled` was set to `false`.
With AVD version 4.0.0 this changes to align closer to EOS behavior, where globally disabling IGMP snooping still allows for underlying
configuration to be present.

See details in the [Porting guide for AVD 4.x.x](../porting-guides/4.x.x.md#new-behavior-for-ip_igmp_snooping).

#### IP routing is no longer configured on pure L2 devices

For node types like `l2leaf` where `underlay_router` is set to `false` under `node_type_keys` AVD versions below 4.0.0
still rendered `ip routing` in the configuration. With AVD version 4.0.0 `ip routing` is no longer configured for `l2leaf`
or other node types with `underlay_router: false`.

See details in the [Porting guide for AVD 4.x.x](../porting-guides/4.x.x.md#ip-and-ipv6-routing-is-no-longer-configured-on-pure-l2-devices).

#### BGP is no longer configured on irrelevant nodes

An example of an "irrelevant node" is a pure L3 Spine in L3LS running ISIS or OSPF in the underlay. As long as the spine is not
set as route-server for any overlay BGP protocol, there is no need for `router bgp <asn>` to be configured on this device.

See details in the [Porting guide for AVD 4.x.x](../porting-guides/4.x.x.md#bgp-is-no-longer-configured-on-irrelevant-nodes).

#### Link-local IPv6 addressing is implicitly enabled when configuring IPv6 Anycast IP

Per Arista best practice, all SVIs configured with `ipv6 address virtual` should also have
`ipv6 enable` configured, to use link-local IPv6 addresses for NDv6 operations.

With AVD version 4.0.0 this best practice is now implemented by default.

See details in the [Porting guide for AVD 4.x.x](../porting-guides/4.x.x.md#link-local-ipv6-addressing-is-implicitly-enabled-when-configuring-ipv6-anycast-ip).

#### Removed eos_designs variables

- `evpn_rd_type` has been removed and replaced with `overlay_rd_type`.
- `evpn_rt_type` has been removed and replaced with `overlay_rt_type`.
- `bgp_peer_groups.IPv4_UNDERLAY_PEERS` has been removed and replaced with `bgp_peer_groups.ipv4_underlay_peers` to avoid upper-case variables.
- `bgp_peer_groups.MLAG_IPv4_UNDERLAY_PEER` has been removed and replaced with `bgp_peer_groups.mlag_ipv4_underlay_peer` to avoid upper-case variables.
- `bgp_peer_groups.EVPN_OVERLAY_PEERS` has been removed and replaced with `bgp_peer_groups.evpn_overlay_peers` to avoid upper-case variables.
- `connected_endpoints_key.[].adapters.[].server_ports` has been removed and replaced with `connected_endpoints_key.[].adapters.[].endpoint_ports`.

See details in the [Porting guide for AVD 4.x.x](../porting-guides/4.x.x.md#fabric-variables).

#### Change in defaults eos_designs in underlay ISIS variables

- `isis_default_circuit_type`  default changed from `level-1-2` (EOS default) to `level-2`.

See details in the [Porting guide for AVD 4.x.x](../porting-guides/4.x.x.md#fabric-variables).

### change in defaults eos_designs in BGP variables

A new key, `bgp_default_ipv4_unicast: <bool> -> default false` was introduced to implement the best practice of disabling the default activation of IPv4 unicast address-family.

See details in the [Porting guide for AVD 4.x.x](../porting-guides/4.x.x.md#fabric-variables).

#### Change in eos_designs behavior in core_interfaces variables

- `core_interfaces.p2p_links.[].ptp_enable` requires the `ptp.enabled: true` to be set at the fabric level.

See details in the [Porting guide for AVD 4.x.x](../porting-guides/4.x.x.md#core-interfaces-variables).

#### Change in eos_designs defaults in l3_edge variables

- `l3_edge.p2p_links.[].qos_profile` default changed from `null` to now leverage `p2p_uplinks_qos_profile` as its default value.
- `l3_edge.p2p_links.[].include_in_underlay_protocol` default changed from `false` to `true`.
- `l3_edge.p2p_links.[].isis_circuit_type` -> default changed from `level-1-2` (EOS default) set by `isis_default_circuit_type` to `level-2`.
- `l3_edge.p2p_links.[].isis_hello_padding` default changed from `false` to `true` (EOS default).

See details in the [Porting guide for AVD 4.x.x](../porting-guides/4.x.x.md#l3-edge-variables).

#### New required `enabled` key under `vlan_interfaces.[].ip_attached_host_route_export`

To avoid ambiguous YAML data input, the data model for `vlan_interfaces.[].ip_attached_host_route_export` has been updated to require
an `enabled: true` key to be added.

The change has been incorporated into `eos_designs` so action is only required when defining `structured_configuration` directly.

See details in the [Porting guide for AVD 4.x.x](../porting-guides/4.x.x.md#new-required-enabled-key-under-vlan_interfacesip_attached_host_route_export).

<<<<<<< HEAD
### New data model for `address_families` under `router_bgp.vrfs`

New data models to replace deprecated `router_bgp.vrfs[].address_families` keys have been added to eos_cli_config_gen.

The change has been incorporated into `eos_designs` so no action is necessary to retain the same functionality.

See details in the [Porting guide for AVD 4.x.x](../porting-guides/4.x.x.md#new-data-models-for-address_families-under-router_bgpvrfs)
=======
#### Changes to inband management for L2 switches

With AVD version 4.0.0 some of the default values for inband management are changing:

- The SVI MTU was derived from `p2p_uplinks_mtu` with a default value of `9000`. Now the SVI MTU defaults to `1500` and is configurable with `inband_mgmt_mtu`.
- The SVI description was hardcoded to `L2LEAF_INBAND_MGMT`. Now the default SVI description is `Inband Management` and is configurable with `inband_mgmt_description`.
- The VLAN name was hardcoded to `L2LEAF_INBAND_MGMT`. Now the default VLAN name is `INBAND_MGMT` and is configurable with `inband_mgmt_vlan_name`.

The inband management interfaces are now documented and configured as `vlan_interfaces` instead of `management_interfaces`.

See details in the [Porting guide for AVD 4.x.x](../porting-guides/4.x.x.md#changes-to-inband-management-for-l2-switches).
>>>>>>> 938f6d2e

#### Several internal switch.* facts and avd_switch_facts have been removed

As part of optimizing performance and code reuse, the amount of `switch.*` facts has been limited.

The `switch.*` and `avd_switch_facts` are internal datamodels used for sharing data between various stages of `eos_designs`. They **should not**
be used in custom templates for interface descriptions or IP addressing, since they are subject to change without notice.

See the porting guide for suggestions on how to leverage AVD logic in combination with Ansible inline Jinja2.

The following facts have been removed from `switch.*` and `avd_switch_facts.<hostname>.switch.*`:

```yaml
switch.always_configure_ip_routing
switch.always_include_vrfs_in_tenants
switch.bgp
switch.bgp_cluster_id
switch.bgp_defaults
switch.connected_endpoints
switch.default_downlink_interfaces
switch.default_overlay_routing_protocol
switch.default_underlay_routing_protocol
switch.enable_trunk_groups
switch.evpn_gateway_remote_peers
switch.evpn_gateway_vxlan_l2
switch.evpn_gateway_vxlan_l3
switch.evpn_gateway_vxlan_l3_inter_domain
switch.filter_only_vlans_in_use
switch.filter_tags
switch.filter_tenants
switch.hostname
switch.inband_management_gateway
switch.inband_management_interface
switch.inband_management_ip
switch.inband_management_parents
switch.inband_management_role
switch.igmp_snooping_enabled
switch.ipv6_mgmt_ip
switch.ipv6_router_id
switch.ipvpn_gateway
switch.isis_instance_name
switch.isis_net
switch.is_type
switch.lacp_port_id
switch.link_tracking_groups
switch.loopback_ipv4_offset
switch.loopback_ipv6_offset
switch.loopback_ipv6_pool
switch.mlag
switch.mlag_dual_primary_detection
switch.mlag_ibgp_origin_incomplete
switch.mlag_interfaces_speed
switch.mlag_l3
switch.mlag_peer_ip
switch.mlag_peer_ipv4_pool
switch.mlag_peer_l3_ip
switch.mlag_peer_l3_ipv4_pool
switch.mlag_peer_l3_vlan
switch.mlag_peer_l3_vlan_structured_config
switch.mlag_peer_link_allowed_vlans
switch.mlag_peer_mgmt_ip
switch.mlag_peer_vlan
switch.mlag_peer_vlan_structured_config
switch.mlag_port_channel_structured_config
switch.mlag_role
switch.mlag_support
switch.multi_vtep
switch.network_services_l1
switch.network_services_l2
switch.network_services_l3
switch.node_sid
switch.only_local_vlan_trunk_groups
switch.overlay_address_families
switch.overlay_rd_type_admin_subfield
switch.overlay_routing_protocol
switch.overlay_routing_protocol_address_family
switch.platform_settings
switch.rack
switch.raw_eos_cli
switch.short_esi
switch.spanning_tree_mode
switch.spanning_tree_priority
switch.spanning_tree_root_super
switch.struct_cfg
switch.system_mac_address
switch.trunk_groups
switch.underlay
switch.underlay_ipv6
switch.underlay_multicast
switch.underlay_router
switch.uplink_bfd
switch.uplink_interfaces
switch.uplink_interface_speed
switch.uplink_macsec
switch.uplink_ptp
switch.uplink_structured_config
switch.uplink_switches
switch.uplink_switch_interfaces
switch.uplink_type
switch.virtual_router_mac_address
switch.vtep
switch.vtep_loopback
```

#### `eos_cli_config_gen` sanitized device documentation

- Starting AVD 4.0.0, the `eos_cli_config_gen` role replaces sensitive values in the device documentation by the string `<removed>` by default, similar to the output of `show run sanitized` on EOS.
- It is also possible to generate the intended configurations by replacing the sensitive data by `<removed>` but this is not the case by default
- This behavior can be controlled using the following variables:

    ```yaml
    eos_cli_config_gen_documentation:
      hide_passwords: <bool> # default true
    eos_cli_config_gen_configuration:
      hide_passwords: <bool> # default false
    ```

**NOTE:** The `structured_config` generated by `eos_designs` role cannot be sanitized.<|MERGE_RESOLUTION|>--- conflicted
+++ resolved
@@ -140,7 +140,6 @@
 
 See details in the [Porting guide for AVD 4.x.x](../porting-guides/4.x.x.md#new-required-enabled-key-under-vlan_interfacesip_attached_host_route_export).
 
-<<<<<<< HEAD
 ### New data model for `address_families` under `router_bgp.vrfs`
 
 New data models to replace deprecated `router_bgp.vrfs[].address_families` keys have been added to eos_cli_config_gen.
@@ -148,7 +147,7 @@
 The change has been incorporated into `eos_designs` so no action is necessary to retain the same functionality.
 
 See details in the [Porting guide for AVD 4.x.x](../porting-guides/4.x.x.md#new-data-models-for-address_families-under-router_bgpvrfs)
-=======
+
 #### Changes to inband management for L2 switches
 
 With AVD version 4.0.0 some of the default values for inband management are changing:
@@ -160,7 +159,6 @@
 The inband management interfaces are now documented and configured as `vlan_interfaces` instead of `management_interfaces`.
 
 See details in the [Porting guide for AVD 4.x.x](../porting-guides/4.x.x.md#changes-to-inband-management-for-l2-switches).
->>>>>>> 938f6d2e
 
 #### Several internal switch.* facts and avd_switch_facts have been removed
 
