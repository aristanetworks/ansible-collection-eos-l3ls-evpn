---
# This title is used for search results
title: Release Notes for AVD 5.x.x
---
<!--
  ~ Copyright (c) 2024 Arista Networks, Inc.
  ~ Use of this source code is governed by the Apache License 2.0
  ~ that can be found in the LICENSE file.
  -->

# Release Notes for AVD 5.x.x

- Documentation for AVD version `5.x.x` [available here](https://avd.arista.com/devel/)

## Release 5.0.0

### Changes to requirements

- AVD v.5.0.0 requires Python version 3.10 or newer.
- AVD no longer depends on the `jsonschema` Python library.
- AVD now requires the `cvprac` Python library to be version 1.4.0 or higher.<br>
  The latest version can be installed with `pip install "cvprac>=1.4.0" --upgrade`.

### Removal of Ansible plugins

The following ansible plugins have been removed from the `arista.avd` Ansible collection in v5.0.0.

Filters:

- `arista.avd.convert_dicts`
- `arista.avd.hash_passphrase`
- `arista.avd.generate_esi`
- `arista.avd.generate_lacp_id`
- `arista.avd.generate_route_target`

Action plugins / Modules:

- `arista.avd.deploy_to_cv`
- `arista.avd.batch_template`
- `arista.avd.validate_and_template`
- `arista.avd.yaml_templates_to_facts`
- `arista.avd._emit_warning`

See the [porting guide](../porting-guides/5.x.x.md#removal-of-ansible-plugins) for details.

### Data model changes from "dict-of-dicts" to "list-of-dicts"

In AVD 4.0.0 and across both `eos_designs` and `eos_cli_config_gen`, *all* "dict-of-dicts" data models with user-defined keys were changed to "list-of-dicts".
In AVD 4.x inputs were auto-converted to the new data models.

As of AVD 5.0.0 the automatic conversion from dict-of-dicts has been removed, so it is required to update the input data to the new data models.
The `avd_data_conversion_mode` key has also been removed.

See the [porting guide](../porting-guides/5.x.x.md#data-model-changes-from-dict-of-dicts-to-list-of-dicts) for details.

### All eos_designs and eos_cli_config_gen variables are always validated by schemas

In AVD 5.0.0, all `eos_designs` and `eos_cli_config_gen` keys are validated by schemas and execution will stop for any violations.
If additional custom keys are desired, a key starting with an underscore `_`, will be ignored.

!!! danger
    The input variable `avd_data_validation_mode` now has a default value of `error`, and while it can be set to `warning`, this is highly discouraged.
    All AVD code relies on the validation to ensure valid data, so the code assumes that the data is valid.

    If the validation mode is set to `warning`, execution will continue with invalid data, which can lead to hard-to-read errors or incorrect behavior.

### Breaking or behavioral changes in eos_cli_config_gen

Breaking changes may require modifications to the inventory or playbook. See the [Porting guide for AVD 5.x.x](../porting-guides/5.x.x.md)
for details.

TODO: add level4 sections for breaking changes outlining the change and referring to porting guide for migration.

#### No auto-conversion of old data model for `router_bgp.redistribute_routes` and `router_bgp.vrfs[].redistribute_routes`

The data models for `router_bgp.redistribute_routes` and `router_bgp.vrfs[].redistribute_routes` previously supported either a list of strings or a dict-of-dicts.
In 4.0.0 this was changed to a list-of-dicts with automatic conversion from any of the previous models into the new model.

As of AVD 5.0.0 the automatic conversion from both of the previous models has been removed, so it is required to update the input data to the new data models.

See the [porting guide](../porting-guides/5.x.x.md#no-auto-conversion-of-old-data-model-for-router_bgpredistribute_routes-and-router_bgpvrfsredistribute_routes) for details.

#### `ip_security.sa_policies[].esp.integrity` and `.encryption` "null" option has been replaced with "disabled"

See the [porting guide](../porting-guides/5.x.x.md#ip_securitysa_policiesespintegrity-and-encryption-null-option-has-been-replaced-with-disabled) for details.

#### Removal of schema in JSON format

The `eos_cli_config_gen.jsonschema.json` is no longer generated. This schema was not being used and had never been complete.

### Removal of default type `switched` from ethernet interfaces and port-channel interfaces

Starting AVD 5.0.0, the default value for `type` in `ethernet_interfaces` and `port_channel_interfaces` is no longer supported. The `type` key must now be explicitly defined in the input variables if it is needed in the configuration and documentation.

### Breaking or behavioral changes in eos_designs

Breaking changes may require modifications to the inventory or playbook. See the [Porting guide for AVD 5.x.x](../porting-guides/5.x.x.md)
for details.

TODO: add level4 sections for breaking changes outlining the change and referring to porting guide for migration.

#### custom_structured_configuration_prefix no longer accepts a string

Starting AVD 5.0.0, `custom_structured_configuration_prefix` only accepts a list of strings.
Previously it also accepted a string, which was autoconverted to a list.

See the [porting guide](../porting-guides/5.x.x.md#) for details.

#### default_overlay_address_families and overlay_address_families no longer accept a string

Starting AVD 5.0.0, `node_type_keys[].default_overlay_address_families` and `<node_type_key>.defaults.overlay_address_families` only accept a list of strings.
Previously they also accepted a string, which was autoconverted to a list.

See the [porting guide](../porting-guides/5.x.x.md#) for details.

#### mpls_route_servers no longer accepts a string

Starting AVD 5.0.0, `<node_type_key>.defaults.mpls_route_servers` only accepts a list of strings.
Previously it also accepted a string, which was autoconverted to a list.

See the [porting guide](../porting-guides/5.x.x.md#) for details.

#### ipv6_virtual_router_addresses are now configured if ipv6_enable is true on SVIs

For SVIs with `ipv6_virtual_router_addresses` set, AVD versions below 5.0.0 only rendered the configuration if `ipv6_address`
was also set on the SVI.

With AVD version 5.0.0 `ipv6_virtual_router_addresses` are rendered in the configuration if either `ipv6_address` or `ipv6_enable: true` is set.

#### ipv6_address_virtuals are now only configured on SVIs if ipv6_virtual_router_addresses are not set

AVD versions below 5.0.0 had a bug where `ipv6_address_virtuals` were rendered in the configuration even if `ipv6_virtual_router_addresses` were
set. Instead `ipv6_address_virtuals` were removed if the IPv4 `ip_virtual_router_addresses` were set.

With AVD version 5.0.0 `ipv6_address_virtuals` are only rendered in the configuration when `ipv6_virtual_router_addresses` are not set for a specific node.
`ip_virtual_router_addresses` is no longer used to decide whether `ipv6_address_virtuals` are configured.

#### Removal of schema in JSON format

The `eos_designs.jsonschema.json` is no longer generated. This schema was not being used and had never been complete.

<<<<<<< HEAD
#### Removed redistribute igmp from BGP vlan config belonging to a VRF with evpn multicast

Having redistribute igmp configured for a BGP svi/vlan belonging to a VRF with EVPN multicast causes conflicts in the control-plane.
=======
#### AvdInterfaceDescriptions breaking changes

The class `AvdInterfaceDescriptions` was moved to `pyavd` and heavily modified.
Users who have subclassed it for custom descriptions will have to adjust their code.
The updated version gives more flexibility to customizing interface descriptions.

See the [Porting guide for AVD 5.x.x](../porting-guides/5.x.x.md#avdinterfacedescriptions-breaking-changes)
>>>>>>> 740a1ae0

### Other breaking or behavioral changes

Breaking changes may require modifications to the inventory or playbook. See the [Porting guide for AVD 5.x.x](../porting-guides/5.x.x.md)
for details.

TODO: add level4 sections for breaking changes outlining the change and referring to porting guide for migration.

### Breaking or behavioral changes in eos_validate_state

Starting AVD 5.0.0, `eos_validate_state` uses ANTA as backend, which will change the default behavior (same as setting `use_anta: true` in the latest AVD 4.x.x versions).
If you have not been using `use_anta: true` in latest versions of AVD 4.x.x, please go through the following sections for details on the changes.

Please report any issues on the GitHub [discussions board](https://github.com/aristanetworks/avd/discussions).

Breaking changes may require modifications to the inventory, input variables or playbooks. See the [Porting guide for AVD 5.x.x](../porting-guides/5.x.x.md)
for details.

#### Loose mode is the only supported mode

In the previous implementation, loose mode was used by default to avoid stopping the playbook and hence the tests when they were run task by task in Ansible. It was possible to turn loose mode off with a variable that would make the playbook stop at the first failing tasks for whatever reason on each host.

Loose mode is now the default and all the tests are always run and the errors are all present in the final report.

- No porting guide entry.

#### Input for hardware tests have been updated

The inputs for the hardware test have changed. See the [porting guide](../porting-guides/5.x.x.md#input-for-hardware-tests-have-been-updated) for details.

#### Filtering tests using Ansible tags support was removed

Instead use the `skip_tests` mechanism. See the [porting guide](../porting-guides/5.x.x.md#filtering-tests-using-ansible-tags-support-was-removed) for details.

#### Changes to CSV and Markdown reports

- Hardware tests are now collapsed.
- Sorting of test results is now done per device as opposed to per category.
- Test categories, descriptions and inputs have been improved to follow ANTA.
- CSV report headers updated from `test_id,node,test_category,test_description,test,result,failure_reason` to `id,dut,categories,test,description,inputs,result,messages`
- Tests skipped by ANTA will be marked as `SKIPPED` in the final reports.

#### Undeployed devices

- All tests will be removed from the catalog for a device flagged as undeployed using the host level variable [`is_deployed: false`](https://avd.sh/en/stable/roles/eos_designs/docs/input-variables.html#flagging-a-device-as-not-deployed). Additionally, all tests take into account the `is_deployed` variable value and remove tests accordingly.

!!! warning
    Tests can also be automatically removed from the catalogs depending on the structured configuration of the devices. ANTA is therefore not aware of these tests and they will not appear in the final report. For example, the `AvdTestMLAG` tests will not be present in the test catalog of a device that does not have an MLAG configuration in its structured configuration.

#### BGP test change

- BGP tests will only run if `service_routing_protocols_model` is set to `multi-agent` in the structured configuration file.

!!! note
    Starting from version 4.30.1F, `service_routing_protocols_model` is set to `multi-agent` by default on EOS devices.

#### Inband management reachability test change

- Inband management reachability test has been refactored to support AVD inband management [data model](https://avd.sh/en/stable/roles/eos_designs/docs/input-variables.html#node-type-inband-management).

### Deprecation of design.type

The variable `design.type` is used to select between different variants of default values for `node_type_keys`.
In AVD 5.0.0 the default values of `node_type_keys` for the default `design.type` `l3ls-evpn` has been updated to combine all the default node type from all designs.
This means it is no longer needed to set the `design.type`.

The default `node_type_keys` for the default design `l3ls-evpn` has been extended with the following node types:

- `l2spine` copied from the `spine` type of the `l2ls` design.
- `l3spine` copied from the `l2ls` design.
- `rr`, `p` and `pe` copied from the `mpls` design.

The `leaf` type used by the `l2ls` design is already covered by the `l2leaf` type in the `l3ls-evpn` design.

To migrate an existing inventory using the `l2ls` design, the following changes are needed:

```diff
# Remove the design.type setting
- design:
-   type: l2ls

# Replace the type 'spine' with 'l2spine'
- type: spine
+ type: l2spine

- spine:
+ l2spine:
    ...

# Replace type the 'leaf' with 'l2leaf'
- type: leaf
+ type: l2leaf

- leaf:
+ l2leaf:
    ...
```<|MERGE_RESOLUTION|>--- conflicted
+++ resolved
@@ -139,11 +139,10 @@
 
 The `eos_designs.jsonschema.json` is no longer generated. This schema was not being used and had never been complete.
 
-<<<<<<< HEAD
 #### Removed redistribute igmp from BGP vlan config belonging to a VRF with evpn multicast
 
 Having redistribute igmp configured for a BGP svi/vlan belonging to a VRF with EVPN multicast causes conflicts in the control-plane.
-=======
+
 #### AvdInterfaceDescriptions breaking changes
 
 The class `AvdInterfaceDescriptions` was moved to `pyavd` and heavily modified.
@@ -151,7 +150,6 @@
 The updated version gives more flexibility to customizing interface descriptions.
 
 See the [Porting guide for AVD 5.x.x](../porting-guides/5.x.x.md#avdinterfacedescriptions-breaking-changes)
->>>>>>> 740a1ae0
 
 ### Other breaking or behavioral changes
 
