---
# This title is used for search results
title: Release Notes for AVD 5.x.x
---
<!--
  ~ Copyright (c) 2024 Arista Networks, Inc.
  ~ Use of this source code is governed by the Apache License 2.0
  ~ that can be found in the LICENSE file.
  -->

# Release Notes for AVD 5.x.x

- Documentation for AVD version `5.x.x` [available here](https://avd.arista.com/devel/)

## Release 5.0.0

### Changes to requirements

- AVD v.5.0.0 requires Python version 3.10 or newer.
- AVD no longer depends on the `jsonschema` Python library.
- AVD now requires the `cvprac` Python library to be version 1.4.0 or higher.<br>
  The latest version can be installed with `pip install "cvprac>=1.4.0" --upgrade`.

### Removal of Ansible plugins

The following ansible plugins have been removed from the `arista.avd` Ansible collection in v5.0.0.

Filters:

- `arista.avd.convert_dicts`
- `arista.avd.hash_passphrase`
- `arista.avd.generate_esi`
- `arista.avd.generate_lacp_id`
- `arista.avd.generate_route_target`

Action plugins / Modules:

- `arista.avd.deploy_to_cv`
- `arista.avd.batch_template`
- `arista.avd.validate_and_template`
- `arista.avd.yaml_templates_to_facts`
- `arista.avd._emit_warning`

See the [porting guide](../porting-guides/5.x.x.md#removal-of-ansible-plugins) for details.

### Data model changes from "dict-of-dicts" to "list-of-dicts"

In AVD 4.0.0 and across both `eos_designs` and `eos_cli_config_gen`, *all* "dict-of-dicts" data models with user-defined keys were changed to "list-of-dicts".
In AVD 4.x inputs were auto-converted to the new data models.

As of AVD 5.0.0 the automatic conversion from dict-of-dicts has been removed, so it is required to update the input data to the new data models.
The `avd_data_conversion_mode` key has also been removed.

See the [porting guide](../porting-guides/5.x.x.md#data-model-changes-from-dict-of-dicts-to-list-of-dicts) for details.

### All eos_designs and eos_cli_config_gen variables are always validated by schemas

In AVD 5.0.0, all `eos_designs` and `eos_cli_config_gen` keys are validated by schemas and execution will stop for any violations.
If additional custom keys are desired, a key starting with an underscore `_`, will be ignored.

!!! danger
    The input variable `avd_data_validation_mode` now has a default value of `error`, and while it can be set to `warning`, this is highly discouraged.
    All AVD code relies on the validation to ensure valid data, so the code assumes that the data is valid.

    If the validation mode is set to `warning`, execution will continue with invalid data, which can lead to hard-to-read errors or incorrect behavior.

### Breaking or behavioral changes in eos_cli_config_gen

Breaking changes may require modifications to the inventory or playbook. See the [Porting guide for AVD 5.x.x](../porting-guides/5.x.x.md)
for details.

TODO: add level4 sections for breaking changes outlining the change and referring to porting guide for migration.

#### No auto-conversion of old data model for `router_bgp.redistribute_routes` and `router_bgp.vrfs[].redistribute_routes`

The data models for `router_bgp.redistribute_routes` and `router_bgp.vrfs[].redistribute_routes` previously supported either a list of strings or a dict-of-dicts.
In 4.0.0 this was changed to a list-of-dicts with automatic conversion from any of the previous models into the new model.

As of AVD 5.0.0 the automatic conversion from both of the previous models has been removed, so it is required to update the input data to the new data models.

See the [porting guide](../porting-guides/5.x.x.md#no-auto-conversion-of-old-data-model-for-router_bgpredistribute_routes-and-router_bgpvrfsredistribute_routes) for details.

#### `monitor_sessions` no longer requires both `monitor_sessions.sources` and `monitor_sessions.destinations` to be defined for generating configuration

See the [porting_guide](../porting-guides/5.x.x.md#monitor_sessions-no-longer-requires-both-monitor_sessions.sources-and-monitor_sessions.destinations-to-be-defined-for-generating-configuration) for details.

#### `router_isis.address_family_ipv4/6.enabled` is now `Required` to generate the configuration and documentation for router_isis address-families

See the [porting guide](../porting-guides/5.x.x.md#router_isisaddress_family_ipv46enabled-is-now-required-to-generate-the-configuration-and-documentation-for-router_isis-address-families) for details.

#### `ip_security.sa_policies[].esp.integrity` and `.encryption` "null" option has been replaced with "disabled"

See the [porting guide](../porting-guides/5.x.x.md#ip_securitysa_policiesespintegrity-and-encryption-null-option-has-been-replaced-with-disabled) for details.

#### `router_ospf.redistribute.bgp/connected/static.enabled` is required

See the [porting guide](../porting-guides/5.x.x.md#router_ospfredistributebgpconnectedstatic-data-model-has-been-updated-to-require-the-enabled-key) for details.

#### `router_traffic_engineering.enabled` is required

See the [porting guide](../porting-guides/5.x.x.md#router_traffic_engineeringenabled-is-required) for details.

#### Removal of schema in JSON format

The `eos_cli_config_gen.jsonschema.json` is no longer generated. This schema was not being used and had never been complete.

#### Removal of default type `switched` from ethernet interfaces and port-channel interfaces

Starting AVD 5.0.0, the default value for `type` in `ethernet_interfaces` and `port_channel_interfaces` is no longer supported. The `type` key must now be explicitly defined in the input variables if it is needed in the configuration and documentation.

#### Removal of `type` key dependency for rendering ethernet/port-channel interfaces configuration and documentation

See the [porting guide](../porting-guides/5.x.x.md#removal-of-type-key-dependency-for-rendering-ethernetport-channel-interfaces-configuration-and-documentation) for details.

### Breaking or behavioral changes in eos_designs

Breaking changes may require modifications to the inventory or playbook. See the [Porting guide for AVD 5.x.x](../porting-guides/5.x.x.md)
for details.

TODO: add level4 sections for breaking changes outlining the change and referring to porting guide for migration.

#### Structured Configuration merged from SVI profiles is now deep merged instead of replaced

When merging `structured_config` from SVI profiles and parent profiles, AVD versions below 5.0.0 replaced the entire `structured_config` object with the most specific definition of `structured_config`.

With AVD version 5.0.0 `structured_config` is now deep-merged, same as for other profiles in AVD. This allows the user to contribute different parts of the `structured_config` from profiles or parent profiles.

See the [porting guide](../porting-guides/5.x.x.md#) for details.

#### custom_structured_configuration_prefix no longer accepts a string

Starting AVD 5.0.0, `custom_structured_configuration_prefix` only accepts a list of strings.
Previously it also accepted a string, which was autoconverted to a list.

See the [porting guide](../porting-guides/5.x.x.md#) for details.

#### default_overlay_address_families and overlay_address_families no longer accept a string

Starting AVD 5.0.0, `node_type_keys[].default_overlay_address_families` and `<node_type_key>.defaults.overlay_address_families` only accept a list of strings.
Previously they also accepted a string, which was autoconverted to a list.

See the [porting guide](../porting-guides/5.x.x.md#) for details.

#### Shutdown interfaces and BGP towards undeployed peers by default

Starting AVD 5.0.0, the default value of `shutdown_bgp_towards_undeployed_peers` and `shutdown_interfaces_towards_undeployed_peers` is `true`.

See the [porting guide](../porting-guides/5.x.x.md#default-value-of-shutdown_bgp_towards_undeployed_peers-and-shutdown_interfaces_towards_undeployed_peers-is-changed-to-true) for details.

#### mpls_route_servers no longer accepts a string

Starting AVD 5.0.0, `<node_type_key>.defaults.mpls_route_servers` only accepts a list of strings.
Previously it also accepted a string, which was autoconverted to a list.

See the [porting guide](../porting-guides/5.x.x.md#) for details.

#### Default MTU value changed from `9214` to `9194` for Dps1, WAN HA and WAN p2p uplink interfaces

Starting AVD 5.0.0, the default MTU for Dps1, WAN HA and WAN p2p uplink interfaces changed from `9214` to `9194`.

See the [porting guide](../porting-guides/5.x.x.md#default-mtu-value-changed-from-9214-to-9194-for-dps1-wan-ha-and-wan-p2p-uplink-interfaces) for details.

#### Only render IGMP snooping querier version and address when enabled

Starting from AVD 5.0.0, the `ip igmp snooping vlan` command for version and address is rendered only when the IGMP snooping querier is enabled.

See the [porting guide](../porting-guides/5.x.x.md#only-render-igmp-snooping-querier-version-and-address-when-enabled) for details.

#### ipv6_virtual_router_addresses are now configured if ipv6_enable is true on SVIs

For SVIs with `ipv6_virtual_router_addresses` set, AVD versions below 5.0.0 only rendered the configuration if `ipv6_address`
was also set on the SVI.

With AVD version 5.0.0 `ipv6_virtual_router_addresses` are rendered in the configuration if either `ipv6_address` or `ipv6_enable: true` is set.

#### ipv6_address_virtuals are now only configured on SVIs if ipv6_virtual_router_addresses are not set

AVD versions below 5.0.0 had a bug where `ipv6_address_virtuals` were rendered in the configuration even if `ipv6_virtual_router_addresses` were
set. Instead `ipv6_address_virtuals` were removed if the IPv4 `ip_virtual_router_addresses` were set.

With AVD version 5.0.0 `ipv6_address_virtuals` are only rendered in the configuration when `ipv6_virtual_router_addresses` are not set for a specific node.
`ip_virtual_router_addresses` is no longer used to decide whether `ipv6_address_virtuals` are configured.

#### Removal of schema in JSON format

The `eos_designs.jsonschema.json` is no longer generated. This schema was not being used and had never been complete.

#### Removed redistribute igmp from BGP vlan config belonging to a VRF with evpn multicast

Having `redistribute igmp` configured for a BGP SVIs with both L2 and L3 EVPN Multicast enabled will take up additional control-plane and data-plane resources.
Starting AVD 5.0.0, by default `redistribute igmp` will only get configured when `evpn_l2_multicast` is True and `evpn_l3_multicast` for the VRF is False.

See the [Porting guide for AVD 5.x.x](../porting-guides/5.x.x.md#removed-redistribute-igmp-from-bgp-vlan-config-belong-to-a-vrf-with-evpn-multicast)

#### vrf_id will be used instead of vrf_vni to get the ip address of evpn underlay multicast group

Starting AVD 5.0.0, `vrf_id` is used instead of `vrf_vni` in the algorithm to set the offset for IP address of EVPN underlay multicast group when `evpn_l3_multicast` is enabled.

See the [Porting guide for AVD 5.x.x](../porting-guides/5.x.x.md#vrf_id-is-used-instead-of-vrf_vni-to-calculate-the-ip-address-of-evpn-underlay-multicast-group-for-a-vrf)

#### AvdInterfaceDescriptions breaking changes

The class `AvdInterfaceDescriptions` was moved to `pyavd` and heavily modified.
Users who have subclassed it for custom descriptions will have to adjust their code.
The updated version gives more flexibility to customizing interface descriptions.

See the [Porting guide for AVD 5.x.x](../porting-guides/5.x.x.md#avdinterfacedescriptions-breaking-changes)

#### `wan_mode: autovpn` renamed `wan_mode: legacy-autovpn`

With AVD version 5.0.0 the valid values for `wan_mode` key are now `legacy-autovpn | cv-pathfinder`.

See the [porting guide](../porting-guides/5.x.x.md#wan-mode-autovpn-renamed-wan-mode-legacy-vpn) for details.

<<<<<<< HEAD
#### PREVIEW WAN HA Direct Link now uses Port-Channel by default

TODO: Keep PREVIEW changes at the end as we warn users that PREVIEW mean changes

For WAN direct HA, AVD will now configure a port-channel by default.
This feature was introduced recently in EOS and may not be supported on your version.

See the [porting guide](../porting-guides/5.x.x.md#preview-wan-ha-direct-link-now-uses-port-channel-by-default) for details.
=======
#### Default encapsulation for WAN EVPN iBGP peerings changed to `path-selection`

With AVD version 5.0.0 the default encapsulation used for EVPN iBGP peering between WAN routers is `path-selection`. Previously it was `vxlan`.

!!! danger
    The `path-selection` encapsulation is only supported on EOS above 4.33.0F.

    It is critical that all WAN devices use the same encapsulation. For
    existing deployments it is recommended to set the encapsulation back to
    `vxlan` until a migration can be done across the entire WAN network.

    Contact your Arista account team for guidance on migration.

See the [porting guide](../porting-guides/5.x.x.md#default-encapsulation-for-wan-evpn-ibgp-peerings-changed-to-path-selection) for details.
>>>>>>> ad454ebf

### Other breaking or behavioral changes

Breaking changes may require modifications to the inventory or playbook. See the [Porting guide for AVD 5.x.x](../porting-guides/5.x.x.md)
for details.

TODO: add level4 sections for breaking changes outlining the change and referring to porting guide for migration.

### Breaking or behavioral changes in eos_validate_state

Starting AVD 5.0.0, `eos_validate_state` uses ANTA as backend, which will change the default behavior (same as setting `use_anta: true` in the latest AVD 4.x.x versions).
If you have not been using `use_anta: true` in latest versions of AVD 4.x.x, please go through the following sections for details on the changes.

Please report any issues on the GitHub [discussions board](https://github.com/aristanetworks/avd/discussions).

Breaking changes may require modifications to the inventory, input variables or playbooks. See the [Porting guide for AVD 5.x.x](../porting-guides/5.x.x.md)
for details.

#### Loose mode is the only supported mode

In the previous implementation, loose mode was used by default to avoid stopping the playbook and hence the tests when they were run task by task in Ansible. It was possible to turn loose mode off with a variable that would make the playbook stop at the first failing tasks for whatever reason on each host.

Loose mode is now the default and all the tests are always run and the errors are all present in the final report.

- No porting guide entry.

#### Input for hardware tests have been updated

The inputs for the hardware test have changed. See the [porting guide](../porting-guides/5.x.x.md#input-for-hardware-tests-have-been-updated) for details.

#### Filtering tests using Ansible tags support was removed

Instead use the `skip_tests` mechanism. See the [porting guide](../porting-guides/5.x.x.md#filtering-tests-using-ansible-tags-support-was-removed) for details.

#### Changes to CSV and Markdown reports

- Hardware tests are now collapsed.
- Sorting of test results is now done per device as opposed to per category.
- Test categories, descriptions and inputs have been improved to follow ANTA.
- CSV report headers updated from `test_id,node,test_category,test_description,test,result,failure_reason` to `id,dut,categories,test,description,inputs,result,messages`
- Tests skipped by ANTA will be marked as `SKIPPED` in the final reports.

#### Undeployed devices

- All tests will be removed from the catalog for a device flagged as undeployed using the host level variable [`is_deployed: false`](https://avd.sh/en/stable/roles/eos_designs/docs/input-variables.html#flagging-a-device-as-not-deployed). Additionally, all tests take into account the `is_deployed` variable value and remove tests accordingly.

!!! warning
    Tests can also be automatically removed from the catalogs depending on the structured configuration of the devices. ANTA is therefore not aware of these tests and they will not appear in the final report. For example, the `AvdTestMLAG` tests will not be present in the test catalog of a device that does not have an MLAG configuration in its structured configuration.

#### BGP test change

- BGP tests will only run if `service_routing_protocols_model` is set to `multi-agent` in the structured configuration file.

!!! note
    Starting from version 4.30.1F, `service_routing_protocols_model` is set to `multi-agent` by default on EOS devices.

#### Inband management reachability test change

- Inband management reachability test has been refactored to support AVD inband management [data model](https://avd.sh/en/stable/roles/eos_designs/docs/input-variables.html#node-type-inband-management).

### Deprecation of design.type

The variable `design.type` is used to select between different variants of default values for `node_type_keys`.
In AVD 5.0.0 the default values of `node_type_keys` for the default `design.type` `l3ls-evpn` has been updated to combine all the default node type from all designs.
This means it is no longer needed to set the `design.type`.

The default `node_type_keys` for the default design `l3ls-evpn` has been extended with the following node types:

- `l2spine` copied from the `spine` type of the `l2ls` design.
- `l3spine` copied from the `l2ls` design.
- `rr`, `p` and `pe` copied from the `mpls` design.

The `leaf` type used by the `l2ls` design is already covered by the `l2leaf` type in the `l3ls-evpn` design.

To migrate an existing inventory using the `l2ls` design, the following changes are needed:

```diff
# Remove the design.type setting
- design:
-   type: l2ls

# Replace the type 'spine' with 'l2spine'
- type: spine
+ type: l2spine

- spine:
+ l2spine:
    ...

# Replace type the 'leaf' with 'l2leaf'
- type: leaf
+ type: l2leaf

- leaf:
+ l2leaf:
    ...
```<|MERGE_RESOLUTION|>--- conflicted
+++ resolved
@@ -212,16 +212,6 @@
 
 See the [porting guide](../porting-guides/5.x.x.md#wan-mode-autovpn-renamed-wan-mode-legacy-vpn) for details.
 
-<<<<<<< HEAD
-#### PREVIEW WAN HA Direct Link now uses Port-Channel by default
-
-TODO: Keep PREVIEW changes at the end as we warn users that PREVIEW mean changes
-
-For WAN direct HA, AVD will now configure a port-channel by default.
-This feature was introduced recently in EOS and may not be supported on your version.
-
-See the [porting guide](../porting-guides/5.x.x.md#preview-wan-ha-direct-link-now-uses-port-channel-by-default) for details.
-=======
 #### Default encapsulation for WAN EVPN iBGP peerings changed to `path-selection`
 
 With AVD version 5.0.0 the default encapsulation used for EVPN iBGP peering between WAN routers is `path-selection`. Previously it was `vxlan`.
@@ -236,7 +226,15 @@
     Contact your Arista account team for guidance on migration.
 
 See the [porting guide](../porting-guides/5.x.x.md#default-encapsulation-for-wan-evpn-ibgp-peerings-changed-to-path-selection) for details.
->>>>>>> ad454ebf
+
+#### PREVIEW WAN HA Direct Link now uses Port-Channel by default
+
+TODO: Keep PREVIEW changes at the end as we warn users that PREVIEW mean changes
+
+For WAN direct HA, AVD will now configure a port-channel by default.
+This feature was introduced recently in EOS and may not be supported on your version.
+
+See the [porting guide](../porting-guides/5.x.x.md#preview-wan-ha-direct-link-now-uses-port-channel-by-default) for details.
 
 ### Other breaking or behavioral changes
 
