---
# This title is used for search results
title: Release Notes for AVD 5.x.x
---
<!--
  ~ Copyright (c) 2024 Arista Networks, Inc.
  ~ Use of this source code is governed by the Apache License 2.0
  ~ that can be found in the LICENSE file.
  -->

# Release Notes for AVD 5.x.x

- Documentation for AVD version `5.x.x` [available here](https://avd.arista.com/devel/)

## Release 5.0.0

### Changes to requirements

- AVD v.5.0.0 requires Python version 3.10 or newer.

### Removal of Ansible plugins

The following ansible plugins have been removed from the `arista.avd` Ansible collection in v5.0.0.

Filters:

- `arista.avd.convert_dicts`
- `arista.avd.hash_passphrase`
- `arista.avd.generate_esi`
- `arista.avd.generate_lacp_id`
- `arista.avd.generate_route_target`

Action plugins / Modules:

- `arista.avd.deploy_to_cv`
- `arista.avd.batch_template`
- `arista.avd.validate_and_template`
- `arista.avd.yaml_templates_to_facts`
- `arista.avd._emit_warning`

See the [porting guide](../porting-guides/5.x.x.md#removal-of-ansible-plugins) for details.

### Data model changes from "dict-of-dicts" to "list-of-dicts"

In AVD 4.0.0 and across both `eos_designs` and `eos_cli_config_gen`, *all* "dict-of-dicts" data models with user-defined keys were changed to "list-of-dicts".
In AVD 4.x inputs were auto-converted to the new data models.

As of AVD 5.0.0 the automatic conversion from dict-of-dicts has been removed, so it is required to update the input data to the new data models.

See the [porting guide](../porting-guides/5.x.x.md#data-model-changes-from-dict-of-dicts-to-list-of-dicts) for details.

### All eos_designs and eos_cli_config_gen variables are always validated by schemas

In AVD 5.0.0, all `eos_designs` and `eos_cli_config_gen` keys are validated by schemas and execution will stop for any violations.
If additional custom keys are desired, a key starting with an underscore `_`, will be ignored.

### Breaking or behavioral changes in eos_cli_config_gen

Breaking changes may require modifications to the inventory or playbook. See the [Porting guide for AVD 5.x.x](../porting-guides/5.x.x.md)
for details.

TODO: add level4 sections for breaking changes outlining the change and referring to porting guide for migration.

#### No auto-conversion of old data model for `router_bgp.redistribute_routes` and `router_bgp.vrfs[].redistribute_routes`

The data models for `router_bgp.redistribute_routes` and `router_bgp.vrfs[].redistribute_routes` previously supported either a list of strings or a dict-of-dicts.
In 4.0.0 this was changed to a list-of-dicts with automatic conversion from any of the previous models into the new model.

As of AVD 5.0.0 the automatic conversion from both of the previous models has been removed, so it is required to update the input data to the new data models.

See the [porting guide](../porting-guides/5.x.x.md#no-auto-conversion-of-old-data-model-for-router_bgpredistribute_routes-and-router_bgpvrfsredistribute_routes) for details.

#### Removal of schema in JSON format

The `eos_cli_config_gen.jsonschema.json` is no longer generated. This schema was not being used and had never been complete.

### Breaking or behavioral changes in eos_designs

Breaking changes may require modifications to the inventory or playbook. See the [Porting guide for AVD 5.x.x](../porting-guides/5.x.x.md)
for details.

TODO: add level4 sections for breaking changes outlining the change and referring to porting guide for migration.

<<<<<<< HEAD
#### Removed redistribute igmp from BGP vlan config belonging to a VRF with evpn multicast

Having redistribute igmp configured for a BGP svi/vlan belonging to a VRF with EVPN multicast causes conflicts in the control-plane.
=======
#### custom_structured_configuration_prefix no longer accepts a string

Starting AVD 5.0.0, `custom_structured_configuration_prefix` only accepts a list of strings.
Previously it also accepted a string, which was autoconverted to a list.

See the [porting guide](../porting-guides/5.x.x.md#) for details.

#### default_overlay_address_families and overlay_address_families no longer accept a string

Starting AVD 5.0.0, `node_type_keys[].default_overlay_address_families` and `<node_type_key>.defaults.overlay_address_families` only accept a list of strings.
Previously they also accepted a string, which was autoconverted to a list.

See the [porting guide](../porting-guides/5.x.x.md#) for details.

#### mpls_route_servers no longer accepts a string

Starting AVD 5.0.0, `<node_type_key>.defaults.mpls_route_servers` only accepts a list of strings.
Previously it also accepted a string, which was autoconverted to a list.

See the [porting guide](../porting-guides/5.x.x.md#) for details.
>>>>>>> a00bd9ee

#### ipv6_virtual_router_addresses are now configured if ipv6_enable is true on SVIs

For SVIs with `ipv6_virtual_router_addresses` set, AVD versions below 5.0.0 only rendered the configuration if `ipv6_address`
was also set on the SVI.

With AVD version 5.0.0 `ipv6_virtual_router_addresses` are rendered in the configuration if either `ipv6_address` or `ipv6_enable: true` is set.

#### ipv6_address_virtuals are now only configured on SVIs if ipv6_virtual_router_addresses are not set

AVD versions below 5.0.0 had a bug where `ipv6_address_virtuals` were rendered in the configuration even if `ipv6_virtual_router_addresses` were
set. Instead `ipv6_address_virtuals` were removed if the IPv4 `ip_virtual_router_addresses` were set.

With AVD version 5.0.0 `ipv6_address_virtuals` are only rendered in the configuration when `ipv6_virtual_router_addresses` are not set for a specific node.
`ip_virtual_router_addresses` is no longer used to decide whether `ipv6_address_virtuals` are configured.

#### Removal of schema in JSON format

The `eos_designs.jsonschema.json` is no longer generated. This schema was not being used and had never been complete.

### Other breaking or behavioral changes

Breaking changes may require modifications to the inventory or playbook. See the [Porting guide for AVD 5.x.x](../porting-guides/5.x.x.md)
for details.

TODO: add level4 sections for breaking changes outlining the change and referring to porting guide for migration.

### Breaking or behavioral changes in eos_validate_state

Starting AVD 5.0.0, `eos_validate_state` uses ANTA as backend, which will change the default behavior (same as setting `use_anta: true` in the latest AVD 4.x.x versions).
If you have not been using `use_anta: true` in latest versions of AVD 4.x.x, please go through the following sections for details on the changes.

Please report any issues on the GitHub [discussions board](https://github.com/aristanetworks/avd/discussions).

Breaking changes may require modifications to the inventory, input variables or playbooks. See the [Porting guide for AVD 5.x.x](../porting-guides/5.x.x.md)
for details.

#### Loose mode is the only supported mode

In the previous implementation, loose mode was used by default to avoid stopping the playbook and hence the tests when they were run task by task in Ansible. It was possible to turn loose mode off with a variable that would make the playbook stop at the first failing tasks for whatever reason on each host.

Loose mode is now the default and all the tests are always run and the errors are all present in the final report.

- No porting guide entry.

#### Input for hardware tests have been updated

The inputs for the hardware test have changed. See the [porting guide](../porting-guides/5.x.x.md#input-for-hardware-tests-have-been-updated) for details.

#### Filtering tests using Ansible tags support was removed

Instead use the `skip_tests` mechanism. See the [porting guide](../porting-guides/5.x.x.md#filtering-tests-using-ansible-tags-support-was-removed) for details.

#### Changes to CSV and Markdown reports

- Hardware tests are now collapsed.
- Sorting of test results is now done per device as opposed to per category.
- Test categories, descriptions and inputs have been improved to follow ANTA.
- CSV report headers updated from `test_id,node,test_category,test_description,test,result,failure_reason` to `id,dut,categories,test,description,inputs,result,messages`
- Tests skipped by ANTA will be marked as `SKIPPED` in the final reports.

#### Undeployed devices

- All tests will be removed from the catalog for a device flagged as undeployed using the host level variable [`is_deployed: false`](https://avd.sh/en/stable/roles/eos_designs/docs/input-variables.html#flagging-a-device-as-not-deployed). Additionally, all tests take into account the `is_deployed` variable value and remove tests accordingly.

!!! warning
    Tests can also be automatically removed from the catalogs depending on the structured configuration of the devices. ANTA is therefore not aware of these tests and they will not appear in the final report. For example, the `AvdTestMLAG` tests will not be present in the test catalog of a device that does not have an MLAG configuration in its structured configuration.

#### BGP test change

- BGP tests will only run if `service_routing_protocols_model` is set to `multi-agent` in the structured configuration file.

!!! note
    Starting from version 4.30.1F, `service_routing_protocols_model` is set to `multi-agent` by default on EOS devices.

#### Inband management reachability test change

- Inband management reachability test has been refactored to support AVD inband management [data model](https://avd.sh/en/stable/roles/eos_designs/docs/input-variables.html#node-type-inband-management).<|MERGE_RESOLUTION|>--- conflicted
+++ resolved
@@ -81,11 +81,6 @@
 
 TODO: add level4 sections for breaking changes outlining the change and referring to porting guide for migration.
 
-<<<<<<< HEAD
-#### Removed redistribute igmp from BGP vlan config belonging to a VRF with evpn multicast
-
-Having redistribute igmp configured for a BGP svi/vlan belonging to a VRF with EVPN multicast causes conflicts in the control-plane.
-=======
 #### custom_structured_configuration_prefix no longer accepts a string
 
 Starting AVD 5.0.0, `custom_structured_configuration_prefix` only accepts a list of strings.
@@ -106,7 +101,6 @@
 Previously it also accepted a string, which was autoconverted to a list.
 
 See the [porting guide](../porting-guides/5.x.x.md#) for details.
->>>>>>> a00bd9ee
 
 #### ipv6_virtual_router_addresses are now configured if ipv6_enable is true on SVIs
 
@@ -126,6 +120,10 @@
 #### Removal of schema in JSON format
 
 The `eos_designs.jsonschema.json` is no longer generated. This schema was not being used and had never been complete.
+
+#### Removed redistribute igmp from BGP vlan config belonging to a VRF with evpn multicast
+
+Having redistribute igmp configured for a BGP svi/vlan belonging to a VRF with EVPN multicast causes conflicts in the control-plane.
 
 ### Other breaking or behavioral changes
 
