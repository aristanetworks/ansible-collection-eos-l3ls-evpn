--- conflicted
+++ resolved
@@ -222,13 +222,6 @@
 
 See the [porting guide](../porting-guides/5.x.x.md#wan-mode-autovpn-renamed-wan-mode-legacy-vpn) for details.
 
-<<<<<<< HEAD
-### Prevent redistributing the MLAG peer link subnets into BGP for all VRFs by default
-
-Starting AVD 5.0.0, default value of `redistribute_mlag_ibgp_peering_vrfs` changed to `false`.
-
-See the [porting guide](../porting-guides/5.x.x.md#prevent-redistributing-the-mlag-peer-link-subnets-into-bgp-for-all-vrfs-by-default)
-=======
 #### Default encapsulation for WAN EVPN iBGP peerings changed to `path-selection`
 
 With AVD version 5.0.0 the default encapsulation used for EVPN iBGP peering between WAN routers is `path-selection`. Previously it was `vxlan`.
@@ -252,7 +245,12 @@
 This feature was introduced recently in EOS and may not be supported on your version.
 
 See the [porting guide](../porting-guides/5.x.x.md#preview-wan-ha-direct-link-now-uses-port-channel-by-default) for details.
->>>>>>> 9b3695e5
+
+### Prevent redistributing the MLAG peer link subnets into BGP for all VRFs by default
+
+Starting AVD 5.0.0, default value of `redistribute_mlag_ibgp_peering_vrfs` changed to `false`.
+
+See the [porting guide](../porting-guides/5.x.x.md#prevent-redistributing-the-mlag-peer-link-subnets-into-bgp-for-all-vrfs-by-default)
 
 ### Other breaking or behavioral changes
 
