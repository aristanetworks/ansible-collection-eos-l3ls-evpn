---
# This title is used for search results
title: Porting Guide for Ansible AVD 5.x.x
---
<!--
  ~ Copyright (c) 2024 Arista Networks, Inc.
  ~ Use of this source code is governed by the Apache License 2.0
  ~ that can be found in the LICENSE file.
  -->

# Porting Guide for Ansible AVD 5.x.x

Major releases of AVD can contain breaking changes. This porting guide addresses how to update your inventory
and playbooks to be compatible with new default behaviors and changed data models when upgrading from AVD 4.x versions.

!!! note
    To upgrade from AVD version 3.x, first upgrade to AVD 4.10 using the [Porting Guide for Ansible AVD 4.x.x](https://avd.arista.com/4.10/docs/porting-guides/4.x.x.html)
    and then upgrade to 5.x with this guide.

Users of `eos_designs` do not have to consider the changes in `eos_cli_config_gen`, since those adaptions are
built into `eos_designs`.

## Common changes

### Data model changes from "dict-of-dicts" to "list-of-dicts"

TODO: Removed type conversion

## Removal of Ansible plugins

The following ansible plugins have been removed from the `arista.avd` Ansible collection in v5.0.0.

| Plugin type | Plugin name | Replacement |
| ----------- | ----------- | ----------- |
| TODO: list out the removed plugins and replacements (take from deprecation docs) | | |

## Changes to role arista.avd.eos_designs

TODO: Level 3 sections for each change with details on how to migrate

### Removal of deprecated data models

The following data model keys have been removed from `eos_designs` in v5.0.0.

| Removed key | New key |
| ----------- | ------- |
| old key 1(cvp_instance_ip) | new key(TODO) |
| old key 2(defs_adapter_config) | new key(TODO) |
| old key 3.1(defs_node_type) | new key(TODO) |
| old key 3.2(defs_node_type) | new key(TODO) |
| old key 4(defs_svi_settings) | new key(TODO) |
| old key 5(ptp) | new key(TODO) |

## Changes to role `arista.avd.eos_cli_config_gen`

TODO: Level 3 sections for each change with details on how to migrate

### Removal of deprecated data models

The following data model keys have been removed from `eos_cli_config_gen` in v5.0.0.

| Removed key | New key |
| ----------- | ------- |
<<<<<<< HEAD
| TODO | |

## Changes to role `arista.avd.eos_validate_state`

### Input for hardware tests have been updated

The inputs for the hardware test have changed.

```yaml
validation_role:
  xcvr_own_manufacturers:
    - Manufacturer 1
    - Manufacturer 2
  pwr_supply_states:
     - ok
     - notInserted
  fan_states:
     - ok
     - notInserted
```

should be replaced with:

```yaml
accepted_xcvr_manufacturers:
  - Manufacturer 1
  - Manufacturer 2
accepted_pwr_supply_states:
  - ok
  - notInserted
accepted_fan_states:
  - ok
  - notInserted
```

### Filtering tests using Ansible tags support was removed

The filtering of tests using Ansible tags has been removed, The `skip_tests` variable should be used instead. The `skip_tests` mechanism is much more granular and allow to filter at the test level.

```bash
ansible-playbook playbooks/fabric-validate.yaml --skip-tags ntp,bgp_checks
```

should be replaced with the following input variables:

```yaml
skip_tests:
 - category: AvdTestNTP
 - category: AvdTestBGP
```

and the following command line:

```bash
ansible-playbook playbooks/fabric-validate.yaml
```

The test categories are listed in the [role documentation](../../roles/eos_validate_state/README.md#test-categories)
=======
| old key 1(daemon_terminattr) | new key(TODO) |
| event_handlers.action | event_handlers.actions.bash_command |
| event_handlers.action_type | event_handlers.actions |
| event_handlers.regex | event_handlers.trigger_on_logging.regex |
| old key 3(flow_trackings) | new key(TODO) |
| old key 4.1(management_api_gnmi) | new key(TODO) |
| old key 4.2(management_api_gnmi) | new key(TODO) |
| management_security.entropy_source | management_security.entropy_sources |
| old key 6(name_server) | new key(TODO) |
| old key 7.1(port_channel_interfaces) | new key(TODO) |
| old key 7.2(port_channel_interfaces) | new key(TODO) |
| old key 8(radius_servers) | new key(TODO) |
| old key 9.1(router_bgp) | new key(TODO) |
| old key 9.2(router_bgp) | new key(TODO) |
| old key 9.3(router_bgp) | new key(TODO) |
| old key 9.4(router_bgp) | new key(TODO) |
| old key 9.5(router_bgp) | new key(TODO) |
| old key 9.6(router_bgp) | new key(TODO) |
| old key 10.1(router_isis) | new key(TODO) |
| old key 10.2(router_isis) | new key(TODO) |
| old key 11(snmp_server) | new key(TODO) |
| stun.server.local_interface | stun.server.local_interfaces |
| old key 13.1(vlan_interfaces) | new key(TODO) |
| old key 13.2(vlan_interfaces) | new key(TODO) |
>>>>>>> 51c08c95
<|MERGE_RESOLUTION|>--- conflicted
+++ resolved
@@ -61,8 +61,30 @@
 
 | Removed key | New key |
 | ----------- | ------- |
-<<<<<<< HEAD
-| TODO | |
+| old key 1(daemon_terminattr) | new key(TODO) |
+| event_handlers.action | event_handlers.actions.bash_command |
+| event_handlers.action_type | event_handlers.actions |
+| event_handlers.regex | event_handlers.trigger_on_logging.regex |
+| old key 3(flow_trackings) | new key(TODO) |
+| old key 4.1(management_api_gnmi) | new key(TODO) |
+| old key 4.2(management_api_gnmi) | new key(TODO) |
+| management_security.entropy_source | management_security.entropy_sources |
+| old key 6(name_server) | new key(TODO) |
+| old key 7.1(port_channel_interfaces) | new key(TODO) |
+| old key 7.2(port_channel_interfaces) | new key(TODO) |
+| old key 8(radius_servers) | new key(TODO) |
+| old key 9.1(router_bgp) | new key(TODO) |
+| old key 9.2(router_bgp) | new key(TODO) |
+| old key 9.3(router_bgp) | new key(TODO) |
+| old key 9.4(router_bgp) | new key(TODO) |
+| old key 9.5(router_bgp) | new key(TODO) |
+| old key 9.6(router_bgp) | new key(TODO) |
+| old key 10.1(router_isis) | new key(TODO) |
+| old key 10.2(router_isis) | new key(TODO) |
+| old key 11(snmp_server) | new key(TODO) |
+| stun.server.local_interface | stun.server.local_interfaces |
+| old key 13.1(vlan_interfaces) | new key(TODO) |
+| old key 13.2(vlan_interfaces) | new key(TODO) |
 
 ## Changes to role `arista.avd.eos_validate_state`
 
@@ -119,30 +141,4 @@
 ansible-playbook playbooks/fabric-validate.yaml
 ```
 
-The test categories are listed in the [role documentation](../../roles/eos_validate_state/README.md#test-categories)
-=======
-| old key 1(daemon_terminattr) | new key(TODO) |
-| event_handlers.action | event_handlers.actions.bash_command |
-| event_handlers.action_type | event_handlers.actions |
-| event_handlers.regex | event_handlers.trigger_on_logging.regex |
-| old key 3(flow_trackings) | new key(TODO) |
-| old key 4.1(management_api_gnmi) | new key(TODO) |
-| old key 4.2(management_api_gnmi) | new key(TODO) |
-| management_security.entropy_source | management_security.entropy_sources |
-| old key 6(name_server) | new key(TODO) |
-| old key 7.1(port_channel_interfaces) | new key(TODO) |
-| old key 7.2(port_channel_interfaces) | new key(TODO) |
-| old key 8(radius_servers) | new key(TODO) |
-| old key 9.1(router_bgp) | new key(TODO) |
-| old key 9.2(router_bgp) | new key(TODO) |
-| old key 9.3(router_bgp) | new key(TODO) |
-| old key 9.4(router_bgp) | new key(TODO) |
-| old key 9.5(router_bgp) | new key(TODO) |
-| old key 9.6(router_bgp) | new key(TODO) |
-| old key 10.1(router_isis) | new key(TODO) |
-| old key 10.2(router_isis) | new key(TODO) |
-| old key 11(snmp_server) | new key(TODO) |
-| stun.server.local_interface | stun.server.local_interfaces |
-| old key 13.1(vlan_interfaces) | new key(TODO) |
-| old key 13.2(vlan_interfaces) | new key(TODO) |
->>>>>>> 51c08c95
+The test categories are listed in the [role documentation](../../roles/eos_validate_state/README.md#test-categories)