---
# This title is used for search results
title: Porting Guide for Ansible AVD 5.x.x
---
<!--
  ~ Copyright (c) 2024 Arista Networks, Inc.
  ~ Use of this source code is governed by the Apache License 2.0
  ~ that can be found in the LICENSE file.
  -->

# Porting Guide for Ansible AVD 5.x.x

Major releases of AVD can contain breaking changes. This porting guide addresses how to update your inventory
and playbooks to be compatible with new default behaviors and changed data models when upgrading from AVD 4.x versions.

!!! note
    To upgrade from AVD version 3.x, first upgrade to AVD 4.10 using the [Porting Guide for Ansible AVD 4.x.x](https://avd.arista.com/4.10/docs/porting-guides/4.x.x.html)
    and then upgrade to 5.x with this guide.

Users of `eos_designs` do not have to consider the changes in `eos_cli_config_gen`, since those adaptions are
built into `eos_designs`.

## Common changes

### Data model changes from "dict-of-dicts" to "list-of-dicts"

In AVD 4.0.0 and across both `eos_designs` and `eos_cli_config_gen`, *all* "dict-of-dicts" data models with user-defined keys were changed to "list-of-dicts".
In AVD 4.x inputs were auto-converted to the new data models.

As of AVD 5.0.0 the automatic conversion from dict-of-dicts has been removed, so it is required to update the input data to the new data models.
The `avd_data_conversion_mode` key has also been removed.

Errors will be raised for each data model not conforming to the list type when running AVD:

```sh
$ ansible-playbook playbook.yml
<...>
ERROR! [host1]: 'Validation Error: access_lists': {'ACL-01': {'sequence_numbers': {10: {'actio<...abbreviated...>4 any'}}}} is not of type 'list'
```

As an example, `ethernet_interfaces` was changed from:

```yaml
ethernet_intefaces:
  Ethernet1:   # <-- User defined key
    <...>
```

to:

```yaml
ethernet_interfaces:
  - name: Ethernet1   # <-- "name" here is called the "primary_key" which must have a unique value across all list elements
    <...>
```

## Removal of Ansible plugins

The following ansible plugins have been removed from the `arista.avd` Ansible collection in v5.0.0.

| Plugin type | Plugin name | Replacement |
| ----------- | ----------- | ----------- |
| Filter | `arista.avd.convert_dicts` | The internal `arista.avd.convert_dicts` filter plugin is no longer used by AVD. The plugin is released as open source, so it can be copied and reused according to the license and copyright. |
| Filter | `arista.avd.hash_passphrase` | Use `arista.avd.snmp_hash` instead. |
| Filter | `arista.avd.generate_esi` | Use Jinja string concatenation instead like `{{ <esi_prefix> ~ <short_esi> }}`. |
| Filter | `arista.avd.generate_lacp_id` | Use the builtin `replace` filter instead like `{{ <short_esi> \| replace(':', '.') }}`. |
| Filter | `arista.avd.generate_route_target` | Use the builtin `ansible.builtin.regex_replace` filter instead like `{{ <short_esi> \| ansible.builtin.regex_replace('(\\d{2})(\\d{2}):(\\d{2})(\\d{2}):(\\d{2})(\\d{2})', '\\1:\\2:\\3:\\4:\\5:\\6') }}`. |
| Action plugin/Module | `arista.avd.deploy_to_cv` | Use `arista.avd.cv_workflow` instead. |
| Action plugin/Module | `arista.avd.batch_template` | The internal `arista.avd.batch_template` action plugin is no longer used by AVD. The plugin is released as open source, so it can be copied and reused according to the license and copyright. |
| Action plugin/Module | `arista.avd.validate_and_template` | The internal `arista.avd.validate_and_template` action plugin is no longer used by AVD. The plugin is released as open source, so it can be copied and reused according to the license and copyright. |
| Action plugin/Module | `arista.avd.yaml_templates_to_facts` | The internal `arista.avd.yaml_templates_to_facts` action plugin is no longer used by AVD. The plugin is released as open source, so it can be copied and reused according to the license and copyright. |
| Action plugin/Module | `arista.avd._emit_warning` | The internal `arista.avd._emit_warning` action plugin is no longer used by AVD. The plugin is released as open source, so it can be copied and reused according to the license and copyright. |

## Changes to role arista.avd.eos_designs

TODO: Level 3 sections for each change with details on how to migrate

<<<<<<< HEAD
### Redistribute IGMP

Removing redistribute igmp configuration for a BGP svi/vlan belonging to a VRF with EVPN multicast.
=======
### AvdInterfaceDescriptions breaking changes

The `AvdInterfaceDescriptions` class and the associated `InterfaceDescriptionData` data class were moved from the Ansible collection
to `pyavd.api.interface_descriptions`. Import statements must be updated.

```diff
- from ansible_collections.arista.avd.roles.eos_designs.python_modules.interface_descriptions import AvdInterfaceDescriptions, InterfaceDescriptionData
+ from pyavd.api.interface_descriptions import AvdInterfaceDescriptions, InterfaceDescriptionData
```

Some methods of the `AvdInterfaceDescriptions` class were collapsed.
The following table indicates the removed methods and the replacement ones to
adjust the code. Note that the new method signatures are different.

| Removed method signature | Replacement method signature |
| ------------------------ | ---------------------------- |
| `underlay_ethernet_interfaces(self, link_type: str, link_peer: str, link_peer_interface: str) -> str` | `underlay_ethernet_interface(self, data: InterfaceDescriptionData) -> str` |
| `underlay_port_channel_interfaces(self, link_peer: str, link_peer_channel_group_id: int, link_channel_description: str) -> str:` | `underlay_port_channel_interface(self, data: InterfaceDescriptionData) -> str` |
| `mlag_ethernet_interfaces(self, mlag_interface: str) -> str:` | `mlag_ethernet_interface(self, data: InterfaceDescriptionData) -> str` |
| `mlag_port_channel_interfaces(self) -> str:` | `mlag_ethernet_interface(self, data: InterfaceDescriptionData) -> str` |
| `connected_endpoints_ethernet_interfaces(self, peer: str = None, peer_interface: str = None, adapter_description: str = None) -> str:` | `connected_endpoint_ethernet_interface(self, data: InterfaceDescriptionData) -> str` |
| `connected_endpoints_port_channel_interfaces(self, peer: str = None, adapter_description: str = None, adapter_port_channel_description: str = None) -> str:` | `connected_endpoint_port_channel_interface(self, data: InterfaceDescriptionData) -> str` |
| `overlay_loopback_interface(self, overlay_loopback_description: str = None) -> str` | `router_id_loopback_interface(self, data: InterfaceDescriptionData) -> str` |
| `vtep_loopback_interface(self) -> str` | `vtep_loopback_interface(self, data: InterfaceDescriptionData) -> str` |

For any method that was not previously overwritten, there should be no output change as compared to AVD 4.10.0.
>>>>>>> 740a1ae0

### Removal of deprecated data models

The following data model keys have been removed from `eos_designs` in v5.0.0.

| Removed key | New key |
| ----------- | ------- |
| cvp_instance_ip | cvp_instance_ips |
| <connected_endpoints_key>[].adapters[].port_channel.short_esi | <connected_endpoints_key>[].adapters[].ethernet_segment.short_esi |
| network_ports[].port_channel.short_esi | network_ports[].ethernet_segment.short_esi |
| port_profiles[].port_channel.short_esi | port_profiles[].ethernet_segment.short_esi |
| <node_type_key>.defaults.inband_management_subnet | <node_type_key>.defaults.inband_mgmt_subnet |
| <node_type_key>.defaults.inband_management_vlan | <node_type_key>.defaults.inband_mgmt_vlan |
| <node_type_key>.node_groups[].nodes[].inband_management_subnet | <node_type_key>.node_groups[].nodes[].inband_mgmt_subnet |
| <node_type_key>.node_groups[].nodes[].inband_management_vlan | <node_type_key>.node_groups[].nodes[].inband_mgmt_vlan |
| <node_type_key>.node_groups[].inband_management_subnet | <node_type_key>.node_groups[].inband_mgmt_subnet |
| <node_type_key>.node_groups[].inband_management_vlan | <node_type_key>.node_groups[].inband_mgmt_vlan |
| <node_type_key>.nodes[].inband_management_subnet | <node_type_key>.nodes[].inband_mgmt_subnet |
| <node_type_key>.nodes[].inband_management_vlan | <node_type_key>.nodes[].inband_mgmt_vlan |
| <network_services_key>[].vrfs[].svis[].ipv6_address_virtual | <network_services_key>[].vrfs[].svis[].ipv6_address_virtuals |
| svi_profiles[].ipv6_address_virtual | svi_profiles[].ipv6_address_virtuals |
| ptp | ptp_settings |

### custom_structured_configuration_prefix no longer accepts a string

Starting AVD 5.0.0, `custom_structured_configuration_prefix` only accepts a list of strings.
Previously it also accepted a string, which was autoconverted to a list.

```diff
- custom_structured_configuration_prefix: myprefix
+ custom_structured_configuration_prefix: ["myprefix"]
```

### default_overlay_address_families and overlay_address_families no longer accepts a string

Starting AVD 5.0.0, `node_type_keys[].default_overlay_address_families` and `<node_type_key>.defaults.overlay_address_families` only accept a list of strings.
Previously they also accepted a string, which was autoconverted to a list.

```diff
  node_type_keys:
    - key: my_node_type
      type: my_node_type
-     default_overlay_address_families: "evpn"
+     default_overlay_address_families: ["evpn"]

  <node_type_key - ex. l3leaf>:
    defaults:
-     overlay_address_families: "vpn-ipv4"
+     overlay_address_families: ["vpn-ipv4"]
    node_groups:
      - group: mygroup
-       overlay_address_families: "vpn-ipv4"
+       overlay_address_families: ["vpn-ipv4"]
        nodes:
          - name: leaf1
-           overlay_address_families: "vpn-ipv6"
+           overlay_address_families: ["vpn-ipv6"]
    nodes:
      - name: leaf2
-       overlay_address_families: "vpn-ipv6"
+       overlay_address_families: ["vpn-ipv6"]
```

#### mpls_route_servers no longer accepts a string

Starting AVD 5.0.0, `<node_type_key>.defaults.mpls_route_servers` only accepts a list of strings.
Previously it also accepted a string, which was autoconverted to a list.

```diff
  node_type_keys:
    - key: my_node_type
      type: my_node_type
-     mpls_route_servers: "10.10.10.10"
+     mpls_route_servers: ["10.10.10.10"]

  <node_type_key - ex. l3leaf>:
    defaults:
-     mpls_route_servers: "10.10.10.10"
+     mpls_route_servers: ["10.10.10.10"]
    node_groups:
      - group: mygroup
-       mpls_route_servers: "10.10.10.10"
+       mpls_route_servers: ["10.10.10.10"]
        nodes:
          - name: leaf1
-           mpls_route_servers: "20.20.20.20"
+           mpls_route_servers: ["20.20.20.20"]
    nodes:
      - name: leaf2
-       mpls_route_servers: "10.10.10.10"
+       mpls_route_servers: ["20.20.20.20"]
```

### `!RANCID-CONTENT-TYPE: arista` is no longer at the top of the generated configurations

As of AVD 5.0.0 the `!RANCID-CONTENT-TYPE: arista` line at the top of the configuration has been removed.

It can be added if required by using `config_comment`:

```diff
+config_comment: "RANCID-CONTENT-TYPE: arista"
```

## Changes to role `arista.avd.eos_cli_config_gen`

TODO: Level 3 sections for each change with details on how to migrate

### No auto-conversion of old data model for `router_bgp.redistribute_routes` and `router_bgp.vrfs[].redistribute_routes`

The change has been incorporated into `eos_designs`, so action is only required when defining new interfaces
with `structured_config`, `custom_structured_configuration_`, or when using `eos_cli_config_gen` directly.

The data models for `router_bgp.redistribute_routes` and `router_bgp.vrfs[].redistribute_routes` previously supported either a list of strings or a dict-of-dicts.
In AVD 4.0.0 this was changed to a list-of-dicts with automatic conversion from any of the previous models into the new model.

As of AVD 5.0.0 the automatic conversion from both of the previous models has been removed, so it is required to update the input data to the new data models.

=== "Old data models"

    ```yaml
    # Old list data model
    router_bgp:
      redistribute_routes:
        - connected
        - static
      vrfs:
        - name: test
          redistribute_routes:
            - connected
            - static

    # Old dict-of-dicts data model
    router_bgp:
      redistribute_routes:
        connected:
          route_map: connected-to-bgp
        static:
          route_map: static-to-bgp
      vrfs:
        - name: test
          redistribute_routes:
            connected:
              route_map: connected-to-bgp
            static:
              route_map: static-to-bgp
    ```

=== "New data model"

    ```yaml
    # New data model
    router_bgp:
      redistribute_routes:
        - source_procol: connected
        - source_protocol: static
      vrfs:
        - name: test
          redistribute_routes:
            - source_procol: connected
            - source_protocol: static

    # New data model
    router_bgp:
      redistribute_routes:
        - source_protocol: connected
          route_map: connected-to-bgp
        - source_protocol: static
          route_map: static-to-bgp
      vrfs:
        - name: test
          redistribute_routes:
            - source_protocol: connected
              route_map: connected-to-bgp
            - source_protocol: static
              route_map: static-to-bgp
    ```

### Default EOS configuration is no longer automatically generated

The `generate_default_config` setting controls the generation of some default EOS configurations. This was previously set to `true` by default.

As of AVD 5.0.0 the default value of `generate_default_config` has been changed to `false` to prevent generation of any configuration not specified by the
inputs to `eos_cli_config_gen` (structured configuration).

The following commands will be generated when `generate_default_config` is set to `true`:

- RANCID Content Type
- Hostname
- Default configuration `no aaa root`
- Default configuration `no enable password`
- Transceiver qsfp default mode
- End of configuration delimiter

The setting `generate_default_config` will be removed in AVD 6.0.0.

The following `eos_cli_config_gen` inputs can be given as needed to generate the same configuration:

```diff
-generate_default_config: true
+aaa_root:
+  disabled: true
+config_comment: "RANCID-CONTENT-TYPE: arista"
+config_end: true
+enable_password:
+  disabled: true
+hostname: "{{ inventory_hostname }}"
+transceiver_qsfp_default_mode_4x10: true
```

All changes except `"RANCID-CONTENT-TYPE: arista"` have been incorporated into `eos_designs`. Action is only required when using `eos_cli_config_gen` directly,
or if the `RANCID-CONTENT-TYPE: arista` is required.

### `ip_security.sa_policies[].esp.integrity` and `.encryption` "null" option has been replaced with "disabled"

In AVD 4.0.0 we had "null" as a valid value for esp integrity and encryption to apply the null security profile and encryption under the ip-security configuration.

As of AVD 5.0.0 "null" option for esp integrity and encryption has been replaced with "disabled" to apply the null security profile and encryption under the ip-security configuration.

```diff
 ip_security:
   sa_policies:
     name: Disabled
     esp:
-      integrity: "null"
-      encryption: "null"
+      integrity: disabled
+      encryption: disabled
```

### Removal of default type `switched` from ethernet interfaces and port-channel interfaces

In AVD 4.0.0, we had "switched" as the default value for `ethernet_interfaces[].type` and `port_channel_interfaces[].type`.

With AVD 5.0.0, the default value for `type` in `ethernet_interfaces` and `port_channel_interfaces` is no longer supported. The `type` key must now be explicitly defined in the input variables if it is needed in the configuration and documentation.

### Removal of deprecated data models

The following data model keys have been removed from `eos_cli_config_gen` in v5.0.0.

| Removed key | New key |
| ----------- | ------- |
| cvcompression | - |
| event_handlers.action | event_handlers.actions.bash_command |
| event_handlers.action_type | event_handlers.actions |
| event_handlers.regex | event_handlers.trigger_on_logging.regex |
| flow_trackings | flow_tracking |
| management_api_gnmi.enable_vrfs | management_api_gnmi.transport.grpc |
| management_api_gnmi.octa | management_api_gnmi.provider |
| management_security.entropy_source | management_security.entropy_sources |
| name_server | ip_name_servers |
| port_channel_interfaces.esi | port_channel_interfaces.evpn_ethernet_segment.identifier |
| port_channel_interfaces.rt | port_channel_interfaces.evpn_ethernet_segment.route_target |
| radius_servers | radius_server.hosts |
| router_bgp.peer_groups[].peer_filter | router_bgp.listen_ranges[].peer_filter |
| router_bgp.peer_groups[].bgp_listen_range_prefix | router_bgp.listen_ranges[].prefix |
| router_bgp.address_family_ipv4.peer_groups[].next_hop.address_family_ipv6_originate | router_bgp.address_family_ipv4.peer_groups[].next_hop.address_family_ipv6 |
| router_bgp.vrfs[].neighbors[].prefix_list_in | router_bgp.vrfs[].address_family_ipv4.neighbors[].prefix_list_in or router_bgp.vrfs[].address_family_ipv6.neighbors[].prefix_list_in |
| router_bgp.vrfs[].neighbors[].prefix_list_in | router_bgp.vrfs[].address_family_ipv4.neighbors[].prefix_list_out or router_bgp.vrfs[].address_family_ipv6.neighbors[].prefix_list_out |
| router_bgp.vrfs[].address_families | router_bgp.vrfs[].address_family_* |
| router_isis.address_family | router_isis.address_family_ipv4.enabled or router_isis.address_family_ipv6.enabled |
| router_isis.isis_af_defaults | router_isis.address_family_ipv4 or router_isis.address_family_ipv6 |
| snmp_server.views.MIB_family_name | snmp_server.views.mib_family_name |
| stun.server.local_interface | stun.server.local_interfaces |
| vlan_interfaces[].ipv6_address_virtual | vlan_interfaces[].ipv6_address_virtuals |
| vlan_interfaces[].ipv6_virtual_router_address | vlan_interfaces[].ipv6_virtual_router_addresses |
| vlan_interfaces[].vrrp | vlan_interfaces[].vrrp_ids |

## Changes to role `arista.avd.eos_validate_state`

### Input for hardware tests have been updated

The inputs for the hardware test have changed.

```yaml
validation_role:
  xcvr_own_manufacturers:
    - Manufacturer 1
    - Manufacturer 2
  pwr_supply_states:
     - ok
     - notInserted
  fan_states:
     - ok
     - notInserted
```

should be replaced with:

```yaml
accepted_xcvr_manufacturers:
  - Manufacturer 1
  - Manufacturer 2
accepted_pwr_supply_states:
  - ok
  - notInserted
accepted_fan_states:
  - ok
  - notInserted
```

### Filtering tests using Ansible tags support was removed

The filtering of tests using Ansible tags has been removed, The `skip_tests` variable should be used instead. The `skip_tests` mechanism is much more granular and allow to filter at the test level.

```bash
ansible-playbook playbooks/fabric-validate.yaml --skip-tags ntp,bgp_checks
```

should be replaced with the following input variables:

```yaml
skip_tests:
 - category: AvdTestNTP
 - category: AvdTestBGP
```

and the following command line:

```bash
ansible-playbook playbooks/fabric-validate.yaml
```

The test categories are listed in the [role documentation](../../roles/eos_validate_state/README.md#test-categories)<|MERGE_RESOLUTION|>--- conflicted
+++ resolved
@@ -75,11 +75,10 @@
 
 TODO: Level 3 sections for each change with details on how to migrate
 
-<<<<<<< HEAD
 ### Redistribute IGMP
 
 Removing redistribute igmp configuration for a BGP svi/vlan belonging to a VRF with EVPN multicast.
-=======
+
 ### AvdInterfaceDescriptions breaking changes
 
 The `AvdInterfaceDescriptions` class and the associated `InterfaceDescriptionData` data class were moved from the Ansible collection
@@ -106,7 +105,6 @@
 | `vtep_loopback_interface(self) -> str` | `vtep_loopback_interface(self, data: InterfaceDescriptionData) -> str` |
 
 For any method that was not previously overwritten, there should be no output change as compared to AVD 4.10.0.
->>>>>>> 740a1ae0
 
 ### Removal of deprecated data models
 
