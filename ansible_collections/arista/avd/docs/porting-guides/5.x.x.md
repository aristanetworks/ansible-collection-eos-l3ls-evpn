---
# This title is used for search results
title: Porting Guide for Ansible AVD 5.x.x
---
<!--
  ~ Copyright (c) 2024 Arista Networks, Inc.
  ~ Use of this source code is governed by the Apache License 2.0
  ~ that can be found in the LICENSE file.
  -->

# Porting Guide for Ansible AVD 5.x.x

Major releases of AVD can contain breaking changes. This porting guide addresses how to update your inventory
and playbooks to be compatible with new default behaviors and changed data models when upgrading from AVD 4.x versions.

!!! note
    To upgrade from AVD version 3.x, first upgrade to AVD 4.10 using the [Porting Guide for Ansible AVD 4.x.x](https://avd.arista.com/4.10/docs/porting-guides/4.x.x.html)
    and then upgrade to 5.x with this guide.

Users of `eos_designs` do not have to consider the changes in `eos_cli_config_gen`, since those adaptions are
built into `eos_designs`.

## Common changes

### Data model changes from "dict-of-dicts" to "list-of-dicts"

In AVD 4.0.0 and across both `eos_designs` and `eos_cli_config_gen`, *all* "dict-of-dicts" data models with user-defined keys were changed to "list-of-dicts".
In AVD 4.x inputs were auto-converted to the new data models.

As of AVD 5.0.0 the automatic conversion from dict-of-dicts has been removed, so it is required to update the input data to the new data models.
The `avd_data_conversion_mode` key has also been removed.

Errors will be raised for each data model not conforming to the list type when running AVD:

```sh
$ ansible-playbook playbook.yml
<...>
ERROR! [host1]: 'Validation Error: access_lists': {'ACL-01': {'sequence_numbers': {10: {'actio<...abbreviated...>4 any'}}}} is not of type 'list'
```

As an example, `ethernet_interfaces` was changed from:

```yaml
ethernet_intefaces:
  Ethernet1:   # <-- User defined key
    <...>
```

to:

```yaml
ethernet_interfaces:
  - name: Ethernet1   # <-- "name" here is called the "primary_key" which must have a unique value across all list elements
    <...>
```

## Removal of Ansible plugins

The following ansible plugins have been removed from the `arista.avd` Ansible collection in v5.0.0.

| Plugin type | Plugin name | Replacement |
| ----------- | ----------- | ----------- |
| Filter | `arista.avd.convert_dicts` | The internal `arista.avd.convert_dicts` filter plugin is no longer used by AVD. The plugin is released as open source, so it can be copied and reused according to the license and copyright. |
| Filter | `arista.avd.hash_passphrase` | Use `arista.avd.snmp_hash` instead. |
| Filter | `arista.avd.generate_esi` | Use Jinja string concatenation instead like `{{ <esi_prefix> ~ <short_esi> }}`. |
| Filter | `arista.avd.generate_lacp_id` | Use the builtin `replace` filter instead like `{{ <short_esi> \| replace(':', '.') }}`. |
| Filter | `arista.avd.generate_route_target` | Use the builtin `ansible.builtin.regex_replace` filter instead like `{{ <short_esi> \| ansible.builtin.regex_replace('(\\d{2})(\\d{2}):(\\d{2})(\\d{2}):(\\d{2})(\\d{2})', '\\1:\\2:\\3:\\4:\\5:\\6') }}`. |
| Action plugin/Module | `arista.avd.deploy_to_cv` | Use `arista.avd.cv_workflow` instead. |
| Action plugin/Module | `arista.avd.batch_template` | The internal `arista.avd.batch_template` action plugin is no longer used by AVD. The plugin is released as open source, so it can be copied and reused according to the license and copyright. |
| Action plugin/Module | `arista.avd.validate_and_template` | The internal `arista.avd.validate_and_template` action plugin is no longer used by AVD. The plugin is released as open source, so it can be copied and reused according to the license and copyright. |
| Action plugin/Module | `arista.avd.yaml_templates_to_facts` | The internal `arista.avd.yaml_templates_to_facts` action plugin is no longer used by AVD. The plugin is released as open source, so it can be copied and reused according to the license and copyright. |
| Action plugin/Module | `arista.avd._emit_warning` | The internal `arista.avd._emit_warning` action plugin is no longer used by AVD. The plugin is released as open source, so it can be copied and reused according to the license and copyright. |

## Changes to role arista.avd.eos_designs

TODO: Level 3 sections for each change with details on how to migrate

### AvdInterfaceDescriptions breaking changes

The `AvdInterfaceDescriptions` class and the associated `InterfaceDescriptionData` data class were moved from the Ansible collection
to `pyavd.api.interface_descriptions`. Import statements must be updated.

```diff
- from ansible_collections.arista.avd.roles.eos_designs.python_modules.interface_descriptions import AvdInterfaceDescriptions, InterfaceDescriptionData
+ from pyavd.api.interface_descriptions import AvdInterfaceDescriptions, InterfaceDescriptionData
```

Some methods of the `AvdInterfaceDescriptions` class were collapsed.
The following table indicates the removed methods and the replacement ones to
adjust the code. Note that the new method signatures are different.

| Removed method signature | Replacement method signature |
| ------------------------ | ---------------------------- |
| `underlay_ethernet_interfaces(self, link_type: str, link_peer: str, link_peer_interface: str) -> str` | `underlay_ethernet_interface(self, data: InterfaceDescriptionData) -> str` |
| `underlay_port_channel_interfaces(self, link_peer: str, link_peer_channel_group_id: int, link_channel_description: str) -> str:` | `underlay_port_channel_interface(self, data: InterfaceDescriptionData) -> str` |
| `mlag_ethernet_interfaces(self, mlag_interface: str) -> str:` | `mlag_ethernet_interface(self, data: InterfaceDescriptionData) -> str` |
| `mlag_port_channel_interfaces(self) -> str:` | `mlag_ethernet_interface(self, data: InterfaceDescriptionData) -> str` |
| `connected_endpoints_ethernet_interfaces(self, peer: str = None, peer_interface: str = None, adapter_description: str = None) -> str:` | `connected_endpoint_ethernet_interface(self, data: InterfaceDescriptionData) -> str` |
| `connected_endpoints_port_channel_interfaces(self, peer: str = None, adapter_description: str = None, adapter_port_channel_description: str = None) -> str:` | `connected_endpoint_port_channel_interface(self, data: InterfaceDescriptionData) -> str` |
| `overlay_loopback_interface(self, overlay_loopback_description: str = None) -> str` | `router_id_loopback_interface(self, data: InterfaceDescriptionData) -> str` |
| `vtep_loopback_interface(self) -> str` | `vtep_loopback_interface(self, data: InterfaceDescriptionData) -> str` |

For any method that was not previously overwritten, there should be no output change as compared to AVD 4.10.0.

### Removal of deprecated data models

The following data model keys have been removed from `eos_designs` in v5.0.0.

| Removed key | New key |
| ----------- | ------- |
| cvp_instance_ip | cvp_instance_ips |
| <connected_endpoints_key>[].adapters[].port_channel.short_esi | <connected_endpoints_key>[].adapters[].ethernet_segment.short_esi |
| network_ports[].port_channel.short_esi | network_ports[].ethernet_segment.short_esi |
| port_profiles[].port_channel.short_esi | port_profiles[].ethernet_segment.short_esi |
| <node_type_key>.defaults.inband_management_subnet | <node_type_key>.defaults.inband_mgmt_subnet |
| <node_type_key>.defaults.inband_management_vlan | <node_type_key>.defaults.inband_mgmt_vlan |
| <node_type_key>.node_groups[].nodes[].inband_management_subnet | <node_type_key>.node_groups[].nodes[].inband_mgmt_subnet |
| <node_type_key>.node_groups[].nodes[].inband_management_vlan | <node_type_key>.node_groups[].nodes[].inband_mgmt_vlan |
| <node_type_key>.node_groups[].inband_management_subnet | <node_type_key>.node_groups[].inband_mgmt_subnet |
| <node_type_key>.node_groups[].inband_management_vlan | <node_type_key>.node_groups[].inband_mgmt_vlan |
| <node_type_key>.nodes[].inband_management_subnet | <node_type_key>.nodes[].inband_mgmt_subnet |
| <node_type_key>.nodes[].inband_management_vlan | <node_type_key>.nodes[].inband_mgmt_vlan |
| <network_services_key>[].vrfs[].svis[].ipv6_address_virtual | <network_services_key>[].vrfs[].svis[].ipv6_address_virtuals |
| svi_profiles[].ipv6_address_virtual | svi_profiles[].ipv6_address_virtuals |
| ptp | ptp_settings |

### custom_structured_configuration_prefix no longer accepts a string

Starting AVD 5.0.0, `custom_structured_configuration_prefix` only accepts a list of strings.
Previously it also accepted a string, which was autoconverted to a list.

```diff
- custom_structured_configuration_prefix: myprefix
+ custom_structured_configuration_prefix: ["myprefix"]
```

### default_overlay_address_families and overlay_address_families no longer accepts a string

Starting AVD 5.0.0, `node_type_keys[].default_overlay_address_families` and `<node_type_key>.defaults.overlay_address_families` only accept a list of strings.
Previously they also accepted a string, which was autoconverted to a list.

```diff
  node_type_keys:
    - key: my_node_type
      type: my_node_type
-     default_overlay_address_families: "evpn"
+     default_overlay_address_families: ["evpn"]

  <node_type_key - ex. l3leaf>:
    defaults:
-     overlay_address_families: "vpn-ipv4"
+     overlay_address_families: ["vpn-ipv4"]
    node_groups:
      - group: mygroup
-       overlay_address_families: "vpn-ipv4"
+       overlay_address_families: ["vpn-ipv4"]
        nodes:
          - name: leaf1
-           overlay_address_families: "vpn-ipv6"
+           overlay_address_families: ["vpn-ipv6"]
    nodes:
      - name: leaf2
-       overlay_address_families: "vpn-ipv6"
+       overlay_address_families: ["vpn-ipv6"]
```

#### mpls_route_servers no longer accepts a string

Starting AVD 5.0.0, `<node_type_key>.defaults.mpls_route_servers` only accepts a list of strings.
Previously it also accepted a string, which was autoconverted to a list.

```diff
  node_type_keys:
    - key: my_node_type
      type: my_node_type
-     mpls_route_servers: "10.10.10.10"
+     mpls_route_servers: ["10.10.10.10"]

  <node_type_key - ex. l3leaf>:
    defaults:
-     mpls_route_servers: "10.10.10.10"
+     mpls_route_servers: ["10.10.10.10"]
    node_groups:
      - group: mygroup
-       mpls_route_servers: "10.10.10.10"
+       mpls_route_servers: ["10.10.10.10"]
        nodes:
          - name: leaf1
-           mpls_route_servers: "20.20.20.20"
+           mpls_route_servers: ["20.20.20.20"]
    nodes:
      - name: leaf2
-       mpls_route_servers: "10.10.10.10"
+       mpls_route_servers: ["20.20.20.20"]
```

## Changes to role `arista.avd.eos_cli_config_gen`

TODO: Level 3 sections for each change with details on how to migrate

### No auto-conversion of old data model for `router_bgp.redistribute_routes` and `router_bgp.vrfs[].redistribute_routes`

The change has been incorporated into `eos_designs`, so action is only required when defining new interfaces
with `structured_config`, `custom_structured_configuration_`, or when using `eos_cli_config_gen` directly.

The data models for `router_bgp.redistribute_routes` and `router_bgp.vrfs[].redistribute_routes` previously supported either a list of strings or a dict-of-dicts.
In AVD 4.0.0 this was changed to a list-of-dicts with automatic conversion from any of the previous models into the new model.

As of AVD 5.0.0 the automatic conversion from both of the previous models has been removed, so it is required to update the input data to the new data models.

=== "Old data models"

    ```yaml
    # Old list data model
    router_bgp:
      redistribute_routes:
        - connected
        - static
      vrfs:
        - name: test
          redistribute_routes:
            - connected
            - static

    # Old dict-of-dicts data model
    router_bgp:
      redistribute_routes:
        connected:
          route_map: connected-to-bgp
        static:
          route_map: static-to-bgp
      vrfs:
        - name: test
          redistribute_routes:
            connected:
              route_map: connected-to-bgp
            static:
              route_map: static-to-bgp
    ```

=== "New data model"

    ```yaml
    # New data model
    router_bgp:
      redistribute_routes:
        - source_procol: connected
        - source_protocol: static
      vrfs:
        - name: test
          redistribute_routes:
            - source_procol: connected
            - source_protocol: static

    # New data model
    router_bgp:
      redistribute_routes:
        - source_protocol: connected
          route_map: connected-to-bgp
        - source_protocol: static
          route_map: static-to-bgp
      vrfs:
        - name: test
          redistribute_routes:
            - source_protocol: connected
              route_map: connected-to-bgp
            - source_protocol: static
              route_map: static-to-bgp
    ```

### `ip_security.sa_policies[].esp.integrity` and `.encryption` "null" option has been replaced with "disabled"

In AVD 4.0.0 we had "null" as a valid value for esp integrity and encryption to apply the null security profile and encryption under the ip-security configuration.

As of AVD 5.0.0 "null" option for esp integrity and encryption has been replaced with "disabled" to apply the null security profile and encryption under the ip-security configuration.

```diff
 ip_security:
   sa_policies:
     name: Disabled
     esp:
-      integrity: "null"
-      encryption: "null"
+      integrity: disabled
+      encryption: disabled
```

<<<<<<< HEAD
### Updated the eos J2 template for traffic-policies

The change has been incorporated into `traffic-policies.j2` eos template.

In AVD 4.0.0 protocol udp under traffic policies was accepting the flags and if the source/destination port was defined for tcp/udp protocol then unable to define the source/destination field-set.

As of AVD 5.0.0 protocol udp under traffic policies is not accepting the flags and now both the source/destination port and field set can be defined for tcp/udp protocol. Also, fix the configuration order as per the eos running-config.
=======
### Removal of default type `switched` from ethernet interfaces and port-channel interfaces

In AVD 4.0.0, we had "switched" as the default value for `ethernet_interfaces[].type` and `port_channel_interfaces[].type`.

With AVD 5.0.0, the default value for `type` in `ethernet_interfaces` and `port_channel_interfaces` is no longer supported. The `type` key must now be explicitly defined in the input variables if it is needed in the configuration and documentation.
>>>>>>> 6b7e358e

### Removal of deprecated data models

The following data model keys have been removed from `eos_cli_config_gen` in v5.0.0.

| Removed key | New key |
| ----------- | ------- |
| cvcompression | - |
| event_handlers.action | event_handlers.actions.bash_command |
| event_handlers.action_type | event_handlers.actions |
| event_handlers.regex | event_handlers.trigger_on_logging.regex |
| flow_trackings | flow_tracking |
| management_api_gnmi.enable_vrfs | management_api_gnmi.transport.grpc |
| management_api_gnmi.octa | management_api_gnmi.provider |
| management_security.entropy_source | management_security.entropy_sources |
| name_server | ip_name_servers |
| port_channel_interfaces.esi | port_channel_interfaces.evpn_ethernet_segment.identifier |
| port_channel_interfaces.rt | port_channel_interfaces.evpn_ethernet_segment.route_target |
| radius_servers | radius_server.hosts |
| router_bgp.peer_groups[].peer_filter | router_bgp.listen_ranges[].peer_filter |
| router_bgp.peer_groups[].bgp_listen_range_prefix | router_bgp.listen_ranges[].prefix |
| router_bgp.address_family_ipv4.peer_groups[].next_hop.address_family_ipv6_originate | router_bgp.address_family_ipv4.peer_groups[].next_hop.address_family_ipv6 |
| router_bgp.vrfs[].neighbors[].prefix_list_in | router_bgp.vrfs[].address_family_ipv4.neighbors[].prefix_list_in or router_bgp.vrfs[].address_family_ipv6.neighbors[].prefix_list_in |
| router_bgp.vrfs[].neighbors[].prefix_list_in | router_bgp.vrfs[].address_family_ipv4.neighbors[].prefix_list_out or router_bgp.vrfs[].address_family_ipv6.neighbors[].prefix_list_out |
| router_bgp.vrfs[].address_families | router_bgp.vrfs[].address_family_* |
| router_isis.address_family | router_isis.address_family_ipv4.enabled or router_isis.address_family_ipv6.enabled |
| router_isis.isis_af_defaults | router_isis.address_family_ipv4 or router_isis.address_family_ipv6 |
| snmp_server.views.MIB_family_name | snmp_server.views.mib_family_name |
| stun.server.local_interface | stun.server.local_interfaces |
| vlan_interfaces[].ipv6_address_virtual | vlan_interfaces[].ipv6_address_virtuals |
| vlan_interfaces[].ipv6_virtual_router_address | vlan_interfaces[].ipv6_virtual_router_addresses |
| vlan_interfaces[].vrrp | vlan_interfaces[].vrrp_ids |

## Changes to role `arista.avd.eos_validate_state`

### Input for hardware tests have been updated

The inputs for the hardware test have changed.

```yaml
validation_role:
  xcvr_own_manufacturers:
    - Manufacturer 1
    - Manufacturer 2
  pwr_supply_states:
     - ok
     - notInserted
  fan_states:
     - ok
     - notInserted
```

should be replaced with:

```yaml
accepted_xcvr_manufacturers:
  - Manufacturer 1
  - Manufacturer 2
accepted_pwr_supply_states:
  - ok
  - notInserted
accepted_fan_states:
  - ok
  - notInserted
```

### Filtering tests using Ansible tags support was removed

The filtering of tests using Ansible tags has been removed, The `skip_tests` variable should be used instead. The `skip_tests` mechanism is much more granular and allow to filter at the test level.

```bash
ansible-playbook playbooks/fabric-validate.yaml --skip-tags ntp,bgp_checks
```

should be replaced with the following input variables:

```yaml
skip_tests:
 - category: AvdTestNTP
 - category: AvdTestBGP
```

and the following command line:

```bash
ansible-playbook playbooks/fabric-validate.yaml
```

The test categories are listed in the [role documentation](../../roles/eos_validate_state/README.md#test-categories)<|MERGE_RESOLUTION|>--- conflicted
+++ resolved
@@ -285,21 +285,19 @@
 +      encryption: disabled
 ```
 
-<<<<<<< HEAD
+### Removal of default type `switched` from ethernet interfaces and port-channel interfaces
+
+In AVD 4.0.0, we had "switched" as the default value for `ethernet_interfaces[].type` and `port_channel_interfaces[].type`.
+
+With AVD 5.0.0, the default value for `type` in `ethernet_interfaces` and `port_channel_interfaces` is no longer supported. The `type` key must now be explicitly defined in the input variables if it is needed in the configuration and documentation.
+
 ### Updated the eos J2 template for traffic-policies
 
 The change has been incorporated into `traffic-policies.j2` eos template.
 
-In AVD 4.0.0 protocol udp under traffic policies was accepting the flags and if the source/destination port was defined for tcp/udp protocol then unable to define the source/destination field-set.
-
-As of AVD 5.0.0 protocol udp under traffic policies is not accepting the flags and now both the source/destination port and field set can be defined for tcp/udp protocol. Also, fix the configuration order as per the eos running-config.
-=======
-### Removal of default type `switched` from ethernet interfaces and port-channel interfaces
-
-In AVD 4.0.0, we had "switched" as the default value for `ethernet_interfaces[].type` and `port_channel_interfaces[].type`.
-
-With AVD 5.0.0, the default value for `type` in `ethernet_interfaces` and `port_channel_interfaces` is no longer supported. The `type` key must now be explicitly defined in the input variables if it is needed in the configuration and documentation.
->>>>>>> 6b7e358e
+In AVD 4.0.0 protocol UDP under traffic policies was accepting the flags and if the source/destination port was defined for TCP/UDP protocol then unable to define the source/destination field-set.
+
+As of AVD 5.0.0 protocol UDP under traffic policies is not accepting the flags and now both the source/destination port and field set can be defined for TCP/UDP protocol. Also, fix the configuration order as per the eos running-config.
 
 ### Removal of deprecated data models
 
