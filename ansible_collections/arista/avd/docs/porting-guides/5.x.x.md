--- conflicted
+++ resolved
@@ -285,7 +285,12 @@
 +      encryption: disabled
 ```
 
-<<<<<<< HEAD
+### Removal of default type `switched` from ethernet interfaces and port-channel interfaces
+
+In AVD 4.0.0, we had "switched" as the default value for `ethernet_interfaces[].type` and `port_channel_interfaces[].type`.
+
+With AVD 5.0.0, the default value for `type` in `ethernet_interfaces` and `port_channel_interfaces` is no longer supported. The `type` key must now be explicitly defined in the input variables if it is needed in the configuration and documentation.
+
 ### `address_only` options under `monitor_connectivity` no longer have a default value of `true`
 
 The default value `true` of data models `monitor_connectivity.address_only`, `monitor_connectivity.hosts[].address_only`, `monitor_connectivity.vrfs[].address_only` and `monitor_connectivity.vrfs[].hosts[].address_only` has been removed, so it is now required to set `address_only: true` to render `address-only` in the EOS configuration.
@@ -315,13 +320,6 @@
            local_interfaces: VRF_HOST_SET
            url: https://server2.local.com
 ```
-=======
-### Removal of default type `switched` from ethernet interfaces and port-channel interfaces
-
-In AVD 4.0.0, we had "switched" as the default value for `ethernet_interfaces[].type` and `port_channel_interfaces[].type`.
-
-With AVD 5.0.0, the default value for `type` in `ethernet_interfaces` and `port_channel_interfaces` is no longer supported. The `type` key must now be explicitly defined in the input variables if it is needed in the configuration and documentation.
->>>>>>> 6b7e358e
 
 ### Removal of deprecated data models
 
