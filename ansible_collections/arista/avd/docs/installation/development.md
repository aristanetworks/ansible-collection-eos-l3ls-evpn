--- conflicted
+++ resolved
@@ -1,17 +1,5 @@
 # Development Tips & Tricks
 
-<<<<<<< HEAD
-=======
-- [Development Tips & Tricks](#development-tips--tricks)
-  - [Overview](#overview)
-  - [Build local environment](#build-local-environment)
-  - [Development tools](#development-tools)
-    - [Pre-commit hook](#pre-commit-hook)
-      - [Installation](#installation)
-      - [Run pre-commit manually](#run-pre-commit-manually)
-    - [Configure git hook](#configure-git-hook)
-
->>>>>>> f3488c7a
 ## Overview
 
 Two methods can be used get Ansible up and running quickly with all the requirements to leverage ansible-avd.
