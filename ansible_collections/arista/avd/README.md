<!--
  ~ Copyright (c) 2023-2024 Arista Networks, Inc.
  ~ Use of this source code is governed by the Apache License 2.0
  ~ that can be found in the LICENSE file.
  -->

# arista.avd - Design Driven Network Automation

## Description

- **Flexibility with Open Data Models:** Extensible fabric-wide network models, simplifying configuration, delivering consistency, and reducing errors
- **Simplification through Multi-Domain Automation:** A framework that can automate the data center, campus or wide area network, enabled by a consistent EOS software image and management platform
- **Comprehensive Workflows:** Automating the full life cycle of network provisioning from config generation to pre- and post-deployment validation, and self-documentation of the network

AVD Documentation:

- [Stable version](https://avd.arista.com/stable/)
- [Development version](https://avd.arista.com/devel/)

## Requirements

The AVD collection has the following requirements:

- Python 3.9 or above
- Ansible Core 2.15.0 to 2.17.x
- [Additional Python Dependencies](#additional-python-dependencies)
- Modify the `ansible.cfg` file to support additional Jinja2 extensions

## Installations

Before using this collection, you need to install it with the Ansible Galaxy command-line tool:

```shell
ansible-galaxy collection install arista.avd
```

<<<<<<< HEAD
- [**arista.avd.eos_designs**](roles/eos_designs/README.md) - Opinionated Data model to assist with the deployment of Arista Validated Designs.
- [**arista.avd.eos_cli_config_gen**](roles/eos_cli_config_gen/README.md) - Generate Arista EOS CLI syntax and device documentation.
- [**arista.avd.eos_config_deploy_cvp**](roles/eos_config_deploy_cvp/README.md) - Deploys intended configuration via CloudVision.
- [**arista.avd.eos_config_deploy_eapi**](roles/eos_config_deploy_eapi/README.md) - Deploys intended configuration via eAPI.
- [**arista.avd.cvp_configlet_upload**](roles/cvp_configlet_upload/README.md) - Uploads configlets from a local folder to CloudVision Server.
- [**arista.avd.eos_validate_state**](roles/eos_validate_state/README.md) - Validate operational states of Arista EOS devices.
- [**arista.avd.eos_snapshot**](roles/eos_snapshot/README.md) - Collect commands on EOS devices and generate reports.
- [**arista.avd.dhcp_provisioner**](roles/dhcp_provisioner/README.md) - Configure an ISC-DHCP server to provide ZTP services and CloudVision registration.
- [**arista.avd.cv_deploy**](roles/cv_deploy/README.md) - Deploys EOS device configurations and tags to the CloudVision management platform.
=======
You can also include it in a `requirements.yml` file and install it with `ansible-galaxy collection install -r requirements.yml`, using the format:
>>>>>>> fde40bd8

```yaml
collections:
  - name: arista.avd
```

Note that if you install the collection from Ansible Galaxy, it will not be upgraded automatically when you upgrade the Ansible package.

<<<<<<< HEAD
Ansible Galaxy hosts all stable versions of the `arista.avd` collection. Installation from ansible-galaxy is the most convenient approach for consuming `arista.avd` content. Please follow the collection installation [guide](https://avd.arista.com/stable/docs/installation/collection-installation.html).
=======
To upgrade the collection to the latest available version, run the following command:
>>>>>>> fde40bd8

```shell
ansible-galaxy collection install arista.avd --upgrade
```

You can also install a specific version of the collection, for example, if you need to downgrade when something is broken in the latest version (please report an issue in this repository). Use the following syntax to install version 4.7.1:

```shell
ansible-galaxy collection install arista.avd:==4.7.1
```

See [using Ansible collections](https://docs.ansible.com/ansible/devel/collections_guide/index.html) for more details.

### Additional Python Dependencies

The AVD collection requires the installation of additional Python packages. To ensure you install the correct versions, run the following commands:

```shell
export ARISTA_AVD_DIR=$(ansible-galaxy collection list arista.avd --format yaml | head -1 | cut -d: -f1)
pip3 install -r ${ARISTA_AVD_DIR}/arista/avd/requirements.txt
```

### Enable Jinja2 Extensions

In your `ansible.cfg` file, add the following modifications:

```ini
[defaults]
jinja2_extensions=jinja2.ext.loopcontrols,jinja2.ext.do
duplicate_dict_key=error
```

## Use Cases

Please see the documentation for examples in data center, campus, and wide area network environments.

- [Getting started](https://avd.arista.com/stable/docs/getting-started/intro-to-ansible-and-avd.html)
- [Examples](https://avd.arista.com/stable/examples/single-dc-l3ls/index.html)

### Testing

Every pull request is thoroughly tested by our extensive CI pipeline and reviewed by the AVD Maintainer team.

## Contributing

Contributing pull requests are gladly welcomed for this repository. If you are planning a big change, please start a discussion first to make sure we'll be able to merge it. Please see [contribution guide](https://avd.arista.com/stable/docs/contribution/overview.html) for additional details.

You can also open an [issue](https://github.com/aristanetworks/avd/issues) to report any problems or submit requests for enhancements.

## Support

- AVD version 4.x releases with full support from Arista TAC. If your organization has the [A-Care subscription](https://www.arista.com/assets/data/pdf/AVD-A-Care-TAC-Support-Overview.pdf) please don't hesitate to contact TAC with any questions or issues.
- Community support is provided via [Github discussions board](https://github.com/aristanetworks/avd/discussions).

## Release Notes and Roadmap

Please see the [release notes](https://avd.arista.com) for the latest updates to the AVD collection.

## Related Information

- [arista.avd documentation](https://avd.arista.com)
- [Arista NetDevOps Examples](https://github.com/aristanetworks/netdevops-examples)

## License Information

Copyright (c) 2019-2024 Arista Networks, Inc.

The project is published under [Apache 2.0 License](https://github.com/aristanetworks/avd/blob/devel/ansible_collections/arista/avd/LICENSE)<|MERGE_RESOLUTION|>--- conflicted
+++ resolved
@@ -34,19 +34,7 @@
 ansible-galaxy collection install arista.avd
 ```
 
-<<<<<<< HEAD
-- [**arista.avd.eos_designs**](roles/eos_designs/README.md) - Opinionated Data model to assist with the deployment of Arista Validated Designs.
-- [**arista.avd.eos_cli_config_gen**](roles/eos_cli_config_gen/README.md) - Generate Arista EOS CLI syntax and device documentation.
-- [**arista.avd.eos_config_deploy_cvp**](roles/eos_config_deploy_cvp/README.md) - Deploys intended configuration via CloudVision.
-- [**arista.avd.eos_config_deploy_eapi**](roles/eos_config_deploy_eapi/README.md) - Deploys intended configuration via eAPI.
-- [**arista.avd.cvp_configlet_upload**](roles/cvp_configlet_upload/README.md) - Uploads configlets from a local folder to CloudVision Server.
-- [**arista.avd.eos_validate_state**](roles/eos_validate_state/README.md) - Validate operational states of Arista EOS devices.
-- [**arista.avd.eos_snapshot**](roles/eos_snapshot/README.md) - Collect commands on EOS devices and generate reports.
-- [**arista.avd.dhcp_provisioner**](roles/dhcp_provisioner/README.md) - Configure an ISC-DHCP server to provide ZTP services and CloudVision registration.
-- [**arista.avd.cv_deploy**](roles/cv_deploy/README.md) - Deploys EOS device configurations and tags to the CloudVision management platform.
-=======
 You can also include it in a `requirements.yml` file and install it with `ansible-galaxy collection install -r requirements.yml`, using the format:
->>>>>>> fde40bd8
 
 ```yaml
 collections:
@@ -55,11 +43,7 @@
 
 Note that if you install the collection from Ansible Galaxy, it will not be upgraded automatically when you upgrade the Ansible package.
 
-<<<<<<< HEAD
-Ansible Galaxy hosts all stable versions of the `arista.avd` collection. Installation from ansible-galaxy is the most convenient approach for consuming `arista.avd` content. Please follow the collection installation [guide](https://avd.arista.com/stable/docs/installation/collection-installation.html).
-=======
 To upgrade the collection to the latest available version, run the following command:
->>>>>>> fde40bd8
 
 ```shell
 ansible-galaxy collection install arista.avd --upgrade
