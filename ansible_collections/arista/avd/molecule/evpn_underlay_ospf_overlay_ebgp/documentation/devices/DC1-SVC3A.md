# DC1-SVC3A

## Table of Contents

- [Management](#management)
  - [Management Interfaces](#management-interfaces)
  - [IP Name Servers](#ip-name-servers)
  - [NTP](#ntp)
  - [Management API HTTP](#management-api-http)
- [Authentication](#authentication)
  - [Local Users](#local-users)
  - [Enable Password](#enable-password)
- [Monitoring](#monitoring)
  - [TerminAttr Daemon](#terminattr-daemon)
- [MLAG](#mlag)
  - [MLAG Summary](#mlag-summary)
  - [MLAG Device Configuration](#mlag-device-configuration)
- [Spanning Tree](#spanning-tree)
  - [Spanning Tree Summary](#spanning-tree-summary)
  - [Spanning Tree Device Configuration](#spanning-tree-device-configuration)
- [Internal VLAN Allocation Policy](#internal-vlan-allocation-policy)
  - [Internal VLAN Allocation Policy Summary](#internal-vlan-allocation-policy-summary)
  - [Internal VLAN Allocation Policy Device Configuration](#internal-vlan-allocation-policy-device-configuration)
- [VLANs](#vlans)
  - [VLANs Summary](#vlans-summary)
  - [VLANs Device Configuration](#vlans-device-configuration)
- [Interfaces](#interfaces)
  - [Ethernet Interfaces](#ethernet-interfaces)
  - [Port-Channel Interfaces](#port-channel-interfaces)
  - [Loopback Interfaces](#loopback-interfaces)
  - [VLAN Interfaces](#vlan-interfaces)
  - [VXLAN Interface](#vxlan-interface)
- [Routing](#routing)
  - [Service Routing Protocols Model](#service-routing-protocols-model)
  - [Virtual Router MAC Address](#virtual-router-mac-address)
  - [IP Routing](#ip-routing)
  - [IPv6 Routing](#ipv6-routing)
  - [Static Routes](#static-routes)
  - [Router OSPF](#router-ospf)
  - [Router BGP](#router-bgp)
- [BFD](#bfd)
  - [Router BFD](#router-bfd)
- [Multicast](#multicast)
  - [IP IGMP Snooping](#ip-igmp-snooping)
- [Filters](#filters)
  - [Prefix-lists](#prefix-lists)
  - [Route-maps](#route-maps)
- [VRF Instances](#vrf-instances)
  - [VRF Instances Summary](#vrf-instances-summary)
  - [VRF Instances Device Configuration](#vrf-instances-device-configuration)

## Management

### Management Interfaces

#### Management Interfaces Summary

##### IPv4

| Management Interface | Description | Type | VRF | IP Address | Gateway |
| -------------------- | ----------- | ---- | --- | ---------- | ------- |
| Management1 | OOB_MANAGEMENT | oob | MGMT | 192.168.200.108/24 | 192.168.200.5 |

##### IPv6

| Management Interface | Description | Type | VRF | IPv6 Address | IPv6 Gateway |
| -------------------- | ----------- | ---- | --- | ------------ | ------------ |
| Management1 | OOB_MANAGEMENT | oob | MGMT | - | - |

#### Management Interfaces Device Configuration

```eos
!
interface Management1
   description OOB_MANAGEMENT
   no shutdown
   vrf MGMT
   ip address 192.168.200.108/24
```

### IP Name Servers

#### IP Name Servers Summary

| Name Server | VRF | Priority |
| ----------- | --- | -------- |
| 192.168.200.5 | MGMT | - |
| 8.8.8.8 | MGMT | - |

#### IP Name Servers Device Configuration

```eos
ip name-server vrf MGMT 8.8.8.8
ip name-server vrf MGMT 192.168.200.5
```

### NTP

#### NTP Summary

##### NTP Local Interface

| Interface | VRF |
| --------- | --- |
| Management1 | MGMT |

##### NTP Servers

| Server | VRF | Preferred | Burst | iBurst | Version | Min Poll | Max Poll | Local-interface | Key |
| ------ | --- | --------- | ----- | ------ | ------- | -------- | -------- | --------------- | --- |
| 192.168.200.5 | MGMT | True | - | - | - | - | - | - | - |

#### NTP Device Configuration

```eos
!
ntp local-interface vrf MGMT Management1
ntp server vrf MGMT 192.168.200.5 prefer
```

### Management API HTTP

#### Management API HTTP Summary

| HTTP | HTTPS | Default Services |
| ---- | ----- | ---------------- |
| False | True | - |

#### Management API VRF Access

| VRF Name | IPv4 ACL | IPv6 ACL |
| -------- | -------- | -------- |
| MGMT | - | - |

#### Management API HTTP Device Configuration

```eos
!
management api http-commands
   protocol https
   no shutdown
   !
   vrf MGMT
      no shutdown
```

## Authentication

### Local Users

#### Local Users Summary

| User | Privilege | Role | Disabled | Shell |
| ---- | --------- | ---- | -------- | ----- |
| admin | 15 | network-admin | False | - |
| cvpadmin | 15 | network-admin | False | - |

#### Local Users Device Configuration

```eos
!
username admin privilege 15 role network-admin nopassword
username cvpadmin privilege 15 role network-admin secret sha512 <removed>
```

### Enable Password

Enable password has been disabled

## Monitoring

### TerminAttr Daemon

#### TerminAttr Daemon Summary

| CV Compression | CloudVision Servers | VRF | Authentication | Smash Excludes | Ingest Exclude | Bypass AAA |
| -------------- | ------------------- | --- | -------------- | -------------- | -------------- | ---------- |
| gzip | 192.168.200.11:9910 | MGMT | key,telarista | ale,flexCounter,hardware,kni,pulse,strata | /Sysdb/cell/1/agent,/Sysdb/cell/2/agent | False |

#### TerminAttr Daemon Device Configuration

```eos
!
daemon TerminAttr
   exec /usr/bin/TerminAttr -cvaddr=192.168.200.11:9910 -cvauth=key,<removed> -cvvrf=MGMT -smashexcludes=ale,flexCounter,hardware,kni,pulse,strata -ingestexclude=/Sysdb/cell/1/agent,/Sysdb/cell/2/agent -taillogs
   no shutdown
```

## MLAG

### MLAG Summary

| Domain-id | Local-interface | Peer-address | Peer-link |
| --------- | --------------- | ------------ | --------- |
| DC1_SVC3 | Vlan4094 | 10.255.252.7 | Port-Channel5 |

Dual primary detection is disabled.

### MLAG Device Configuration

```eos
!
mlag configuration
   domain-id DC1_SVC3
   local-interface Vlan4094
   peer-address 10.255.252.7
   peer-link Port-Channel5
   reload-delay mlag 300
   reload-delay non-mlag 330
```

## Spanning Tree

### Spanning Tree Summary

STP mode: **mstp**

#### MSTP Instance and Priority

| Instance(s) | Priority |
| -------- | -------- |
| 0 | 4096 |

#### Global Spanning-Tree Settings

- Spanning Tree disabled for VLANs: **4094**

### Spanning Tree Device Configuration

```eos
!
spanning-tree mode mstp
no spanning-tree vlan-id 4094
spanning-tree mst 0 priority 4096
```

## Internal VLAN Allocation Policy

### Internal VLAN Allocation Policy Summary

| Policy Allocation | Range Beginning | Range Ending |
| ------------------| --------------- | ------------ |
| ascending | 1006 | 1199 |

### Internal VLAN Allocation Policy Device Configuration

```eos
!
vlan internal order ascending range 1006 1199
```

## VLANs

### VLANs Summary

| VLAN ID | Name | Trunk Groups |
| ------- | ---- | ------------ |
| 210 | Tenant_B_OP_Zone_1 | - |
| 3019 | MLAG_L3_VRF_Tenant_B_OP_Zone | MLAG |
| 4094 | MLAG | MLAG |

### VLANs Device Configuration

```eos
!
vlan 210
   name Tenant_B_OP_Zone_1
!
vlan 3019
   name MLAG_L3_VRF_Tenant_B_OP_Zone
   trunk group MLAG
!
vlan 4094
   name MLAG
   trunk group MLAG
```

## Interfaces

### Ethernet Interfaces

#### Ethernet Interfaces Summary

##### L2

| Interface | Description | Mode | VLANs | Native VLAN | Trunk Group | Channel-Group |
| --------- | ----------- | ---- | ----- | ----------- | ----------- | ------------- |
| Ethernet5 | MLAG_DC1-SVC3B_Ethernet5 | *trunk | *- | *- | *MLAG | 5 |
| Ethernet6 | MLAG_DC1-SVC3B_Ethernet6 | *trunk | *- | *- | *MLAG | 5 |
| Ethernet7 | DC1-L2LEAF2A_Ethernet1 | *trunk | *210 | *- | *- | 7 |
| Ethernet8 | DC1-L2LEAF2B_Ethernet1 | *trunk | *210 | *- | *- | 7 |

*Inherited from Port-Channel Interface

##### IPv4

| Interface | Description | Channel Group | IP Address | VRF |  MTU | Shutdown | ACL In | ACL Out |
| --------- | ----------- | ------------- | ---------- | ----| ---- | -------- | ------ | ------- |
| Ethernet1 | P2P_DC1-SPINE1_Ethernet4 | - | 172.31.255.25/31 | default | 1500 | False | - | - |
| Ethernet2 | P2P_DC1-SPINE2_Ethernet4 | - | 172.31.255.27/31 | default | 1500 | False | - | - |
| Ethernet3 | P2P_DC1-SPINE3_Ethernet4 | - | 172.31.255.29/31 | default | 1500 | False | - | - |
| Ethernet4 | P2P_DC1-SPINE4_Ethernet4 | - | 172.31.255.31/31 | default | 1500 | False | - | - |

#### Ethernet Interfaces Device Configuration

```eos
!
interface Ethernet1
   description P2P_DC1-SPINE1_Ethernet4
   no shutdown
   mtu 1500
   no switchport
   ip address 172.31.255.25/31
   ip ospf network point-to-point
   ip ospf authentication message-digest
   ip ospf area 0.0.0.0
   ip ospf message-digest-key 1 sha256 7 <removed>
!
interface Ethernet2
   description P2P_DC1-SPINE2_Ethernet4
   no shutdown
   mtu 1500
   no switchport
   ip address 172.31.255.27/31
   ip ospf network point-to-point
   ip ospf authentication message-digest
   ip ospf area 0.0.0.0
   ip ospf message-digest-key 1 sha256 7 <removed>
!
interface Ethernet3
   description P2P_DC1-SPINE3_Ethernet4
   no shutdown
   mtu 1500
   no switchport
   ip address 172.31.255.29/31
   ip ospf network point-to-point
   ip ospf authentication message-digest
   ip ospf area 0.0.0.0
   ip ospf message-digest-key 1 sha256 7 <removed>
!
interface Ethernet4
   description P2P_DC1-SPINE4_Ethernet4
   no shutdown
   mtu 1500
   no switchport
   ip address 172.31.255.31/31
   ip ospf network point-to-point
   ip ospf authentication message-digest
   ip ospf area 0.0.0.0
   ip ospf message-digest-key 1 sha256 7 <removed>
!
interface Ethernet5
   description MLAG_DC1-SVC3B_Ethernet5
   no shutdown
   channel-group 5 mode active
!
interface Ethernet6
   description MLAG_DC1-SVC3B_Ethernet6
   no shutdown
   channel-group 5 mode active
!
interface Ethernet7
   description DC1-L2LEAF2A_Ethernet1
   no shutdown
   channel-group 7 mode active
!
interface Ethernet8
   description DC1-L2LEAF2B_Ethernet1
   no shutdown
   channel-group 7 mode active
```

### Port-Channel Interfaces

#### Port-Channel Interfaces Summary

##### L2

| Interface | Description | Mode | VLANs | Native VLAN | Trunk Group | LACP Fallback Timeout | LACP Fallback Mode | MLAG ID | EVPN ESI |
| --------- | ----------- | ---- | ----- | ----------- | ------------| --------------------- | ------------------ | ------- | -------- |
| Port-Channel5 | MLAG_DC1-SVC3B_Port-Channel5 | trunk | - | - | MLAG | - | - | - | - |
| Port-Channel7 | DC1_L2LEAF2_Po1 | trunk | 210 | - | - | - | - | 7 | - |

#### Port-Channel Interfaces Device Configuration

```eos
!
interface Port-Channel5
   description MLAG_DC1-SVC3B_Port-Channel5
   no shutdown
   switchport mode trunk
   switchport trunk group MLAG
   switchport
!
interface Port-Channel7
   description DC1_L2LEAF2_Po1
   no shutdown
   switchport trunk allowed vlan 210
   switchport mode trunk
   switchport
   mlag 7
```

### Loopback Interfaces

#### Loopback Interfaces Summary

##### IPv4

| Interface | Description | VRF | IP Address |
| --------- | ----------- | --- | ---------- |
| Loopback0 | ROUTER_ID | default | 192.168.255.8/32 |
| Loopback1 | VXLAN_TUNNEL_SOURCE | default | 192.168.254.8/32 |

##### IPv6

| Interface | Description | VRF | IPv6 Address |
| --------- | ----------- | --- | ------------ |
| Loopback0 | ROUTER_ID | default | - |
| Loopback1 | VXLAN_TUNNEL_SOURCE | default | - |

#### Loopback Interfaces Device Configuration

```eos
!
interface Loopback0
   description ROUTER_ID
   no shutdown
   ip address 192.168.255.8/32
   ip ospf area 0.0.0.0
!
interface Loopback1
   description VXLAN_TUNNEL_SOURCE
   no shutdown
   ip address 192.168.254.8/32
   ip ospf area 0.0.0.0
```

### VLAN Interfaces

#### VLAN Interfaces Summary

| Interface | Description | VRF |  MTU | Shutdown |
| --------- | ----------- | --- | ---- | -------- |
| Vlan210 | Tenant_B_OP_Zone_1 | Tenant_B_OP_Zone | - | False |
| Vlan3019 | MLAG_L3_VRF_Tenant_B_OP_Zone | Tenant_B_OP_Zone | 1500 | False |
| Vlan4094 | MLAG | default | 1500 | False |

##### IPv4

| Interface | VRF | IP Address | IP Address Virtual | IP Router Virtual Address | ACL In | ACL Out |
| --------- | --- | ---------- | ------------------ | ------------------------- | ------ | ------- |
| Vlan210 |  Tenant_B_OP_Zone  |  -  |  10.2.10.1/24  |  -  |  -  |  -  |
| Vlan3019 |  Tenant_B_OP_Zone  |  10.255.252.6/31  |  -  |  -  |  -  |  -  |
| Vlan4094 |  default  |  10.255.252.6/31  |  -  |  -  |  -  |  -  |

#### VLAN Interfaces Device Configuration

```eos
!
interface Vlan210
   description Tenant_B_OP_Zone_1
   no shutdown
   vrf Tenant_B_OP_Zone
   ip address virtual 10.2.10.1/24
!
interface Vlan3019
   description MLAG_L3_VRF_Tenant_B_OP_Zone
   no shutdown
   mtu 1500
   vrf Tenant_B_OP_Zone
   ip address 10.255.252.6/31
!
interface Vlan4094
   description MLAG
   no shutdown
   mtu 1500
   no autostate
   ip address 10.255.252.6/31
   ip ospf network point-to-point
   ip ospf area 0.0.0.0
```

### VXLAN Interface

#### VXLAN Interface Summary

| Setting | Value |
| ------- | ----- |
| Source Interface | Loopback1 |
| UDP port | 4789 |
| EVPN MLAG Shared Router MAC | mlag-system-id |

##### VLAN to VNI, Flood List and Multicast Group Mappings

| VLAN | VNI | Flood List | Multicast Group |
| ---- | --- | ---------- | --------------- |
| 210 | 20210 | - | - |

##### VRF to VNI and Multicast Group Mappings

| VRF | VNI | Multicast Group |
| ---- | --- | --------------- |
| Tenant_B_OP_Zone | 20 | - |

#### VXLAN Interface Device Configuration

```eos
!
interface Vxlan1
   description DC1-SVC3A_VTEP
   vxlan source-interface Loopback1
   vxlan virtual-router encapsulation mac-address mlag-system-id
   vxlan udp-port 4789
   vxlan vlan 210 vni 20210
   vxlan vrf Tenant_B_OP_Zone vni 20
```

## Routing

### Service Routing Protocols Model

Multi agent routing protocol model enabled

```eos
!
service routing protocols model multi-agent
```

### Virtual Router MAC Address

#### Virtual Router MAC Address Summary

Virtual Router MAC Address: 00:dc:00:00:00:0a

#### Virtual Router MAC Address Device Configuration

```eos
!
ip virtual-router mac-address 00:dc:00:00:00:0a
```

### IP Routing

#### IP Routing Summary

| VRF | Routing Enabled |
| --- | --------------- |
| default | True |
| MGMT | False |
| Tenant_B_OP_Zone | True |

#### IP Routing Device Configuration

```eos
!
ip routing
no ip routing vrf MGMT
ip routing vrf Tenant_B_OP_Zone
```

### IPv6 Routing

#### IPv6 Routing Summary

| VRF | Routing Enabled |
| --- | --------------- |
| default | False |
| MGMT | false |
| Tenant_B_OP_Zone | false |

### Static Routes

#### Static Routes Summary

| VRF | Destination Prefix | Next Hop IP | Exit interface | Administrative Distance | Tag | Route Name | Metric |
| --- | ------------------ | ----------- | -------------- | ----------------------- | --- | ---------- | ------ |
| MGMT | 0.0.0.0/0 | 192.168.200.5 | - | 1 | - | - | - |

#### Static Routes Device Configuration

```eos
!
ip route vrf MGMT 0.0.0.0/0 192.168.200.5
```

### Router OSPF

#### Router OSPF Summary

| Process ID | Router ID | Default Passive Interface | No Passive Interface | BFD | Max LSA | Default Information Originate | Log Adjacency Changes Detail | Auto Cost Reference Bandwidth | Maximum Paths | MPLS LDP Sync Default | Distribute List In |
| ---------- | --------- | ------------------------- | -------------------- | --- | ------- | ----------------------------- | ---------------------------- | ----------------------------- | ------------- | --------------------- | ------------------ |
| 101 | 192.168.255.8 | enabled | Ethernet1 <br> Ethernet2 <br> Ethernet3 <br> Ethernet4 <br> Vlan4094 <br> | enabled | 12000 | disabled | disabled | - | - | - | - |

#### OSPF Interfaces

| Interface | Area | Cost | Point To Point |
| -------- | -------- | -------- | -------- |
| Ethernet1 | 0.0.0.0 | - | True |
| Ethernet2 | 0.0.0.0 | - | True |
| Ethernet3 | 0.0.0.0 | - | True |
| Ethernet4 | 0.0.0.0 | - | True |
| Vlan4094 | 0.0.0.0 | - | True |
| Loopback0 | 0.0.0.0 | - | - |
| Loopback1 | 0.0.0.0 | - | - |

#### Router OSPF Device Configuration

```eos
!
router ospf 101
   router-id 192.168.255.8
   passive-interface default
   no passive-interface Ethernet1
   no passive-interface Ethernet2
   no passive-interface Ethernet3
   no passive-interface Ethernet4
   no passive-interface Vlan4094
   bfd default
   max-lsa 12000
```

### Router BGP

ASN Notation: asplain

#### Router BGP Summary

| BGP AS | Router ID |
| ------ | --------- |
| 65103 | 192.168.255.8 |

| BGP Tuning |
| ---------- |
| distance bgp 20 200 200 |
| update wait-install |
| no bgp default ipv4-unicast |
| maximum-paths 10 ecmp 10 |

#### Router BGP Peer Groups

##### EVPN-OVERLAY-PEERS

| Settings | Value |
| -------- | ----- |
| Address Family | evpn |
| Source | Loopback0 |
| BFD | True |
| Ebgp multihop | 3 |
| Send community | all |
| Maximum routes | 0 (no limit) |

##### MLAG-IPv4-UNDERLAY-PEER

| Settings | Value |
| -------- | ----- |
| Address Family | ipv4 |
| Remote AS | 65103 |
| Next-hop self | True |
| Send community | all |
| Maximum routes | 12000 |

#### BGP Neighbors

| Neighbor | Remote AS | VRF | Shutdown | Send-community | Maximum-routes | Allowas-in | BFD | RIB Pre-Policy Retain | Route-Reflector Client | Passive | TTL Max Hops |
| -------- | --------- | --- | -------- | -------------- | -------------- | ---------- | --- | --------------------- | ---------------------- | ------- | ------------ |
| 192.168.255.1 | 65001 | default | - | Inherited from peer group EVPN-OVERLAY-PEERS | Inherited from peer group EVPN-OVERLAY-PEERS | - | Inherited from peer group EVPN-OVERLAY-PEERS | - | - | - | - |
| 192.168.255.2 | 65001 | default | - | Inherited from peer group EVPN-OVERLAY-PEERS | Inherited from peer group EVPN-OVERLAY-PEERS | - | Inherited from peer group EVPN-OVERLAY-PEERS | - | - | - | - |
| 192.168.255.3 | 65001 | default | - | Inherited from peer group EVPN-OVERLAY-PEERS | Inherited from peer group EVPN-OVERLAY-PEERS | - | Inherited from peer group EVPN-OVERLAY-PEERS | - | - | - | - |
| 192.168.255.4 | 65001 | default | - | Inherited from peer group EVPN-OVERLAY-PEERS | Inherited from peer group EVPN-OVERLAY-PEERS | - | Inherited from peer group EVPN-OVERLAY-PEERS | - | - | - | - |
| 10.255.252.7 | Inherited from peer group MLAG-IPv4-UNDERLAY-PEER | Tenant_B_OP_Zone | - | Inherited from peer group MLAG-IPv4-UNDERLAY-PEER | Inherited from peer group MLAG-IPv4-UNDERLAY-PEER | - | - | - | - | - | - |

#### Router BGP EVPN Address Family

##### EVPN Peer Groups

| Peer Group | Activate | Encapsulation |
| ---------- | -------- | ------------- |
| EVPN-OVERLAY-PEERS | True | default |

##### EVPN Host Flapping Settings

| State | Window | Threshold | Expiry Timeout |
| ----- | ------ | --------- | -------------- |
| Enabled | 180 Seconds | 30 | - |

#### Router BGP VLAN Aware Bundles

| VLAN Aware Bundle | Route-Distinguisher | Both Route-Target | Import Route Target | Export Route-Target | Redistribute | VLANs |
| ----------------- | ------------------- | ----------------- | ------------------- | ------------------- | ------------ | ----- |
| Tenant_B_OP_Zone | 192.168.255.8:20 | 20:20 | - | - | learned | 210 |

#### Router BGP VRFs

| VRF | Route-Distinguisher | Redistribute |
| --- | ------------------- | ------------ |
| Tenant_B_OP_Zone | 192.168.255.8:20 | connected |

#### Router BGP Device Configuration

```eos
!
router bgp 65103
   router-id 192.168.255.8
   maximum-paths 10 ecmp 10
   update wait-install
   no bgp default ipv4-unicast
   distance bgp 20 200 200
   neighbor EVPN-OVERLAY-PEERS peer group
   neighbor EVPN-OVERLAY-PEERS update-source Loopback0
   neighbor EVPN-OVERLAY-PEERS bfd
   neighbor EVPN-OVERLAY-PEERS ebgp-multihop 3
   neighbor EVPN-OVERLAY-PEERS password 7 <removed>
   neighbor EVPN-OVERLAY-PEERS send-community
   neighbor EVPN-OVERLAY-PEERS maximum-routes 0
   neighbor MLAG-IPv4-UNDERLAY-PEER peer group
   neighbor MLAG-IPv4-UNDERLAY-PEER remote-as 65103
   neighbor MLAG-IPv4-UNDERLAY-PEER next-hop-self
   neighbor MLAG-IPv4-UNDERLAY-PEER description DC1-SVC3B
   neighbor MLAG-IPv4-UNDERLAY-PEER password 7 <removed>
   neighbor MLAG-IPv4-UNDERLAY-PEER send-community
   neighbor MLAG-IPv4-UNDERLAY-PEER maximum-routes 12000
   neighbor MLAG-IPv4-UNDERLAY-PEER route-map RM-MLAG-PEER-IN in
   neighbor 192.168.255.1 peer group EVPN-OVERLAY-PEERS
   neighbor 192.168.255.1 remote-as 65001
   neighbor 192.168.255.1 description DC1-SPINE1_Loopback0
   neighbor 192.168.255.2 peer group EVPN-OVERLAY-PEERS
   neighbor 192.168.255.2 remote-as 65001
   neighbor 192.168.255.2 description DC1-SPINE2_Loopback0
   neighbor 192.168.255.3 peer group EVPN-OVERLAY-PEERS
   neighbor 192.168.255.3 remote-as 65001
   neighbor 192.168.255.3 description DC1-SPINE3_Loopback0
   neighbor 192.168.255.4 peer group EVPN-OVERLAY-PEERS
   neighbor 192.168.255.4 remote-as 65001
   neighbor 192.168.255.4 description DC1-SPINE4_Loopback0
   !
   vlan-aware-bundle Tenant_B_OP_Zone
      rd 192.168.255.8:20
      route-target both 20:20
      redistribute learned
      vlan 210
   !
   address-family evpn
      host-flap detection window 180 threshold 30
      neighbor EVPN-OVERLAY-PEERS activate
   !
   address-family ipv4
      no neighbor EVPN-OVERLAY-PEERS activate
      neighbor MLAG-IPv4-UNDERLAY-PEER activate
   !
   vrf Tenant_B_OP_Zone
      rd 192.168.255.8:20
      route-target import evpn 20:20
      route-target export evpn 20:20
      router-id 192.168.255.8
      update wait-install
      neighbor 10.255.252.7 peer group MLAG-IPv4-UNDERLAY-PEER
<<<<<<< HEAD
      neighbor 10.255.252.7 description DC1-SVC3B
      redistribute connected route-map RM-CONN-2-BGP-VRFS
=======
      neighbor 10.255.252.7 description DC1-SVC3B_Vlan3019
      redistribute connected
>>>>>>> 9b3695e5
```

## BFD

### Router BFD

#### Router BFD Multihop Summary

| Interval | Minimum RX | Multiplier |
| -------- | ---------- | ---------- |
| 1200 | 1200 | 3 |

#### Router BFD Device Configuration

```eos
!
router bfd
   multihop interval 1200 min-rx 1200 multiplier 3
```

## Multicast

### IP IGMP Snooping

#### IP IGMP Snooping Summary

| IGMP Snooping | Fast Leave | Interface Restart Query | Proxy | Restart Query Interval | Robustness Variable |
| ------------- | ---------- | ----------------------- | ----- | ---------------------- | ------------------- |
| Enabled | - | - | - | - | - |

#### IP IGMP Snooping Device Configuration

```eos
```

## Filters

### Prefix-lists

#### Prefix-lists Summary

##### PL-MLAG-PEER-VRFS

| Sequence | Action |
| -------- | ------ |
| 10 | permit 10.255.252.6/31 |

#### Prefix-lists Device Configuration

```eos
!
ip prefix-list PL-MLAG-PEER-VRFS
   seq 10 permit 10.255.252.6/31
```

### Route-maps

#### Route-maps Summary

##### RM-CONN-2-BGP-VRFS

| Sequence | Type | Match | Set | Sub-Route-Map | Continue |
| -------- | ---- | ----- | --- | ------------- | -------- |
| 10 | deny | ip address prefix-list PL-MLAG-PEER-VRFS | - | - | - |
| 20 | permit | - | - | - | - |

##### RM-MLAG-PEER-IN

| Sequence | Type | Match | Set | Sub-Route-Map | Continue |
| -------- | ---- | ----- | --- | ------------- | -------- |
| 10 | permit | - | origin incomplete | - | - |

#### Route-maps Device Configuration

```eos
!
route-map RM-CONN-2-BGP-VRFS deny 10
   match ip address prefix-list PL-MLAG-PEER-VRFS
!
route-map RM-CONN-2-BGP-VRFS permit 20
!
route-map RM-MLAG-PEER-IN permit 10
   description Make routes learned over MLAG Peer-link less preferred on spines to ensure optimal routing
   set origin incomplete
```

## VRF Instances

### VRF Instances Summary

| VRF Name | IP Routing |
| -------- | ---------- |
| MGMT | disabled |
| Tenant_B_OP_Zone | enabled |

### VRF Instances Device Configuration

```eos
!
vrf instance MGMT
!
vrf instance Tenant_B_OP_Zone
```<|MERGE_RESOLUTION|>--- conflicted
+++ resolved
@@ -755,13 +755,8 @@
       router-id 192.168.255.8
       update wait-install
       neighbor 10.255.252.7 peer group MLAG-IPv4-UNDERLAY-PEER
-<<<<<<< HEAD
-      neighbor 10.255.252.7 description DC1-SVC3B
+      neighbor 10.255.252.7 description DC1-SVC3B_Vlan3019
       redistribute connected route-map RM-CONN-2-BGP-VRFS
-=======
-      neighbor 10.255.252.7 description DC1-SVC3B_Vlan3019
-      redistribute connected
->>>>>>> 9b3695e5
 ```
 
 ## BFD
