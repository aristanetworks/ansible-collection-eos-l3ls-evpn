--- conflicted
+++ resolved
@@ -145,6 +145,7 @@
   gateway: 192.168.200.5
 metadata:
   platform: vEOS-LAB
+  fabric_name: DC1_FABRIC
 mlag_configuration:
   domain_id: DC1_BL1
   local_interface: Vlan4094
@@ -293,12 +294,5 @@
     description: DC1-BL1A_VTEP
     vxlan:
       source_interface: Loopback1
-<<<<<<< HEAD
-      virtual_router_encapsulation_mac_address: mlag-system-id
-metadata:
-  platform: vEOS-LAB
-  fabric_name: DC1_FABRIC
-=======
       udp_port: 4789
-      virtual_router_encapsulation_mac_address: mlag-system-id
->>>>>>> 6ac93b3e
+      virtual_router_encapsulation_mac_address: mlag-system-id