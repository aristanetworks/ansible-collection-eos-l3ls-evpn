--- conflicted
+++ resolved
@@ -170,6 +170,7 @@
   gateway: 192.168.200.5
 metadata:
   platform: vEOS-LAB
+  fabric_name: DC1_FABRIC
 ntp:
   local_interface:
     name: Management1
@@ -264,17 +265,6 @@
     - Ethernet5
     - Ethernet6
     - Ethernet7
-<<<<<<< HEAD
-    bfd_enable: true
-router_bfd:
-  multihop:
-    interval: 1200
-    min_rx: 1200
-    multiplier: 3
-metadata:
-  platform: vEOS-LAB
-  fabric_name: DC1_FABRIC
-=======
     max_lsa: 12000
 service_routing_protocols_model: multi-agent
 spanning_tree:
@@ -291,5 +281,4 @@
     ending: 1199
 vrfs:
 - name: MGMT
-  ip_routing: false
->>>>>>> 6ac93b3e
+  ip_routing: false