--- conflicted
+++ resolved
@@ -163,6 +163,7 @@
   gateway: 192.168.200.5
 metadata:
   platform: vEOS-LAB
+  fabric_name: DC1_FABRIC
 mlag_configuration:
   domain_id: DC1_SVC3
   local_interface: Vlan4094
@@ -408,11 +409,4 @@
         vni: 20210
       vrfs:
       - name: Tenant_B_OP_Zone
-<<<<<<< HEAD
-        vni: 20
-metadata:
-  platform: vEOS-LAB
-  fabric_name: DC1_FABRIC
-=======
-        vni: 20
->>>>>>> 6ac93b3e
+        vni: 20