--- conflicted
+++ resolved
@@ -266,13 +266,8 @@
       router-id 192.168.255.6
       update wait-install
       neighbor 10.255.251.3 peer group MLAG-IPv4-UNDERLAY-PEER
-<<<<<<< HEAD
-      neighbor 10.255.251.3 description DC1-LEAF2B
+      neighbor 10.255.251.3 description DC1-LEAF2B_Vlan3019
       redistribute connected route-map RM-CONN-2-BGP-VRFS
-=======
-      neighbor 10.255.251.3 description DC1-LEAF2B_Vlan3019
-      redistribute connected
->>>>>>> 9b3695e5
 !
 router ospf 101
    router-id 192.168.255.6
