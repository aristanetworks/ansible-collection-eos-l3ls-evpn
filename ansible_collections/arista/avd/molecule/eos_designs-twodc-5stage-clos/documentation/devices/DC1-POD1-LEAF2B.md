# DC1-POD1-LEAF2B

## Table of Contents

- [Management](#management)
  - [Management Interfaces](#management-interfaces)
  - [IP Domain-list](#ip-domain-list)
  - [Management API HTTP](#management-api-http)
- [Authentication](#authentication)
  - [Local Users](#local-users)
  - [Enable Password](#enable-password)
- [Monitoring](#monitoring)
  - [SNMP](#snmp)
- [MLAG](#mlag)
  - [MLAG Summary](#mlag-summary)
  - [MLAG Device Configuration](#mlag-device-configuration)
- [Spanning Tree](#spanning-tree)
  - [Spanning Tree Summary](#spanning-tree-summary)
  - [Spanning Tree Device Configuration](#spanning-tree-device-configuration)
- [Internal VLAN Allocation Policy](#internal-vlan-allocation-policy)
  - [Internal VLAN Allocation Policy Summary](#internal-vlan-allocation-policy-summary)
  - [Internal VLAN Allocation Policy Device Configuration](#internal-vlan-allocation-policy-device-configuration)
- [VLANs](#vlans)
  - [VLANs Summary](#vlans-summary)
  - [VLANs Device Configuration](#vlans-device-configuration)
- [Interfaces](#interfaces)
  - [Ethernet Interfaces](#ethernet-interfaces)
  - [Port-Channel Interfaces](#port-channel-interfaces)
  - [Loopback Interfaces](#loopback-interfaces)
  - [VLAN Interfaces](#vlan-interfaces)
  - [VXLAN Interface](#vxlan-interface)
- [Routing](#routing)
  - [Service Routing Protocols Model](#service-routing-protocols-model)
  - [Virtual Router MAC Address](#virtual-router-mac-address)
  - [IP Routing](#ip-routing)
  - [IPv6 Routing](#ipv6-routing)
  - [Static Routes](#static-routes)
  - [Router BGP](#router-bgp)
- [BFD](#bfd)
  - [Router BFD](#router-bfd)
- [Multicast](#multicast)
  - [IP IGMP Snooping](#ip-igmp-snooping)
- [Filters](#filters)
  - [Route-maps](#route-maps)
- [VRF Instances](#vrf-instances)
  - [VRF Instances Summary](#vrf-instances-summary)
  - [VRF Instances Device Configuration](#vrf-instances-device-configuration)
- [Virtual Source NAT](#virtual-source-nat)
  - [Virtual Source NAT Summary](#virtual-source-nat-summary)
  - [Virtual Source NAT Configuration](#virtual-source-nat-configuration)
- [EOS CLI Device Configuration](#eos-cli-device-configuration)

## Management

### Management Interfaces

#### Management Interfaces Summary

##### IPv4

| Management Interface | Description | Type | VRF | IP Address | Gateway |
| -------------------- | ----------- | ---- | --- | ---------- | ------- |
| Management1 | OOB_MANAGEMENT | oob | MGMT | 192.168.1.9/16 | 192.168.1.254 |

##### IPv6

| Management Interface | Description | Type | VRF | IPv6 Address | IPv6 Gateway |
| -------------------- | ----------- | ---- | --- | ------------ | ------------ |
| Management1 | OOB_MANAGEMENT | oob | MGMT | - | - |

#### Management Interfaces Device Configuration

```eos
!
interface Management1
   description OOB_MANAGEMENT
   no shutdown
   vrf MGMT
   ip address 192.168.1.9/16
```

### IP Domain-list

#### Domains List

- structured-config.set.under.vrf.common-vrf

#### IP Domain-list Device Configuration

```eos
ip domain-list structured-config.set.under.vrf.common-vrf
!
```

### Management API HTTP

#### Management API HTTP Summary

| HTTP | HTTPS | Default Services |
| ---- | ----- | ---------------- |
| False | True | - |

#### Management API VRF Access

| VRF Name | IPv4 ACL | IPv6 ACL |
| -------- | -------- | -------- |
| MGMT | - | - |

#### Management API HTTP Device Configuration

```eos
!
management api http-commands
   protocol https
   no shutdown
   !
   vrf MGMT
      no shutdown
```

## Authentication

### Local Users

#### Local Users Summary

| User | Privilege | Role | Disabled | Shell |
| ---- | --------- | ---- | -------- | ----- |
| admin | 15 | network-admin | False | - |

#### Local Users Device Configuration

```eos
!
username admin privilege 15 role network-admin secret sha512 <removed>
```

### Enable Password

Enable password has been disabled

## Monitoring

### SNMP

#### SNMP Configuration Summary

| Contact | Location | SNMP Traps | State |
| ------- | -------- | ---------- | ----- |
| - | TWODC_5STAGE_CLOS DC1 DC1_POD1 DC1-POD1-LEAF2B | All | Disabled |

#### SNMP Device Configuration

```eos
!
snmp-server location TWODC_5STAGE_CLOS DC1 DC1_POD1 DC1-POD1-LEAF2B
```

## MLAG

### MLAG Summary

| Domain-id | Local-interface | Peer-address | Peer-link |
| --------- | --------------- | ------------ | --------- |
| RACK2_MLAG | Vlan4094 | 172.20.110.2 | Port-Channel5 |

Dual primary detection is disabled.

### MLAG Device Configuration

```eos
!
mlag configuration
   domain-id RACK2_MLAG
   local-interface Vlan4094
   peer-address 172.20.110.2
   peer-link Port-Channel5
   reload-delay mlag 300
   reload-delay non-mlag 330
```

## Spanning Tree

### Spanning Tree Summary

STP mode: **mstp**

#### MSTP Instance and Priority

| Instance(s) | Priority |
| -------- | -------- |
| 0 | 4096 |

#### Global Spanning-Tree Settings

- Spanning Tree disabled for VLANs: **4094**

### Spanning Tree Device Configuration

```eos
!
spanning-tree mode mstp
no spanning-tree vlan-id 4094
spanning-tree mst 0 priority 4096
```

## Internal VLAN Allocation Policy

### Internal VLAN Allocation Policy Summary

| Policy Allocation | Range Beginning | Range Ending |
| ------------------| --------------- | ------------ |
| ascending | 1006 | 1199 |

### Internal VLAN Allocation Policy Device Configuration

```eos
!
vlan internal order ascending range 1006 1199
```

## VLANs

### VLANs Summary

| VLAN ID | Name | Trunk Groups |
| ------- | ---- | ------------ |
| 110 | Tenant_A_OP_Zone_1 | - |
| 111 | Tenant_A_OP_Zone_2 | - |
| 112 | Tenant_A_OP_Zone_3 | - |
| 113 | SVI_with_no_vxlan | - |
| 1100 | test_svi | - |
| 1101 | test_svi | - |
| 1102 | test_svi | - |
| 2500 | web-l2-vlan | - |
| 2600 | web-l2-vlan-2 | - |
| 2601 | l2vlan_with_no_vxlan | - |
| 4085 | L2LEAF_INBAND_MGMT | - |
| 4094 | MLAG | MLAG |

### VLANs Device Configuration

```eos
!
vlan 110
   name Tenant_A_OP_Zone_1
!
vlan 111
   name Tenant_A_OP_Zone_2
!
vlan 112
   name Tenant_A_OP_Zone_3
!
vlan 113
   name SVI_with_no_vxlan
!
vlan 1100
   name test_svi
!
vlan 1101
   name test_svi
!
vlan 1102
   name test_svi
!
vlan 2500
   name web-l2-vlan
!
vlan 2600
   name web-l2-vlan-2
!
vlan 2601
   name l2vlan_with_no_vxlan
!
vlan 4085
   name L2LEAF_INBAND_MGMT
!
vlan 4094
   name MLAG
   trunk group MLAG
```

## Interfaces

### Ethernet Interfaces

#### Ethernet Interfaces Summary

##### L2

| Interface | Description | Mode | VLANs | Native VLAN | Trunk Group | Channel-Group |
| --------- | ----------- | ---- | ----- | ----------- | ----------- | ------------- |
| Ethernet3 | L2_DC1-POD1-L2LEAF2A_Ethernet2 | *trunk | *110-113,1100-1102,2500,2600-2601,4085 | *- | *- | 3 |
| Ethernet4 | L2_DC1-POD1-L2LEAF2B_Ethernet2 | *trunk | *110-113,1100-1102,2500,2600-2601,4085 | *- | *- | 3 |
| Ethernet5 | MLAG_DC1.POD1.LEAF2A_Ethernet5 | *trunk | *- | *- | *MLAG | 5 |
| Ethernet6 | MLAG_DC1.POD1.LEAF2A_Ethernet6 | *trunk | *- | *- | *MLAG | 5 |
| Ethernet16 | SERVER_server-1_Eth2 | *access | *110 | *- | *- | 16 |
| Ethernet17 | Set using structured_config on server adapter | *access | *110 | *- | *- | 17 |
| Ethernet18 | SERVER_server-1_Eth6 | *access | *110 | *- | *- | 18 |
| Ethernet19 | SERVER_server-1_Eth8 | *access | *110 | *- | *- | 19 |

*Inherited from Port-Channel Interface

##### IPv4

| Interface | Description | Channel Group | IP Address | VRF |  MTU | Shutdown | ACL In | ACL Out |
| --------- | ----------- | ------------- | ---------- | ----| ---- | -------- | ------ | ------- |
| Ethernet1 | P2P_DC1-POD1-SPINE1_Ethernet5 | - | 172.17.110.17/31 | default | - | False | - | - |
| Ethernet2 | P2P_DC1-POD1-SPINE2_Ethernet5 | - | 172.17.110.19/31 | default | - | False | - | - |
| Ethernet7 | P2P_DC2-POD1-LEAF1A_Ethernet7 | - | 11.1.0.38/31 | default | - | False | - | - |
| Ethernet11 | P2P_DC1-POD1-SPINE1_Ethernet8 | - | 172.17.110.21/31 | default | - | False | - | - |
| Ethernet12 | P2P_DC1-POD1-SPINE2_Ethernet8 | - | 172.17.110.23/31 | default | - | False | - | - |

#### Ethernet Interfaces Device Configuration

```eos
!
interface Ethernet1
   description P2P_DC1-POD1-SPINE1_Ethernet5
   no shutdown
   no switchport
   ip address 172.17.110.17/31
   mac security profile MACSEC_PROFILE
   ptp enable
   service-profile QOS-PROFILE
!
interface Ethernet2
   description P2P_DC1-POD1-SPINE2_Ethernet5
   no shutdown
   no switchport
   ip address 172.17.110.19/31
   mac security profile MACSEC_PROFILE
   ptp enable
   service-profile QOS-PROFILE
!
interface Ethernet3
   description L2_DC1-POD1-L2LEAF2A_Ethernet2
   no shutdown
   channel-group 3 mode active
!
interface Ethernet4
   description L2_DC1-POD1-L2LEAF2B_Ethernet2
   no shutdown
   channel-group 3 mode active
!
interface Ethernet5
   description MLAG_DC1.POD1.LEAF2A_Ethernet5
   no shutdown
   channel-group 5 mode active
!
interface Ethernet6
   description MLAG_DC1.POD1.LEAF2A_Ethernet6
   no shutdown
   channel-group 5 mode active
!
interface Ethernet7
   description P2P_DC2-POD1-LEAF1A_Ethernet7
   no shutdown
   no switchport
   ip address 11.1.0.38/31
   ptp enable
!
interface Ethernet11
   description P2P_DC1-POD1-SPINE1_Ethernet8
   no shutdown
   no switchport
   ip address 172.17.110.21/31
   mac security profile MACSEC_PROFILE
   ptp enable
   service-profile QOS-PROFILE
!
interface Ethernet12
   description P2P_DC1-POD1-SPINE2_Ethernet8
   no shutdown
   no switchport
   ip address 172.17.110.23/31
   mac security profile MACSEC_PROFILE
   ptp enable
   service-profile QOS-PROFILE
!
interface Ethernet16
   description SERVER_server-1_Eth2
   no shutdown
   channel-group 16 mode active
   comment
   Comment created from raw_eos_cli under profile TENANT_A
   EOF

!
interface Ethernet17
   description Set using structured_config on server adapter
   no shutdown
   channel-group 17 mode active
   comment
   Comment created from raw_eos_cli under adapter for switch Eth17
   EOF

!
interface Ethernet18
   description SERVER_server-1_Eth6
   no shutdown
   channel-group 18 mode active
   comment
   Comment created from raw_eos_cli under profile NESTED_TENANT_A
   EOF

!
interface Ethernet19
   description SERVER_server-1_Eth8
   no shutdown
   channel-group 19 mode active
   comment
   Comment created from raw_eos_cli under profile NESTED_TENANT_A
   EOF

```

### Port-Channel Interfaces

#### Port-Channel Interfaces Summary

##### L2

| Interface | Description | Mode | VLANs | Native VLAN | Trunk Group | LACP Fallback Timeout | LACP Fallback Mode | MLAG ID | EVPN ESI |
| --------- | ----------- | ---- | ----- | ----------- | ------------| --------------------- | ------------------ | ------- | -------- |
| Port-Channel3 | L2_RACK2_MLAG_Port-Channel1 | trunk | 110-113,1100-1102,2500,2600-2601,4085 | - | - | - | - | 3 | - |
| Port-Channel5 | MLAG_DC1.POD1.LEAF2A_Port-Channel5 | trunk | - | - | MLAG | - | - | - | - |
| Port-Channel16 | PortChannel | access | 110 | - | - | - | - | 16 | - |
| Port-Channel17 | Set using structured_config on server adapter port-channel | access | 110 | - | - | - | - | 17 | - |
| Port-Channel18 | PortChannel | access | 110 | - | - | - | - | 18 | - |
| Port-Channel19 | PortChannel | access | 110 | - | - | - | - | 19 | - |

#### Port-Channel Interfaces Device Configuration

```eos
!
interface Port-Channel3
   description L2_RACK2_MLAG_Port-Channel1
   no shutdown
   switchport trunk allowed vlan 110-113,1100-1102,2500,2600-2601,4085
   switchport mode trunk
   switchport
   mlag 3
   service-profile QOS-PROFILE
!
interface Port-Channel5
   description MLAG_DC1.POD1.LEAF2A_Port-Channel5
   no shutdown
   switchport mode trunk
   switchport trunk group MLAG
   switchport
   service-profile QOS-PROFILE
!
interface Port-Channel16
   description PortChannel
   no shutdown
   switchport access vlan 110
   switchport mode access
   switchport
   mlag 16
   service-profile bar
!
interface Port-Channel17
   description Set using structured_config on server adapter port-channel
   no shutdown
   switchport access vlan 110
   switchport mode access
   switchport
   mlag 17
   service-profile foo
!
interface Port-Channel18
   description PortChannel
   no shutdown
   switchport access vlan 110
   switchport mode access
   switchport
   mlag 18
   service-profile foo
   comment
   Comment created from raw_eos_cli under port_channel on profile NESTED_TENANT_A
   EOF

!
interface Port-Channel19
   description PortChannel
   no shutdown
   switchport access vlan 110
   switchport mode access
   switchport
   mlag 19
   service-profile foo
   comment
   Comment created from raw_eos_cli under adapter port_channel for switch Po19
   EOF

```

### Loopback Interfaces

#### Loopback Interfaces Summary

##### IPv4

| Interface | Description | VRF | IP Address |
| --------- | ----------- | --- | ---------- |
| Loopback0 | ROUTER_ID | default | 172.16.110.5/32 |
| Loopback1 | VXLAN_TUNNEL_SOURCE | default | 172.18.110.4/32 |
| Loopback100 | DIAG_VRF_vrf_with_loopbacks_from_overlapping_pool | vrf_with_loopbacks_from_overlapping_pool | 10.100.0.5/32 |
| Loopback101 | DIAG_VRF_vrf_with_loopbacks_from_pod_pools | vrf_with_loopbacks_from_pod_pools | 10.101.101.5/32 |
| Loopback102 | DIAG_VRF_vrf_with_loopbacks_dc1_pod1_only | vrf_with_loopbacks_dc1_pod1_only | 10.102.101.5/32 |

##### IPv6

| Interface | Description | VRF | IPv6 Address |
| --------- | ----------- | --- | ------------ |
<<<<<<< HEAD
| Loopback0 | EVPN_Overlay_Peering | default | - |
| Loopback1 | VTEP_VXLAN_Tunnel_Source | default | - |
| Loopback100 | vrf_with_loopbacks_from_overlapping_pool_VTEP_DIAGNOSTICS | vrf_with_loopbacks_from_overlapping_pool | - |
| Loopback101 | vrf_with_loopbacks_from_pod_pools_VTEP_DIAGNOSTICS | vrf_with_loopbacks_from_pod_pools | 2001:db8:1::3/128 |
| Loopback102 | vrf_with_loopbacks_dc1_pod1_only_VTEP_DIAGNOSTICS | vrf_with_loopbacks_dc1_pod1_only | - |
=======
| Loopback0 | ROUTER_ID | default | - |
| Loopback1 | VXLAN_TUNNEL_SOURCE | default | - |
| Loopback100 | DIAG_VRF_vrf_with_loopbacks_from_overlapping_pool | vrf_with_loopbacks_from_overlapping_pool | - |
| Loopback101 | DIAG_VRF_vrf_with_loopbacks_from_pod_pools | vrf_with_loopbacks_from_pod_pools | - |
| Loopback102 | DIAG_VRF_vrf_with_loopbacks_dc1_pod1_only | vrf_with_loopbacks_dc1_pod1_only | - |
>>>>>>> 9e080bd9

#### Loopback Interfaces Device Configuration

```eos
!
interface Loopback0
   description ROUTER_ID
   no shutdown
   ip address 172.16.110.5/32
!
interface Loopback1
   description VXLAN_TUNNEL_SOURCE
   no shutdown
   ip address 172.18.110.4/32
!
interface Loopback100
   description DIAG_VRF_vrf_with_loopbacks_from_overlapping_pool
   no shutdown
   vrf vrf_with_loopbacks_from_overlapping_pool
   ip address 10.100.0.5/32
!
interface Loopback101
   description DIAG_VRF_vrf_with_loopbacks_from_pod_pools
   no shutdown
   vrf vrf_with_loopbacks_from_pod_pools
   ip address 10.101.101.5/32
   ipv6 address 2001:db8:1::3/128
!
interface Loopback102
   description DIAG_VRF_vrf_with_loopbacks_dc1_pod1_only
   no shutdown
   vrf vrf_with_loopbacks_dc1_pod1_only
   ip address 10.102.101.5/32
```

### VLAN Interfaces

#### VLAN Interfaces Summary

| Interface | Description | VRF |  MTU | Shutdown |
| --------- | ----------- | --- | ---- | -------- |
| Vlan110 | set from structured_config on svi (was Tenant_A_OP_Zone_1) | Common_VRF | - | False |
| Vlan111 | Tenant_A_OP_Zone_2 | Common_VRF | - | True |
| Vlan112 | Tenant_A_OP_Zone_3 | Common_VRF | - | False |
| Vlan113 | SVI_with_no_vxlan | Common_VRF | - | False |
| Vlan1100 | test_svi | vrf_with_loopbacks_from_overlapping_pool | - | False |
| Vlan1101 | test_svi | vrf_with_loopbacks_from_pod_pools | - | False |
| Vlan1102 | test_svi | vrf_with_loopbacks_dc1_pod1_only | - | False |
| Vlan4085 | L2LEAF_INBAND_MGMT | default | - | False |
| Vlan4094 | MLAG | default | - | False |

##### IPv4

| Interface | VRF | IP Address | IP Address Virtual | IP Router Virtual Address | ACL In | ACL Out |
| --------- | --- | ---------- | ------------------ | ------------------------- | ------ | ------- |
| Vlan110 |  Common_VRF  |  -  |  10.1.10.1/24  |  -  |  -  |  -  |
| Vlan111 |  Common_VRF  |  -  |  10.1.11.1/24  |  -  |  -  |  -  |
| Vlan112 |  Common_VRF  |  -  |  10.1.12.1/24  |  -  |  -  |  -  |
| Vlan113 |  Common_VRF  |  -  |  10.10.13.1/24  |  -  |  -  |  -  |
| Vlan1100 |  vrf_with_loopbacks_from_overlapping_pool  |  -  |  10.100.100.1/24  |  -  |  -  |  -  |
| Vlan1101 |  vrf_with_loopbacks_from_pod_pools  |  -  |  10.101.100.1/24  |  -  |  -  |  -  |
| Vlan1102 |  vrf_with_loopbacks_dc1_pod1_only  |  -  |  10.102.100.1/24  |  -  |  -  |  -  |
| Vlan4085 |  default  |  172.21.110.3/24  |  -  |  172.21.110.1  |  -  |  -  |
| Vlan4094 |  default  |  172.20.110.3/31  |  -  |  -  |  -  |  -  |

#### VLAN Interfaces Device Configuration

```eos
!
interface Vlan110
   description set from structured_config on svi (was Tenant_A_OP_Zone_1)
   no shutdown
   vrf Common_VRF
   ip address virtual 10.1.10.1/24
!
interface Vlan111
   description Tenant_A_OP_Zone_2
   shutdown
   vrf Common_VRF
   ip address virtual 10.1.11.1/24
!
interface Vlan112
   description Tenant_A_OP_Zone_3
   no shutdown
   vrf Common_VRF
   ip address virtual 10.1.12.1/24
   comment
   Comment created from raw_eos_cli under SVI 112 in VRF Common_VRF
   EOF

!
interface Vlan113
   description SVI_with_no_vxlan
   no shutdown
   vrf Common_VRF
   ip address virtual 10.10.13.1/24
!
interface Vlan1100
   description test_svi
   no shutdown
   vrf vrf_with_loopbacks_from_overlapping_pool
   ip address virtual 10.100.100.1/24
!
interface Vlan1101
   description test_svi
   no shutdown
   vrf vrf_with_loopbacks_from_pod_pools
   ip address virtual 10.101.100.1/24
!
interface Vlan1102
   description test_svi
   no shutdown
   vrf vrf_with_loopbacks_dc1_pod1_only
   ip address virtual 10.102.100.1/24
!
interface Vlan4085
   description L2LEAF_INBAND_MGMT
   no shutdown
   ip address 172.21.110.3/24
   ip attached-host route export 19
   ip virtual-router address 172.21.110.1
!
interface Vlan4094
   description MLAG
   no shutdown
   no autostate
   ip address 172.20.110.3/31
```

### VXLAN Interface

#### VXLAN Interface Summary

| Setting | Value |
| ------- | ----- |
| Source Interface | Loopback1 |
| UDP port | 4789 |
| EVPN MLAG Shared Router MAC | mlag-system-id |

##### VLAN to VNI, Flood List and Multicast Group Mappings

| VLAN | VNI | Flood List | Multicast Group |
| ---- | --- | ---------- | --------------- |
| 110 | 10110 | - | - |
| 111 | 50111 | - | - |
| 112 | 10112 | - | - |
| 2500 | 2500 | - | - |
| 2600 | 12600 | - | - |

##### VRF to VNI and Multicast Group Mappings

| VRF | VNI | Multicast Group |
| ---- | --- | --------------- |
| Common_VRF | 1025 | - |
| vrf_with_loopbacks_dc1_pod1_only | 1102 | - |
| vrf_with_loopbacks_from_overlapping_pool | 1100 | - |
| vrf_with_loopbacks_from_pod_pools | 1101 | - |

#### VXLAN Interface Device Configuration

```eos
!
interface Vxlan1
   description DC1-POD1-LEAF2B_VTEP
   vxlan source-interface Loopback1
   vxlan virtual-router encapsulation mac-address mlag-system-id
   vxlan udp-port 4789
   vxlan vlan 110 vni 10110
   vxlan vlan 111 vni 50111
   vxlan vlan 112 vni 10112
   vxlan vlan 2500 vni 2500
   vxlan vlan 2600 vni 12600
   vxlan vrf Common_VRF vni 1025
   vxlan vrf vrf_with_loopbacks_dc1_pod1_only vni 1102
   vxlan vrf vrf_with_loopbacks_from_overlapping_pool vni 1100
   vxlan vrf vrf_with_loopbacks_from_pod_pools vni 1101
```

## Routing

### Service Routing Protocols Model

Multi agent routing protocol model enabled

```eos
!
service routing protocols model multi-agent
```

### Virtual Router MAC Address

#### Virtual Router MAC Address Summary

Virtual Router MAC Address: 00:1c:73:00:dc:01

#### Virtual Router MAC Address Device Configuration

```eos
!
ip virtual-router mac-address 00:1c:73:00:dc:01
```

### IP Routing

#### IP Routing Summary

| VRF | Routing Enabled |
| --- | --------------- |
| default | True |
| Common_VRF | True |
| MGMT | False |
| vrf_with_loopbacks_dc1_pod1_only | True |
| vrf_with_loopbacks_from_overlapping_pool | True |
| vrf_with_loopbacks_from_pod_pools | True |

#### IP Routing Device Configuration

```eos
!
ip routing
ip routing vrf Common_VRF
no ip routing vrf MGMT
ip routing vrf vrf_with_loopbacks_dc1_pod1_only
ip routing vrf vrf_with_loopbacks_from_overlapping_pool
ip routing vrf vrf_with_loopbacks_from_pod_pools
```

### IPv6 Routing

#### IPv6 Routing Summary

| VRF | Routing Enabled |
| --- | --------------- |
| default | False |
| Common_VRF | false |
| MGMT | false |
| vrf_with_loopbacks_dc1_pod1_only | false |
| vrf_with_loopbacks_from_overlapping_pool | false |
| vrf_with_loopbacks_from_pod_pools | false |

### Static Routes

#### Static Routes Summary

| VRF | Destination Prefix | Next Hop IP | Exit interface | Administrative Distance | Tag | Route Name | Metric |
| --- | ------------------ | ----------- | -------------- | ----------------------- | --- | ---------- | ------ |
| MGMT | 0.0.0.0/0 | 192.168.1.254 | - | 1 | - | - | - |

#### Static Routes Device Configuration

```eos
!
ip route vrf MGMT 0.0.0.0/0 192.168.1.254
```

### Router BGP

ASN Notation: asplain

#### Router BGP Summary

| BGP AS | Router ID |
| ------ | --------- |
| 65112.100 | 172.16.110.5 |

| BGP Tuning |
| ---------- |
| distance bgp 20 200 200 |
| update wait-install |
| no bgp default ipv4-unicast |
| maximum-paths 4 ecmp 4 |

#### Router BGP Peer Groups

##### EVPN-OVERLAY-CORE

| Settings | Value |
| -------- | ----- |
| Address Family | evpn |
| Source | Loopback0 |
| BFD | True |
| Ebgp multihop | 15 |
| Send community | all |
| Maximum routes | 0 (no limit) |

##### EVPN-OVERLAY-PEERS

| Settings | Value |
| -------- | ----- |
| Address Family | evpn |
| Source | Loopback0 |
| BFD | True |
| Ebgp multihop | 5 |
| Send community | all |
| Maximum routes | 0 (no limit) |

##### IPv4-UNDERLAY-PEERS

| Settings | Value |
| -------- | ----- |
| Address Family | ipv4 |
| Send community | all |
| Maximum routes | 12000 |

##### MLAG-IPv4-UNDERLAY-PEER

| Settings | Value |
| -------- | ----- |
| Address Family | ipv4 |
| Remote AS | 65112.100 |
| Next-hop self | True |
| Send community | all |
| Maximum routes | 12000 |

#### BGP Neighbors

| Neighbor | Remote AS | VRF | Shutdown | Send-community | Maximum-routes | Allowas-in | BFD | RIB Pre-Policy Retain | Route-Reflector Client | Passive | TTL Max Hops |
| -------- | --------- | --- | -------- | -------------- | -------------- | ---------- | --- | --------------------- | ---------------------- | ------- | ------------ |
| 1.1.1.1 | 1111 | default | - | Inherited from peer group EVPN-OVERLAY-CORE | Inherited from peer group EVPN-OVERLAY-CORE | - | Inherited from peer group EVPN-OVERLAY-CORE | - | - | - | - |
| 11.1.0.39 | 65211 | default | - | Inherited from peer group IPv4-UNDERLAY-PEERS | Inherited from peer group IPv4-UNDERLAY-PEERS | - | True | - | - | - | - |
| 172.16.10.1 | 65101 | default | - | Inherited from peer group EVPN-OVERLAY-PEERS | Inherited from peer group EVPN-OVERLAY-PEERS | - | Inherited from peer group EVPN-OVERLAY-PEERS | - | - | - | - |
| 172.16.110.1 | 65110.100 | default | - | Inherited from peer group EVPN-OVERLAY-PEERS | Inherited from peer group EVPN-OVERLAY-PEERS | - | Inherited from peer group EVPN-OVERLAY-PEERS | - | - | - | - |
| 172.16.110.3 | 65111.100 | default | - | Inherited from peer group EVPN-OVERLAY-PEERS | Inherited from peer group EVPN-OVERLAY-PEERS | - | Inherited from peer group EVPN-OVERLAY-PEERS | - | - | - | - |
| 172.17.110.16 | 65110.100 | default | - | Inherited from peer group IPv4-UNDERLAY-PEERS | Inherited from peer group IPv4-UNDERLAY-PEERS | - | - | - | - | - | - |
| 172.17.110.18 | 65110.100 | default | - | Inherited from peer group IPv4-UNDERLAY-PEERS | Inherited from peer group IPv4-UNDERLAY-PEERS | - | - | - | - | - | - |
| 172.17.110.20 | 65110.100 | default | - | Inherited from peer group IPv4-UNDERLAY-PEERS | Inherited from peer group IPv4-UNDERLAY-PEERS | - | - | - | - | - | - |
| 172.17.110.22 | 65110.100 | default | - | Inherited from peer group IPv4-UNDERLAY-PEERS | Inherited from peer group IPv4-UNDERLAY-PEERS | - | - | - | - | - | - |
| 172.20.110.2 | Inherited from peer group MLAG-IPv4-UNDERLAY-PEER | default | - | Inherited from peer group MLAG-IPv4-UNDERLAY-PEER | Inherited from peer group MLAG-IPv4-UNDERLAY-PEER | - | - | - | - | - | - |

#### Router BGP EVPN Address Family

- VPN import pruning is **enabled**

##### EVPN Peer Groups

| Peer Group | Activate | Encapsulation |
| ---------- | -------- | ------------- |
| EVPN-OVERLAY-CORE | True | default |
| EVPN-OVERLAY-PEERS | True | default |

##### EVPN DCI Gateway Summary

| Settings | Value |
| -------- | ----- |
| Remote Domain Peer Groups | EVPN-OVERLAY-CORE |
| L3 Gateway Configured | True |

#### Router BGP VLANs

| VLAN | Route-Distinguisher | Both Route-Target | Import Route Target | Export Route-Target | Redistribute |
| ---- | ------------------- | ----------------- | ------------------- | ------------------- | ------------ |
| 110 | 172.16.110.5:99110 | 99110:99110<br>remote 99110:99110 | - | - | learned<br>router-mac system |
| 111 | 172.16.110.5:50111 | 50111:50111<br>remote 50111:50111 | - | - | learned<br>router-mac system |
| 112 | 172.16.110.5:20112 | 20112:20112<br>remote 20112:20112 | - | - | learned<br>router-mac system |
| 2500 | 172.16.110.5:2500 | 2500:2500<br>remote 2500:2500 | - | - | learned |
| 2600 | 172.16.110.5:32600 | 32600:32600<br>remote 32600:32600 | - | - | learned<br>router-mac system |

#### Router BGP VRFs

| VRF | Route-Distinguisher | Redistribute |
| --- | ------------------- | ------------ |
| Common_VRF | 172.16.110.5:1025 | connected |
| vrf_with_loopbacks_dc1_pod1_only | 172.16.110.5:1102 | connected |
| vrf_with_loopbacks_from_overlapping_pool | 172.16.110.5:1100 | connected |
| vrf_with_loopbacks_from_pod_pools | 172.16.110.5:1101 | connected |

#### Router BGP Device Configuration

```eos
!
router bgp 65112.100
   router-id 172.16.110.5
   update wait-install
   no bgp default ipv4-unicast
   maximum-paths 4 ecmp 4
   distance bgp 20 200 200
   neighbor EVPN-OVERLAY-CORE peer group
   neighbor EVPN-OVERLAY-CORE update-source Loopback0
   neighbor EVPN-OVERLAY-CORE bfd
   neighbor EVPN-OVERLAY-CORE ebgp-multihop 15
   neighbor EVPN-OVERLAY-CORE send-community
   neighbor EVPN-OVERLAY-CORE maximum-routes 0
   neighbor EVPN-OVERLAY-PEERS peer group
   neighbor EVPN-OVERLAY-PEERS update-source Loopback0
   neighbor EVPN-OVERLAY-PEERS bfd
   neighbor EVPN-OVERLAY-PEERS ebgp-multihop 5
   neighbor EVPN-OVERLAY-PEERS password 7 <removed>
   neighbor EVPN-OVERLAY-PEERS send-community
   neighbor EVPN-OVERLAY-PEERS maximum-routes 0
   neighbor IPv4-UNDERLAY-PEERS peer group
   neighbor IPv4-UNDERLAY-PEERS password 7 <removed>
   neighbor IPv4-UNDERLAY-PEERS send-community
   neighbor IPv4-UNDERLAY-PEERS maximum-routes 12000
   neighbor MLAG-IPv4-UNDERLAY-PEER peer group
   neighbor MLAG-IPv4-UNDERLAY-PEER remote-as 65112.100
   neighbor MLAG-IPv4-UNDERLAY-PEER next-hop-self
   neighbor MLAG-IPv4-UNDERLAY-PEER description DC1.POD1.LEAF2A
   neighbor MLAG-IPv4-UNDERLAY-PEER route-map RM-MLAG-PEER-IN in
   neighbor MLAG-IPv4-UNDERLAY-PEER password 7 <removed>
   neighbor MLAG-IPv4-UNDERLAY-PEER send-community
   neighbor MLAG-IPv4-UNDERLAY-PEER maximum-routes 12000
   neighbor 1.1.1.1 peer group EVPN-OVERLAY-CORE
   neighbor 1.1.1.1 remote-as 1111
   neighbor 1.1.1.1 description HOSTNAME_NOT_IN_ANSIBLE
   neighbor 11.1.0.39 peer group IPv4-UNDERLAY-PEERS
   neighbor 11.1.0.39 remote-as 65211
   neighbor 11.1.0.39 local-as 65120 no-prepend replace-as
   neighbor 11.1.0.39 bfd
   neighbor 11.1.0.39 description DC2-POD1-LEAF1A
   neighbor 172.16.10.1 peer group EVPN-OVERLAY-PEERS
   neighbor 172.16.10.1 remote-as 65101
   neighbor 172.16.10.1 description DC1-RS1_Loopback0
   neighbor 172.16.10.1 route-map RM-EVPN-FILTER-AS65101 out
   neighbor 172.16.110.1 peer group EVPN-OVERLAY-PEERS
   neighbor 172.16.110.1 remote-as 65110.100
   neighbor 172.16.110.1 description DC1-POD1-SPINE1_Loopback0
   neighbor 172.16.110.1 route-map RM-EVPN-FILTER-AS65110.100 out
   neighbor 172.16.110.3 peer group EVPN-OVERLAY-PEERS
   neighbor 172.16.110.3 remote-as 65111.100
   neighbor 172.16.110.3 description DC1-POD1-LEAF1A_Loopback0
   neighbor 172.16.110.3 route-map RM-EVPN-FILTER-AS65111.100 out
   neighbor 172.17.110.16 peer group IPv4-UNDERLAY-PEERS
   neighbor 172.17.110.16 remote-as 65110.100
   neighbor 172.17.110.16 description DC1-POD1-SPINE1_Ethernet5
   neighbor 172.17.110.18 peer group IPv4-UNDERLAY-PEERS
   neighbor 172.17.110.18 remote-as 65110.100
   neighbor 172.17.110.18 description DC1-POD1-SPINE2_Ethernet5
   neighbor 172.17.110.20 peer group IPv4-UNDERLAY-PEERS
   neighbor 172.17.110.20 remote-as 65110.100
   neighbor 172.17.110.20 description DC1-POD1-SPINE1_Ethernet8
   neighbor 172.17.110.22 peer group IPv4-UNDERLAY-PEERS
   neighbor 172.17.110.22 remote-as 65110.100
   neighbor 172.17.110.22 description DC1-POD1-SPINE2_Ethernet8
   neighbor 172.20.110.2 peer group MLAG-IPv4-UNDERLAY-PEER
   neighbor 172.20.110.2 description DC1.POD1.LEAF2A_Vlan4094
   redistribute connected
   redistribute attached-host
   !
   vlan 110
      rd 172.16.110.5:99110
      rd evpn domain remote 172.16.110.5:99110
      route-target both 99110:99110
      route-target import export evpn domain remote 99110:99110
      redistribute learned
      redistribute router-mac system
      !
      comment
      comment created from raw_eos_cli under router bgp svis inherited from svi profile
      EOF

   !
   vlan 111
      rd 172.16.110.5:50111
      rd evpn domain remote 172.16.110.5:50111
      route-target both 50111:50111
      route-target import export evpn domain remote 50111:50111
      redistribute learned
      redistribute router-mac system
      !
      comment
      comment created from raw_eos_cli under router bgp svi 111
      EOF

   !
   vlan 112
      rd 172.16.110.5:20112
      rd evpn domain remote 172.16.110.5:20112
      route-target both 20112:20112
      route-target import export evpn domain remote 20112:20112
      redistribute learned
      redistribute router-mac system
      !
      comment
      comment created from raw_eos_cli under router bgp svis inherited from svi parent profile
      EOF

   !
   vlan 2500
      rd 172.16.110.5:2500
      rd evpn domain remote 172.16.110.5:2500
      route-target both 2500:2500
      route-target import export evpn domain remote 2500:2500
      redistribute learned
   !
   vlan 2600
      rd 172.16.110.5:32600
      rd evpn domain remote 172.16.110.5:32600
      route-target both 32600:32600
      route-target import export evpn domain remote 32600:32600
      redistribute learned
      redistribute router-mac system
      !
      comment
      comment created from raw_eos_cli under router bgp l2vlan 2600
      EOF

   !
   address-family evpn
      neighbor EVPN-OVERLAY-CORE activate
      neighbor EVPN-OVERLAY-CORE domain remote
      neighbor EVPN-OVERLAY-PEERS activate
      route import match-failure action discard
      neighbor default next-hop-self received-evpn-routes route-type ip-prefix
   !
   address-family ipv4
      no neighbor EVPN-OVERLAY-CORE activate
      no neighbor EVPN-OVERLAY-PEERS activate
      neighbor IPv4-UNDERLAY-PEERS activate
      neighbor MLAG-IPv4-UNDERLAY-PEER activate
   !
   address-family rt-membership
      neighbor EVPN-OVERLAY-CORE activate
      neighbor EVPN-OVERLAY-PEERS activate
   !
   vrf Common_VRF
      rd 172.16.110.5:1025
      route-target import evpn 1025:1025
      route-target export evpn 1025:1025
      router-id 172.16.110.5
      redistribute connected
      !
      comment
      Comment created from raw_eos_cli under BGP for VRF Common_VRF
      EOF

   !
   vrf vrf_with_loopbacks_dc1_pod1_only
      rd 172.16.110.5:1102
      route-target import evpn 1102:1102
      route-target export evpn 1102:1102
      router-id 172.16.110.5
      redistribute connected
   !
   vrf vrf_with_loopbacks_from_overlapping_pool
      rd 172.16.110.5:1100
      route-target import evpn 1100:1100
      route-target export evpn 1100:1100
      router-id 172.16.110.5
      redistribute connected
   !
   vrf vrf_with_loopbacks_from_pod_pools
      rd 172.16.110.5:1101
      route-target import evpn 1101:1101
      route-target export evpn 1101:1101
      router-id 172.16.110.5
      redistribute connected
```

## BFD

### Router BFD

#### Router BFD Multihop Summary

| Interval | Minimum RX | Multiplier |
| -------- | ---------- | ---------- |
| 300 | 300 | 3 |

#### Router BFD Device Configuration

```eos
!
router bfd
   multihop interval 300 min-rx 300 multiplier 3
```

## Multicast

### IP IGMP Snooping

#### IP IGMP Snooping Summary

| IGMP Snooping | Fast Leave | Interface Restart Query | Proxy | Restart Query Interval | Robustness Variable |
| ------------- | ---------- | ----------------------- | ----- | ---------------------- | ------------------- |
| Enabled | - | - | - | - | - |

#### IP IGMP Snooping Device Configuration

```eos
```

## Filters

### Route-maps

#### Route-maps Summary

##### RM-EVPN-FILTER-AS65101

| Sequence | Type | Match | Set | Sub-Route-Map | Continue |
| -------- | ---- | ----- | --- | ------------- | -------- |
| 10 | deny | as 65101 | - | - | - |
| 20 | permit | - | - | - | - |

##### RM-EVPN-FILTER-AS65110.100

| Sequence | Type | Match | Set | Sub-Route-Map | Continue |
| -------- | ---- | ----- | --- | ------------- | -------- |
| 10 | deny | as 65110.100 | - | - | - |
| 20 | permit | - | - | - | - |

##### RM-EVPN-FILTER-AS65111.100

| Sequence | Type | Match | Set | Sub-Route-Map | Continue |
| -------- | ---- | ----- | --- | ------------- | -------- |
| 10 | deny | as 65111.100 | - | - | - |
| 20 | permit | - | - | - | - |

##### RM-MLAG-PEER-IN

| Sequence | Type | Match | Set | Sub-Route-Map | Continue |
| -------- | ---- | ----- | --- | ------------- | -------- |
| 10 | permit | - | origin incomplete | - | - |

#### Route-maps Device Configuration

```eos
!
route-map RM-EVPN-FILTER-AS65101 deny 10
   match as 65101
!
route-map RM-EVPN-FILTER-AS65101 permit 20
!
route-map RM-EVPN-FILTER-AS65110.100 deny 10
   match as 65110.100
!
route-map RM-EVPN-FILTER-AS65110.100 permit 20
!
route-map RM-EVPN-FILTER-AS65111.100 deny 10
   match as 65111.100
!
route-map RM-EVPN-FILTER-AS65111.100 permit 20
!
route-map RM-MLAG-PEER-IN permit 10
   description Make routes learned over MLAG Peer-link less preferred on spines to ensure optimal routing
   set origin incomplete
```

## VRF Instances

### VRF Instances Summary

| VRF Name | IP Routing |
| -------- | ---------- |
| Common_VRF | enabled |
| MGMT | disabled |
| vrf_with_loopbacks_dc1_pod1_only | enabled |
| vrf_with_loopbacks_from_overlapping_pool | enabled |
| vrf_with_loopbacks_from_pod_pools | enabled |

### VRF Instances Device Configuration

```eos
!
vrf instance Common_VRF
!
vrf instance MGMT
!
vrf instance vrf_with_loopbacks_dc1_pod1_only
!
vrf instance vrf_with_loopbacks_from_overlapping_pool
!
vrf instance vrf_with_loopbacks_from_pod_pools
```

## Virtual Source NAT

### Virtual Source NAT Summary

| Source NAT VRF | Source NAT IPv4 Address | Source NAT IPv6 Address |
| -------------- | ----------------------- | ----------------------- |
| vrf_with_loopbacks_dc1_pod1_only | 10.102.101.5 | - |
| vrf_with_loopbacks_from_overlapping_pool | 10.100.0.5 | - |
| vrf_with_loopbacks_from_pod_pools | 10.101.101.5 | 2001:db8:1::3 |

### Virtual Source NAT Configuration

```eos
!
ip address virtual source-nat vrf vrf_with_loopbacks_dc1_pod1_only address 10.102.101.5
ip address virtual source-nat vrf vrf_with_loopbacks_from_overlapping_pool address 10.100.0.5
ip address virtual source-nat vrf vrf_with_loopbacks_from_pod_pools address 10.101.101.5
ipv6 address virtual source-nat vrf vrf_with_loopbacks_from_pod_pools address 2001:db8:1::3
```

## EOS CLI Device Configuration

```eos
!
interface Loopback1002
  description Loopback created from raw_eos_cli under l3leaf node-group RACK2_MLAG

interface Loopback1111
  description Loopback created from raw_eos_cli under platform_settings vEOS-LAB

interface Loopback1000
  description Loopback created from raw_eos_cli under VRF Common_VRF

```<|MERGE_RESOLUTION|>--- conflicted
+++ resolved
@@ -514,19 +514,11 @@
 
 | Interface | Description | VRF | IPv6 Address |
 | --------- | ----------- | --- | ------------ |
-<<<<<<< HEAD
-| Loopback0 | EVPN_Overlay_Peering | default | - |
-| Loopback1 | VTEP_VXLAN_Tunnel_Source | default | - |
-| Loopback100 | vrf_with_loopbacks_from_overlapping_pool_VTEP_DIAGNOSTICS | vrf_with_loopbacks_from_overlapping_pool | - |
-| Loopback101 | vrf_with_loopbacks_from_pod_pools_VTEP_DIAGNOSTICS | vrf_with_loopbacks_from_pod_pools | 2001:db8:1::3/128 |
-| Loopback102 | vrf_with_loopbacks_dc1_pod1_only_VTEP_DIAGNOSTICS | vrf_with_loopbacks_dc1_pod1_only | - |
-=======
 | Loopback0 | ROUTER_ID | default | - |
 | Loopback1 | VXLAN_TUNNEL_SOURCE | default | - |
 | Loopback100 | DIAG_VRF_vrf_with_loopbacks_from_overlapping_pool | vrf_with_loopbacks_from_overlapping_pool | - |
-| Loopback101 | DIAG_VRF_vrf_with_loopbacks_from_pod_pools | vrf_with_loopbacks_from_pod_pools | - |
+| Loopback101 | DIAG_VRF_vrf_with_loopbacks_from_pod_pools | vrf_with_loopbacks_from_pod_pools | 2001:db8:1::3/128 |
 | Loopback102 | DIAG_VRF_vrf_with_loopbacks_dc1_pod1_only | vrf_with_loopbacks_dc1_pod1_only | - |
->>>>>>> 9e080bd9
 
 #### Loopback Interfaces Device Configuration
 
