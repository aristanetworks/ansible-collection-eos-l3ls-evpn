--- conflicted
+++ resolved
@@ -108,6 +108,8 @@
   gateway: 192.168.1.254
 metadata:
   platform: vEOS-LAB
+  dc_name: DC1
+  fabric_name: TWODC_5STAGE_CLOS
 prefix_lists:
 - name: PL-LOOPBACKS-EVPN-OVERLAY
   sequence_numbers:
@@ -120,12 +122,6 @@
     type: permit
     match:
     - ip address prefix-list PL-LOOPBACKS-EVPN-OVERLAY
-<<<<<<< HEAD
-metadata:
-  platform: vEOS-LAB
-  dc_name: DC1
-  fabric_name: TWODC_5STAGE_CLOS
-=======
 router_bgp:
   as: '65100'
   router_id: 172.16.100.2
@@ -202,5 +198,4 @@
     ending: 1199
 vrfs:
 - name: MGMT
-  ip_routing: false
->>>>>>> 6ac93b3e
+  ip_routing: false