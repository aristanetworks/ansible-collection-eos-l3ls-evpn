aaa_root:
  disabled: true
config_end: true
domain_list:
- structured-config.set.on.node
- structured-config.set.under.vrf.common-vrf
enable_password:
  disabled: true
eos_cli: "interface Loopback1002\n  description Loopback created from raw_eos_cli under l3leaf node-group RACK2_MLAG\n\ninterface Loopback1111\n
  \ description Loopback created from raw_eos_cli under platform_settings vEOS-LAB\n\ninterface Loopback1000\n  description Loopback
  created from raw_eos_cli under VRF Common_VRF\n"
ethernet_interfaces:
- name: Ethernet5
  description: MLAG_DC1-POD1-LEAF2B_Ethernet5
  shutdown: false
  channel_group:
    id: 5
    mode: active
  peer: DC1-POD1-LEAF2B
  peer_interface: Ethernet5
  peer_type: mlag_peer
- name: Ethernet6
  description: MLAG_DC1-POD1-LEAF2B_Ethernet6
  shutdown: false
  channel_group:
    id: 5
    mode: active
  peer: DC1-POD1-LEAF2B
  peer_interface: Ethernet6
  peer_type: mlag_peer
- name: Ethernet1
  description: P2P_DC1-POD1-SPINE1_Ethernet4
  shutdown: false
  ip_address: 172.17.110.9/31
  mac_security:
    profile: MACSEC_PROFILE
  ptp:
    enable: true
  service_profile: QOS-PROFILE
  peer: DC1-POD1-SPINE1
  peer_interface: Ethernet4
  peer_type: spine
  switchport:
    enabled: false
- name: Ethernet2
  description: P2P_DC1-POD1-SPINE2_Ethernet4
  shutdown: false
  ip_address: 172.17.110.11/31
  mac_security:
    profile: MACSEC_PROFILE
  ptp:
    enable: true
  service_profile: QOS-PROFILE
  peer: DC1-POD1-SPINE2
  peer_interface: Ethernet4
  peer_type: spine
  switchport:
    enabled: false
- name: Ethernet3
  description: L2_DC1-POD1-L2LEAF2A_Ethernet1
  shutdown: false
  channel_group:
    id: 3
    mode: active
  peer: DC1-POD1-L2LEAF2A
  peer_interface: Ethernet1
  peer_type: l2leaf
- name: Ethernet4
  description: L2_DC1-POD1-L2LEAF2B_Ethernet1
  shutdown: false
  channel_group:
    id: 3
    mode: active
  peer: DC1-POD1-L2LEAF2B
  peer_interface: Ethernet1
  peer_type: l2leaf
- name: Ethernet11
  description: P2P_DC1-POD1-SPINE1_Ethernet7
  shutdown: false
  ip_address: 172.17.110.13/31
  mac_security:
    profile: MACSEC_PROFILE
  ptp:
    enable: true
  service_profile: QOS-PROFILE
  peer: DC1-POD1-SPINE1
  peer_interface: Ethernet7
  peer_type: spine
  switchport:
    enabled: false
- name: Ethernet12
  description: P2P_DC1-POD1-SPINE2_Ethernet7
  shutdown: false
  ip_address: 172.17.110.15/31
  mac_security:
    profile: MACSEC_PROFILE
  ptp:
    enable: true
  service_profile: QOS-PROFILE
  peer: DC1-POD1-SPINE2
  peer_interface: Ethernet7
  peer_type: spine
  switchport:
    enabled: false
- name: Ethernet7
  description: P2P_DC2-POD1-LEAF1A_Ethernet6
  shutdown: false
  ip_address: 100.100.100.101/24
  peer: DC2-POD1-LEAF1A
  peer_interface: Ethernet6
  peer_type: l3leaf
  switchport:
    enabled: false
- name: Ethernet16
  description: SERVER_server-1_Eth1
  shutdown: false
  channel_group:
    id: 16
    mode: active
  peer: server-1
  peer_interface: Eth1
  peer_type: server
  port_profile: TENANT_A
  eos_cli: 'comment

    Comment created from raw_eos_cli under profile TENANT_A

    EOF

    '
- name: Ethernet17
  description: Set using structured_config on server adapter
  shutdown: false
  channel_group:
    id: 17
    mode: active
  peer: server-1
  peer_interface: Eth3
  peer_type: server
  port_profile: TENANT_A
  eos_cli: 'comment

    Comment created from raw_eos_cli under adapter for switch Eth17

    EOF

    '
- name: Ethernet18
  description: SERVER_server-1_Eth5
  shutdown: false
  channel_group:
    id: 18
    mode: active
  peer: server-1
  peer_interface: Eth5
  peer_type: server
  port_profile: NESTED_TENANT_A
  eos_cli: 'comment

    Comment created from raw_eos_cli under profile NESTED_TENANT_A

    EOF

    '
- name: Ethernet19
  description: SERVER_server-1_Eth7
  shutdown: false
  channel_group:
    id: 19
    mode: active
  peer: server-1
  peer_interface: Eth7
  peer_type: server
  port_profile: NESTED_TENANT_A
  eos_cli: 'comment

    Comment created from raw_eos_cli under profile NESTED_TENANT_A

    EOF

    '
hostname: DC1.POD1.LEAF2A
ip_igmp_snooping:
  globally_enabled: true
ip_routing: true
ip_virtual_router_mac_address: 00:1c:73:00:dc:01
is_deployed: true
local_users:
- name: admin
  privilege: 15
  role: network-admin
  sha512_password: $6$eJ5TvI8oru5i9e8G$R1X/SbtGTk9xoEHEBQASc7SC2nHYmi.crVgp2pXuCXwxsXEA81e4E0cXgQ6kX08fIeQzauqhv2kS.RGJFCon5/
  no_password: true
loopback_interfaces:
- name: Loopback0
  description: ROUTER_ID
  shutdown: false
  ip_address: 172.16.110.4/32
- name: Loopback1
  description: VXLAN_TUNNEL_SOURCE
  shutdown: false
  ip_address: 172.18.110.4/32
- name: Loopback102
  description: DIAG_VRF_vrf_with_loopbacks_dc1_pod1_only
  shutdown: false
  vrf: vrf_with_loopbacks_dc1_pod1_only
  ip_address: 10.102.101.4/32
- name: Loopback100
  description: DIAG_VRF_vrf_with_loopbacks_from_overlapping_pool
  shutdown: false
  vrf: vrf_with_loopbacks_from_overlapping_pool
  ip_address: 10.100.0.4/32
- name: Loopback101
  description: DIAG_VRF_vrf_with_loopbacks_from_pod_pools
  shutdown: false
  vrf: vrf_with_loopbacks_from_pod_pools
  ip_address: 10.101.101.4/32
  ipv6_address: 2001:db8:1::2/128
management_api_http:
  enable_https: true
  enable_vrfs:
  - name: MGMT
metadata:
  platform: vEOS-LAB
mlag_configuration:
  domain_id: RACK2_MLAG
  local_interface: Vlan4094
  peer_address: 172.20.110.3
  peer_address_heartbeat:
    peer_ip: 192.168.1.9
    vrf: MGMT
  dual_primary_detection_delay: 5
  peer_link: Port-Channel5
  reload_delay_mlag: '300'
  reload_delay_non_mlag: '330'
port_channel_interfaces:
- name: Port-Channel5
  description: MLAG_DC1-POD1-LEAF2B_Port-Channel5
  shutdown: false
  service_profile: QOS-PROFILE
  switchport:
    enabled: true
    mode: trunk
    trunk:
      groups:
      - MLAG
- name: Port-Channel3
  description: L2_RACK2_MLAG_Port-Channel1
  shutdown: false
  mlag: 3
  service_profile: QOS-PROFILE
  switchport:
    enabled: true
    mode: trunk
    trunk:
      allowed_vlan: 110-113,1100-1102,2500,2600-2601,4085
- name: Port-Channel16
  description: PortChannel
  shutdown: false
  mlag: 16
  service_profile: bar
  switchport:
    enabled: true
    mode: access
    access_vlan: 110
- name: Port-Channel17
  description: Set using structured_config on server adapter port-channel
  shutdown: false
  mlag: 17
  service_profile: foo
  switchport:
    enabled: true
    mode: access
    access_vlan: 110
- name: Port-Channel18
  description: PortChannel
  shutdown: false
  mlag: 18
  service_profile: foo
  switchport:
    enabled: true
    mode: access
    access_vlan: 110
  eos_cli: 'comment

    Comment created from raw_eos_cli under port_channel on profile NESTED_TENANT_A

    EOF

    '
- name: Port-Channel19
  description: PortChannel
  shutdown: false
  mlag: 19
  service_profile: foo
  switchport:
    enabled: true
    mode: access
    access_vlan: 110
  eos_cli: 'comment

    Comment created from raw_eos_cli under adapter port_channel for switch Po19

    EOF

    '
route_maps:
- name: RM-MLAG-PEER-IN
  sequence_numbers:
  - sequence: 10
    type: permit
    description: Make routes learned over MLAG Peer-link less preferred on spines to ensure optimal routing
    set:
    - origin incomplete
- name: RM-EVPN-FILTER-AS65101
  sequence_numbers:
  - sequence: 10
    type: deny
    match:
    - as 65101
  - sequence: 20
    type: permit
- name: RM-EVPN-FILTER-AS65110.100
  sequence_numbers:
  - sequence: 10
    type: deny
    match:
    - as 65110.100
  - sequence: 20
    type: permit
- name: RM-EVPN-FILTER-AS65111.100
  sequence_numbers:
  - sequence: 10
    type: deny
    match:
    - as 65111.100
  - sequence: 20
    type: permit
router_bfd:
  multihop:
    interval: 300
    min_rx: 300
    multiplier: 3
router_bgp:
  as: '65112.100'
  router_id: 172.16.110.4
  maximum_paths:
    paths: 4
    ecmp: 4
  updates:
    wait_install: true
  bgp_defaults:
  - distance bgp 20 200 200
  bgp:
    default:
      ipv4_unicast: false
  peer_groups:
  - name: MLAG-IPv4-UNDERLAY-PEER
    type: ipv4
    remote_as: '65112.100'
    description: DC1-POD1-LEAF2B
    next_hop_self: true
    password: vnEaG8gMeQf3d3cN6PktXQ==
    send_community: all
    maximum_routes: 12000
    route_map_in: RM-MLAG-PEER-IN
  - name: IPv4-UNDERLAY-PEERS
    type: ipv4
    password: AQQvKeimxJu+uGQ/yYvv9w==
    send_community: all
    maximum_routes: 12000
  - name: EVPN-OVERLAY-PEERS
    type: evpn
    update_source: Loopback0
    bfd: true
    ebgp_multihop: 5
    password: q+VNViP5i4rVjW1cxFv2wA==
    send_community: all
    maximum_routes: 0
  - name: EVPN-OVERLAY-CORE
    type: evpn
    update_source: Loopback0
    bfd: true
    ebgp_multihop: 15
    send_community: all
    maximum_routes: 0
  neighbors:
  - ip_address: 172.20.110.3
    peer_group: MLAG-IPv4-UNDERLAY-PEER
    peer: DC1-POD1-LEAF2B
    description: DC1-POD1-LEAF2B_Vlan4094
  - ip_address: 172.17.110.8
    peer_group: IPv4-UNDERLAY-PEERS
    remote_as: '65110.100'
    peer: DC1-POD1-SPINE1
    description: DC1-POD1-SPINE1_Ethernet4
  - ip_address: 172.17.110.10
    peer_group: IPv4-UNDERLAY-PEERS
    remote_as: '65110.100'
    peer: DC1-POD1-SPINE2
    description: DC1-POD1-SPINE2_Ethernet4
  - ip_address: 172.17.110.12
    peer_group: IPv4-UNDERLAY-PEERS
    remote_as: '65110.100'
    peer: DC1-POD1-SPINE1
    description: DC1-POD1-SPINE1_Ethernet7
  - ip_address: 172.17.110.14
    peer_group: IPv4-UNDERLAY-PEERS
    remote_as: '65110.100'
    peer: DC1-POD1-SPINE2
    description: DC1-POD1-SPINE2_Ethernet7
  - ip_address: 172.16.110.3
    peer_group: EVPN-OVERLAY-PEERS
    remote_as: '65111.100'
    peer: DC1-POD1-LEAF1A
    description: DC1-POD1-LEAF1A_Loopback0
    route_map_out: RM-EVPN-FILTER-AS65111.100
  - ip_address: 172.16.110.1
    peer_group: EVPN-OVERLAY-PEERS
    remote_as: '65110.100'
    peer: DC1-POD1-SPINE1
    description: DC1-POD1-SPINE1_Loopback0
    route_map_out: RM-EVPN-FILTER-AS65110.100
  - ip_address: 172.16.10.1
    peer_group: EVPN-OVERLAY-PEERS
    remote_as: '65101'
    peer: DC1-RS1
    description: DC1-RS1_Loopback0
    route_map_out: RM-EVPN-FILTER-AS65101
  - ip_address: 172.16.120.3
    peer_group: EVPN-OVERLAY-CORE
    remote_as: '65121'
    peer: DC1-POD2-LEAF1A
    description: DC1-POD2-LEAF1A_Loopback0
  - ip_address: 100.100.100.201
    peer_group: IPv4-UNDERLAY-PEERS
    remote_as: '65211'
    peer: DC2-POD1-LEAF1A
    description: DC2-POD1-LEAF1A
  redistribute:
    attached_host:
      enabled: true
    connected:
      enabled: true
  vlans:
  - id: 110
    tenant: Tenant_A
    rd: 172.16.110.4:99110
    route_targets:
      both:
      - 99110:99110
    redistribute_routes:
    - learned
    - router-mac system
    eos_cli: 'comment

      comment created from raw_eos_cli under router bgp svis inherited from svi profile

      EOF

      '
  - id: 111
    tenant: Tenant_A
    rd: 172.16.110.4:50111
    route_targets:
      both:
      - 50111:50111
    redistribute_routes:
    - learned
    - router-mac system
    eos_cli: 'comment

      comment created from raw_eos_cli under router bgp svi 111

      EOF

      '
  - id: 112
    tenant: Tenant_A
    rd: 172.16.110.4:20112
    route_targets:
      both:
      - 20112:20112
    redistribute_routes:
    - learned
    - router-mac system
    eos_cli: 'comment

      comment created from raw_eos_cli under router bgp svis inherited from svi parent profile

      EOF

      '
  - id: 2500
    tenant: Tenant_A
    rd: 172.16.110.4:2500
    route_targets:
      both:
      - 2500:2500
    redistribute_routes:
    - learned
  - id: 2600
    tenant: Tenant_A
    rd: 172.16.110.4:32600
    route_targets:
      both:
      - 32600:32600
    redistribute_routes:
    - learned
    - router-mac system
    eos_cli: 'comment

      comment created from raw_eos_cli under router bgp l2vlan 2600

      EOF

      '
  address_family_evpn:
    neighbor_default:
      next_hop_self_received_evpn_routes:
        enable: true
        inter_domain: true
    peer_groups:
    - name: EVPN-OVERLAY-CORE
      activate: true
      domain_remote: true
    - name: EVPN-OVERLAY-PEERS
      activate: true
    route:
      import_match_failure_action: discard
  address_family_rtc:
    peer_groups:
    - name: EVPN-OVERLAY-CORE
      activate: true
    - name: EVPN-OVERLAY-PEERS
      activate: true
  address_family_ipv4:
    peer_groups:
    - name: MLAG-IPv4-UNDERLAY-PEER
      activate: true
    - name: IPv4-UNDERLAY-PEERS
      activate: true
    - name: EVPN-OVERLAY-PEERS
      activate: false
    - name: EVPN-OVERLAY-CORE
      activate: false
  vrfs:
  - name: Common_VRF
    rd: 172.16.110.4:1025
    route_targets:
      import:
      - address_family: evpn
        route_targets:
        - 1025:1025
      export:
      - address_family: evpn
        route_targets:
        - 1025:1025
    router_id: 172.16.110.4
    redistribute:
      connected:
        enabled: true
    eos_cli: 'comment

      Comment created from raw_eos_cli under BGP for VRF Common_VRF

      EOF

      '
  - name: vrf_with_loopbacks_dc1_pod1_only
    rd: 172.16.110.4:1102
    route_targets:
      import:
      - address_family: evpn
        route_targets:
        - 1102:1102
      export:
      - address_family: evpn
        route_targets:
        - 1102:1102
    router_id: 172.16.110.4
    redistribute:
      connected:
        enabled: true
  - name: vrf_with_loopbacks_from_overlapping_pool
    rd: 172.16.110.4:1100
    route_targets:
      import:
      - address_family: evpn
        route_targets:
        - 1100:1100
      export:
      - address_family: evpn
        route_targets:
        - 1100:1100
    router_id: 172.16.110.4
    redistribute:
      connected:
        enabled: true
  - name: vrf_with_loopbacks_from_pod_pools
    rd: 172.16.110.4:1101
    route_targets:
      import:
      - address_family: evpn
        route_targets:
        - 1101:1101
      export:
      - address_family: evpn
        route_targets:
        - 1101:1101
    router_id: 172.16.110.4
    redistribute:
      connected:
        enabled: true
service_routing_protocols_model: multi-agent
snmp_server:
  location: TWODC_5STAGE_CLOS DC1 DC1_POD1 DC1.POD1.LEAF2A
spanning_tree:
  mode: mstp
  mst_instances:
  - id: '0'
    priority: 4096
  no_spanning_tree_vlan: '4094'
static_routes:
- vrf: MGMT
  destination_address_prefix: 0.0.0.0/0
  gateway: 192.168.1.254
transceiver_qsfp_default_mode_4x10: true
virtual_source_nat_vrfs:
- name: vrf_with_loopbacks_dc1_pod1_only
  ip_address: 10.102.101.4
- name: vrf_with_loopbacks_from_overlapping_pool
  ip_address: 10.100.0.4
- name: vrf_with_loopbacks_from_pod_pools
  ip_address: 10.101.101.4
  ipv6_address: 2001:db8:1::2
vlan_interfaces:
- name: Vlan4094
  description: MLAG
  shutdown: false
  ip_address: 172.20.110.2/31
  no_autostate: true
- name: Vlan110
  description: set from structured_config on svi for DC1.POD1.LEAF2A (was Tenant_A_OP_Zone_1)
  shutdown: false
  vrf: Common_VRF
  ip_address_virtual: 10.1.10.1/24
  tenant: Tenant_A
  tags:
  - opzone
- name: Vlan111
  description: Tenant_A_OP_Zone_2
  shutdown: true
  vrf: Common_VRF
  ip_address_virtual: 10.1.11.1/24
  tenant: Tenant_A
  tags:
  - opzone
- name: Vlan112
  description: Tenant_A_OP_Zone_3
  shutdown: false
  vrf: Common_VRF
  ip_address_virtual: 10.1.12.1/24
  tenant: Tenant_A
  tags:
  - opzone
  eos_cli: 'comment

    Comment created from raw_eos_cli under SVI 112 in VRF Common_VRF

    EOF

    '
- name: Vlan113
  description: SVI_with_no_vxlan
  shutdown: false
  vrf: Common_VRF
  ip_address_virtual: 10.10.13.1/24
  tenant: Tenant_A
  tags:
  - opzone
- name: Vlan1102
  description: test_svi
  shutdown: false
  vrf: vrf_with_loopbacks_dc1_pod1_only
  ip_address_virtual: 10.102.100.1/24
  tenant: Tenant_A
  tags:
  - opzone
  - web
- name: Vlan1100
  description: test_svi
  shutdown: false
  vrf: vrf_with_loopbacks_from_overlapping_pool
  ip_address_virtual: 10.100.100.1/24
  tenant: Tenant_A
  tags:
  - opzone
  - web
- name: Vlan1101
  description: test_svi
  shutdown: false
  vrf: vrf_with_loopbacks_from_pod_pools
  ip_address_virtual: 10.101.100.1/24
  tenant: Tenant_A
  tags:
  - opzone
  - web
- name: Vlan4085
  description: L2LEAF_INBAND_MGMT
  shutdown: false
  ip_address: 172.21.110.2/24
  ip_virtual_router_addresses:
  - 172.21.110.1
  ip_attached_host_route_export:
    enabled: true
    distance: 19
vlan_internal_order:
  allocation: ascending
  range:
    beginning: 1006
    ending: 1199
vlans:
- id: 4094
  name: MLAG
  trunk_groups:
  - MLAG
  tenant: system
- id: 110
  name: Tenant_A_OP_Zone_1
  tenant: Tenant_A
- id: 111
  name: Tenant_A_OP_Zone_2
  tenant: Tenant_A
- id: 112
  name: Tenant_A_OP_Zone_3
  tenant: Tenant_A
- id: 113
  name: SVI_with_no_vxlan
  tenant: Tenant_A
- id: 1102
  name: test_svi
  tenant: Tenant_A
- id: 1100
  name: test_svi
  tenant: Tenant_A
- id: 1101
  name: test_svi
  tenant: Tenant_A
- id: 2500
  name: web-l2-vlan
  tenant: Tenant_A
- id: 2600
  name: web-l2-vlan-2
  tenant: Tenant_A
- id: 2601
  name: l2vlan_with_no_vxlan
  tenant: Tenant_A
- id: 4085
  name: L2LEAF_INBAND_MGMT
  tenant: system
vrfs:
- name: MGMT
  ip_routing: false
- name: Common_VRF
  ip_routing: true
  tenant: Tenant_A
- name: vrf_with_loopbacks_dc1_pod1_only
  ip_routing: true
  tenant: Tenant_A
- name: vrf_with_loopbacks_from_overlapping_pool
  ip_routing: true
  tenant: Tenant_A
- name: vrf_with_loopbacks_from_pod_pools
  ip_routing: true
  tenant: Tenant_A
vxlan_interface:
  vxlan1:
    description: DC1.POD1.LEAF2A_VTEP
    vxlan:
      source_interface: Loopback1
      udp_port: 4789
      virtual_router_encapsulation_mac_address: mlag-system-id
      vlans:
      - id: 110
        vni: 10110
      - id: 111
        vni: 50111
      - id: 112
        vni: 10112
      - id: 2500
        vni: 2500
      - id: 2600
        vni: 12600
      vrfs:
      - name: Common_VRF
        vni: 1025
      - name: vrf_with_loopbacks_dc1_pod1_only
        vni: 1102
      - name: vrf_with_loopbacks_from_overlapping_pool
        vni: 1100
      - name: vrf_with_loopbacks_from_pod_pools
<<<<<<< HEAD
        vni: 1101
virtual_source_nat_vrfs:
- name: vrf_with_loopbacks_dc1_pod1_only
  ip_address: 10.102.101.4
- name: vrf_with_loopbacks_from_overlapping_pool
  ip_address: 10.100.0.4
- name: vrf_with_loopbacks_from_pod_pools
  ip_address: 10.101.101.4
  ipv6_address: 2001:db8:1::2
metadata:
  platform: vEOS-LAB
  pod_name: DC1_POD1
  dc_name: DC1
  fabric_name: TWODC_5STAGE_CLOS
domain_list:
- structured-config.set.on.node
- structured-config.set.under.vrf.common-vrf
=======
        vni: 1101
>>>>>>> 6ac93b3e
<|MERGE_RESOLUTION|>--- conflicted
+++ resolved
@@ -222,6 +222,9 @@
   - name: MGMT
 metadata:
   platform: vEOS-LAB
+  pod_name: DC1_POD1
+  dc_name: DC1
+  fabric_name: TWODC_5STAGE_CLOS
 mlag_configuration:
   domain_id: RACK2_MLAG
   local_interface: Vlan4094
@@ -800,24 +803,4 @@
       - name: vrf_with_loopbacks_from_overlapping_pool
         vni: 1100
       - name: vrf_with_loopbacks_from_pod_pools
-<<<<<<< HEAD
-        vni: 1101
-virtual_source_nat_vrfs:
-- name: vrf_with_loopbacks_dc1_pod1_only
-  ip_address: 10.102.101.4
-- name: vrf_with_loopbacks_from_overlapping_pool
-  ip_address: 10.100.0.4
-- name: vrf_with_loopbacks_from_pod_pools
-  ip_address: 10.101.101.4
-  ipv6_address: 2001:db8:1::2
-metadata:
-  platform: vEOS-LAB
-  pod_name: DC1_POD1
-  dc_name: DC1
-  fabric_name: TWODC_5STAGE_CLOS
-domain_list:
-- structured-config.set.on.node
-- structured-config.set.under.vrf.common-vrf
-=======
-        vni: 1101
->>>>>>> 6ac93b3e
+        vni: 1101