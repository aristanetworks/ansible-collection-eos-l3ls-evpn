--- conflicted
+++ resolved
@@ -13,7 +13,6 @@
     ecmp: 4
   redistribute_routes:
   - source_protocol: connected
-  - source_protocol: attached-host
   updates:
     wait_install: true
   peer_groups:
@@ -109,14 +108,6 @@
     peer: DC2-POD1-LEAF1A
     description: DC2-POD1-LEAF1A
     peer_group: IPv4-UNDERLAY-PEERS
-<<<<<<< HEAD
-  redistribute:
-    connected:
-      enabled: true
-    attached_host:
-      enabled: true
-=======
->>>>>>> ec81f6cc
   address_family_evpn:
     neighbor_default:
       next_hop_self_received_evpn_routes:
@@ -277,6 +268,9 @@
       EOF
 
       '
+  redistribute:
+    attached_host:
+      enabled: true
 static_routes:
 - vrf: MGMT
   destination_address_prefix: 0.0.0.0/0
