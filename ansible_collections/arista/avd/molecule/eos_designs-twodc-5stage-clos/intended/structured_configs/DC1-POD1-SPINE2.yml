aaa_root:
  disabled: true
config_end: true
enable_password:
  disabled: true
eos_cli: "interface Loopback1111\n  description Loopback created from raw_eos_cli under platform_settings vEOS-LAB\n"
ethernet_interfaces:
- name: Ethernet1
  description: P2P_DC1-SUPER-SPINE1_Ethernet2
  shutdown: false
  ip_address: 172.16.11.3/31
  mac_security:
    profile: MACSEC_PROFILE
  ptp:
    enable: true
  service_profile: QOS-PROFILE
  peer: DC1-SUPER-SPINE1
  peer_interface: Ethernet2
  peer_type: super-spine
  switchport:
    enabled: false
- name: Ethernet2
  description: P2P_DC1-SUPER-SPINE2_Ethernet2
  shutdown: false
  ip_address: 172.16.11.67/31
  mac_security:
    profile: MACSEC_PROFILE
  ptp:
    enable: true
  service_profile: QOS-PROFILE
  peer: DC1-SUPER-SPINE2
  peer_interface: Ethernet2
  peer_type: super-spine
  switchport:
    enabled: false
- name: Ethernet3
  description: P2P_DC1-POD1-LEAF1A_Ethernet2
  shutdown: false
  ip_address: 172.17.110.2/31
  mac_security:
    profile: MACSEC_PROFILE
  ptp:
    enable: true
  service_profile: QOS-PROFILE
  peer: DC1-POD1-LEAF1A
  peer_interface: Ethernet2
  peer_type: l3leaf
  switchport:
    enabled: false
- name: Ethernet4
  description: P2P_DC1.POD1.LEAF2A_Ethernet2
  shutdown: false
  ip_address: 172.17.110.10/31
  mac_security:
    profile: MACSEC_PROFILE
  ptp:
    enable: true
  service_profile: QOS-PROFILE
  peer: DC1.POD1.LEAF2A
  peer_interface: Ethernet2
  peer_type: l3leaf
  switchport:
    enabled: false
- name: Ethernet5
  description: P2P_DC1-POD1-LEAF2B_Ethernet2
  shutdown: false
  ip_address: 172.17.110.18/31
  mac_security:
    profile: MACSEC_PROFILE
  ptp:
    enable: true
  service_profile: QOS-PROFILE
  peer: DC1-POD1-LEAF2B
  peer_interface: Ethernet2
  peer_type: l3leaf
  switchport:
    enabled: false
- name: Ethernet7
  description: P2P_DC1.POD1.LEAF2A_Ethernet12
  shutdown: false
  ip_address: 172.17.110.14/31
  mac_security:
    profile: MACSEC_PROFILE
  ptp:
    enable: true
  service_profile: QOS-PROFILE
  peer: DC1.POD1.LEAF2A
  peer_interface: Ethernet12
  peer_type: l3leaf
  switchport:
    enabled: false
- name: Ethernet8
  description: P2P_DC1-POD1-LEAF2B_Ethernet12
  shutdown: false
  ip_address: 172.17.110.22/31
  mac_security:
    profile: MACSEC_PROFILE
  ptp:
    enable: true
  service_profile: QOS-PROFILE
  peer: DC1-POD1-LEAF2B
  peer_interface: Ethernet12
  peer_type: l3leaf
  switchport:
    enabled: false
hostname: DC1-POD1-SPINE2
ip_routing: true
is_deployed: true
local_users:
- name: admin
  privilege: 15
  role: network-admin
  sha512_password: $6$eJ5TvI8oru5i9e8G$R1X/SbtGTk9xoEHEBQASc7SC2nHYmi.crVgp2pXuCXwxsXEA81e4E0cXgQ6kX08fIeQzauqhv2kS.RGJFCon5/
  no_password: true
loopback_interfaces:
- name: Loopback0
  description: ROUTER_ID
  shutdown: false
  ip_address: 172.16.110.2/32
management_api_http:
  enable_https: true
  enable_vrfs:
  - name: MGMT
management_interfaces:
- name: Management1
  description: OOB_MANAGEMENT
  shutdown: false
  vrf: MGMT
  ip_address: 192.168.1.6/24
  type: oob
  gateway: 192.168.1.254
metadata:
  platform: vEOS-LAB
<<<<<<< HEAD
  pod_name: DC1_POD1
  dc_name: DC1
  fabric_name: TWODC_5STAGE_CLOS
=======
router_bgp:
  as: '65110.100'
  router_id: 172.16.110.2
  maximum_paths:
    paths: 4
    ecmp: 4
  updates:
    wait_install: true
  bgp_defaults:
  - distance bgp 20 200 200
  bgp:
    default:
      ipv4_unicast: false
  peer_groups:
  - name: IPv4-UNDERLAY-PEERS
    type: ipv4
    password: AQQvKeimxJu+uGQ/yYvv9w==
    send_community: all
    maximum_routes: 12000
  neighbors:
  - ip_address: 172.16.11.2
    peer_group: IPv4-UNDERLAY-PEERS
    remote_as: '65100'
    peer: DC1-SUPER-SPINE1
    description: DC1-SUPER-SPINE1_Ethernet2
  - ip_address: 172.16.11.66
    peer_group: IPv4-UNDERLAY-PEERS
    remote_as: '65100'
    peer: DC1-SUPER-SPINE2
    description: DC1-SUPER-SPINE2_Ethernet2
  - ip_address: 172.17.110.3
    peer_group: IPv4-UNDERLAY-PEERS
    remote_as: '65111.100'
    peer: DC1-POD1-LEAF1A
    description: DC1-POD1-LEAF1A_Ethernet2
  - ip_address: 172.17.110.11
    peer_group: IPv4-UNDERLAY-PEERS
    remote_as: '65112.100'
    peer: DC1.POD1.LEAF2A
    description: DC1.POD1.LEAF2A_Ethernet2
  - ip_address: 172.17.110.19
    peer_group: IPv4-UNDERLAY-PEERS
    remote_as: '65112.100'
    peer: DC1-POD1-LEAF2B
    description: DC1-POD1-LEAF2B_Ethernet2
  - ip_address: 172.17.110.15
    peer_group: IPv4-UNDERLAY-PEERS
    remote_as: '65112.100'
    peer: DC1.POD1.LEAF2A
    description: DC1.POD1.LEAF2A_Ethernet12
  - ip_address: 172.17.110.23
    peer_group: IPv4-UNDERLAY-PEERS
    remote_as: '65112.100'
    peer: DC1-POD1-LEAF2B
    description: DC1-POD1-LEAF2B_Ethernet12
  redistribute:
    connected:
      enabled: true
  address_family_ipv4:
    peer_groups:
    - name: IPv4-UNDERLAY-PEERS
      activate: true
service_routing_protocols_model: multi-agent
snmp_server:
  location: TWODC_5STAGE_CLOS DC1 DC1_POD1 DC1-POD1-SPINE2
spanning_tree:
  mode: none
static_routes:
- vrf: MGMT
  destination_address_prefix: 0.0.0.0/0
  gateway: 192.168.1.254
transceiver_qsfp_default_mode_4x10: true
vlan_internal_order:
  allocation: ascending
  range:
    beginning: 1006
    ending: 1199
vrfs:
- name: MGMT
  ip_routing: false
serial_number: DEADBEEFC0FFEE
>>>>>>> 6ac93b3e
<|MERGE_RESOLUTION|>--- conflicted
+++ resolved
@@ -131,11 +131,9 @@
   gateway: 192.168.1.254
 metadata:
   platform: vEOS-LAB
-<<<<<<< HEAD
   pod_name: DC1_POD1
   dc_name: DC1
   fabric_name: TWODC_5STAGE_CLOS
-=======
 router_bgp:
   as: '65110.100'
   router_id: 172.16.110.2
@@ -216,5 +214,4 @@
 vrfs:
 - name: MGMT
   ip_routing: false
-serial_number: DEADBEEFC0FFEE
->>>>>>> 6ac93b3e
+serial_number: DEADBEEFC0FFEE