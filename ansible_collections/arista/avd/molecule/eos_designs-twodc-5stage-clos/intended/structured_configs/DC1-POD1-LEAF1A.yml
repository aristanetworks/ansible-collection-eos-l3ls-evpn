aaa_root:
  disabled: true
config_end: true
enable_password:
  disabled: true
eos_cli: "interface Loopback1002\n  description Loopback created from raw_eos_cli under node DC1-POD1-LEAF1A\n\ninterface Loopback1111\n
  \ description Loopback created from raw_eos_cli under platform_settings vEOS-LAB\n"
ethernet_interfaces:
- name: Ethernet1
  description: P2P_DC1-POD1-SPINE1_Ethernet3
  shutdown: false
  ip_address: 172.17.110.1/31
  mac_security:
    profile: MACSEC_PROFILE
  ptp:
    enable: true
  service_profile: QOS-PROFILE
  peer: DC1-POD1-SPINE1
  peer_interface: Ethernet3
  peer_type: spine
  switchport:
    enabled: false
- name: Ethernet2
  description: P2P_DC1-POD1-SPINE2_Ethernet3
  shutdown: false
  ip_address: 172.17.110.3/31
  mac_security:
    profile: MACSEC_PROFILE
  ptp:
    enable: true
  service_profile: QOS-PROFILE
  peer: DC1-POD1-SPINE2
  peer_interface: Ethernet3
  peer_type: spine
  switchport:
    enabled: false
- name: Ethernet3
  description: L2_DC1-POD1-L2LEAF1A_Ethernet1
  shutdown: false
  channel_group:
    id: 3
    mode: active
  peer: DC1-POD1-L2LEAF1A
  peer_interface: Ethernet1
  peer_type: l2leaf
- name: Ethernet4
  description: P2P_DC1-RS1_Ethernet3
  shutdown: false
  ip_address: 172.17.10.4/31
  service_profile: QOS-PROFILE
  peer: DC1-RS1
  peer_interface: Ethernet3
  peer_type: overlay-controller
  switchport:
    enabled: false
hostname: DC1-POD1-LEAF1A
ip_igmp_snooping:
  globally_enabled: true
ip_routing: true
ip_virtual_router_mac_address: 00:1c:73:00:dc:01
is_deployed: true
local_users:
- name: admin
  privilege: 15
  role: network-admin
  sha512_password: $6$eJ5TvI8oru5i9e8G$R1X/SbtGTk9xoEHEBQASc7SC2nHYmi.crVgp2pXuCXwxsXEA81e4E0cXgQ6kX08fIeQzauqhv2kS.RGJFCon5/
  no_password: true
loopback_interfaces:
- name: Loopback0
  description: ROUTER_ID
  shutdown: false
  ip_address: 172.16.110.3/32
- name: Loopback1
  description: VXLAN_TUNNEL_SOURCE
  shutdown: false
  ip_address: 172.18.110.3/32
management_api_http:
  enable_https: true
  enable_vrfs:
  - name: MGMT
metadata:
  platform: vEOS-LAB
port_channel_interfaces:
- name: Port-Channel3
  description: L2_DC1-POD1-L2LEAF1A_Port-Channel1
  shutdown: false
  service_profile: QOS-PROFILE
  switchport:
    enabled: true
    mode: trunk
    trunk:
      allowed_vlan: '4085'
route_maps:
- name: RM-EVPN-FILTER-AS65200
  sequence_numbers:
  - sequence: 10
    type: deny
    match:
    - as 65200
  - sequence: 20
    type: permit
- name: RM-EVPN-FILTER-AS65201
  sequence_numbers:
  - sequence: 10
    type: deny
    match:
    - as 65201
  - sequence: 20
    type: permit
- name: RM-EVPN-FILTER-AS65210
  sequence_numbers:
  - sequence: 10
    type: deny
    match:
    - as 65210
  - sequence: 20
    type: permit
- name: RM-EVPN-FILTER-AS65211
  sequence_numbers:
  - sequence: 10
    type: deny
    match:
    - as 65211
  - sequence: 20
    type: permit
router_bfd:
  multihop:
    interval: 300
    min_rx: 300
    multiplier: 3
router_bgp:
  as: '65111.100'
  router_id: 172.16.110.3
  maximum_paths:
    paths: 4
    ecmp: 4
  updates:
    wait_install: true
  bgp_defaults:
  - distance bgp 20 200 200
  bgp:
    default:
      ipv4_unicast: false
  peer_groups:
  - name: IPv4-UNDERLAY-PEERS
    type: ipv4
    password: AQQvKeimxJu+uGQ/yYvv9w==
    send_community: all
    maximum_routes: 12000
  - name: EVPN-OVERLAY-PEERS
    type: evpn
    next_hop_unchanged: true
    update_source: Loopback0
    bfd: true
    ebgp_multihop: 5
    password: q+VNViP5i4rVjW1cxFv2wA==
    send_community: all
    maximum_routes: 0
  neighbors:
  - ip_address: 172.17.110.0
    peer_group: IPv4-UNDERLAY-PEERS
    remote_as: '65110.100'
    peer: DC1-POD1-SPINE1
    description: DC1-POD1-SPINE1_Ethernet3
  - ip_address: 172.17.110.2
    peer_group: IPv4-UNDERLAY-PEERS
    remote_as: '65110.100'
    peer: DC1-POD1-SPINE2
    description: DC1-POD1-SPINE2_Ethernet3
  - ip_address: 172.17.10.5
    peer_group: IPv4-UNDERLAY-PEERS
    remote_as: '65101'
    peer: DC1-RS1
    description: DC1-RS1_Ethernet3
    bfd: true
  - ip_address: 172.16.210.3
    peer_group: EVPN-OVERLAY-PEERS
    remote_as: '65211'
    peer: DC2-POD1-LEAF1A
    description: DC2-POD1-LEAF1A_Loopback0
    route_map_out: RM-EVPN-FILTER-AS65211
  - ip_address: 172.16.210.1
    peer_group: EVPN-OVERLAY-PEERS
    remote_as: '65210'
    peer: DC2-POD1-SPINE1
    description: DC2-POD1-SPINE1_Loopback0
    route_map_out: RM-EVPN-FILTER-AS65210
  - ip_address: 172.16.20.1
    peer_group: EVPN-OVERLAY-PEERS
    remote_as: '65201'
    peer: DC2-RS1
    description: DC2-RS1_Loopback0
    route_map_out: RM-EVPN-FILTER-AS65201
  - ip_address: 172.16.200.1
    peer_group: EVPN-OVERLAY-PEERS
    remote_as: '65200'
    peer: DC2-SUPER-SPINE1
    description: DC2-SUPER-SPINE1_Loopback0
    route_map_out: RM-EVPN-FILTER-AS65200
  - ip_address: 172.16.110.5
    peer_group: EVPN-OVERLAY-PEERS
    remote_as: '65112.100'
    peer: DC1-POD1-LEAF2B
    description: DC1-POD1-LEAF2B_Loopback0
  - ip_address: 172.16.110.4
    peer_group: EVPN-OVERLAY-PEERS
    remote_as: '65112.100'
    peer: DC1.POD1.LEAF2A
    description: DC1.POD1.LEAF2A_Loopback0
  redistribute:
    attached_host:
      enabled: true
    connected:
      enabled: true
  address_family_evpn:
    peer_groups:
    - name: EVPN-OVERLAY-PEERS
      activate: true
    route:
      import_match_failure_action: discard
  address_family_rtc:
    peer_groups:
    - name: EVPN-OVERLAY-PEERS
      activate: true
      default_route_target:
        only: true
  address_family_ipv4:
    peer_groups:
    - name: IPv4-UNDERLAY-PEERS
      activate: true
    - name: EVPN-OVERLAY-PEERS
      activate: false
service_routing_protocols_model: multi-agent
snmp_server:
  location: TWODC_5STAGE_CLOS DC1 DC1_POD1 DC1-POD1-LEAF1A
spanning_tree:
  mode: none
static_routes:
- vrf: MGMT
  destination_address_prefix: 0.0.0.0/0
  gateway: 192.168.1.254
transceiver_qsfp_default_mode_4x10: true
vlan_interfaces:
- name: Vlan4085
  description: L2LEAF_INBAND_MGMT
  shutdown: false
  ip_address: 172.21.110.2/24
  ip_virtual_router_addresses:
  - 172.21.110.1
  ip_attached_host_route_export:
    enabled: true
    distance: 19
vlan_internal_order:
  allocation: ascending
  range:
    beginning: 1006
    ending: 1199
vlans:
- id: 4085
  name: L2LEAF_INBAND_MGMT
  tenant: system
vrfs:
- name: MGMT
  ip_routing: false
vxlan_interface:
  vxlan1:
    description: DC1-POD1-LEAF1A_VTEP
    vxlan:
      source_interface: Loopback1
<<<<<<< HEAD
vlans:
- id: 4085
  tenant: system
  name: L2LEAF_INBAND_MGMT
vlan_interfaces:
- name: Vlan4085
  description: L2LEAF_INBAND_MGMT
  shutdown: false
  ip_attached_host_route_export:
    enabled: true
    distance: 19
  ip_address: 172.21.110.2/24
  ip_virtual_router_addresses:
  - 172.21.110.1
metadata:
  platform: vEOS-LAB
  pod_name: DC1_POD1
  dc_name: DC1
  fabric_name: TWODC_5STAGE_CLOS
=======
      udp_port: 4789
>>>>>>> 6ac93b3e
<|MERGE_RESOLUTION|>--- conflicted
+++ resolved
@@ -80,6 +80,9 @@
   - name: MGMT
 metadata:
   platform: vEOS-LAB
+  pod_name: DC1_POD1
+  dc_name: DC1
+  fabric_name: TWODC_5STAGE_CLOS
 port_channel_interfaces:
 - name: Port-Channel3
   description: L2_DC1-POD1-L2LEAF1A_Port-Channel1
@@ -267,26 +270,4 @@
     description: DC1-POD1-LEAF1A_VTEP
     vxlan:
       source_interface: Loopback1
-<<<<<<< HEAD
-vlans:
-- id: 4085
-  tenant: system
-  name: L2LEAF_INBAND_MGMT
-vlan_interfaces:
-- name: Vlan4085
-  description: L2LEAF_INBAND_MGMT
-  shutdown: false
-  ip_attached_host_route_export:
-    enabled: true
-    distance: 19
-  ip_address: 172.21.110.2/24
-  ip_virtual_router_addresses:
-  - 172.21.110.1
-metadata:
-  platform: vEOS-LAB
-  pod_name: DC1_POD1
-  dc_name: DC1
-  fabric_name: TWODC_5STAGE_CLOS
-=======
-      udp_port: 4789
->>>>>>> 6ac93b3e
+      udp_port: 4789