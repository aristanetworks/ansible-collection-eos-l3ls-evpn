--- conflicted
+++ resolved
@@ -91,6 +91,9 @@
   gateway: 192.168.1.254
 metadata:
   platform: vEOS-LAB
+  pod_name: DC2_POD1
+  dc_name: DC2
+  fabric_name: TWODC_5STAGE_CLOS
 prefix_lists:
 - name: PL-LOOPBACKS-EVPN-OVERLAY
   sequence_numbers:
@@ -217,109 +220,4 @@
     ending: 1199
 vrfs:
 - name: MGMT
-<<<<<<< HEAD
-  ip_routing: false
-management_interfaces:
-- name: Management1
-  description: OOB_MANAGEMENT
-  shutdown: false
-  vrf: MGMT
-  ip_address: 192.168.1.20/24
-  gateway: 192.168.1.254
-  type: oob
-management_api_http:
-  enable_vrfs:
-  - name: MGMT
-  enable_https: true
-eos_cli: "interface Loopback1009\n  description Loopback created from raw_eos_cli under spine defaults in DC2 POD1\n\ninterface Loopback1111\n
-  \ description Loopback created from raw_eos_cli under platform_settings vEOS-LAB\n"
-snmp_server:
-  location: TWODC_5STAGE_CLOS DC2 DC2_POD1 DC2-POD1-SPINE1
-ethernet_interfaces:
-- name: Ethernet1
-  peer: DC2-SUPER-SPINE1
-  peer_interface: Ethernet1
-  peer_type: super-spine
-  description: P2P_DC2-SUPER-SPINE1_Ethernet1
-  shutdown: false
-  service_profile: QOS-PROFILE
-  switchport:
-    enabled: false
-  ptp:
-    enable: true
-  ip_address: 172.16.21.1/31
-- name: Ethernet2
-  peer: DC2-SUPER-SPINE2
-  peer_interface: Ethernet1
-  peer_type: super-spine
-  description: P2P_DC2-SUPER-SPINE2_Ethernet1
-  shutdown: false
-  service_profile: QOS-PROFILE
-  switchport:
-    enabled: false
-  ptp:
-    enable: true
-  ip_address: 172.16.21.65/31
-- name: Ethernet3
-  peer: DC2-POD1-LEAF1A
-  peer_interface: Ethernet1
-  peer_type: l3leaf
-  description: P2P_DC2-POD1-LEAF1A_Ethernet1
-  shutdown: false
-  service_profile: QOS-PROFILE
-  switchport:
-    enabled: false
-  ptp:
-    enable: true
-  ip_address: 172.17.210.0/31
-- name: Ethernet4
-  peer: DC2-POD1-LEAF2A
-  peer_interface: Ethernet1
-  peer_type: l3leaf
-  description: P2P_DC2-POD1-LEAF2A_Ethernet1
-  shutdown: false
-  service_profile: QOS-PROFILE
-  switchport:
-    enabled: false
-  ptp:
-    enable: true
-  ip_address: 172.17.210.4/31
-- name: Ethernet5
-  peer: DC1-POD2-SPINE1
-  peer_interface: Ethernet5
-  peer_type: spine
-  switchport:
-    enabled: false
-  shutdown: false
-  ip_address: 11.1.1.19/31
-  description: P2P_DC1-POD2-SPINE1_Ethernet5
-loopback_interfaces:
-- name: Loopback0
-  description: ROUTER_ID
-  shutdown: false
-  ip_address: 172.16.210.1/32
-prefix_lists:
-- name: PL-LOOPBACKS-EVPN-OVERLAY
-  sequence_numbers:
-  - sequence: 10
-    action: permit 172.16.210.0/24 eq 32
-route_maps:
-- name: RM-CONN-2-BGP
-  sequence_numbers:
-  - sequence: 10
-    type: permit
-    match:
-    - ip address prefix-list PL-LOOPBACKS-EVPN-OVERLAY
-router_bfd:
-  multihop:
-    interval: 300
-    min_rx: 300
-    multiplier: 3
-metadata:
-  platform: vEOS-LAB
-  pod_name: DC2_POD1
-  dc_name: DC2
-  fabric_name: TWODC_5STAGE_CLOS
-=======
-  ip_routing: false
->>>>>>> 6ac93b3e
+  ip_routing: false