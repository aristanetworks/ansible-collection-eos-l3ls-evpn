--- conflicted
+++ resolved
@@ -53,6 +53,8 @@
   gateway: 192.168.1.254
 metadata:
   platform: vEOS-LAB
+  dc_name: DC2
+  fabric_name: TWODC_5STAGE_CLOS
 prefix_lists:
 - name: PL-LOOPBACKS-EVPN-OVERLAY
   sequence_numbers:
@@ -65,12 +67,6 @@
     type: permit
     match:
     - ip address prefix-list PL-LOOPBACKS-EVPN-OVERLAY
-<<<<<<< HEAD
-metadata:
-  platform: vEOS-LAB
-  dc_name: DC2
-  fabric_name: TWODC_5STAGE_CLOS
-=======
 router_bgp:
   as: '65201'
   router_id: 172.16.20.2
@@ -125,5 +121,4 @@
     ending: 1199
 vrfs:
 - name: MGMT
-  ip_routing: false
->>>>>>> 6ac93b3e
+  ip_routing: false