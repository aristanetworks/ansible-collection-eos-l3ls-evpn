aaa_root:
  disabled: true
config_end: true
enable_password:
  disabled: true
eos_cli: "interface Loopback1111\n  description Loopback created from raw_eos_cli under platform_settings vEOS-LAB\n"
ethernet_interfaces:
- name: Ethernet1
  description: P2P_DC2-SUPER-SPINE1_Ethernet3
  shutdown: false
  ip_address: 172.17.20.1/31
  service_profile: QOS-PROFILE
  peer: DC2-SUPER-SPINE1
  peer_interface: Ethernet3
  peer_type: super-spine
  switchport:
    enabled: false
- name: Ethernet2
  description: P2P_DC2-SUPER-SPINE1_Ethernet6
  shutdown: false
  ip_address: 172.17.20.3/31
  service_profile: QOS-PROFILE
  peer: DC2-SUPER-SPINE1
  peer_interface: Ethernet6
  peer_type: super-spine
  switchport:
    enabled: false
hostname: DC2-RS1
ip_routing: true
is_deployed: true
local_users:
- name: admin
  privilege: 15
  role: network-admin
  sha512_password: $6$eJ5TvI8oru5i9e8G$R1X/SbtGTk9xoEHEBQASc7SC2nHYmi.crVgp2pXuCXwxsXEA81e4E0cXgQ6kX08fIeQzauqhv2kS.RGJFCon5/
  no_password: true
loopback_interfaces:
- name: Loopback0
  description: ROUTER_ID
  shutdown: false
  ip_address: 172.16.20.1/32
management_api_http:
  enable_https: true
  enable_vrfs:
  - name: MGMT
management_interfaces:
- name: Management1
  description: OOB_MANAGEMENT
  shutdown: false
  vrf: MGMT
  ip_address: 192.168.1.18/24
  type: oob
  gateway: 192.168.1.254
metadata:
  platform: vEOS-LAB
prefix_lists:
- name: PL-LOOPBACKS-EVPN-OVERLAY
  sequence_numbers:
  - sequence: 10
    action: permit 172.16.20.0/24 eq 32
route_maps:
- name: RM-CONN-2-BGP
  sequence_numbers:
  - sequence: 10
    type: permit
    match:
    - ip address prefix-list PL-LOOPBACKS-EVPN-OVERLAY
router_bfd:
  multihop:
    interval: 300
    min_rx: 300
    multiplier: 3
router_bgp:
  as: '65201'
  router_id: 172.16.20.1
  maximum_paths:
    paths: 4
    ecmp: 4
  updates:
    wait_install: true
  bgp_defaults:
  - distance bgp 20 200 200
  bgp:
    default:
      ipv4_unicast: false
  peer_groups:
  - name: IPv4-UNDERLAY-PEERS
    type: ipv4
    send_community: all
    maximum_routes: 12000
  - name: EVPN-OVERLAY-PEERS
    type: evpn
    next_hop_unchanged: true
    update_source: Loopback0
    bfd: true
    ebgp_multihop: 5
    send_community: all
    maximum_routes: 0
  neighbors:
  - ip_address: 172.17.20.0
    peer_group: IPv4-UNDERLAY-PEERS
    remote_as: '65200'
    peer: DC2-SUPER-SPINE1
    description: DC2-SUPER-SPINE1_Ethernet3
  - ip_address: 172.17.20.2
    peer_group: IPv4-UNDERLAY-PEERS
    remote_as: '65200'
    peer: DC2-SUPER-SPINE1
    description: DC2-SUPER-SPINE1_Ethernet6
  - ip_address: 172.16.110.3
    peer_group: EVPN-OVERLAY-PEERS
    remote_as: '65111.100'
    peer: DC1-POD1-LEAF1A
    description: DC1-POD1-LEAF1A_Loopback0
  - ip_address: 172.16.110.1
    peer_group: EVPN-OVERLAY-PEERS
    remote_as: '65110.100'
    peer: DC1-POD1-SPINE1
    description: DC1-POD1-SPINE1_Loopback0
  - ip_address: 172.16.10.1
    peer_group: EVPN-OVERLAY-PEERS
    remote_as: '65101'
    peer: DC1-RS1
    description: DC1-RS1_Loopback0
  - ip_address: 172.16.10.2
    peer_group: EVPN-OVERLAY-PEERS
    remote_as: '65102'
    peer: DC1-RS2
    description: DC1-RS2_Loopback0
  redistribute:
    connected:
      enabled: true
      route_map: RM-CONN-2-BGP
  address_family_evpn:
    peer_groups:
    - name: EVPN-OVERLAY-PEERS
      activate: true
  address_family_rtc:
    peer_groups:
    - name: EVPN-OVERLAY-PEERS
      activate: true
      default_route_target:
        only: true
  address_family_ipv4:
    peer_groups:
    - name: IPv4-UNDERLAY-PEERS
      activate: true
    - name: EVPN-OVERLAY-PEERS
      activate: false
service_routing_protocols_model: multi-agent
snmp_server:
  location: TWODC_5STAGE_CLOS DC2 DC2-RS1
spanning_tree:
  mode: none
static_routes:
- vrf: MGMT
  destination_address_prefix: 0.0.0.0/0
  gateway: 192.168.1.254
transceiver_qsfp_default_mode_4x10: true
vlan_internal_order:
  allocation: ascending
  range:
    beginning: 1006
    ending: 1199
vrfs:
- name: MGMT
<<<<<<< HEAD
  ip_routing: false
management_interfaces:
- name: Management1
  description: OOB_MANAGEMENT
  shutdown: false
  vrf: MGMT
  ip_address: 192.168.1.18/24
  gateway: 192.168.1.254
  type: oob
management_api_http:
  enable_vrfs:
  - name: MGMT
  enable_https: true
eos_cli: "interface Loopback1111\n  description Loopback created from raw_eos_cli under platform_settings vEOS-LAB\n"
snmp_server:
  location: TWODC_5STAGE_CLOS DC2 DC2-RS1
ethernet_interfaces:
- name: Ethernet1
  peer: DC2-SUPER-SPINE1
  peer_interface: Ethernet3
  peer_type: super-spine
  description: P2P_DC2-SUPER-SPINE1_Ethernet3
  shutdown: false
  service_profile: QOS-PROFILE
  switchport:
    enabled: false
  ip_address: 172.17.20.1/31
- name: Ethernet2
  peer: DC2-SUPER-SPINE1
  peer_interface: Ethernet6
  peer_type: super-spine
  description: P2P_DC2-SUPER-SPINE1_Ethernet6
  shutdown: false
  service_profile: QOS-PROFILE
  switchport:
    enabled: false
  ip_address: 172.17.20.3/31
loopback_interfaces:
- name: Loopback0
  description: ROUTER_ID
  shutdown: false
  ip_address: 172.16.20.1/32
prefix_lists:
- name: PL-LOOPBACKS-EVPN-OVERLAY
  sequence_numbers:
  - sequence: 10
    action: permit 172.16.20.0/24 eq 32
route_maps:
- name: RM-CONN-2-BGP
  sequence_numbers:
  - sequence: 10
    type: permit
    match:
    - ip address prefix-list PL-LOOPBACKS-EVPN-OVERLAY
router_bfd:
  multihop:
    interval: 300
    min_rx: 300
    multiplier: 3
metadata:
  platform: vEOS-LAB
  dc_name: DC2
  fabric_name: TWODC_5STAGE_CLOS
=======
  ip_routing: false
>>>>>>> 6ac93b3e
<|MERGE_RESOLUTION|>--- conflicted
+++ resolved
@@ -53,6 +53,8 @@
   gateway: 192.168.1.254
 metadata:
   platform: vEOS-LAB
+  dc_name: DC2
+  fabric_name: TWODC_5STAGE_CLOS
 prefix_lists:
 - name: PL-LOOPBACKS-EVPN-OVERLAY
   sequence_numbers:
@@ -164,70 +166,4 @@
     ending: 1199
 vrfs:
 - name: MGMT
-<<<<<<< HEAD
-  ip_routing: false
-management_interfaces:
-- name: Management1
-  description: OOB_MANAGEMENT
-  shutdown: false
-  vrf: MGMT
-  ip_address: 192.168.1.18/24
-  gateway: 192.168.1.254
-  type: oob
-management_api_http:
-  enable_vrfs:
-  - name: MGMT
-  enable_https: true
-eos_cli: "interface Loopback1111\n  description Loopback created from raw_eos_cli under platform_settings vEOS-LAB\n"
-snmp_server:
-  location: TWODC_5STAGE_CLOS DC2 DC2-RS1
-ethernet_interfaces:
-- name: Ethernet1
-  peer: DC2-SUPER-SPINE1
-  peer_interface: Ethernet3
-  peer_type: super-spine
-  description: P2P_DC2-SUPER-SPINE1_Ethernet3
-  shutdown: false
-  service_profile: QOS-PROFILE
-  switchport:
-    enabled: false
-  ip_address: 172.17.20.1/31
-- name: Ethernet2
-  peer: DC2-SUPER-SPINE1
-  peer_interface: Ethernet6
-  peer_type: super-spine
-  description: P2P_DC2-SUPER-SPINE1_Ethernet6
-  shutdown: false
-  service_profile: QOS-PROFILE
-  switchport:
-    enabled: false
-  ip_address: 172.17.20.3/31
-loopback_interfaces:
-- name: Loopback0
-  description: ROUTER_ID
-  shutdown: false
-  ip_address: 172.16.20.1/32
-prefix_lists:
-- name: PL-LOOPBACKS-EVPN-OVERLAY
-  sequence_numbers:
-  - sequence: 10
-    action: permit 172.16.20.0/24 eq 32
-route_maps:
-- name: RM-CONN-2-BGP
-  sequence_numbers:
-  - sequence: 10
-    type: permit
-    match:
-    - ip address prefix-list PL-LOOPBACKS-EVPN-OVERLAY
-router_bfd:
-  multihop:
-    interval: 300
-    min_rx: 300
-    multiplier: 3
-metadata:
-  platform: vEOS-LAB
-  dc_name: DC2
-  fabric_name: TWODC_5STAGE_CLOS
-=======
-  ip_routing: false
->>>>>>> 6ac93b3e
+  ip_routing: false