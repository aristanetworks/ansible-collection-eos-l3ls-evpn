--- conflicted
+++ resolved
@@ -91,6 +91,9 @@
   gateway: 192.168.1.254
 metadata:
   platform: vEOS-LAB
+  pod_name: DC1_POD2
+  dc_name: DC1
+  fabric_name: TWODC_5STAGE_CLOS
 prefix_lists:
 - name: PL-LOOPBACKS-EVPN-OVERLAY
   sequence_numbers:
@@ -493,20 +496,4 @@
       - name: vrf_with_loopbacks_from_overlapping_pool
         vni: 1100
       - name: vrf_with_loopbacks_from_pod_pools
-<<<<<<< HEAD
-        vni: 1101
-virtual_source_nat_vrfs:
-- name: vrf_with_loopbacks_from_overlapping_pool
-  ip_address: 10.100.0.3
-- name: vrf_with_loopbacks_from_pod_pools
-  ip_address: 10.101.102.3
-metadata:
-  platform: vEOS-LAB
-  pod_name: DC1_POD2
-  dc_name: DC1
-  fabric_name: TWODC_5STAGE_CLOS
-domain_list:
-- structured-config.set.under.vrf.common-vrf
-=======
-        vni: 1101
->>>>>>> 6ac93b3e
+        vni: 1101