aaa_root:
  disabled: true
config_end: true
enable_password:
  disabled: true
eos_cli: "interface Loopback1009\n  description Loopback created from raw_eos_cli under spine defaults in DC2 POD1\n\ninterface Loopback1111\n
  \ description Loopback created from raw_eos_cli under platform_settings vEOS-LAB\n"
ethernet_interfaces:
- name: Ethernet1
  description: P2P_DC2-SUPER-SPINE1_Ethernet2
  shutdown: false
  ip_address: 172.16.21.3/31
  ptp:
    enable: true
  service_profile: QOS-PROFILE
  peer: DC2-SUPER-SPINE1
  peer_interface: Ethernet2
  peer_type: super-spine
  switchport:
    enabled: false
- name: Ethernet2
  description: P2P_DC2-SUPER-SPINE2_Ethernet2
  shutdown: false
  ip_address: 172.16.21.67/31
  ptp:
    enable: true
  service_profile: QOS-PROFILE
  peer: DC2-SUPER-SPINE2
  peer_interface: Ethernet2
  peer_type: super-spine
  switchport:
    enabled: false
- name: Ethernet3
  description: P2P_DC2-POD1-LEAF1A_Ethernet2
  shutdown: false
  ip_address: 172.17.210.2/31
  ptp:
    enable: true
  service_profile: QOS-PROFILE
  peer: DC2-POD1-LEAF1A
  peer_interface: Ethernet2
  peer_type: l3leaf
  switchport:
    enabled: false
- name: Ethernet4
  description: P2P_DC2-POD1-LEAF2A_Ethernet2
  shutdown: false
  ip_address: 172.17.210.6/31
  ptp:
    enable: true
  service_profile: QOS-PROFILE
  peer: DC2-POD1-LEAF2A
  peer_interface: Ethernet2
  peer_type: l3leaf
  switchport:
    enabled: false
- name: Ethernet5
  description: P2P_DC1-POD2-SPINE2_Ethernet4
  shutdown: false
  ip_address: 200.200.200.201/24
  ptp:
    enable: true
  peer: DC1-POD2-SPINE2
  peer_interface: Ethernet4
  peer_type: spine
  switchport:
    enabled: false
hostname: DC2-POD1-SPINE2
ip_routing: true
is_deployed: true
local_users:
- name: admin
  privilege: 15
  role: network-admin
  sha512_password: $6$eJ5TvI8oru5i9e8G$R1X/SbtGTk9xoEHEBQASc7SC2nHYmi.crVgp2pXuCXwxsXEA81e4E0cXgQ6kX08fIeQzauqhv2kS.RGJFCon5/
  no_password: true
loopback_interfaces:
- name: Loopback0
  description: ROUTER_ID
  shutdown: false
  ip_address: 172.16.210.2/32
management_api_http:
  enable_https: true
  enable_vrfs:
  - name: MGMT
management_interfaces:
- name: Management1
  description: OOB_MANAGEMENT
  shutdown: false
  vrf: MGMT
  ip_address: 192.168.1.21/24
  type: oob
  gateway: 192.168.1.254
metadata:
  platform: vEOS-LAB
prefix_lists:
- name: PL-LOOPBACKS-EVPN-OVERLAY
  sequence_numbers:
  - sequence: 10
    action: permit 172.16.210.0/24 eq 32
route_maps:
- name: RM-CONN-2-BGP
  sequence_numbers:
  - sequence: 10
    type: permit
    match:
    - ip address prefix-list PL-LOOPBACKS-EVPN-OVERLAY
<<<<<<< HEAD
metadata:
  platform: vEOS-LAB
  pod_name: DC2_POD1
  dc_name: DC2
  fabric_name: TWODC_5STAGE_CLOS
=======
router_bgp:
  as: '65210'
  router_id: 172.16.210.2
  maximum_paths:
    paths: 4
    ecmp: 4
  updates:
    wait_install: true
  bgp_defaults:
  - distance bgp 20 200 200
  bgp:
    default:
      ipv4_unicast: false
  peer_groups:
  - name: IPv4-UNDERLAY-PEERS
    type: ipv4
    send_community: all
    maximum_routes: 12000
  neighbors:
  - ip_address: 172.16.21.2
    peer_group: IPv4-UNDERLAY-PEERS
    remote_as: '65200'
    peer: DC2-SUPER-SPINE1
    description: DC2-SUPER-SPINE1_Ethernet2
  - ip_address: 172.16.21.66
    peer_group: IPv4-UNDERLAY-PEERS
    remote_as: '65200'
    peer: DC2-SUPER-SPINE2
    description: DC2-SUPER-SPINE2_Ethernet2
  - ip_address: 172.17.210.3
    peer_group: IPv4-UNDERLAY-PEERS
    remote_as: '65211'
    peer: DC2-POD1-LEAF1A
    description: DC2-POD1-LEAF1A_Ethernet2
  - ip_address: 172.17.210.7
    peer_group: IPv4-UNDERLAY-PEERS
    remote_as: '65212'
    peer: DC2-POD1-LEAF2A
    description: DC2-POD1-LEAF2A_Ethernet2
  - ip_address: 200.200.200.101
    peer_group: IPv4-UNDERLAY-PEERS
    remote_as: '65112'
    peer: DC1-POD2-SPINE2
    description: DC1-POD2-SPINE2
    bfd: false
  redistribute:
    connected:
      enabled: true
      route_map: RM-CONN-2-BGP
  address_family_ipv4:
    peer_groups:
    - name: IPv4-UNDERLAY-PEERS
      activate: true
service_routing_protocols_model: multi-agent
snmp_server:
  location: TWODC_5STAGE_CLOS DC2 DC2_POD1 DC2-POD1-SPINE2
spanning_tree:
  mode: none
static_routes:
- vrf: MGMT
  destination_address_prefix: 0.0.0.0/0
  gateway: 192.168.1.254
transceiver_qsfp_default_mode_4x10: true
vlan_internal_order:
  allocation: ascending
  range:
    beginning: 1006
    ending: 1199
vrfs:
- name: MGMT
  ip_routing: false
>>>>>>> 6ac93b3e
<|MERGE_RESOLUTION|>--- conflicted
+++ resolved
@@ -93,6 +93,9 @@
   gateway: 192.168.1.254
 metadata:
   platform: vEOS-LAB
+  pod_name: DC2_POD1
+  dc_name: DC2
+  fabric_name: TWODC_5STAGE_CLOS
 prefix_lists:
 - name: PL-LOOPBACKS-EVPN-OVERLAY
   sequence_numbers:
@@ -105,13 +108,6 @@
     type: permit
     match:
     - ip address prefix-list PL-LOOPBACKS-EVPN-OVERLAY
-<<<<<<< HEAD
-metadata:
-  platform: vEOS-LAB
-  pod_name: DC2_POD1
-  dc_name: DC2
-  fabric_name: TWODC_5STAGE_CLOS
-=======
 router_bgp:
   as: '65210'
   router_id: 172.16.210.2
@@ -182,5 +178,4 @@
     ending: 1199
 vrfs:
 - name: MGMT
-  ip_routing: false
->>>>>>> 6ac93b3e
+  ip_routing: false