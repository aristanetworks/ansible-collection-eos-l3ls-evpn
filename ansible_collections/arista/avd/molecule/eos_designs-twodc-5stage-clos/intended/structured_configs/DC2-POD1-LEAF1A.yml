--- conflicted
+++ resolved
@@ -107,6 +107,9 @@
   gateway: 192.168.1.254
 metadata:
   platform: vEOS-LAB
+  pod_name: DC2_POD1
+  dc_name: DC2
+  fabric_name: TWODC_5STAGE_CLOS
 port_channel_interfaces:
 - name: Port-Channel3
   description: L2_DC2-POD1-L2LEAF1A_Port-Channel1
@@ -371,34 +374,4 @@
       - name: vrf_with_loopbacks_from_overlapping_pool
         vni: 1100
       - name: vrf_with_loopbacks_from_pod_pools
-<<<<<<< HEAD
-        vni: 1101
-virtual_source_nat_vrfs:
-- name: vrf_with_loopbacks_from_overlapping_pool
-  ip_address: 10.100.0.3
-- name: vrf_with_loopbacks_from_pod_pools
-  ip_address: 10.101.201.3
-vlans:
-- id: 4092
-  tenant: system
-  name: INBAND_MGMT
-vlan_interfaces:
-- name: Vlan4092
-  description: Inband Management
-  shutdown: false
-  ip_attached_host_route_export:
-    enabled: true
-    distance: 19
-  ip_address: 172.21.210.2/24
-  ip_virtual_router_addresses:
-  - 172.21.210.1
-metadata:
-  platform: vEOS-LAB
-  pod_name: DC2_POD1
-  dc_name: DC2
-  fabric_name: TWODC_5STAGE_CLOS
-domain_list:
-- structured-config.set.under.vrf.common-vrf
-=======
-        vni: 1101
->>>>>>> 6ac93b3e
+        vni: 1101