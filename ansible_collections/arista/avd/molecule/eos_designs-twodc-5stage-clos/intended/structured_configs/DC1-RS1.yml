--- conflicted
+++ resolved
@@ -37,13 +37,6 @@
       activate: true
     - name: EVPN-OVERLAY-PEERS
       activate: false
-<<<<<<< HEAD
-  redistribute:
-    connected:
-      enabled: true
-      route_map: RM-CONN-2-BGP
-=======
->>>>>>> ec81f6cc
   neighbors:
   - ip_address: 172.17.10.0
     peer_group: IPv4-UNDERLAY-PEERS
