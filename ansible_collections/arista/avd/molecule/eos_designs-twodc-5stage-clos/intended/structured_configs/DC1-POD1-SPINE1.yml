--- conflicted
+++ resolved
@@ -36,12 +36,6 @@
       activate: true
     - name: EVPN-OVERLAY-PEERS
       activate: false
-<<<<<<< HEAD
-  redistribute:
-    connected:
-      enabled: true
-=======
->>>>>>> ec81f6cc
   neighbors:
   - ip_address: 172.16.11.0
     peer_group: IPv4-UNDERLAY-PEERS
