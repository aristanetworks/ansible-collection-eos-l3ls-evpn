--- conflicted
+++ resolved
@@ -74,6 +74,9 @@
   gateway: 192.168.1.254
 metadata:
   platform: vEOS-LAB
+  pod_name: DC2_POD1
+  dc_name: DC2
+  fabric_name: TWODC_5STAGE_CLOS
 port_channel_interfaces:
 - name: Port-Channel3
   description: L2_DC2-POD1-L2LEAF2A_Port-Channel1
@@ -190,14 +193,6 @@
   ip_address: 172.21.210.2/24
   ip_virtual_router_addresses:
   - 172.21.210.1
-<<<<<<< HEAD
-ip_virtual_router_mac_address: 00:1c:73:00:dc:01
-metadata:
-  platform: vEOS-LAB
-  pod_name: DC2_POD1
-  dc_name: DC2
-  fabric_name: TWODC_5STAGE_CLOS
-=======
   ip_attached_host_route_export:
     enabled: true
     distance: 19
@@ -218,5 +213,4 @@
     description: DC2-POD1-LEAF2A_VTEP
     vxlan:
       source_interface: Loopback1
-      udp_port: 4789
->>>>>>> 6ac93b3e
+      udp_port: 4789