---
all:
  children:
    EOS_DESIGNS_FACTS_FAILURES: # Add cases that fail during 'eos_designs_facts' phase.
      # Each case _must_ be in it's own 'fabric' group set as 'fabric_name' in the hostvars
      children:
        fabric_missing_mlag_peer:
          hosts:
            missing-mlag-peer:

    EOS_DESIGNS_FAILURES: # Add cases that fail during 'yaml_templates_to_facts' phase
      hosts:
        failure-port-channel:
<<<<<<< HEAD
        duplicate-network-port:
        duplicate-vlans-l2vlans:
        duplicate-vlans-svi-id:
        duplicate-vrfs:
        duplicate-vrfs-same-tenant:
        duplicate-interface-l3-edge:
        duplicate-l3-interfaces-network-services:
        duplicate-interfaces-point-to-point-services-1:
        duplicate-interfaces-point-to-point-services-2:
        duplicate-interfaces-point-to-point-services-3:
        duplicate-interfaces-point-to-point-services-4:
        duplicate-interfaces-connected-endpoints:
        duplicate-interfaces-core-interfaces:
        duplicate-interfaces-core-interfaces-with-port-channel:
        duplicate-vni-vxlan-interface:
        duplicate-vni-l3-interfaces-in-vxlan-interface:
        duplicate-vni-l2vlans-vxlan-interface:
        duplicate-interfaces-underlay:
        duplicate-ip-address-uplink-switch-router-bgp:

      children:
        duplicate-ip-address-router-bgp:
          hosts:
            duplicate-ip-address-1:
            duplicate-ip-address-2:
        duplicate-vlans-mlag:
          hosts:
            duplicate-vlans-mlag-a:
            duplicate-vlans-mlag-b:
=======
        duplicate-connected-endpoints:
>>>>>>> f8664360
<|MERGE_RESOLUTION|>--- conflicted
+++ resolved
@@ -11,8 +11,7 @@
     EOS_DESIGNS_FAILURES: # Add cases that fail during 'yaml_templates_to_facts' phase
       hosts:
         failure-port-channel:
-<<<<<<< HEAD
-        duplicate-network-port:
+        duplicate-connected-endpoints:
         duplicate-vlans-l2vlans:
         duplicate-vlans-svi-id:
         duplicate-vrfs:
@@ -40,7 +39,4 @@
         duplicate-vlans-mlag:
           hosts:
             duplicate-vlans-mlag-a:
-            duplicate-vlans-mlag-b:
-=======
-        duplicate-connected-endpoints:
->>>>>>> f8664360
+            duplicate-vlans-mlag-b: