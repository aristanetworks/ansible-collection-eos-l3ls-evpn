---
all:
  children:
    EOS_DESIGNS_FACTS_FAILURES: # Add cases that fail during 'eos_designs_facts' phase.
      # Each case _must_ be in it's own 'fabric' group set as 'fabric_name' in the hostvars
      # Each case must be added to converge.yml as a separate play - otherwise the eos_designs_facts fabric_name check will fail.
      children:
        fabric_missing_mlag_peer:
          hosts:
            missing-mlag-peer:
<<<<<<< HEAD
        fabric_ip_addressing_mlag_odd_id:
          hosts:
            mlag_odd_id_oddodd1:
            mlag_odd_id_oddodd2:
=======
        fabric_invalid_schema:
          hosts:
            invalid-schema:
>>>>>>> db88fd95

    EOS_DESIGNS_FAILURES: # Add cases that fail during 'eos_designs_structured_config' phase
      hosts:
        failure-port-channel:
        duplicate-connected-endpoints:
        duplicate-vlans-l2vlans:
        duplicate-vlans-svi-id:
        duplicate-vrfs-duplicate-svi-name-conflict:
        duplicate-vrfs-id-conflict:
        duplicate-vrfs-vni-conflict:
        duplicate-vrfs-tenant-igmp-snooping-conflict:
        duplicate-interface-l3-edge:
        duplicate-l3-interfaces-network-services:
        duplicate-interfaces-point-to-point-services-1:
        duplicate-interfaces-point-to-point-services-2:
        duplicate-interfaces-point-to-point-services-3:
        duplicate-interfaces-point-to-point-services-4:
        duplicate-interfaces-connected-endpoints:
        duplicate-interfaces-core-interfaces:
        duplicate-interfaces-core-interfaces-with-port-channel:
        duplicate-vni-vxlan-interface:
        duplicate-vni-l3-interfaces-in-vxlan-interface:
        duplicate-vni-l2vlans-vxlan-interface:
        duplicate-interfaces-underlay:
        duplicate-ip-address-uplink-switch-router-bgp:

      children:
        duplicate-ip-address-router-bgp:
          hosts:
            duplicate-ip-address-1:
            duplicate-ip-address-2:
        duplicate-vlans-mlag:
          hosts:
            duplicate-vlans-mlag-a:
            duplicate-vlans-mlag-b:<|MERGE_RESOLUTION|>--- conflicted
+++ resolved
@@ -8,16 +8,13 @@
         fabric_missing_mlag_peer:
           hosts:
             missing-mlag-peer:
-<<<<<<< HEAD
         fabric_ip_addressing_mlag_odd_id:
           hosts:
             mlag_odd_id_oddodd1:
             mlag_odd_id_oddodd2:
-=======
         fabric_invalid_schema:
           hosts:
             invalid-schema:
->>>>>>> db88fd95
 
     EOS_DESIGNS_FAILURES: # Add cases that fail during 'eos_designs_structured_config' phase
       hosts:
