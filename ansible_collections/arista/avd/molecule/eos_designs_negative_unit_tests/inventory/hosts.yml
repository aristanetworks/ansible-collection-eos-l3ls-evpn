--- conflicted
+++ resolved
@@ -89,24 +89,20 @@
             duplicate-interfaces-underlay:
             duplicate-ip-address-uplink-switch-router-bgp:
             duplicate-tunnel-interface-internet-exit:
+            failure-adapter-ptp-profile-does-not-exist:
+            failure-connected-endpoint-port-profile-does-not-exist:
+            failure-connected-endpoint-parent-port-profile-does-not-exist:
+            failure-duplicate-evpn-vlan-bundle-name:
             failure-missing-evpn-vlan-bundle:
             failure-missing-evpn-vlan-bundle_svi:
             failure-missing-evpn-multicast-l3-with-pim:
             failure-missing-evpn-multicast-peg-rps:
             failure-missing-evpn-multicast-with-pim:
-            failure-duplicate-evpn-vlan-bundle-name:
+            failure-network-port-ptp-profile-does-not-exist:
             failure-no-local-path-group-in-default-policy:
-<<<<<<< HEAD
             failure-ptp-profile-does-not-exist:
-            failure-adapter-ptp-profile-does-not-exist:
-            failure-network-port-ptp-profile-does-not-exist:
-=======
-            failure-l3-interface-profile-does-not-exist:
             failure-svi-parent-profile-does-not-exist:
             failure-svi-grandparent-profile-does-not-exist:
-            failure-connected-endpoint-port-profile-does-not-exist:
-            failure-connected-endpoint-parent-port-profile-does-not-exist:
->>>>>>> 08462917
             ipv4-acl-in-missing-on-wan-interface:
             ipv4-acls:
             isis-system-id-format-missing-node-id:
