--- conflicted
+++ resolved
@@ -178,6 +178,7 @@
   gateway: 192.168.200.5
 metadata:
   platform: 7280SR3
+  fabric_name: MPLS_CORE
 mpls:
   ip: true
   ldp:
@@ -553,11 +554,6 @@
     redistribute:
       bgp:
         enabled: true
-<<<<<<< HEAD
-metadata:
-  platform: 7280SR3
-  fabric_name: MPLS_CORE
-=======
 service_routing_protocols_model: multi-agent
 spanning_tree:
   mode: mstp
@@ -605,5 +601,4 @@
   tenant: TENANT_B
 - name: TENANT_B_WAN
   ip_routing: true
-  tenant: TENANT_B
->>>>>>> 6ac93b3e
+  tenant: TENANT_B