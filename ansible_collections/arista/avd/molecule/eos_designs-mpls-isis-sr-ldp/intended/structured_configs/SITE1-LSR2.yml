aaa_root:
  disabled: true
config_end: true
enable_password:
  disabled: true
eos_cli: "management security\n   password encryption-key common\n"
ethernet_interfaces:
- name: Ethernet1
  description: P2P_SITE1-LER2_Ethernet1
  shutdown: false
  speed: forced 100gfull
  mtu: 9214
  ip_address: 100.64.48.3/31
  ipv6_enable: true
  isis_enable: CORE
  isis_metric: 50
  isis_network_point_to_point: true
  isis_circuit_type: level-1-2
  isis_hello_padding: false
  isis_authentication:
    both:
      key_type: '7'
      key: asdadjiwtelogkkdng
      mode: md5
  mpls:
    ip: true
    ldp:
      interface: true
      igp_sync: true
  peer: SITE1-LER2
  peer_interface: Ethernet1
  peer_type: pe
  switchport:
    enabled: false
  eos_cli: 'link-debounce time 1000

    '
- name: Ethernet3
  description: P2P_SITE2-LSR2_Ethernet3
  shutdown: false
  speed: forced 40gfull
  mtu: 9178
  ip_address: 100.64.48.10/31
  ipv6_enable: true
  isis_enable: CORE
  isis_metric: 60
  isis_network_point_to_point: true
  isis_circuit_type: level-2
  isis_hello_padding: false
  isis_authentication:
    both:
      key_type: '7'
      key: asdadjiwtelogkkdng
      mode: md5
  mpls:
    ip: true
    ldp:
      interface: true
      igp_sync: true
  peer: SITE2-LSR2
  peer_interface: Ethernet3
  peer_type: p
  switchport:
    enabled: false
  eos_cli: 'link-debounce time 1000

    '
hostname: SITE1-LSR2
ip_routing: true
ipv6_unicast_routing: true
is_deployed: true
loopback_interfaces:
- name: Loopback0
  description: ROUTER_ID
  shutdown: false
  ip_address: 100.70.0.2/32
  ipv6_address: 2000:1234:ffff:ffff::2/128
  mpls:
    ldp:
      interface: true
  isis_enable: CORE
  isis_passive: true
  node_segment:
    ipv4_index: 302
    ipv6_index: 302
management_api_http:
  enable_https: true
  enable_vrfs:
  - name: MGMT
management_interfaces:
- name: Management1
  description: OOB_MANAGEMENT
  shutdown: false
  vrf: MGMT
  ip_address: 192.168.200.102/24
  type: oob
  gateway: 192.168.200.5
metadata:
  platform: 7280SR
<<<<<<< HEAD
  fabric_name: MPLS_CORE
=======
mpls:
  ip: true
  ldp:
    interface_disabled_default: true
    router_id: 100.70.0.2
    shutdown: false
    transport_address_interface: Loopback0
router_isis:
  instance: CORE
  net: 49.0001.1000.7000.0002.00
  router_id: 100.70.0.2
  is_type: level-2
  log_adjacency_changes: true
  mpls_ldp_sync_default: true
  timers:
    local_convergence:
      protected_prefixes: true
      delay: 15000
  advertise:
    passive_only: true
  address_family_ipv4:
    enabled: true
    maximum_paths: 4
    fast_reroute_ti_lfa:
      mode: link-protection
  address_family_ipv6:
    enabled: true
    maximum_paths: 4
    fast_reroute_ti_lfa:
      mode: link-protection
  segment_routing_mpls:
    enabled: true
    router_id: 100.70.0.2
service_routing_protocols_model: multi-agent
spanning_tree:
  mode: none
static_routes:
- vrf: MGMT
  destination_address_prefix: 0.0.0.0/0
  gateway: 192.168.200.5
transceiver_qsfp_default_mode_4x10: true
vlan_internal_order:
  allocation: ascending
  range:
    beginning: 1006
    ending: 1199
vrfs:
- name: MGMT
  ip_routing: false
>>>>>>> 6ac93b3e
<|MERGE_RESOLUTION|>--- conflicted
+++ resolved
@@ -97,9 +97,7 @@
   gateway: 192.168.200.5
 metadata:
   platform: 7280SR
-<<<<<<< HEAD
   fabric_name: MPLS_CORE
-=======
 mpls:
   ip: true
   ldp:
@@ -148,5 +146,4 @@
     ending: 1199
 vrfs:
 - name: MGMT
-  ip_routing: false
->>>>>>> 6ac93b3e
+  ip_routing: false