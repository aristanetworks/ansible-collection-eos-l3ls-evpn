--- conflicted
+++ resolved
@@ -1,7 +1,7 @@
 !
 interface Vxlan1
    no vxlan qos ecn propagation
-<<<<<<< HEAD
+   no vxlan qos dscp propagation encapsulation
    no vxlan qos map dscp to traffic-class decapsulation
 !
 router bgp 65101
@@ -9,8 +9,4 @@
    !
    address-family evpn
       bgp additional-paths receive
-      bgp additional-paths send any
-=======
-   no vxlan qos dscp propagation encapsulation
-   no vxlan qos map dscp to traffic-class decapsulation
->>>>>>> 598da553
+      bgp additional-paths send any