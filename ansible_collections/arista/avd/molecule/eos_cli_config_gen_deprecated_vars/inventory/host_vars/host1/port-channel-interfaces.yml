---
### Port-Channel Interfaces ###
# Testing deprecated keys for switchport config in port-channel_interfaces
port_channel_interfaces:
<<<<<<< HEAD
  # Testing deprecated esi and rt variables on port-channel interfaces/subinterfaces
  - name: Port-Channel1
=======
  Port-Channel1:
>>>>>>> 6578610c
    description: SRV01_bond0
    vlans: 2-3000
    mode: trunk
    lacp_id: 0303.0202.0101

<<<<<<< HEAD
  - name: Port-Channel2
    mode: access
    vlans: 100

  - name: Port-Channel3
=======
  Port-Channel2:
    description: Flexencap Port-Channel
    type: routed
  Port-Channel2.1000:
    type: l2dot1q
    description: L2 Subinterface
    vlan_id: 1000
    encapsulation_vlan:
      client:
        dot1q:
          vlan: 100
      network:
        client: true
    lacp_id: 0303.0202.0101

  Port-Channel51:
    description: ipv6_prefix
    vlans: 1-500
>>>>>>> 6578610c
    mode: trunk
    vlans: 110
    native_vlan: 10
    trunk_groups:
      - group1
      - group2

  - name: Port-Channel4
    native_vlan_tag: true
    native_vlan: 20
    mode: trunk phone
    phone:
      vlan: 20
      trunk: tagged

  - name: Port-Channel5
    vlan_translations:
      - from: 23
        to: 50
        direction: in
      - from: 25
        to: 49
        direction: out
      - from: 34
        to: 60
        direction: both
    trunk_private_vlan_secondary: true
    pvlan_mapping: "2,3,4"<|MERGE_RESOLUTION|>--- conflicted
+++ resolved
@@ -1,44 +1,11 @@
----
 ### Port-Channel Interfaces ###
 # Testing deprecated keys for switchport config in port-channel_interfaces
 port_channel_interfaces:
-<<<<<<< HEAD
-  # Testing deprecated esi and rt variables on port-channel interfaces/subinterfaces
-  - name: Port-Channel1
-=======
-  Port-Channel1:
->>>>>>> 6578610c
-    description: SRV01_bond0
-    vlans: 2-3000
-    mode: trunk
-    lacp_id: 0303.0202.0101
-
-<<<<<<< HEAD
   - name: Port-Channel2
     mode: access
     vlans: 100
 
   - name: Port-Channel3
-=======
-  Port-Channel2:
-    description: Flexencap Port-Channel
-    type: routed
-  Port-Channel2.1000:
-    type: l2dot1q
-    description: L2 Subinterface
-    vlan_id: 1000
-    encapsulation_vlan:
-      client:
-        dot1q:
-          vlan: 100
-      network:
-        client: true
-    lacp_id: 0303.0202.0101
-
-  Port-Channel51:
-    description: ipv6_prefix
-    vlans: 1-500
->>>>>>> 6578610c
     mode: trunk
     vlans: 110
     native_vlan: 10
