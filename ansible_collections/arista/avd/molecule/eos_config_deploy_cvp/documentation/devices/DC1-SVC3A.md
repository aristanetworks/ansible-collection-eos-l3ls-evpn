--- conflicted
+++ resolved
@@ -1197,13 +1197,8 @@
       router-id 192.168.255.8
       update wait-install
       neighbor 10.255.251.7 peer group MLAG-IPv4-UNDERLAY-PEER
-<<<<<<< HEAD
-      neighbor 10.255.251.7 description DC1-SVC3B
+      neighbor 10.255.251.7 description DC1-SVC3B_Vlan3011
       redistribute connected route-map RM-CONN-2-BGP-VRFS
-=======
-      neighbor 10.255.251.7 description DC1-SVC3B_Vlan3011
-      redistribute connected
->>>>>>> 9b3695e5
    !
    vrf Tenant_A_DB_Zone
       rd 192.168.255.8:13
@@ -1212,13 +1207,8 @@
       router-id 192.168.255.8
       update wait-install
       neighbor 10.255.251.7 peer group MLAG-IPv4-UNDERLAY-PEER
-<<<<<<< HEAD
-      neighbor 10.255.251.7 description DC1-SVC3B
+      neighbor 10.255.251.7 description DC1-SVC3B_Vlan3012
       redistribute connected route-map RM-CONN-2-BGP-VRFS
-=======
-      neighbor 10.255.251.7 description DC1-SVC3B_Vlan3012
-      redistribute connected
->>>>>>> 9b3695e5
    !
    vrf Tenant_A_OP_Zone
       rd 192.168.255.8:10
@@ -1227,13 +1217,8 @@
       router-id 192.168.255.8
       update wait-install
       neighbor 10.255.251.7 peer group MLAG-IPv4-UNDERLAY-PEER
-<<<<<<< HEAD
-      neighbor 10.255.251.7 description DC1-SVC3B
+      neighbor 10.255.251.7 description DC1-SVC3B_Vlan3009
       redistribute connected route-map RM-CONN-2-BGP-VRFS
-=======
-      neighbor 10.255.251.7 description DC1-SVC3B_Vlan3009
-      redistribute connected
->>>>>>> 9b3695e5
    !
    vrf Tenant_A_WAN_Zone
       rd 192.168.255.8:14
@@ -1242,13 +1227,8 @@
       router-id 192.168.255.8
       update wait-install
       neighbor 10.255.251.7 peer group MLAG-IPv4-UNDERLAY-PEER
-<<<<<<< HEAD
-      neighbor 10.255.251.7 description DC1-SVC3B
+      neighbor 10.255.251.7 description DC1-SVC3B_Vlan3013
       redistribute connected route-map RM-CONN-2-BGP-VRFS
-=======
-      neighbor 10.255.251.7 description DC1-SVC3B_Vlan3013
-      redistribute connected
->>>>>>> 9b3695e5
    !
    vrf Tenant_A_WEB_Zone
       rd 192.168.255.8:11
@@ -1257,13 +1237,8 @@
       router-id 192.168.255.8
       update wait-install
       neighbor 10.255.251.7 peer group MLAG-IPv4-UNDERLAY-PEER
-<<<<<<< HEAD
-      neighbor 10.255.251.7 description DC1-SVC3B
+      neighbor 10.255.251.7 description DC1-SVC3B_Vlan3010
       redistribute connected route-map RM-CONN-2-BGP-VRFS
-=======
-      neighbor 10.255.251.7 description DC1-SVC3B_Vlan3010
-      redistribute connected
->>>>>>> 9b3695e5
    !
    vrf Tenant_B_OP_Zone
       rd 192.168.255.8:20
@@ -1272,13 +1247,8 @@
       router-id 192.168.255.8
       update wait-install
       neighbor 10.255.251.7 peer group MLAG-IPv4-UNDERLAY-PEER
-<<<<<<< HEAD
-      neighbor 10.255.251.7 description DC1-SVC3B
+      neighbor 10.255.251.7 description DC1-SVC3B_Vlan3019
       redistribute connected route-map RM-CONN-2-BGP-VRFS
-=======
-      neighbor 10.255.251.7 description DC1-SVC3B_Vlan3019
-      redistribute connected
->>>>>>> 9b3695e5
    !
    vrf Tenant_B_WAN_Zone
       rd 192.168.255.8:21
@@ -1287,13 +1257,8 @@
       router-id 192.168.255.8
       update wait-install
       neighbor 10.255.251.7 peer group MLAG-IPv4-UNDERLAY-PEER
-<<<<<<< HEAD
-      neighbor 10.255.251.7 description DC1-SVC3B
+      neighbor 10.255.251.7 description DC1-SVC3B_Vlan3020
       redistribute connected route-map RM-CONN-2-BGP-VRFS
-=======
-      neighbor 10.255.251.7 description DC1-SVC3B_Vlan3020
-      redistribute connected
->>>>>>> 9b3695e5
    !
    vrf Tenant_C_OP_Zone
       rd 192.168.255.8:30
@@ -1302,13 +1267,8 @@
       router-id 192.168.255.8
       update wait-install
       neighbor 10.255.251.7 peer group MLAG-IPv4-UNDERLAY-PEER
-<<<<<<< HEAD
-      neighbor 10.255.251.7 description DC1-SVC3B
+      neighbor 10.255.251.7 description DC1-SVC3B_Vlan3029
       redistribute connected route-map RM-CONN-2-BGP-VRFS
-=======
-      neighbor 10.255.251.7 description DC1-SVC3B_Vlan3029
-      redistribute connected
->>>>>>> 9b3695e5
    !
    vrf Tenant_C_WAN_Zone
       rd 192.168.255.8:31
@@ -1317,13 +1277,8 @@
       router-id 192.168.255.8
       update wait-install
       neighbor 10.255.251.7 peer group MLAG-IPv4-UNDERLAY-PEER
-<<<<<<< HEAD
-      neighbor 10.255.251.7 description DC1-SVC3B
+      neighbor 10.255.251.7 description DC1-SVC3B_Vlan3030
       redistribute connected route-map RM-CONN-2-BGP-VRFS
-=======
-      neighbor 10.255.251.7 description DC1-SVC3B_Vlan3030
-      redistribute connected
->>>>>>> 9b3695e5
 ```
 
 ## BFD
