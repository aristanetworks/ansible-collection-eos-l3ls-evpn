--- conflicted
+++ resolved
@@ -1054,13 +1054,8 @@
       router-id 192.168.255.6
       update wait-install
       neighbor 10.255.251.3 peer group MLAG-IPv4-UNDERLAY-PEER
-<<<<<<< HEAD
-      neighbor 10.255.251.3 description DC1-LEAF2B
+      neighbor 10.255.251.3 description DC1-LEAF2B_Vlan3011
       redistribute connected route-map RM-CONN-2-BGP-VRFS
-=======
-      neighbor 10.255.251.3 description DC1-LEAF2B_Vlan3011
-      redistribute connected
->>>>>>> 9b3695e5
    !
    vrf Tenant_A_DB_Zone
       rd 192.168.255.6:13
@@ -1069,13 +1064,8 @@
       router-id 192.168.255.6
       update wait-install
       neighbor 10.255.251.3 peer group MLAG-IPv4-UNDERLAY-PEER
-<<<<<<< HEAD
-      neighbor 10.255.251.3 description DC1-LEAF2B
+      neighbor 10.255.251.3 description DC1-LEAF2B_Vlan3012
       redistribute connected route-map RM-CONN-2-BGP-VRFS
-=======
-      neighbor 10.255.251.3 description DC1-LEAF2B_Vlan3012
-      redistribute connected
->>>>>>> 9b3695e5
    !
    vrf Tenant_A_OP_Zone
       rd 192.168.255.6:10
@@ -1084,13 +1074,8 @@
       router-id 192.168.255.6
       update wait-install
       neighbor 10.255.251.3 peer group MLAG-IPv4-UNDERLAY-PEER
-<<<<<<< HEAD
-      neighbor 10.255.251.3 description DC1-LEAF2B
+      neighbor 10.255.251.3 description DC1-LEAF2B_Vlan3009
       redistribute connected route-map RM-CONN-2-BGP-VRFS
-=======
-      neighbor 10.255.251.3 description DC1-LEAF2B_Vlan3009
-      redistribute connected
->>>>>>> 9b3695e5
    !
    vrf Tenant_A_WEB_Zone
       rd 192.168.255.6:11
@@ -1099,13 +1084,8 @@
       router-id 192.168.255.6
       update wait-install
       neighbor 10.255.251.3 peer group MLAG-IPv4-UNDERLAY-PEER
-<<<<<<< HEAD
-      neighbor 10.255.251.3 description DC1-LEAF2B
+      neighbor 10.255.251.3 description DC1-LEAF2B_Vlan3010
       redistribute connected route-map RM-CONN-2-BGP-VRFS
-=======
-      neighbor 10.255.251.3 description DC1-LEAF2B_Vlan3010
-      redistribute connected
->>>>>>> 9b3695e5
    !
    vrf Tenant_B_OP_Zone
       rd 192.168.255.6:20
@@ -1114,13 +1094,8 @@
       router-id 192.168.255.6
       update wait-install
       neighbor 10.255.251.3 peer group MLAG-IPv4-UNDERLAY-PEER
-<<<<<<< HEAD
-      neighbor 10.255.251.3 description DC1-LEAF2B
+      neighbor 10.255.251.3 description DC1-LEAF2B_Vlan3019
       redistribute connected route-map RM-CONN-2-BGP-VRFS
-=======
-      neighbor 10.255.251.3 description DC1-LEAF2B_Vlan3019
-      redistribute connected
->>>>>>> 9b3695e5
    !
    vrf Tenant_C_OP_Zone
       rd 192.168.255.6:30
@@ -1129,13 +1104,8 @@
       router-id 192.168.255.6
       update wait-install
       neighbor 10.255.251.3 peer group MLAG-IPv4-UNDERLAY-PEER
-<<<<<<< HEAD
-      neighbor 10.255.251.3 description DC1-LEAF2B
+      neighbor 10.255.251.3 description DC1-LEAF2B_Vlan3029
       redistribute connected route-map RM-CONN-2-BGP-VRFS
-=======
-      neighbor 10.255.251.3 description DC1-LEAF2B_Vlan3029
-      redistribute connected
->>>>>>> 9b3695e5
 ```
 
 ## BFD
