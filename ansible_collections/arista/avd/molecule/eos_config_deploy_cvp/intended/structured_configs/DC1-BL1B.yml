aaa_root:
  disabled: true
config_end: true
daemon_terminattr:
  cvaddrs:
  - 192.168.200.11:9910
  cvauth:
    method: key
    key: telarista
  cvvrf: MGMT
  disable_aaa: false
  ingestexclude: /Sysdb/cell/1/agent,/Sysdb/cell/2/agent
  smashexcludes: ale,flexCounter,hardware,kni,pulse,strata
enable_password:
  disabled: true
ethernet_interfaces:
- name: Ethernet5
  description: MLAG_DC1-BL1A_Ethernet5
  shutdown: false
  channel_group:
    id: 5
    mode: active
  peer: DC1-BL1A
  peer_interface: Ethernet5
  peer_type: mlag_peer
- name: Ethernet6
  description: MLAG_DC1-BL1A_Ethernet6
  shutdown: false
  channel_group:
    id: 5
    mode: active
  peer: DC1-BL1A
  peer_interface: Ethernet6
  peer_type: mlag_peer
- name: Ethernet1
  description: P2P_DC1-SPINE1_Ethernet7
  shutdown: false
  mtu: 1500
  ip_address: 172.31.255.49/31
  peer: DC1-SPINE1
  peer_interface: Ethernet7
  peer_type: spine
  switchport:
    enabled: false
- name: Ethernet2
  description: P2P_DC1-SPINE2_Ethernet7
  shutdown: false
  mtu: 1500
  ip_address: 172.31.255.51/31
  peer: DC1-SPINE2
  peer_interface: Ethernet7
  peer_type: spine
  switchport:
    enabled: false
- name: Ethernet3
  description: P2P_DC1-SPINE3_Ethernet7
  shutdown: false
  mtu: 1500
  ip_address: 172.31.255.53/31
  peer: DC1-SPINE3
  peer_interface: Ethernet7
  peer_type: spine
  switchport:
    enabled: false
- name: Ethernet4
  description: P2P_DC1-SPINE4_Ethernet7
  shutdown: false
  mtu: 1500
  ip_address: 172.31.255.55/31
  peer: DC1-SPINE4
  peer_interface: Ethernet7
  peer_type: spine
  switchport:
    enabled: false
hostname: DC1-BL1B
ip_igmp_snooping:
  globally_enabled: true
ip_name_servers:
- ip_address: 192.168.200.5
  vrf: MGMT
- ip_address: 8.8.8.8
  vrf: MGMT
ip_routing: true
ip_virtual_router_mac_address: 00:dc:00:00:00:0a
is_deployed: true
local_users:
- name: admin
  privilege: 15
  role: network-admin
  no_password: true
- name: cvpadmin
  privilege: 15
  role: network-admin
  sha512_password: $6$rZKcbIZ7iWGAWTUM$TCgDn1KcavS0s.OV8lacMTUkxTByfzcGlFlYUWroxYuU7M/9bIodhRO7nXGzMweUxvbk8mJmQl8Bh44cRktUj.
loopback_interfaces:
- name: Loopback0
  description: ROUTER_ID
  shutdown: false
  ip_address: 192.168.255.11/32
- name: Loopback1
  description: VXLAN_TUNNEL_SOURCE
  shutdown: false
  ip_address: 192.168.254.10/32
management_api_http:
  enable_https: true
  enable_vrfs:
  - name: MGMT
management_interfaces:
- name: Management1
  description: OOB_MANAGEMENT
  shutdown: false
  vrf: MGMT
  ip_address: 192.168.200.111/24
  type: oob
  gateway: 192.168.200.5
metadata:
  platform: vEOS-LAB
mlag_configuration:
  domain_id: DC1_BL1
  local_interface: Vlan4094
  peer_address: 10.255.252.10
  peer_link: Port-Channel5
  reload_delay_mlag: '300'
  reload_delay_non_mlag: '330'
ntp:
  local_interface:
    name: Management1
    vrf: MGMT
  servers:
  - name: 192.168.200.5
    preferred: true
    vrf: MGMT
port_channel_interfaces:
- name: Port-Channel5
  description: MLAG_DC1-BL1A_Port-Channel5
  shutdown: false
  switchport:
    enabled: true
    mode: trunk
    trunk:
      groups:
      - MLAG
prefix_lists:
- name: PL-LOOPBACKS-EVPN-OVERLAY
  sequence_numbers:
  - sequence: 10
    action: permit 192.168.255.0/24 eq 32
  - sequence: 20
    action: permit 192.168.254.0/24 eq 32
- name: PL-MLAG-PEER-VRFS
  sequence_numbers:
  - sequence: 10
    action: permit 10.255.251.10/31
route_maps:
- name: RM-MLAG-PEER-IN
  sequence_numbers:
  - sequence: 10
    type: permit
    description: Make routes learned over MLAG Peer-link less preferred on spines to ensure optimal routing
    set:
    - origin incomplete
- name: RM-CONN-2-BGP
  sequence_numbers:
  - sequence: 10
    type: permit
    match:
    - ip address prefix-list PL-LOOPBACKS-EVPN-OVERLAY
- name: RM-CONN-2-BGP-VRFS
  sequence_numbers:
  - sequence: 10
    type: deny
    match:
    - ip address prefix-list PL-MLAG-PEER-VRFS
  - sequence: 20
    type: permit
router_bfd:
  multihop:
    interval: 1200
    min_rx: 1200
    multiplier: 3
router_bgp:
  as: '65104'
  router_id: 192.168.255.11
  maximum_paths:
    paths: 4
    ecmp: 4
  updates:
    wait_install: true
  bgp_defaults:
  - distance bgp 20 200 200
  bgp:
    default:
      ipv4_unicast: false
  peer_groups:
  - name: MLAG-IPv4-UNDERLAY-PEER
    type: ipv4
    remote_as: '65104'
    description: DC1-BL1A
    next_hop_self: true
    password: vnEaG8gMeQf3d3cN6PktXQ==
    send_community: all
    maximum_routes: 12000
    route_map_in: RM-MLAG-PEER-IN
  - name: IPv4-UNDERLAY-PEERS
    type: ipv4
    password: AQQvKeimxJu+uGQ/yYvv9w==
    send_community: all
    maximum_routes: 12000
  - name: EVPN-OVERLAY-PEERS
    type: evpn
    update_source: Loopback0
    bfd: true
    ebgp_multihop: 3
    password: q+VNViP5i4rVjW1cxFv2wA==
    send_community: all
    maximum_routes: 0
  neighbors:
  - ip_address: 10.255.251.10
    peer_group: MLAG-IPv4-UNDERLAY-PEER
    peer: DC1-BL1A
    description: DC1-BL1A_Vlan4093
  - ip_address: 172.31.255.48
    peer_group: IPv4-UNDERLAY-PEERS
    remote_as: '65001'
    peer: DC1-SPINE1
    description: DC1-SPINE1_Ethernet7
  - ip_address: 172.31.255.50
    peer_group: IPv4-UNDERLAY-PEERS
    remote_as: '65001'
    peer: DC1-SPINE2
    description: DC1-SPINE2_Ethernet7
  - ip_address: 172.31.255.52
    peer_group: IPv4-UNDERLAY-PEERS
    remote_as: '65001'
    peer: DC1-SPINE3
    description: DC1-SPINE3_Ethernet7
  - ip_address: 172.31.255.54
    peer_group: IPv4-UNDERLAY-PEERS
    remote_as: '65001'
    peer: DC1-SPINE4
    description: DC1-SPINE4_Ethernet7
  - ip_address: 192.168.255.1
    peer_group: EVPN-OVERLAY-PEERS
    remote_as: '65001'
    peer: DC1-SPINE1
    description: DC1-SPINE1_Loopback0
  - ip_address: 192.168.255.2
    peer_group: EVPN-OVERLAY-PEERS
    remote_as: '65001'
    peer: DC1-SPINE2
    description: DC1-SPINE2_Loopback0
  - ip_address: 192.168.255.3
    peer_group: EVPN-OVERLAY-PEERS
    remote_as: '65001'
    peer: DC1-SPINE3
    description: DC1-SPINE3_Loopback0
  - ip_address: 192.168.255.4
    peer_group: EVPN-OVERLAY-PEERS
    remote_as: '65001'
    peer: DC1-SPINE4
    description: DC1-SPINE4_Loopback0
  redistribute:
    connected:
      enabled: true
      route_map: RM-CONN-2-BGP
  vlan_aware_bundles:
  - name: Tenant_A_WAN_Zone
    rd: 192.168.255.11:14
    route_targets:
      both:
      - '14:14'
    redistribute_routes:
    - learned
    vlan: '150'
  - name: Tenant_B_WAN_Zone
    rd: 192.168.255.11:21
    route_targets:
      both:
      - '21:21'
    redistribute_routes:
    - learned
    vlan: '250'
  - name: Tenant_C_WAN_Zone
    rd: 192.168.255.11:31
    route_targets:
      both:
      - '31:31'
    redistribute_routes:
    - learned
    vlan: '350'
  address_family_evpn:
    peer_groups:
    - name: EVPN-OVERLAY-PEERS
      activate: true
  address_family_ipv4:
    peer_groups:
    - name: MLAG-IPv4-UNDERLAY-PEER
      activate: true
    - name: IPv4-UNDERLAY-PEERS
      activate: true
    - name: EVPN-OVERLAY-PEERS
      activate: false
  vrfs:
  - name: Tenant_A_WAN_Zone
    rd: 192.168.255.11:14
    route_targets:
      import:
      - address_family: evpn
        route_targets:
        - '14:14'
      export:
      - address_family: evpn
        route_targets:
        - '14:14'
    router_id: 192.168.255.11
    updates:
      wait_install: true
    neighbors:
    - ip_address: 10.255.251.10
      peer_group: MLAG-IPv4-UNDERLAY-PEER
      description: DC1-BL1A_Vlan3013
    redistribute:
      connected:
        enabled: true
        route_map: RM-CONN-2-BGP-VRFS
  - name: Tenant_B_WAN_Zone
    rd: 192.168.255.11:21
    route_targets:
      import:
      - address_family: evpn
        route_targets:
        - '21:21'
      export:
      - address_family: evpn
        route_targets:
        - '21:21'
    router_id: 192.168.255.11
    updates:
      wait_install: true
    neighbors:
    - ip_address: 10.255.251.10
      peer_group: MLAG-IPv4-UNDERLAY-PEER
      description: DC1-BL1A_Vlan3020
    redistribute:
      connected:
        enabled: true
        route_map: RM-CONN-2-BGP-VRFS
  - name: Tenant_C_WAN_Zone
    rd: 192.168.255.11:31
    route_targets:
      import:
      - address_family: evpn
        route_targets:
        - '31:31'
      export:
      - address_family: evpn
        route_targets:
        - '31:31'
    router_id: 192.168.255.11
    updates:
      wait_install: true
    neighbors:
    - ip_address: 10.255.251.10
      peer_group: MLAG-IPv4-UNDERLAY-PEER
      description: DC1-BL1A_Vlan3030
    redistribute:
      connected:
        enabled: true
        route_map: RM-CONN-2-BGP-VRFS
service_routing_protocols_model: multi-agent
spanning_tree:
  mode: mstp
  mst_instances:
  - id: '0'
    priority: 4096
  no_spanning_tree_vlan: 4093-4094
static_routes:
- vrf: MGMT
  destination_address_prefix: 0.0.0.0/0
  gateway: 192.168.200.5
transceiver_qsfp_default_mode_4x10: true
vlan_interfaces:
- name: Vlan4093
  description: MLAG_L3
  shutdown: false
  ip_address: 10.255.251.11/31
  mtu: 1500
- name: Vlan4094
  description: MLAG
  shutdown: false
  ip_address: 10.255.252.11/31
  mtu: 1500
  no_autostate: true
- name: Vlan150
  description: Tenant_A_WAN_Zone_1
  shutdown: false
  vrf: Tenant_A_WAN_Zone
  ip_address_virtual: 10.1.40.1/24
  tenant: Tenant_A
  tags:
  - wan
- name: Vlan3013
  description: MLAG_L3_VRF_Tenant_A_WAN_Zone
  shutdown: false
  vrf: Tenant_A_WAN_Zone
  ip_address: 10.255.251.11/31
  mtu: 1500
  tenant: Tenant_A
  type: underlay_peering
- name: Vlan250
  description: Tenant_B_WAN_Zone_1
  shutdown: false
  vrf: Tenant_B_WAN_Zone
  ip_address_virtual: 10.2.50.1/24
  tenant: Tenant_B
  tags:
  - wan
- name: Vlan3020
  description: MLAG_L3_VRF_Tenant_B_WAN_Zone
  shutdown: false
  vrf: Tenant_B_WAN_Zone
  ip_address: 10.255.251.11/31
  mtu: 1500
  tenant: Tenant_B
  type: underlay_peering
- name: Vlan350
  description: Tenant_C_WAN_Zone_1
  shutdown: false
  vrf: Tenant_C_WAN_Zone
  ip_address_virtual: 10.3.50.1/24
  tenant: Tenant_C
  tags:
  - wan
- name: Vlan3030
  description: MLAG_L3_VRF_Tenant_C_WAN_Zone
  shutdown: false
  vrf: Tenant_C_WAN_Zone
  ip_address: 10.255.251.11/31
  mtu: 1500
  tenant: Tenant_C
  type: underlay_peering
vlan_internal_order:
  allocation: ascending
  range:
    beginning: 1006
    ending: 1199
vlans:
- id: 4093
  name: MLAG_L3
  trunk_groups:
  - MLAG
  tenant: system
- id: 4094
  name: MLAG
  trunk_groups:
  - MLAG
  tenant: system
- id: 150
  name: Tenant_A_WAN_Zone_1
  tenant: Tenant_A
- id: 3013
  name: MLAG_L3_VRF_Tenant_A_WAN_Zone
  trunk_groups:
  - MLAG
  tenant: Tenant_A
- id: 250
  name: Tenant_B_WAN_Zone_1
  tenant: Tenant_B
- id: 3020
  name: MLAG_L3_VRF_Tenant_B_WAN_Zone
  trunk_groups:
  - MLAG
  tenant: Tenant_B
- id: 350
  name: Tenant_C_WAN_Zone_1
  tenant: Tenant_C
- id: 3030
  name: MLAG_L3_VRF_Tenant_C_WAN_Zone
  trunk_groups:
  - MLAG
  tenant: Tenant_C
vrfs:
- name: MGMT
  ip_routing: false
- name: Tenant_A_WAN_Zone
  ip_routing: true
  tenant: Tenant_A
- name: Tenant_B_WAN_Zone
  ip_routing: true
  tenant: Tenant_B
- name: Tenant_C_WAN_Zone
  ip_routing: true
  tenant: Tenant_C
vxlan_interface:
  vxlan1:
    description: DC1-BL1B_VTEP
    vxlan:
      source_interface: Loopback1
      udp_port: 4789
      virtual_router_encapsulation_mac_address: mlag-system-id
      vlans:
      - id: 150
        vni: 10150
      - id: 250
        vni: 20250
      - id: 350
        vni: 30350
      vrfs:
      - name: Tenant_A_WAN_Zone
        vni: 14
      - name: Tenant_B_WAN_Zone
        vni: 21
      - name: Tenant_C_WAN_Zone
<<<<<<< HEAD
        vni: 31
metadata:
  platform: vEOS-LAB
  fabric_name: DC1_FABRIC
=======
        vni: 31
>>>>>>> 6ac93b3e
<|MERGE_RESOLUTION|>--- conflicted
+++ resolved
@@ -115,6 +115,7 @@
   gateway: 192.168.200.5
 metadata:
   platform: vEOS-LAB
+  fabric_name: DC1_FABRIC
 mlag_configuration:
   domain_id: DC1_BL1
   local_interface: Vlan4094
@@ -511,11 +512,4 @@
       - name: Tenant_B_WAN_Zone
         vni: 21
       - name: Tenant_C_WAN_Zone
-<<<<<<< HEAD
-        vni: 31
-metadata:
-  platform: vEOS-LAB
-  fabric_name: DC1_FABRIC
-=======
-        vni: 31
->>>>>>> 6ac93b3e
+        vni: 31