aaa_root:
  disabled: true
config_end: true
daemon_terminattr:
  cvaddrs:
  - 192.168.200.11:9910
  cvauth:
    method: key
    key: telarista
  cvvrf: MGMT
  disable_aaa: false
  ingestexclude: /Sysdb/cell/1/agent,/Sysdb/cell/2/agent
  smashexcludes: ale,flexCounter,hardware,kni,pulse,strata
enable_password:
  disabled: true
ethernet_interfaces:
- name: Ethernet1
  description: P2P_DC1-SPINE1_Ethernet1
  shutdown: false
  mtu: 1500
  ip_address: 172.31.255.1/31
  peer: DC1-SPINE1
  peer_interface: Ethernet1
  peer_type: spine
  switchport:
    enabled: false
- name: Ethernet2
  description: P2P_DC1-SPINE2_Ethernet1
  shutdown: false
  mtu: 1500
  ip_address: 172.31.255.3/31
  peer: DC1-SPINE2
  peer_interface: Ethernet1
  peer_type: spine
  switchport:
    enabled: false
- name: Ethernet3
  description: P2P_DC1-SPINE3_Ethernet1
  shutdown: false
  mtu: 1500
  ip_address: 172.31.255.5/31
  peer: DC1-SPINE3
  peer_interface: Ethernet1
  peer_type: spine
  switchport:
    enabled: false
- name: Ethernet4
  description: P2P_DC1-SPINE4_Ethernet1
  shutdown: false
  mtu: 1500
  ip_address: 172.31.255.7/31
  peer: DC1-SPINE4
  peer_interface: Ethernet1
  peer_type: spine
  switchport:
    enabled: false
- name: Ethernet6
  description: SERVER_server02_SINGLE_NODE_TRUNK_Eth1
  shutdown: false
  peer: server02_SINGLE_NODE_TRUNK
  peer_interface: Eth1
  peer_type: server
  port_profile: TENANT_A_B
  switchport:
    enabled: true
    mode: trunk
    trunk:
      allowed_vlan: 110-111,210-211
- name: Ethernet7
  description: SERVER_server02_SINGLE_NODE_Eth1
  shutdown: false
  peer: server02_SINGLE_NODE
  peer_interface: Eth1
  peer_type: server
  port_profile: TENANT_A
  switchport:
    enabled: true
    mode: access
    access_vlan: 110
hostname: DC1-LEAF1A
ip_igmp_snooping:
  globally_enabled: true
  vlans:
  - id: 120
    enabled: false
ip_name_servers:
- ip_address: 192.168.200.5
  vrf: MGMT
- ip_address: 8.8.8.8
  vrf: MGMT
ip_routing: true
ip_virtual_router_mac_address: 00:dc:00:00:00:0a
is_deployed: true
local_users:
- name: admin
  privilege: 15
  role: network-admin
  no_password: true
- name: cvpadmin
  privilege: 15
  role: network-admin
  sha512_password: $6$rZKcbIZ7iWGAWTUM$TCgDn1KcavS0s.OV8lacMTUkxTByfzcGlFlYUWroxYuU7M/9bIodhRO7nXGzMweUxvbk8mJmQl8Bh44cRktUj.
loopback_interfaces:
- name: Loopback0
  description: ROUTER_ID
  shutdown: false
  ip_address: 192.168.255.5/32
- name: Loopback1
  description: VXLAN_TUNNEL_SOURCE
  shutdown: false
  ip_address: 192.168.254.5/32
management_api_http:
  enable_https: true
  enable_vrfs:
  - name: MGMT
management_interfaces:
- name: Management1
  description: OOB_MANAGEMENT
  shutdown: false
  vrf: MGMT
  ip_address: 192.168.200.105/24
  type: oob
  gateway: 192.168.200.5
metadata:
  platform: vEOS-LAB
ntp:
  local_interface:
    name: Management1
    vrf: MGMT
  servers:
  - name: 192.168.200.5
    preferred: true
    vrf: MGMT
prefix_lists:
- name: PL-LOOPBACKS-EVPN-OVERLAY
  sequence_numbers:
  - sequence: 10
    action: permit 192.168.255.0/24 eq 32
  - sequence: 20
    action: permit 192.168.254.0/24 eq 32
route_maps:
- name: RM-CONN-2-BGP
  sequence_numbers:
  - sequence: 10
    type: permit
    match:
    - ip address prefix-list PL-LOOPBACKS-EVPN-OVERLAY
router_bfd:
  multihop:
    interval: 1200
    min_rx: 1200
    multiplier: 3
router_bgp:
  as: '65101'
  router_id: 192.168.255.5
  maximum_paths:
    paths: 4
    ecmp: 4
  updates:
    wait_install: true
  bgp_defaults:
  - distance bgp 20 200 200
  bgp:
    default:
      ipv4_unicast: false
  peer_groups:
  - name: IPv4-UNDERLAY-PEERS
    type: ipv4
    password: AQQvKeimxJu+uGQ/yYvv9w==
    send_community: all
    maximum_routes: 12000
  - name: EVPN-OVERLAY-PEERS
    type: evpn
    update_source: Loopback0
    bfd: true
    ebgp_multihop: 3
    password: q+VNViP5i4rVjW1cxFv2wA==
    send_community: all
    maximum_routes: 0
  neighbors:
  - ip_address: 172.31.255.0
    peer_group: IPv4-UNDERLAY-PEERS
    remote_as: '65001'
    peer: DC1-SPINE1
    description: DC1-SPINE1_Ethernet1
  - ip_address: 172.31.255.2
    peer_group: IPv4-UNDERLAY-PEERS
    remote_as: '65001'
    peer: DC1-SPINE2
    description: DC1-SPINE2_Ethernet1
  - ip_address: 172.31.255.4
    peer_group: IPv4-UNDERLAY-PEERS
    remote_as: '65001'
    peer: DC1-SPINE3
    description: DC1-SPINE3_Ethernet1
  - ip_address: 172.31.255.6
    peer_group: IPv4-UNDERLAY-PEERS
    remote_as: '65001'
    peer: DC1-SPINE4
    description: DC1-SPINE4_Ethernet1
  - ip_address: 192.168.255.1
    peer_group: EVPN-OVERLAY-PEERS
    remote_as: '65001'
    peer: DC1-SPINE1
    description: DC1-SPINE1_Loopback0
  - ip_address: 192.168.255.2
    peer_group: EVPN-OVERLAY-PEERS
    remote_as: '65001'
    peer: DC1-SPINE2
    description: DC1-SPINE2_Loopback0
  - ip_address: 192.168.255.3
    peer_group: EVPN-OVERLAY-PEERS
    remote_as: '65001'
    peer: DC1-SPINE3
    description: DC1-SPINE3_Loopback0
  - ip_address: 192.168.255.4
    peer_group: EVPN-OVERLAY-PEERS
    remote_as: '65001'
    peer: DC1-SPINE4
    description: DC1-SPINE4_Loopback0
  redistribute:
    connected:
      enabled: true
      route_map: RM-CONN-2-BGP
  vlan_aware_bundles:
  - name: Tenant_A_APP_Zone
    rd: 192.168.255.5:12
    route_targets:
      both:
      - '12:12'
    redistribute_routes:
    - learned
    vlan: 130-131
  - name: Tenant_A_WEB_Zone
    rd: 192.168.255.5:11
    route_targets:
      both:
      - '11:11'
    redistribute_routes:
    - learned
    vlan: 120-121
  address_family_evpn:
    peer_groups:
    - name: EVPN-OVERLAY-PEERS
      activate: true
  address_family_ipv4:
    peer_groups:
    - name: IPv4-UNDERLAY-PEERS
      activate: true
    - name: EVPN-OVERLAY-PEERS
      activate: false
  vrfs:
  - name: Tenant_A_APP_Zone
    rd: 192.168.255.5:12
    route_targets:
      import:
      - address_family: evpn
        route_targets:
        - '12:12'
      export:
      - address_family: evpn
        route_targets:
        - '12:12'
    router_id: 192.168.255.5
    redistribute:
      connected:
        enabled: true
  - name: Tenant_A_WEB_Zone
    rd: 192.168.255.5:11
    route_targets:
      import:
      - address_family: evpn
        route_targets:
        - '11:11'
      export:
      - address_family: evpn
        route_targets:
        - '11:11'
    router_id: 192.168.255.5
    redistribute:
      connected:
        enabled: true
service_routing_protocols_model: multi-agent
spanning_tree:
  mode: mstp
  mst_instances:
  - id: '0'
    priority: 4096
static_routes:
- vrf: MGMT
  destination_address_prefix: 0.0.0.0/0
  gateway: 192.168.200.5
transceiver_qsfp_default_mode_4x10: true
vlan_interfaces:
- name: Vlan130
  description: Tenant_A_APP_Zone_1
  shutdown: false
  vrf: Tenant_A_APP_Zone
  ip_address_virtual: 10.1.30.1/24
  tenant: Tenant_A
  tags:
  - app
  - erp1
- name: Vlan131
  description: Tenant_A_APP_Zone_2
  shutdown: false
  vrf: Tenant_A_APP_Zone
  ip_address_virtual: 10.1.31.1/24
  tenant: Tenant_A
  tags:
  - app
- name: Vlan120
  description: Tenant_A_WEB_Zone_1
  shutdown: false
  vrf: Tenant_A_WEB_Zone
  ip_address_virtual: 10.1.20.1/24
  ip_helpers:
  - ip_helper: 1.1.1.1
    source_interface: lo100
    vrf: TEST
  tenant: Tenant_A
  tags:
  - web
  - erp1
- name: Vlan121
  description: Tenant_A_WEBZone_2
  shutdown: true
  vrf: Tenant_A_WEB_Zone
  ip_address_virtual: 10.1.10.254/24
  mtu: 1560
  tenant: Tenant_A
  tags:
  - web
vlan_internal_order:
  allocation: ascending
  range:
    beginning: 1006
    ending: 1199
vlans:
- id: 130
  name: Tenant_A_APP_Zone_1
  tenant: Tenant_A
- id: 131
  name: Tenant_A_APP_Zone_2
  tenant: Tenant_A
- id: 120
  name: Tenant_A_WEB_Zone_1
  tenant: Tenant_A
- id: 121
  name: Tenant_A_WEBZone_2
  tenant: Tenant_A
vrfs:
- name: MGMT
  ip_routing: false
- name: Tenant_A_APP_Zone
  ip_routing: true
  tenant: Tenant_A
- name: Tenant_A_WEB_Zone
  ip_routing: true
  tenant: Tenant_A
vxlan_interface:
  vxlan1:
    description: DC1-LEAF1A_VTEP
    vxlan:
      source_interface: Loopback1
      udp_port: 4789
      vlans:
      - id: 130
        vni: 10130
      - id: 131
        vni: 10131
      - id: 120
        vni: 10120
      - id: 121
        vni: 10121
      vrfs:
      - name: Tenant_A_APP_Zone
        vni: 12
      - name: Tenant_A_WEB_Zone
<<<<<<< HEAD
        vni: 11
metadata:
  platform: vEOS-LAB
  fabric_name: DC1_FABRIC
=======
        vni: 11
>>>>>>> 6ac93b3e
<|MERGE_RESOLUTION|>--- conflicted
+++ resolved
@@ -123,6 +123,7 @@
   gateway: 192.168.200.5
 metadata:
   platform: vEOS-LAB
+  fabric_name: DC1_FABRIC
 ntp:
   local_interface:
     name: Management1
@@ -377,11 +378,4 @@
       - name: Tenant_A_APP_Zone
         vni: 12
       - name: Tenant_A_WEB_Zone
-<<<<<<< HEAD
-        vni: 11
-metadata:
-  platform: vEOS-LAB
-  fabric_name: DC1_FABRIC
-=======
-        vni: 11
->>>>>>> 6ac93b3e
+        vni: 11