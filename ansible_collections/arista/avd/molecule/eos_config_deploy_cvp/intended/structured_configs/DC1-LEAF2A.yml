aaa_root:
  disabled: true
config_end: true
daemon_terminattr:
  cvaddrs:
  - 192.168.200.11:9910
  cvauth:
    method: key
    key: telarista
  cvvrf: MGMT
  disable_aaa: false
  ingestexclude: /Sysdb/cell/1/agent,/Sysdb/cell/2/agent
  smashexcludes: ale,flexCounter,hardware,kni,pulse,strata
enable_password:
  disabled: true
ethernet_interfaces:
- name: Ethernet5
  description: MLAG_DC1-LEAF2B_Ethernet5
  shutdown: false
  channel_group:
    id: 5
    mode: active
  peer: DC1-LEAF2B
  peer_interface: Ethernet5
  peer_type: mlag_peer
- name: Ethernet6
  description: MLAG_DC1-LEAF2B_Ethernet6
  shutdown: false
  channel_group:
    id: 5
    mode: active
  peer: DC1-LEAF2B
  peer_interface: Ethernet6
  peer_type: mlag_peer
- name: Ethernet1
  description: P2P_DC1-SPINE1_Ethernet2
  shutdown: false
  mtu: 1500
  ip_address: 172.31.255.9/31
  peer: DC1-SPINE1
  peer_interface: Ethernet2
  peer_type: spine
  switchport:
    enabled: false
- name: Ethernet2
  description: P2P_DC1-SPINE2_Ethernet2
  shutdown: false
  mtu: 1500
  ip_address: 172.31.255.11/31
  peer: DC1-SPINE2
  peer_interface: Ethernet2
  peer_type: spine
  switchport:
    enabled: false
- name: Ethernet3
  description: P2P_DC1-SPINE3_Ethernet2
  shutdown: false
  mtu: 1500
  ip_address: 172.31.255.13/31
  peer: DC1-SPINE3
  peer_interface: Ethernet2
  peer_type: spine
  switchport:
    enabled: false
- name: Ethernet4
  description: P2P_DC1-SPINE4_Ethernet2
  shutdown: false
  mtu: 1500
  ip_address: 172.31.255.15/31
  peer: DC1-SPINE4
  peer_interface: Ethernet2
  peer_type: spine
  switchport:
    enabled: false
- name: Ethernet7
  description: L2_DC1-L2LEAF1A_Ethernet1
  shutdown: false
  channel_group:
    id: 7
    mode: active
  peer: DC1-L2LEAF1A
  peer_interface: Ethernet1
  peer_type: l2leaf
- name: Ethernet10
  description: SERVER_server01_MLAG_Eth2
  shutdown: false
  channel_group:
    id: 10
    mode: active
  peer: server01_MLAG
  peer_interface: Eth2
  peer_type: server
  port_profile: TENANT_B
hostname: DC1-LEAF2A
ip_igmp_snooping:
  globally_enabled: true
  vlans:
  - id: 120
    enabled: false
ip_name_servers:
- ip_address: 192.168.200.5
  vrf: MGMT
- ip_address: 8.8.8.8
  vrf: MGMT
ip_routing: true
ip_virtual_router_mac_address: 00:dc:00:00:00:0a
is_deployed: true
local_users:
- name: admin
  privilege: 15
  role: network-admin
  no_password: true
- name: cvpadmin
  privilege: 15
  role: network-admin
  sha512_password: $6$rZKcbIZ7iWGAWTUM$TCgDn1KcavS0s.OV8lacMTUkxTByfzcGlFlYUWroxYuU7M/9bIodhRO7nXGzMweUxvbk8mJmQl8Bh44cRktUj.
loopback_interfaces:
- name: Loopback0
  description: ROUTER_ID
  shutdown: false
  ip_address: 192.168.255.6/32
- name: Loopback1
  description: VXLAN_TUNNEL_SOURCE
  shutdown: false
  ip_address: 192.168.254.6/32
- name: Loopback100
  description: DIAG_VRF_Tenant_A_OP_Zone
  shutdown: false
  vrf: Tenant_A_OP_Zone
  ip_address: 10.255.1.6/32
management_api_http:
  enable_https: true
  enable_vrfs:
  - name: MGMT
management_interfaces:
- name: Management1
  description: OOB_MANAGEMENT
  shutdown: false
  vrf: MGMT
  ip_address: 192.168.200.106/24
  type: oob
  gateway: 192.168.200.5
metadata:
  platform: vEOS-LAB
mlag_configuration:
  domain_id: DC1_LEAF2
  local_interface: Vlan4094
  peer_address: 10.255.252.3
  peer_link: Port-Channel5
  reload_delay_mlag: '300'
  reload_delay_non_mlag: '330'
ntp:
  local_interface:
    name: Management1
    vrf: MGMT
  servers:
  - name: 192.168.200.5
    preferred: true
    vrf: MGMT
port_channel_interfaces:
- name: Port-Channel5
  description: MLAG_DC1-LEAF2B_Port-Channel5
  shutdown: false
  switchport:
    enabled: true
    mode: trunk
    trunk:
      groups:
      - MLAG
- name: Port-Channel7
  description: L2_DC1-L2LEAF1A_Port-Channel1
  shutdown: false
  mlag: 7
  switchport:
    enabled: true
    mode: trunk
    trunk:
      allowed_vlan: 110-111,120-121,130-131
- name: Port-Channel10
  description: SERVER_server01_MLAG
  shutdown: false
  mlag: 10
  switchport:
    enabled: true
    mode: trunk
    trunk:
      allowed_vlan: 210-211
prefix_lists:
- name: PL-LOOPBACKS-EVPN-OVERLAY
  sequence_numbers:
  - sequence: 10
    action: permit 192.168.255.0/24 eq 32
  - sequence: 20
    action: permit 192.168.254.0/24 eq 32
- name: PL-MLAG-PEER-VRFS
  sequence_numbers:
  - sequence: 10
    action: permit 10.255.251.2/31
route_maps:
- name: RM-MLAG-PEER-IN
  sequence_numbers:
  - sequence: 10
    type: permit
    description: Make routes learned over MLAG Peer-link less preferred on spines to ensure optimal routing
    set:
    - origin incomplete
- name: RM-CONN-2-BGP
  sequence_numbers:
  - sequence: 10
    type: permit
    match:
    - ip address prefix-list PL-LOOPBACKS-EVPN-OVERLAY
- name: RM-CONN-2-BGP-VRFS
  sequence_numbers:
  - sequence: 10
    type: deny
    match:
    - ip address prefix-list PL-MLAG-PEER-VRFS
  - sequence: 20
    type: permit
router_bfd:
  multihop:
    interval: 1200
    min_rx: 1200
    multiplier: 3
router_bgp:
  as: '65102'
  router_id: 192.168.255.6
  maximum_paths:
    paths: 4
    ecmp: 4
  updates:
    wait_install: true
  bgp_defaults:
  - distance bgp 20 200 200
  bgp:
    default:
      ipv4_unicast: false
  peer_groups:
  - name: MLAG-IPv4-UNDERLAY-PEER
    type: ipv4
    remote_as: '65102'
    description: DC1-LEAF2B
    next_hop_self: true
    password: vnEaG8gMeQf3d3cN6PktXQ==
    send_community: all
    maximum_routes: 12000
    route_map_in: RM-MLAG-PEER-IN
  - name: IPv4-UNDERLAY-PEERS
    type: ipv4
    password: AQQvKeimxJu+uGQ/yYvv9w==
    send_community: all
    maximum_routes: 12000
  - name: EVPN-OVERLAY-PEERS
    type: evpn
    update_source: Loopback0
    bfd: true
    ebgp_multihop: 3
    password: q+VNViP5i4rVjW1cxFv2wA==
    send_community: all
    maximum_routes: 0
  neighbors:
  - ip_address: 10.255.251.3
    peer_group: MLAG-IPv4-UNDERLAY-PEER
    peer: DC1-LEAF2B
    description: DC1-LEAF2B_Vlan4093
  - ip_address: 172.31.255.8
    peer_group: IPv4-UNDERLAY-PEERS
    remote_as: '65001'
    peer: DC1-SPINE1
    description: DC1-SPINE1_Ethernet2
  - ip_address: 172.31.255.10
    peer_group: IPv4-UNDERLAY-PEERS
    remote_as: '65001'
    peer: DC1-SPINE2
    description: DC1-SPINE2_Ethernet2
  - ip_address: 172.31.255.12
    peer_group: IPv4-UNDERLAY-PEERS
    remote_as: '65001'
    peer: DC1-SPINE3
    description: DC1-SPINE3_Ethernet2
  - ip_address: 172.31.255.14
    peer_group: IPv4-UNDERLAY-PEERS
    remote_as: '65001'
    peer: DC1-SPINE4
    description: DC1-SPINE4_Ethernet2
  - ip_address: 192.168.255.1
    peer_group: EVPN-OVERLAY-PEERS
    remote_as: '65001'
    peer: DC1-SPINE1
    description: DC1-SPINE1_Loopback0
  - ip_address: 192.168.255.2
    peer_group: EVPN-OVERLAY-PEERS
    remote_as: '65001'
    peer: DC1-SPINE2
    description: DC1-SPINE2_Loopback0
  - ip_address: 192.168.255.3
    peer_group: EVPN-OVERLAY-PEERS
    remote_as: '65001'
    peer: DC1-SPINE3
    description: DC1-SPINE3_Loopback0
  - ip_address: 192.168.255.4
    peer_group: EVPN-OVERLAY-PEERS
    remote_as: '65001'
    peer: DC1-SPINE4
    description: DC1-SPINE4_Loopback0
  redistribute:
    connected:
      enabled: true
      route_map: RM-CONN-2-BGP
  vlan_aware_bundles:
  - name: Tenant_A_APP_Zone
    rd: 192.168.255.6:12
    route_targets:
      both:
      - '12:12'
    redistribute_routes:
    - learned
    vlan: 130-131
  - name: Tenant_A_DB_Zone
    rd: 192.168.255.6:13
    route_targets:
      both:
      - '13:13'
    redistribute_routes:
    - learned
    vlan: 140-141
  - name: Tenant_A_OP_Zone
    rd: 192.168.255.6:10
    route_targets:
      both:
      - '10:10'
    redistribute_routes:
    - learned
    vlan: 110-111
  - name: Tenant_A_WEB_Zone
    rd: 192.168.255.6:11
    route_targets:
      both:
      - '11:11'
    redistribute_routes:
    - learned
    vlan: 120-121
  - name: Tenant_B_OP_Zone
    rd: 192.168.255.6:20
    route_targets:
      both:
      - '20:20'
    redistribute_routes:
    - learned
    vlan: 210-211
  - name: Tenant_C_OP_Zone
    rd: 192.168.255.6:30
    route_targets:
      both:
      - '30:30'
    redistribute_routes:
    - learned
    vlan: 310-311
  address_family_evpn:
    peer_groups:
    - name: EVPN-OVERLAY-PEERS
      activate: true
  address_family_ipv4:
    peer_groups:
    - name: MLAG-IPv4-UNDERLAY-PEER
      activate: true
    - name: IPv4-UNDERLAY-PEERS
      activate: true
    - name: EVPN-OVERLAY-PEERS
      activate: false
  vrfs:
  - name: Tenant_A_APP_Zone
    rd: 192.168.255.6:12
    route_targets:
      import:
      - address_family: evpn
        route_targets:
        - '12:12'
      export:
      - address_family: evpn
        route_targets:
        - '12:12'
    router_id: 192.168.255.6
    updates:
      wait_install: true
    neighbors:
    - ip_address: 10.255.251.3
      peer_group: MLAG-IPv4-UNDERLAY-PEER
      description: DC1-LEAF2B_Vlan3011
    redistribute:
      connected:
        enabled: true
        route_map: RM-CONN-2-BGP-VRFS
  - name: Tenant_A_DB_Zone
    rd: 192.168.255.6:13
    route_targets:
      import:
      - address_family: evpn
        route_targets:
        - '13:13'
      export:
      - address_family: evpn
        route_targets:
        - '13:13'
    router_id: 192.168.255.6
    updates:
      wait_install: true
    neighbors:
    - ip_address: 10.255.251.3
      peer_group: MLAG-IPv4-UNDERLAY-PEER
      description: DC1-LEAF2B_Vlan3012
    redistribute:
      connected:
        enabled: true
        route_map: RM-CONN-2-BGP-VRFS
  - name: Tenant_A_OP_Zone
    rd: 192.168.255.6:10
    route_targets:
      import:
      - address_family: evpn
        route_targets:
        - '10:10'
      export:
      - address_family: evpn
        route_targets:
        - '10:10'
    router_id: 192.168.255.6
    updates:
      wait_install: true
    neighbors:
    - ip_address: 10.255.251.3
      peer_group: MLAG-IPv4-UNDERLAY-PEER
      description: DC1-LEAF2B_Vlan3009
    redistribute:
      connected:
        enabled: true
        route_map: RM-CONN-2-BGP-VRFS
  - name: Tenant_A_WEB_Zone
    rd: 192.168.255.6:11
    route_targets:
      import:
      - address_family: evpn
        route_targets:
        - '11:11'
      export:
      - address_family: evpn
        route_targets:
        - '11:11'
    router_id: 192.168.255.6
    updates:
      wait_install: true
    neighbors:
    - ip_address: 10.255.251.3
      peer_group: MLAG-IPv4-UNDERLAY-PEER
      description: DC1-LEAF2B_Vlan3010
    redistribute:
      connected:
        enabled: true
        route_map: RM-CONN-2-BGP-VRFS
  - name: Tenant_B_OP_Zone
    rd: 192.168.255.6:20
    route_targets:
      import:
      - address_family: evpn
        route_targets:
        - '20:20'
      export:
      - address_family: evpn
        route_targets:
        - '20:20'
    router_id: 192.168.255.6
    updates:
      wait_install: true
    neighbors:
    - ip_address: 10.255.251.3
      peer_group: MLAG-IPv4-UNDERLAY-PEER
      description: DC1-LEAF2B_Vlan3019
    redistribute:
      connected:
        enabled: true
        route_map: RM-CONN-2-BGP-VRFS
  - name: Tenant_C_OP_Zone
    rd: 192.168.255.6:30
    route_targets:
      import:
      - address_family: evpn
        route_targets:
        - '30:30'
      export:
      - address_family: evpn
        route_targets:
        - '30:30'
    router_id: 192.168.255.6
    updates:
      wait_install: true
    neighbors:
    - ip_address: 10.255.251.3
      peer_group: MLAG-IPv4-UNDERLAY-PEER
      description: DC1-LEAF2B_Vlan3029
    redistribute:
      connected:
        enabled: true
        route_map: RM-CONN-2-BGP-VRFS
service_routing_protocols_model: multi-agent
spanning_tree:
  mode: mstp
  mst_instances:
  - id: '0'
    priority: 4096
  no_spanning_tree_vlan: 4093-4094
static_routes:
- vrf: MGMT
  destination_address_prefix: 0.0.0.0/0
  gateway: 192.168.200.5
transceiver_qsfp_default_mode_4x10: true
virtual_source_nat_vrfs:
- name: Tenant_A_OP_Zone
  ip_address: 10.255.1.6
vlan_interfaces:
- name: Vlan4093
  description: MLAG_L3
  shutdown: false
  ip_address: 10.255.251.2/31
  mtu: 1500
- name: Vlan4094
  description: MLAG
  shutdown: false
  ip_address: 10.255.252.2/31
  mtu: 1500
  no_autostate: true
- name: Vlan130
  description: Tenant_A_APP_Zone_1
  shutdown: false
  vrf: Tenant_A_APP_Zone
  ip_address_virtual: 10.1.30.1/24
  tenant: Tenant_A
  tags:
  - app
  - erp1
- name: Vlan131
  description: Tenant_A_APP_Zone_2
  shutdown: false
  vrf: Tenant_A_APP_Zone
  ip_address_virtual: 10.1.31.1/24
  tenant: Tenant_A
  tags:
  - app
- name: Vlan3011
  description: MLAG_L3_VRF_Tenant_A_APP_Zone
  shutdown: false
  vrf: Tenant_A_APP_Zone
  ip_address: 10.255.251.2/31
  mtu: 1500
  tenant: Tenant_A
  type: underlay_peering
- name: Vlan140
  description: Tenant_A_DB_BZone_1
  shutdown: false
  vrf: Tenant_A_DB_Zone
  ip_address_virtual: 10.1.40.1/24
  tenant: Tenant_A
  tags:
  - db
  - erp1
- name: Vlan141
  description: Tenant_A_DB_Zone_2
  shutdown: false
  vrf: Tenant_A_DB_Zone
  ip_address_virtual: 10.1.41.1/24
  tenant: Tenant_A
  tags:
  - db
- name: Vlan3012
  description: MLAG_L3_VRF_Tenant_A_DB_Zone
  shutdown: false
  vrf: Tenant_A_DB_Zone
  ip_address: 10.255.251.2/31
  mtu: 1500
  tenant: Tenant_A
  type: underlay_peering
- name: Vlan110
  description: Tenant_A_OP_Zone_1
  shutdown: false
  vrf: Tenant_A_OP_Zone
  ip_address_virtual: 10.1.10.1/24
  tenant: Tenant_A
  tags:
  - opzone
- name: Vlan111
  description: Tenant_A_OP_Zone_2
  shutdown: false
  vrf: Tenant_A_OP_Zone
  ip_address_virtual: 10.1.11.1/24
  ip_helpers:
  - ip_helper: 1.1.1.1
    source_interface: lo100
    vrf: MGMT
  tenant: Tenant_A
  tags:
  - opzone
- name: Vlan3009
  description: MLAG_L3_VRF_Tenant_A_OP_Zone
  shutdown: false
  vrf: Tenant_A_OP_Zone
  ip_address: 10.255.251.2/31
  mtu: 1500
  tenant: Tenant_A
  type: underlay_peering
- name: Vlan120
  description: Tenant_A_WEB_Zone_1
  shutdown: false
  vrf: Tenant_A_WEB_Zone
  ip_address_virtual: 10.1.20.1/24
  ip_helpers:
  - ip_helper: 1.1.1.1
    source_interface: lo100
    vrf: TEST
  tenant: Tenant_A
  tags:
  - web
  - erp1
- name: Vlan121
  description: Tenant_A_WEBZone_2
  shutdown: true
  vrf: Tenant_A_WEB_Zone
  ip_address_virtual: 10.1.10.254/24
  mtu: 1560
  tenant: Tenant_A
  tags:
  - web
- name: Vlan3010
  description: MLAG_L3_VRF_Tenant_A_WEB_Zone
  shutdown: false
  vrf: Tenant_A_WEB_Zone
  ip_address: 10.255.251.2/31
  mtu: 1500
  tenant: Tenant_A
  type: underlay_peering
- name: Vlan210
  description: Tenant_B_OP_Zone_1
  shutdown: false
  vrf: Tenant_B_OP_Zone
  ip_address_virtual: 10.2.10.1/24
  tenant: Tenant_B
  tags:
  - opzone
- name: Vlan211
  description: Tenant_B_OP_Zone_2
  shutdown: false
  vrf: Tenant_B_OP_Zone
  ip_address_virtual: 10.2.11.1/24
  tenant: Tenant_B
  tags:
  - opzone
- name: Vlan3019
  description: MLAG_L3_VRF_Tenant_B_OP_Zone
  shutdown: false
  vrf: Tenant_B_OP_Zone
  ip_address: 10.255.251.2/31
  mtu: 1500
  tenant: Tenant_B
  type: underlay_peering
- name: Vlan310
  description: Tenant_C_OP_Zone_1
  shutdown: false
  vrf: Tenant_C_OP_Zone
  ip_address_virtual: 10.3.10.1/24
  tenant: Tenant_C
  tags:
  - opzone
- name: Vlan311
  description: Tenant_C_OP_Zone_2
  shutdown: false
  vrf: Tenant_C_OP_Zone
  ip_address_virtual: 10.3.11.1/24
  tenant: Tenant_C
  tags:
  - opzone
- name: Vlan3029
  description: MLAG_L3_VRF_Tenant_C_OP_Zone
  shutdown: false
  vrf: Tenant_C_OP_Zone
  ip_address: 10.255.251.2/31
  mtu: 1500
  tenant: Tenant_C
  type: underlay_peering
vlan_internal_order:
  allocation: ascending
  range:
    beginning: 1006
    ending: 1199
vlans:
- id: 4093
  name: MLAG_L3
  trunk_groups:
  - MLAG
  tenant: system
- id: 4094
  name: MLAG
  trunk_groups:
  - MLAG
  tenant: system
- id: 130
  name: Tenant_A_APP_Zone_1
  tenant: Tenant_A
- id: 131
  name: Tenant_A_APP_Zone_2
  tenant: Tenant_A
- id: 3011
  name: MLAG_L3_VRF_Tenant_A_APP_Zone
  trunk_groups:
  - MLAG
  tenant: Tenant_A
- id: 140
  name: Tenant_A_DB_BZone_1
  tenant: Tenant_A
- id: 141
  name: Tenant_A_DB_Zone_2
  tenant: Tenant_A
- id: 3012
  name: MLAG_L3_VRF_Tenant_A_DB_Zone
  trunk_groups:
  - MLAG
  tenant: Tenant_A
- id: 110
  name: Tenant_A_OP_Zone_1
  tenant: Tenant_A
- id: 111
  name: Tenant_A_OP_Zone_2
  tenant: Tenant_A
- id: 3009
  name: MLAG_L3_VRF_Tenant_A_OP_Zone
  trunk_groups:
  - MLAG
  tenant: Tenant_A
- id: 120
  name: Tenant_A_WEB_Zone_1
  tenant: Tenant_A
- id: 121
  name: Tenant_A_WEBZone_2
  tenant: Tenant_A
- id: 3010
  name: MLAG_L3_VRF_Tenant_A_WEB_Zone
  trunk_groups:
  - MLAG
  tenant: Tenant_A
- id: 210
  name: Tenant_B_OP_Zone_1
  tenant: Tenant_B
- id: 211
  name: Tenant_B_OP_Zone_2
  tenant: Tenant_B
- id: 3019
  name: MLAG_L3_VRF_Tenant_B_OP_Zone
  trunk_groups:
  - MLAG
  tenant: Tenant_B
- id: 310
  name: Tenant_C_OP_Zone_1
  tenant: Tenant_C
- id: 311
  name: Tenant_C_OP_Zone_2
  tenant: Tenant_C
- id: 3029
  name: MLAG_L3_VRF_Tenant_C_OP_Zone
  trunk_groups:
  - MLAG
  tenant: Tenant_C
vrfs:
- name: MGMT
  ip_routing: false
- name: Tenant_A_APP_Zone
  ip_routing: true
  tenant: Tenant_A
- name: Tenant_A_DB_Zone
  ip_routing: true
  tenant: Tenant_A
- name: Tenant_A_OP_Zone
  ip_routing: true
  tenant: Tenant_A
- name: Tenant_A_WEB_Zone
  ip_routing: true
  tenant: Tenant_A
- name: Tenant_B_OP_Zone
  ip_routing: true
  tenant: Tenant_B
- name: Tenant_C_OP_Zone
  ip_routing: true
  tenant: Tenant_C
vxlan_interface:
  vxlan1:
    description: DC1-LEAF2A_VTEP
    vxlan:
      source_interface: Loopback1
      udp_port: 4789
      virtual_router_encapsulation_mac_address: mlag-system-id
      vlans:
      - id: 130
        vni: 10130
      - id: 131
        vni: 10131
      - id: 140
        vni: 10140
      - id: 141
        vni: 10141
      - id: 110
        vni: 10110
      - id: 111
        vni: 50111
      - id: 120
        vni: 10120
      - id: 121
        vni: 10121
      - id: 210
        vni: 20210
      - id: 211
        vni: 20211
      - id: 310
        vni: 30310
      - id: 311
        vni: 30311
      vrfs:
      - name: Tenant_A_APP_Zone
        vni: 12
      - name: Tenant_A_DB_Zone
        vni: 13
      - name: Tenant_A_OP_Zone
        vni: 10
      - name: Tenant_A_WEB_Zone
        vni: 11
      - name: Tenant_B_OP_Zone
        vni: 20
      - name: Tenant_C_OP_Zone
<<<<<<< HEAD
        vni: 30
virtual_source_nat_vrfs:
- name: Tenant_A_OP_Zone
  ip_address: 10.255.1.6
metadata:
  platform: vEOS-LAB
  fabric_name: DC1_FABRIC
=======
        vni: 30
>>>>>>> 6ac93b3e
<|MERGE_RESOLUTION|>--- conflicted
+++ resolved
@@ -142,6 +142,7 @@
   gateway: 192.168.200.5
 metadata:
   platform: vEOS-LAB
+  fabric_name: DC1_FABRIC
 mlag_configuration:
   domain_id: DC1_LEAF2
   local_interface: Vlan4094
@@ -832,14 +833,4 @@
       - name: Tenant_B_OP_Zone
         vni: 20
       - name: Tenant_C_OP_Zone
-<<<<<<< HEAD
-        vni: 30
-virtual_source_nat_vrfs:
-- name: Tenant_A_OP_Zone
-  ip_address: 10.255.1.6
-metadata:
-  platform: vEOS-LAB
-  fabric_name: DC1_FABRIC
-=======
-        vni: 30
->>>>>>> 6ac93b3e
+        vni: 30