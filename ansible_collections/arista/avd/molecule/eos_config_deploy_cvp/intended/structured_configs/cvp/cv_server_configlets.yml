--- conflicted
+++ resolved
@@ -245,22 +245,13 @@
     mstp\nspanning-tree mst 0 priority 16384\n!\nvlan 110\n   name Tenant_A_OP_Zone_1\n!\nvlan
     111\n   name Tenant_A_OP_Zone_2\n!\nvlan 120\n   name Tenant_A_WEB_Zone_1\n!\nvlan
     121\n   name Tenant_A_WEBZone_2\n!\nvlan 130\n   name Tenant_A_APP_Zone_1\n!\nvlan
-<<<<<<< HEAD
-    131\n   name Tenant_A_APP_Zone_2\n!\nvrf instance MGMT\n!\ninterface Port-Channel1\n
-    \  description L2_DC1_LEAF2_Port-Channel7\n   no shutdown\n   switchport trunk
-    allowed vlan 110-111,120-121,130-131\n   switchport mode trunk\n   switchport\n!\ninterface
+    131\n   name Tenant_A_APP_Zone_2\n!\nvrf instance MGMT\n!\nmanagement api http-commands\n
+    \  protocol https\n   no shutdown\n   !\n   vrf MGMT\n      no shutdown\n!\ninterface
+    Port-Channel1\n   description L2_DC1_LEAF2_Port-Channel7\n   no shutdown\n   switchport
+    trunk allowed vlan 110-111,120-121,130-131\n   switchport mode trunk\n   switchport\n!\ninterface
     Ethernet1\n   description L2_DC1-LEAF2A_Ethernet7\n   no shutdown\n   channel-group
     1 mode active\n!\ninterface Ethernet2\n   description L2_DC1-LEAF2B_Ethernet7\n
     \  no shutdown\n   channel-group 1 mode active\n!\ninterface Management1\n   description
-=======
-    131\n   name Tenant_A_APP_Zone_2\n!\nvrf instance MGMT\n!\nmanagement api http-commands\n
-    \  protocol https\n   no shutdown\n   !\n   vrf MGMT\n      no shutdown\n!\ninterface
-    Port-Channel1\n   description DC1_LEAF2_Po7\n   no shutdown\n   switchport trunk
-    allowed vlan 110-111,120-121,130-131\n   switchport mode trunk\n   switchport\n!\ninterface
-    Ethernet1\n   description DC1-LEAF2A_Ethernet7\n   no shutdown\n   channel-group
-    1 mode active\n!\ninterface Ethernet2\n   description DC1-LEAF2B_Ethernet7\n   no
-    shutdown\n   channel-group 1 mode active\n!\ninterface Management1\n   description
->>>>>>> 28051ac1
     OOB_MANAGEMENT\n   no shutdown\n   vrf MGMT\n   ip address 192.168.200.112/24\nno
     ip routing vrf MGMT\n!\nip route vrf MGMT 0.0.0.0/0 192.168.200.5\n!\nntp local-interface
     vrf MGMT Management1\nntp server vrf MGMT 192.168.200.5 prefer\n!\nend\n"
@@ -282,14 +273,9 @@
     211\n   name Tenant_B_OP_Zone_2\n!\nvlan 250\n   name Tenant_B_WAN_Zone_1\n!\nvlan
     310\n   name Tenant_C_OP_Zone_1\n!\nvlan 311\n   name Tenant_C_OP_Zone_2\n!\nvlan
     350\n   name Tenant_C_WAN_Zone_1\n!\nvlan 4094\n   name MLAG\n   trunk group MLAG\n!\nvrf
-<<<<<<< HEAD
-    instance MGMT\n!\ninterface Port-Channel1\n   description L2_DC1_SVC3_Port-Channel7\n
-    \  no shutdown\n   switchport trunk allowed vlan 110-111,120-121,130-131,140-141,150,210-211,250,310-311,350\n
-=======
     instance MGMT\n!\nmanagement api http-commands\n   protocol https\n   no shutdown\n
     \  !\n   vrf MGMT\n      no shutdown\n!\ninterface Port-Channel1\n   description
-    DC1_SVC3_Po7\n   no shutdown\n   switchport trunk allowed vlan 110-111,120-121,130-131,140-141,150,210-211,250,310-311,350\n
->>>>>>> 28051ac1
+    L2_DC1_SVC3_Port-Channel7\n   no shutdown\n   switchport trunk allowed vlan 110-111,120-121,130-131,140-141,150,210-211,250,310-311,350\n
     \  switchport mode trunk\n   switchport\n   mlag 1\n!\ninterface Port-Channel3\n
     \  description MLAG_DC1-L2LEAF2B_Port-Channel3\n   no shutdown\n   switchport
     mode trunk\n   switchport trunk group MLAG\n   switchport\n!\ninterface Ethernet1\n
@@ -323,14 +309,9 @@
     211\n   name Tenant_B_OP_Zone_2\n!\nvlan 250\n   name Tenant_B_WAN_Zone_1\n!\nvlan
     310\n   name Tenant_C_OP_Zone_1\n!\nvlan 311\n   name Tenant_C_OP_Zone_2\n!\nvlan
     350\n   name Tenant_C_WAN_Zone_1\n!\nvlan 4094\n   name MLAG\n   trunk group MLAG\n!\nvrf
-<<<<<<< HEAD
-    instance MGMT\n!\ninterface Port-Channel1\n   description L2_DC1_SVC3_Port-Channel7\n
-    \  no shutdown\n   switchport trunk allowed vlan 110-111,120-121,130-131,140-141,150,210-211,250,310-311,350\n
-=======
     instance MGMT\n!\nmanagement api http-commands\n   protocol https\n   no shutdown\n
     \  !\n   vrf MGMT\n      no shutdown\n!\ninterface Port-Channel1\n   description
-    DC1_SVC3_Po7\n   no shutdown\n   switchport trunk allowed vlan 110-111,120-121,130-131,140-141,150,210-211,250,310-311,350\n
->>>>>>> 28051ac1
+    L2_DC1_SVC3_Port-Channel7\n   no shutdown\n   switchport trunk allowed vlan 110-111,120-121,130-131,140-141,150,210-211,250,310-311,350\n
     \  switchport mode trunk\n   switchport\n   mlag 1\n!\ninterface Port-Channel3\n
     \  description MLAG_DC1-L2LEAF2A_Port-Channel3\n   no shutdown\n   switchport
     mode trunk\n   switchport trunk group MLAG\n   switchport\n!\ninterface Ethernet1\n
@@ -451,21 +432,13 @@
     MLAG\n!\nvlan 4093\n   name MLAG_L3\n   trunk group MLAG\n!\nvlan 4094\n   name
     MLAG\n   trunk group MLAG\n!\nvrf instance MGMT\n!\nvrf instance Tenant_A_APP_Zone\n!\nvrf
     instance Tenant_A_DB_Zone\n!\nvrf instance Tenant_A_OP_Zone\n!\nvrf instance Tenant_A_WEB_Zone\n!\nvrf
-<<<<<<< HEAD
-    instance Tenant_B_OP_Zone\n!\nvrf instance Tenant_C_OP_Zone\n!\ninterface Port-Channel5\n
-    \  description MLAG_DC1-LEAF2B_Port-Channel5\n   no shutdown\n   switchport mode
-    trunk\n   switchport trunk group MLAG\n   switchport\n!\ninterface Port-Channel7\n
-    \  description L2_DC1-L2LEAF1A_Port-Channel1\n   no shutdown\n   switchport trunk
-    allowed vlan 110-111,120-121,130-131\n   switchport mode trunk\n   switchport\n
-=======
     instance Tenant_B_OP_Zone\n!\nvrf instance Tenant_C_OP_Zone\n!\nmanagement api
     http-commands\n   protocol https\n   no shutdown\n   !\n   vrf MGMT\n      no
     shutdown\n!\ninterface Port-Channel5\n   description MLAG_DC1-LEAF2B_Port-Channel5\n
     \  no shutdown\n   switchport mode trunk\n   switchport trunk group MLAG\n   switchport\n!\ninterface
-    Port-Channel7\n   description DC1-L2LEAF1A_Po1\n   no shutdown\n   switchport
-    trunk allowed vlan 110-111,120-121,130-131\n   switchport mode trunk\n   switchport\n
->>>>>>> 28051ac1
-    \  mlag 7\n!\ninterface Port-Channel10\n   description SERVER_server01_MLAG\n
+    Port-Channel7\n   description L2_DC1-L2LEAF1A_Port-Channel1\n   no shutdown\n
+    \  switchport trunk allowed vlan 110-111,120-121,130-131\n   switchport mode trunk\n
+    \  switchport\n   mlag 7\n!\ninterface Port-Channel10\n   description SERVER_server01_MLAG\n
     \  no shutdown\n   switchport trunk allowed vlan 210-211\n   switchport mode trunk\n
     \  switchport\n   mlag 10\n!\ninterface Ethernet1\n   description P2P_DC1-SPINE1_Ethernet2\n
     \  no shutdown\n   mtu 1500\n   no switchport\n   ip address 172.31.255.9/31\n!\ninterface
@@ -477,11 +450,7 @@
     Ethernet5\n   description MLAG_DC1-LEAF2B_Ethernet5\n   no shutdown\n   channel-group
     5 mode active\n!\ninterface Ethernet6\n   description MLAG_DC1-LEAF2B_Ethernet6\n
     \  no shutdown\n   channel-group 5 mode active\n!\ninterface Ethernet7\n   description
-<<<<<<< HEAD
     L2_DC1-L2LEAF1A_Ethernet1\n   no shutdown\n   channel-group 7 mode active\n!\ninterface
-=======
-    DC1-L2LEAF1A_Ethernet1\n   no shutdown\n   channel-group 7 mode active\n!\ninterface
->>>>>>> 28051ac1
     Ethernet10\n   description SERVER_server01_MLAG_Eth2\n   no shutdown\n   channel-group
     10 mode active\n!\ninterface Loopback0\n   description ROUTER_ID\n   no shutdown\n
     \  ip address 192.168.255.6/32\n!\ninterface Loopback1\n   description VXLAN_TUNNEL_SOURCE\n
@@ -644,21 +613,13 @@
     MLAG\n!\nvlan 4093\n   name MLAG_L3\n   trunk group MLAG\n!\nvlan 4094\n   name
     MLAG\n   trunk group MLAG\n!\nvrf instance MGMT\n!\nvrf instance Tenant_A_APP_Zone\n!\nvrf
     instance Tenant_A_DB_Zone\n!\nvrf instance Tenant_A_OP_Zone\n!\nvrf instance Tenant_A_WEB_Zone\n!\nvrf
-<<<<<<< HEAD
-    instance Tenant_B_OP_Zone\n!\nvrf instance Tenant_C_OP_Zone\n!\ninterface Port-Channel5\n
-    \  description MLAG_DC1-LEAF2A_Port-Channel5\n   no shutdown\n   switchport mode
-    trunk\n   switchport trunk group MLAG\n   switchport\n!\ninterface Port-Channel7\n
-    \  description L2_DC1-L2LEAF1A_Port-Channel1\n   no shutdown\n   switchport trunk
-    allowed vlan 110-111,120-121,130-131\n   switchport mode trunk\n   switchport\n
-=======
     instance Tenant_B_OP_Zone\n!\nvrf instance Tenant_C_OP_Zone\n!\nmanagement api
     http-commands\n   protocol https\n   no shutdown\n   !\n   vrf MGMT\n      no
     shutdown\n!\ninterface Port-Channel5\n   description MLAG_DC1-LEAF2A_Port-Channel5\n
     \  no shutdown\n   switchport mode trunk\n   switchport trunk group MLAG\n   switchport\n!\ninterface
-    Port-Channel7\n   description DC1-L2LEAF1A_Po1\n   no shutdown\n   switchport
-    trunk allowed vlan 110-111,120-121,130-131\n   switchport mode trunk\n   switchport\n
->>>>>>> 28051ac1
-    \  mlag 7\n!\ninterface Port-Channel10\n   description SERVER_server01_MLAG\n
+    Port-Channel7\n   description L2_DC1-L2LEAF1A_Port-Channel1\n   no shutdown\n
+    \  switchport trunk allowed vlan 110-111,120-121,130-131\n   switchport mode trunk\n
+    \  switchport\n   mlag 7\n!\ninterface Port-Channel10\n   description SERVER_server01_MLAG\n
     \  no shutdown\n   switchport trunk allowed vlan 210-211\n   switchport mode trunk\n
     \  switchport\n   mlag 10\n!\ninterface Ethernet1\n   description P2P_DC1-SPINE1_Ethernet3\n
     \  no shutdown\n   mtu 1500\n   no switchport\n   ip address 172.31.255.17/31\n!\ninterface
@@ -670,11 +631,7 @@
     Ethernet5\n   description MLAG_DC1-LEAF2A_Ethernet5\n   no shutdown\n   channel-group
     5 mode active\n!\ninterface Ethernet6\n   description MLAG_DC1-LEAF2A_Ethernet6\n
     \  no shutdown\n   channel-group 5 mode active\n!\ninterface Ethernet7\n   description
-<<<<<<< HEAD
     L2_DC1-L2LEAF1A_Ethernet2\n   no shutdown\n   channel-group 7 mode active\n!\ninterface
-=======
-    DC1-L2LEAF1A_Ethernet2\n   no shutdown\n   channel-group 7 mode active\n!\ninterface
->>>>>>> 28051ac1
     Ethernet10\n   description SERVER_server01_MLAG_Eth3\n   no shutdown\n   channel-group
     10 mode active\n!\ninterface Loopback0\n   description ROUTER_ID\n   no shutdown\n
     \  ip address 192.168.255.7/32\n!\ninterface Loopback1\n   description VXLAN_TUNNEL_SOURCE\n
@@ -1122,24 +1079,17 @@
     \  name MLAG\n   trunk group MLAG\n!\nvrf instance MGMT\n!\nvrf instance Tenant_A_APP_Zone\n!\nvrf
     instance Tenant_A_DB_Zone\n!\nvrf instance Tenant_A_OP_Zone\n!\nvrf instance Tenant_A_WAN_Zone\n!\nvrf
     instance Tenant_A_WEB_Zone\n!\nvrf instance Tenant_B_OP_Zone\n!\nvrf instance
-<<<<<<< HEAD
-    Tenant_B_WAN_Zone\n!\nvrf instance Tenant_C_OP_Zone\n!\nvrf instance Tenant_C_WAN_Zone\n!\ninterface
-    Port-Channel5\n   description MLAG_DC1-SVC3B_Port-Channel5\n   no shutdown\n   switchport
-    mode trunk\n   switchport trunk group MLAG\n   switchport\n!\ninterface Port-Channel7\n
-    \  description L2_DC1_L2LEAF2_Port-Channel1\n   no shutdown\n   switchport trunk
-=======
     Tenant_B_WAN_Zone\n!\nvrf instance Tenant_C_OP_Zone\n!\nvrf instance Tenant_C_WAN_Zone\n!\nmanagement
     api http-commands\n   protocol https\n   no shutdown\n   !\n   vrf MGMT\n      no
     shutdown\n!\ninterface Port-Channel5\n   description MLAG_DC1-SVC3B_Port-Channel5\n
     \  no shutdown\n   switchport mode trunk\n   switchport trunk group MLAG\n   switchport\n!\ninterface
-    Port-Channel7\n   description DC1_L2LEAF2_Po1\n   no shutdown\n   switchport trunk
->>>>>>> 28051ac1
-    allowed vlan 110-111,120-121,130-131,140-141,150,210-211,250,310-311,350\n   switchport
-    mode trunk\n   switchport\n   mlag 7\n!\ninterface Port-Channel10\n   description
-    SERVER_server03_ESI\n   no shutdown\n   switchport trunk allowed vlan 110-111,210-211\n
-    \  switchport mode trunk\n   switchport\n   evpn ethernet-segment\n      identifier
-    0000:0000:0303:0202:0101\n      route-target import 03:03:02:02:01:01\n   lacp
-    system-id 0303.0202.0101\n!\ninterface Ethernet1\n   description P2P_DC1-SPINE1_Ethernet4\n
+    Port-Channel7\n   description L2_DC1_L2LEAF2_Port-Channel1\n   no shutdown\n   switchport
+    trunk allowed vlan 110-111,120-121,130-131,140-141,150,210-211,250,310-311,350\n
+    \  switchport mode trunk\n   switchport\n   mlag 7\n!\ninterface Port-Channel10\n
+    \  description SERVER_server03_ESI\n   no shutdown\n   switchport trunk allowed
+    vlan 110-111,210-211\n   switchport mode trunk\n   switchport\n   evpn ethernet-segment\n
+    \     identifier 0000:0000:0303:0202:0101\n      route-target import 03:03:02:02:01:01\n
+    \  lacp system-id 0303.0202.0101\n!\ninterface Ethernet1\n   description P2P_DC1-SPINE1_Ethernet4\n
     \  no shutdown\n   mtu 1500\n   no switchport\n   ip address 172.31.255.25/31\n!\ninterface
     Ethernet2\n   description P2P_DC1-SPINE2_Ethernet4\n   no shutdown\n   mtu 1500\n
     \  no switchport\n   ip address 172.31.255.27/31\n!\ninterface Ethernet3\n   description
@@ -1149,13 +1099,8 @@
     Ethernet5\n   description MLAG_DC1-SVC3B_Ethernet5\n   no shutdown\n   channel-group
     5 mode active\n!\ninterface Ethernet6\n   description MLAG_DC1-SVC3B_Ethernet6\n
     \  no shutdown\n   channel-group 5 mode active\n!\ninterface Ethernet7\n   description
-<<<<<<< HEAD
     L2_DC1-L2LEAF2A_Ethernet1\n   no shutdown\n   channel-group 7 mode active\n!\ninterface
     Ethernet8\n   description L2_DC1-L2LEAF2B_Ethernet1\n   no shutdown\n   channel-group
-=======
-    DC1-L2LEAF2A_Ethernet1\n   no shutdown\n   channel-group 7 mode active\n!\ninterface
-    Ethernet8\n   description DC1-L2LEAF2B_Ethernet1\n   no shutdown\n   channel-group
->>>>>>> 28051ac1
     7 mode active\n!\ninterface Ethernet10\n   description SERVER_server03_ESI_Eth1\n
     \  no shutdown\n   channel-group 10 mode active\n!\ninterface Loopback0\n   description
     ROUTER_ID\n   no shutdown\n   ip address 192.168.255.8/32\n!\ninterface Loopback1\n
@@ -1354,39 +1299,32 @@
     \  name MLAG\n   trunk group MLAG\n!\nvrf instance MGMT\n!\nvrf instance Tenant_A_APP_Zone\n!\nvrf
     instance Tenant_A_DB_Zone\n!\nvrf instance Tenant_A_OP_Zone\n!\nvrf instance Tenant_A_WAN_Zone\n!\nvrf
     instance Tenant_A_WEB_Zone\n!\nvrf instance Tenant_B_OP_Zone\n!\nvrf instance
-<<<<<<< HEAD
-    Tenant_B_WAN_Zone\n!\nvrf instance Tenant_C_OP_Zone\n!\nvrf instance Tenant_C_WAN_Zone\n!\ninterface
-    Port-Channel5\n   description MLAG_DC1-SVC3A_Port-Channel5\n   no shutdown\n   switchport
-    mode trunk\n   switchport trunk group MLAG\n   switchport\n!\ninterface Port-Channel7\n
-    \  description L2_DC1_L2LEAF2_Port-Channel1\n   no shutdown\n   switchport trunk
-=======
     Tenant_B_WAN_Zone\n!\nvrf instance Tenant_C_OP_Zone\n!\nvrf instance Tenant_C_WAN_Zone\n!\nmanagement
     api http-commands\n   protocol https\n   no shutdown\n   !\n   vrf MGMT\n      no
     shutdown\n!\ninterface Port-Channel5\n   description MLAG_DC1-SVC3A_Port-Channel5\n
     \  no shutdown\n   switchport mode trunk\n   switchport trunk group MLAG\n   switchport\n!\ninterface
-    Port-Channel7\n   description DC1_L2LEAF2_Po1\n   no shutdown\n   switchport trunk
->>>>>>> 28051ac1
-    allowed vlan 110-111,120-121,130-131,140-141,150,210-211,250,310-311,350\n   switchport
-    mode trunk\n   switchport\n   mlag 7\n!\ninterface Ethernet1\n   description P2P_DC1-SPINE1_Ethernet5\n
-    \  no shutdown\n   mtu 1500\n   no switchport\n   ip address 172.31.255.33/31\n!\ninterface
-    Ethernet2\n   description P2P_DC1-SPINE2_Ethernet5\n   no shutdown\n   mtu 1500\n
-    \  no switchport\n   ip address 172.31.255.35/31\n!\ninterface Ethernet3\n   description
-    P2P_DC1-SPINE3_Ethernet5\n   no shutdown\n   mtu 1500\n   no switchport\n   ip
-    address 172.31.255.37/31\n!\ninterface Ethernet4\n   description P2P_DC1-SPINE4_Ethernet5\n
-    \  no shutdown\n   mtu 1500\n   no switchport\n   ip address 172.31.255.39/31\n!\ninterface
-    Ethernet5\n   description MLAG_DC1-SVC3A_Ethernet5\n   no shutdown\n   channel-group
-    5 mode active\n!\ninterface Ethernet6\n   description MLAG_DC1-SVC3A_Ethernet6\n
-    \  no shutdown\n   channel-group 5 mode active\n!\ninterface Ethernet7\n   description
-    L2_DC1-L2LEAF2A_Ethernet2\n   no shutdown\n   channel-group 7 mode active\n!\ninterface
-    Ethernet8\n   description L2_DC1-L2LEAF2B_Ethernet2\n   no shutdown\n   channel-group
-    7 mode active\n!\ninterface Loopback0\n   description ROUTER_ID\n   no shutdown\n
-    \  ip address 192.168.255.9/32\n!\ninterface Loopback1\n   description VXLAN_TUNNEL_SOURCE\n
-    \  no shutdown\n   ip address 192.168.254.8/32\n!\ninterface Loopback100\n   description
-    Tenant_A_OP_Zone_VTEP_DIAGNOSTICS\n   no shutdown\n   vrf Tenant_A_OP_Zone\n   ip
-    address 10.255.1.9/32\n!\ninterface Management1\n   description OOB_MANAGEMENT\n
-    \  no shutdown\n   vrf MGMT\n   ip address 192.168.200.109/24\n!\ninterface Vlan110\n
-    \  description Tenant_A_OP_Zone_1\n   no shutdown\n   vrf Tenant_A_OP_Zone\n   ip
-    address virtual 10.1.10.1/24\n!\ninterface Vlan111\n   description Tenant_A_OP_Zone_2\n
+    Port-Channel7\n   description L2_DC1_L2LEAF2_Port-Channel1\n   no shutdown\n   switchport
+    trunk allowed vlan 110-111,120-121,130-131,140-141,150,210-211,250,310-311,350\n
+    \  switchport mode trunk\n   switchport\n   mlag 7\n!\ninterface Ethernet1\n   description
+    P2P_DC1-SPINE1_Ethernet5\n   no shutdown\n   mtu 1500\n   no switchport\n   ip
+    address 172.31.255.33/31\n!\ninterface Ethernet2\n   description P2P_DC1-SPINE2_Ethernet5\n
+    \  no shutdown\n   mtu 1500\n   no switchport\n   ip address 172.31.255.35/31\n!\ninterface
+    Ethernet3\n   description P2P_DC1-SPINE3_Ethernet5\n   no shutdown\n   mtu 1500\n
+    \  no switchport\n   ip address 172.31.255.37/31\n!\ninterface Ethernet4\n   description
+    P2P_DC1-SPINE4_Ethernet5\n   no shutdown\n   mtu 1500\n   no switchport\n   ip
+    address 172.31.255.39/31\n!\ninterface Ethernet5\n   description MLAG_DC1-SVC3A_Ethernet5\n
+    \  no shutdown\n   channel-group 5 mode active\n!\ninterface Ethernet6\n   description
+    MLAG_DC1-SVC3A_Ethernet6\n   no shutdown\n   channel-group 5 mode active\n!\ninterface
+    Ethernet7\n   description L2_DC1-L2LEAF2A_Ethernet2\n   no shutdown\n   channel-group
+    7 mode active\n!\ninterface Ethernet8\n   description L2_DC1-L2LEAF2B_Ethernet2\n
+    \  no shutdown\n   channel-group 7 mode active\n!\ninterface Loopback0\n   description
+    ROUTER_ID\n   no shutdown\n   ip address 192.168.255.9/32\n!\ninterface Loopback1\n
+    \  description VXLAN_TUNNEL_SOURCE\n   no shutdown\n   ip address 192.168.254.8/32\n!\ninterface
+    Loopback100\n   description Tenant_A_OP_Zone_VTEP_DIAGNOSTICS\n   no shutdown\n
+    \  vrf Tenant_A_OP_Zone\n   ip address 10.255.1.9/32\n!\ninterface Management1\n
+    \  description OOB_MANAGEMENT\n   no shutdown\n   vrf MGMT\n   ip address 192.168.200.109/24\n!\ninterface
+    Vlan110\n   description Tenant_A_OP_Zone_1\n   no shutdown\n   vrf Tenant_A_OP_Zone\n
+    \  ip address virtual 10.1.10.1/24\n!\ninterface Vlan111\n   description Tenant_A_OP_Zone_2\n
     \  no shutdown\n   vrf Tenant_A_OP_Zone\n   ip helper-address 1.1.1.1 vrf MGMT
     source-interface lo100\n   ip address virtual 10.1.11.1/24\n!\ninterface Vlan120\n
     \  description Tenant_A_WEB_Zone_1\n   no shutdown\n   vrf Tenant_A_WEB_Zone\n
