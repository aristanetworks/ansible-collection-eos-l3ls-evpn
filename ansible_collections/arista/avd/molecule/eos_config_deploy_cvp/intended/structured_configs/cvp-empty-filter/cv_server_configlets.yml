--- conflicted
+++ resolved
@@ -36,26 +36,6 @@
     Vlan250\n   description Tenant_B_WAN_Zone_1\n   no shutdown\n   vrf Tenant_B_WAN_Zone\n
     \  ip address virtual 10.2.50.1/24\n!\ninterface Vlan350\n   description Tenant_C_WAN_Zone_1\n
     \  no shutdown\n   vrf Tenant_C_WAN_Zone\n   ip address virtual 10.3.50.1/24\n!\ninterface
-<<<<<<< HEAD
-    Vlan3013\n   description MLAG_PEER_L3_iBGP: vrf Tenant_A_WAN_Zone\n   no shutdown\n
-    \  mtu 1500\n   vrf Tenant_A_WAN_Zone\n   ip address 10.255.251.10/31\n!\ninterface
-    Vlan3020\n   description MLAG_PEER_L3_iBGP: vrf Tenant_B_WAN_Zone\n   no shutdown\n
-    \  mtu 1500\n   vrf Tenant_B_WAN_Zone\n   ip address 10.255.251.10/31\n!\ninterface
-    Vlan3030\n   description MLAG_PEER_L3_iBGP: vrf Tenant_C_WAN_Zone\n   no shutdown\n
-    \  mtu 1500\n   vrf Tenant_C_WAN_Zone\n   ip address 10.255.251.10/31\n!\ninterface
-    Vlan4093\n   description MLAG_PEER_L3_PEERING\n   no shutdown\n   mtu 1500\n   ip
-    address 10.255.251.10/31\n!\ninterface Vlan4094\n   description MLAG_PEER\n   no
-    shutdown\n   mtu 1500\n   no autostate\n   ip address 10.255.252.10/31\n!\ninterface
-    Vxlan1\n   description DC1-BL1A_VTEP\n   vxlan source-interface Loopback1\n   vxlan
-    virtual-router encapsulation mac-address mlag-system-id\n   vxlan udp-port 4789\n
-    \  vxlan vlan 150 vni 10150\n   vxlan vlan 250 vni 20250\n   vxlan vlan 350 vni
-    30350\n   vxlan vrf Tenant_A_WAN_Zone vni 14\n   vxlan vrf Tenant_B_WAN_Zone vni
-    21\n   vxlan vrf Tenant_C_WAN_Zone vni 31\n!\nip virtual-router mac-address 00:dc:00:00:00:0a\n!\nip
-    routing\nno ip routing vrf MGMT\nip routing vrf Tenant_A_WAN_Zone\nip routing
-    vrf Tenant_B_WAN_Zone\nip routing vrf Tenant_C_WAN_Zone\n!\nip prefix-list PL-LOOPBACKS-EVPN-OVERLAY\n
-    \  seq 10 permit 192.168.255.0/24 eq 32\n   seq 20 permit 192.168.254.0/24 eq
-    32\n!\nip prefix-list PL-MLAG-PEER-VRFS\n   seq 10 permit 10.255.251.10/31\n!\nmlag
-=======
     Vlan3013\n   description MLAG_L3_VRF_Tenant_A_WAN_Zone\n   no shutdown\n   mtu
     1500\n   vrf Tenant_A_WAN_Zone\n   ip address 10.255.251.10/31\n!\ninterface Vlan3020\n
     \  description MLAG_L3_VRF_Tenant_B_WAN_Zone\n   no shutdown\n   mtu 1500\n   vrf
@@ -72,14 +52,13 @@
     vni 31\n!\nip virtual-router mac-address 00:dc:00:00:00:0a\n!\nip routing\nno
     ip routing vrf MGMT\nip routing vrf Tenant_A_WAN_Zone\nip routing vrf Tenant_B_WAN_Zone\nip
     routing vrf Tenant_C_WAN_Zone\n!\nip prefix-list PL-LOOPBACKS-EVPN-OVERLAY\n   seq
-    10 permit 192.168.255.0/24 eq 32\n   seq 20 permit 192.168.254.0/24 eq 32\n!\nmlag
->>>>>>> 9b3695e5
-    configuration\n   domain-id DC1_BL1\n   local-interface Vlan4094\n   peer-address
-    10.255.252.11\n   peer-link Port-Channel5\n   reload-delay mlag 300\n   reload-delay
-    non-mlag 330\n!\nip route vrf MGMT 0.0.0.0/0 192.168.200.5\n!\nntp local-interface
-    vrf MGMT Management1\nntp server vrf MGMT 192.168.200.5 prefer\n!\nroute-map RM-CONN-2-BGP
+    10 permit 192.168.255.0/24 eq 32\n   seq 20 permit 192.168.254.0/24 eq 32\n!\nip
+    prefix-list PL-MLAG-PEER-VRFS\n   seq 10 permit 10.255.251.10/31\n!\nmlag configuration\n
+    \  domain-id DC1_BL1\n   local-interface Vlan4094\n   peer-address 10.255.252.11\n
+    \  peer-link Port-Channel5\n   reload-delay mlag 300\n   reload-delay non-mlag
+    330\n!\nip route vrf MGMT 0.0.0.0/0 192.168.200.5\n!\nntp local-interface vrf
+    MGMT Management1\nntp server vrf MGMT 192.168.200.5 prefer\n!\nroute-map RM-CONN-2-BGP
     permit 10\n   match ip address prefix-list PL-LOOPBACKS-EVPN-OVERLAY\n!\nroute-map
-<<<<<<< HEAD
     RM-CONN-2-BGP-VRFS deny 10\n   match ip address prefix-list PL-MLAG-PEER-VRFS\n!\nroute-map
     RM-CONN-2-BGP-VRFS permit 20\n!\nroute-map RM-MLAG-PEER-IN permit 10\n   description
     Make routes learned over MLAG Peer-link less preferred on spines to ensure optimal
@@ -98,7 +77,7 @@
     MLAG-IPv4-UNDERLAY-PEER password 7 vnEaG8gMeQf3d3cN6PktXQ==\n   neighbor MLAG-IPv4-UNDERLAY-PEER
     send-community\n   neighbor MLAG-IPv4-UNDERLAY-PEER maximum-routes 12000\n   neighbor
     MLAG-IPv4-UNDERLAY-PEER route-map RM-MLAG-PEER-IN in\n   neighbor 10.255.251.11
-    peer group MLAG-IPv4-UNDERLAY-PEER\n   neighbor 10.255.251.11 description DC1-BL1B\n
+    peer group MLAG-IPv4-UNDERLAY-PEER\n   neighbor 10.255.251.11 description DC1-BL1B_Vlan4093\n
     \  neighbor 172.31.255.40 peer group IPv4-UNDERLAY-PEERS\n   neighbor 172.31.255.40
     remote-as 65001\n   neighbor 172.31.255.40 description DC1-SPINE1_Ethernet6\n
     \  neighbor 172.31.255.42 peer group IPv4-UNDERLAY-PEERS\n   neighbor 172.31.255.42
@@ -108,13 +87,14 @@
     \  neighbor 172.31.255.46 peer group IPv4-UNDERLAY-PEERS\n   neighbor 172.31.255.46
     remote-as 65001\n   neighbor 172.31.255.46 description DC1-SPINE4_Ethernet6\n
     \  neighbor 192.168.255.1 peer group EVPN-OVERLAY-PEERS\n   neighbor 192.168.255.1
-    remote-as 65001\n   neighbor 192.168.255.1 description DC1-SPINE1\n   neighbor
-    192.168.255.2 peer group EVPN-OVERLAY-PEERS\n   neighbor 192.168.255.2 remote-as
-    65001\n   neighbor 192.168.255.2 description DC1-SPINE2\n   neighbor 192.168.255.3
-    peer group EVPN-OVERLAY-PEERS\n   neighbor 192.168.255.3 remote-as 65001\n   neighbor
-    192.168.255.3 description DC1-SPINE3\n   neighbor 192.168.255.4 peer group EVPN-OVERLAY-PEERS\n
-    \  neighbor 192.168.255.4 remote-as 65001\n   neighbor 192.168.255.4 description
-    DC1-SPINE4\n   redistribute connected route-map RM-CONN-2-BGP\n   !\n   vlan-aware-bundle
+    remote-as 65001\n   neighbor 192.168.255.1 description DC1-SPINE1_Loopback0\n
+    \  neighbor 192.168.255.2 peer group EVPN-OVERLAY-PEERS\n   neighbor 192.168.255.2
+    remote-as 65001\n   neighbor 192.168.255.2 description DC1-SPINE2_Loopback0\n
+    \  neighbor 192.168.255.3 peer group EVPN-OVERLAY-PEERS\n   neighbor 192.168.255.3
+    remote-as 65001\n   neighbor 192.168.255.3 description DC1-SPINE3_Loopback0\n
+    \  neighbor 192.168.255.4 peer group EVPN-OVERLAY-PEERS\n   neighbor 192.168.255.4
+    remote-as 65001\n   neighbor 192.168.255.4 description DC1-SPINE4_Loopback0\n
+    \  redistribute connected route-map RM-CONN-2-BGP\n   !\n   vlan-aware-bundle
     Tenant_A_WAN_Zone\n      rd 192.168.255.10:14\n      route-target both 14:14\n
     \     redistribute learned\n      vlan 150\n   !\n   vlan-aware-bundle Tenant_B_WAN_Zone\n
     \     rd 192.168.255.10:21\n      route-target both 21:21\n      redistribute
@@ -126,73 +106,17 @@
     activate\n   !\n   vrf Tenant_A_WAN_Zone\n      rd 192.168.255.10:14\n      route-target
     import evpn 14:14\n      route-target export evpn 14:14\n      router-id 192.168.255.10\n
     \     update wait-install\n      neighbor 10.255.251.11 peer group MLAG-IPv4-UNDERLAY-PEER\n
-    \     neighbor 10.255.251.11 description DC1-BL1B\n      redistribute connected
-    route-map RM-CONN-2-BGP-VRFS\n   !\n   vrf Tenant_B_WAN_Zone\n      rd 192.168.255.10:21\n
-    \     route-target import evpn 21:21\n      route-target export evpn 21:21\n      router-id
-    192.168.255.10\n      update wait-install\n      neighbor 10.255.251.11 peer group
-    MLAG-IPv4-UNDERLAY-PEER\n      neighbor 10.255.251.11 description DC1-BL1B\n      redistribute
-    connected route-map RM-CONN-2-BGP-VRFS\n   !\n   vrf Tenant_C_WAN_Zone\n      rd
-    192.168.255.10:31\n      route-target import evpn 31:31\n      route-target export
-    evpn 31:31\n      router-id 192.168.255.10\n      update wait-install\n      neighbor
+    \     neighbor 10.255.251.11 description DC1-BL1B_Vlan3013\n      redistribute
+    connected route-map RM-CONN-2-BGP-VRFS\n   !\n   vrf Tenant_B_WAN_Zone\n      rd
+    192.168.255.10:21\n      route-target import evpn 21:21\n      route-target export
+    evpn 21:21\n      router-id 192.168.255.10\n      update wait-install\n      neighbor
     10.255.251.11 peer group MLAG-IPv4-UNDERLAY-PEER\n      neighbor 10.255.251.11
-    description DC1-BL1B\n      redistribute connected route-map RM-CONN-2-BGP-VRFS\n!\nend\n"
-=======
-    RM-MLAG-PEER-IN permit 10\n   description Make routes learned over MLAG Peer-link
-    less preferred on spines to ensure optimal routing\n   set origin incomplete\n!\nrouter
-    bfd\n   multihop interval 1200 min-rx 1200 multiplier 3\n!\nrouter bgp 65104\n
-    \  router-id 192.168.255.10\n   maximum-paths 4 ecmp 4\n   update wait-install\n
-    \  no bgp default ipv4-unicast\n   distance bgp 20 200 200\n   neighbor EVPN-OVERLAY-PEERS
-    peer group\n   neighbor EVPN-OVERLAY-PEERS update-source Loopback0\n   neighbor
-    EVPN-OVERLAY-PEERS bfd\n   neighbor EVPN-OVERLAY-PEERS ebgp-multihop 3\n   neighbor
-    EVPN-OVERLAY-PEERS password 7 q+VNViP5i4rVjW1cxFv2wA==\n   neighbor EVPN-OVERLAY-PEERS
-    send-community\n   neighbor EVPN-OVERLAY-PEERS maximum-routes 0\n   neighbor IPv4-UNDERLAY-PEERS
-    peer group\n   neighbor IPv4-UNDERLAY-PEERS password 7 AQQvKeimxJu+uGQ/yYvv9w==\n
-    \  neighbor IPv4-UNDERLAY-PEERS send-community\n   neighbor IPv4-UNDERLAY-PEERS
-    maximum-routes 12000\n   neighbor MLAG-IPv4-UNDERLAY-PEER peer group\n   neighbor
-    MLAG-IPv4-UNDERLAY-PEER remote-as 65104\n   neighbor MLAG-IPv4-UNDERLAY-PEER next-hop-self\n
-    \  neighbor MLAG-IPv4-UNDERLAY-PEER description DC1-BL1B\n   neighbor MLAG-IPv4-UNDERLAY-PEER
-    password 7 vnEaG8gMeQf3d3cN6PktXQ==\n   neighbor MLAG-IPv4-UNDERLAY-PEER send-community\n
-    \  neighbor MLAG-IPv4-UNDERLAY-PEER maximum-routes 12000\n   neighbor MLAG-IPv4-UNDERLAY-PEER
-    route-map RM-MLAG-PEER-IN in\n   neighbor 10.255.251.11 peer group MLAG-IPv4-UNDERLAY-PEER\n
-    \  neighbor 10.255.251.11 description DC1-BL1B_Vlan4093\n   neighbor 172.31.255.40
-    peer group IPv4-UNDERLAY-PEERS\n   neighbor 172.31.255.40 remote-as 65001\n   neighbor
-    172.31.255.40 description DC1-SPINE1_Ethernet6\n   neighbor 172.31.255.42 peer
-    group IPv4-UNDERLAY-PEERS\n   neighbor 172.31.255.42 remote-as 65001\n   neighbor
-    172.31.255.42 description DC1-SPINE2_Ethernet6\n   neighbor 172.31.255.44 peer
-    group IPv4-UNDERLAY-PEERS\n   neighbor 172.31.255.44 remote-as 65001\n   neighbor
-    172.31.255.44 description DC1-SPINE3_Ethernet6\n   neighbor 172.31.255.46 peer
-    group IPv4-UNDERLAY-PEERS\n   neighbor 172.31.255.46 remote-as 65001\n   neighbor
-    172.31.255.46 description DC1-SPINE4_Ethernet6\n   neighbor 192.168.255.1 peer
-    group EVPN-OVERLAY-PEERS\n   neighbor 192.168.255.1 remote-as 65001\n   neighbor
-    192.168.255.1 description DC1-SPINE1_Loopback0\n   neighbor 192.168.255.2 peer
-    group EVPN-OVERLAY-PEERS\n   neighbor 192.168.255.2 remote-as 65001\n   neighbor
-    192.168.255.2 description DC1-SPINE2_Loopback0\n   neighbor 192.168.255.3 peer
-    group EVPN-OVERLAY-PEERS\n   neighbor 192.168.255.3 remote-as 65001\n   neighbor
-    192.168.255.3 description DC1-SPINE3_Loopback0\n   neighbor 192.168.255.4 peer
-    group EVPN-OVERLAY-PEERS\n   neighbor 192.168.255.4 remote-as 65001\n   neighbor
-    192.168.255.4 description DC1-SPINE4_Loopback0\n   redistribute connected route-map
-    RM-CONN-2-BGP\n   !\n   vlan-aware-bundle Tenant_A_WAN_Zone\n      rd 192.168.255.10:14\n
-    \     route-target both 14:14\n      redistribute learned\n      vlan 150\n   !\n
-    \  vlan-aware-bundle Tenant_B_WAN_Zone\n      rd 192.168.255.10:21\n      route-target
-    both 21:21\n      redistribute learned\n      vlan 250\n   !\n   vlan-aware-bundle
-    Tenant_C_WAN_Zone\n      rd 192.168.255.10:31\n      route-target both 31:31\n
-    \     redistribute learned\n      vlan 350\n   !\n   address-family evpn\n      neighbor
-    EVPN-OVERLAY-PEERS activate\n   !\n   address-family ipv4\n      no neighbor EVPN-OVERLAY-PEERS
-    activate\n      neighbor IPv4-UNDERLAY-PEERS activate\n      neighbor MLAG-IPv4-UNDERLAY-PEER
-    activate\n   !\n   vrf Tenant_A_WAN_Zone\n      rd 192.168.255.10:14\n      route-target
-    import evpn 14:14\n      route-target export evpn 14:14\n      router-id 192.168.255.10\n
-    \     update wait-install\n      neighbor 10.255.251.11 peer group MLAG-IPv4-UNDERLAY-PEER\n
-    \     neighbor 10.255.251.11 description DC1-BL1B_Vlan3013\n      redistribute
-    connected\n   !\n   vrf Tenant_B_WAN_Zone\n      rd 192.168.255.10:21\n      route-target
-    import evpn 21:21\n      route-target export evpn 21:21\n      router-id 192.168.255.10\n
-    \     update wait-install\n      neighbor 10.255.251.11 peer group MLAG-IPv4-UNDERLAY-PEER\n
-    \     neighbor 10.255.251.11 description DC1-BL1B_Vlan3020\n      redistribute
-    connected\n   !\n   vrf Tenant_C_WAN_Zone\n      rd 192.168.255.10:31\n      route-target
+    description DC1-BL1B_Vlan3020\n      redistribute connected route-map RM-CONN-2-BGP-VRFS\n
+    \  !\n   vrf Tenant_C_WAN_Zone\n      rd 192.168.255.10:31\n      route-target
     import evpn 31:31\n      route-target export evpn 31:31\n      router-id 192.168.255.10\n
     \     update wait-install\n      neighbor 10.255.251.11 peer group MLAG-IPv4-UNDERLAY-PEER\n
     \     neighbor 10.255.251.11 description DC1-BL1B_Vlan3030\n      redistribute
-    connected\n!\nend\n"
->>>>>>> 9b3695e5
+    connected route-map RM-CONN-2-BGP-VRFS\n!\nend\n"
   AVD_DC1-BL1B: "!\nno enable password\nno aaa root\n!\nusername admin privilege 15
     role network-admin nopassword\nusername cvpadmin privilege 15 role network-admin
     secret sha512 $6$rZKcbIZ7iWGAWTUM$TCgDn1KcavS0s.OV8lacMTUkxTByfzcGlFlYUWroxYuU7M/9bIodhRO7nXGzMweUxvbk8mJmQl8Bh44cRktUj.\n!\nmanagement
@@ -230,26 +154,6 @@
     Vlan250\n   description Tenant_B_WAN_Zone_1\n   no shutdown\n   vrf Tenant_B_WAN_Zone\n
     \  ip address virtual 10.2.50.1/24\n!\ninterface Vlan350\n   description Tenant_C_WAN_Zone_1\n
     \  no shutdown\n   vrf Tenant_C_WAN_Zone\n   ip address virtual 10.3.50.1/24\n!\ninterface
-<<<<<<< HEAD
-    Vlan3013\n   description MLAG_PEER_L3_iBGP: vrf Tenant_A_WAN_Zone\n   no shutdown\n
-    \  mtu 1500\n   vrf Tenant_A_WAN_Zone\n   ip address 10.255.251.11/31\n!\ninterface
-    Vlan3020\n   description MLAG_PEER_L3_iBGP: vrf Tenant_B_WAN_Zone\n   no shutdown\n
-    \  mtu 1500\n   vrf Tenant_B_WAN_Zone\n   ip address 10.255.251.11/31\n!\ninterface
-    Vlan3030\n   description MLAG_PEER_L3_iBGP: vrf Tenant_C_WAN_Zone\n   no shutdown\n
-    \  mtu 1500\n   vrf Tenant_C_WAN_Zone\n   ip address 10.255.251.11/31\n!\ninterface
-    Vlan4093\n   description MLAG_PEER_L3_PEERING\n   no shutdown\n   mtu 1500\n   ip
-    address 10.255.251.11/31\n!\ninterface Vlan4094\n   description MLAG_PEER\n   no
-    shutdown\n   mtu 1500\n   no autostate\n   ip address 10.255.252.11/31\n!\ninterface
-    Vxlan1\n   description DC1-BL1B_VTEP\n   vxlan source-interface Loopback1\n   vxlan
-    virtual-router encapsulation mac-address mlag-system-id\n   vxlan udp-port 4789\n
-    \  vxlan vlan 150 vni 10150\n   vxlan vlan 250 vni 20250\n   vxlan vlan 350 vni
-    30350\n   vxlan vrf Tenant_A_WAN_Zone vni 14\n   vxlan vrf Tenant_B_WAN_Zone vni
-    21\n   vxlan vrf Tenant_C_WAN_Zone vni 31\n!\nip virtual-router mac-address 00:dc:00:00:00:0a\n!\nip
-    routing\nno ip routing vrf MGMT\nip routing vrf Tenant_A_WAN_Zone\nip routing
-    vrf Tenant_B_WAN_Zone\nip routing vrf Tenant_C_WAN_Zone\n!\nip prefix-list PL-LOOPBACKS-EVPN-OVERLAY\n
-    \  seq 10 permit 192.168.255.0/24 eq 32\n   seq 20 permit 192.168.254.0/24 eq
-    32\n!\nip prefix-list PL-MLAG-PEER-VRFS\n   seq 10 permit 10.255.251.10/31\n!\nmlag
-=======
     Vlan3013\n   description MLAG_L3_VRF_Tenant_A_WAN_Zone\n   no shutdown\n   mtu
     1500\n   vrf Tenant_A_WAN_Zone\n   ip address 10.255.251.11/31\n!\ninterface Vlan3020\n
     \  description MLAG_L3_VRF_Tenant_B_WAN_Zone\n   no shutdown\n   mtu 1500\n   vrf
@@ -266,14 +170,13 @@
     vni 31\n!\nip virtual-router mac-address 00:dc:00:00:00:0a\n!\nip routing\nno
     ip routing vrf MGMT\nip routing vrf Tenant_A_WAN_Zone\nip routing vrf Tenant_B_WAN_Zone\nip
     routing vrf Tenant_C_WAN_Zone\n!\nip prefix-list PL-LOOPBACKS-EVPN-OVERLAY\n   seq
-    10 permit 192.168.255.0/24 eq 32\n   seq 20 permit 192.168.254.0/24 eq 32\n!\nmlag
->>>>>>> 9b3695e5
-    configuration\n   domain-id DC1_BL1\n   local-interface Vlan4094\n   peer-address
-    10.255.252.10\n   peer-link Port-Channel5\n   reload-delay mlag 300\n   reload-delay
-    non-mlag 330\n!\nip route vrf MGMT 0.0.0.0/0 192.168.200.5\n!\nntp local-interface
-    vrf MGMT Management1\nntp server vrf MGMT 192.168.200.5 prefer\n!\nroute-map RM-CONN-2-BGP
+    10 permit 192.168.255.0/24 eq 32\n   seq 20 permit 192.168.254.0/24 eq 32\n!\nip
+    prefix-list PL-MLAG-PEER-VRFS\n   seq 10 permit 10.255.251.10/31\n!\nmlag configuration\n
+    \  domain-id DC1_BL1\n   local-interface Vlan4094\n   peer-address 10.255.252.10\n
+    \  peer-link Port-Channel5\n   reload-delay mlag 300\n   reload-delay non-mlag
+    330\n!\nip route vrf MGMT 0.0.0.0/0 192.168.200.5\n!\nntp local-interface vrf
+    MGMT Management1\nntp server vrf MGMT 192.168.200.5 prefer\n!\nroute-map RM-CONN-2-BGP
     permit 10\n   match ip address prefix-list PL-LOOPBACKS-EVPN-OVERLAY\n!\nroute-map
-<<<<<<< HEAD
     RM-CONN-2-BGP-VRFS deny 10\n   match ip address prefix-list PL-MLAG-PEER-VRFS\n!\nroute-map
     RM-CONN-2-BGP-VRFS permit 20\n!\nroute-map RM-MLAG-PEER-IN permit 10\n   description
     Make routes learned over MLAG Peer-link less preferred on spines to ensure optimal
@@ -292,7 +195,7 @@
     MLAG-IPv4-UNDERLAY-PEER password 7 vnEaG8gMeQf3d3cN6PktXQ==\n   neighbor MLAG-IPv4-UNDERLAY-PEER
     send-community\n   neighbor MLAG-IPv4-UNDERLAY-PEER maximum-routes 12000\n   neighbor
     MLAG-IPv4-UNDERLAY-PEER route-map RM-MLAG-PEER-IN in\n   neighbor 10.255.251.10
-    peer group MLAG-IPv4-UNDERLAY-PEER\n   neighbor 10.255.251.10 description DC1-BL1A\n
+    peer group MLAG-IPv4-UNDERLAY-PEER\n   neighbor 10.255.251.10 description DC1-BL1A_Vlan4093\n
     \  neighbor 172.31.255.48 peer group IPv4-UNDERLAY-PEERS\n   neighbor 172.31.255.48
     remote-as 65001\n   neighbor 172.31.255.48 description DC1-SPINE1_Ethernet7\n
     \  neighbor 172.31.255.50 peer group IPv4-UNDERLAY-PEERS\n   neighbor 172.31.255.50
@@ -302,13 +205,14 @@
     \  neighbor 172.31.255.54 peer group IPv4-UNDERLAY-PEERS\n   neighbor 172.31.255.54
     remote-as 65001\n   neighbor 172.31.255.54 description DC1-SPINE4_Ethernet7\n
     \  neighbor 192.168.255.1 peer group EVPN-OVERLAY-PEERS\n   neighbor 192.168.255.1
-    remote-as 65001\n   neighbor 192.168.255.1 description DC1-SPINE1\n   neighbor
-    192.168.255.2 peer group EVPN-OVERLAY-PEERS\n   neighbor 192.168.255.2 remote-as
-    65001\n   neighbor 192.168.255.2 description DC1-SPINE2\n   neighbor 192.168.255.3
-    peer group EVPN-OVERLAY-PEERS\n   neighbor 192.168.255.3 remote-as 65001\n   neighbor
-    192.168.255.3 description DC1-SPINE3\n   neighbor 192.168.255.4 peer group EVPN-OVERLAY-PEERS\n
-    \  neighbor 192.168.255.4 remote-as 65001\n   neighbor 192.168.255.4 description
-    DC1-SPINE4\n   redistribute connected route-map RM-CONN-2-BGP\n   !\n   vlan-aware-bundle
+    remote-as 65001\n   neighbor 192.168.255.1 description DC1-SPINE1_Loopback0\n
+    \  neighbor 192.168.255.2 peer group EVPN-OVERLAY-PEERS\n   neighbor 192.168.255.2
+    remote-as 65001\n   neighbor 192.168.255.2 description DC1-SPINE2_Loopback0\n
+    \  neighbor 192.168.255.3 peer group EVPN-OVERLAY-PEERS\n   neighbor 192.168.255.3
+    remote-as 65001\n   neighbor 192.168.255.3 description DC1-SPINE3_Loopback0\n
+    \  neighbor 192.168.255.4 peer group EVPN-OVERLAY-PEERS\n   neighbor 192.168.255.4
+    remote-as 65001\n   neighbor 192.168.255.4 description DC1-SPINE4_Loopback0\n
+    \  redistribute connected route-map RM-CONN-2-BGP\n   !\n   vlan-aware-bundle
     Tenant_A_WAN_Zone\n      rd 192.168.255.11:14\n      route-target both 14:14\n
     \     redistribute learned\n      vlan 150\n   !\n   vlan-aware-bundle Tenant_B_WAN_Zone\n
     \     rd 192.168.255.11:21\n      route-target both 21:21\n      redistribute
@@ -320,73 +224,17 @@
     activate\n   !\n   vrf Tenant_A_WAN_Zone\n      rd 192.168.255.11:14\n      route-target
     import evpn 14:14\n      route-target export evpn 14:14\n      router-id 192.168.255.11\n
     \     update wait-install\n      neighbor 10.255.251.10 peer group MLAG-IPv4-UNDERLAY-PEER\n
-    \     neighbor 10.255.251.10 description DC1-BL1A\n      redistribute connected
-    route-map RM-CONN-2-BGP-VRFS\n   !\n   vrf Tenant_B_WAN_Zone\n      rd 192.168.255.11:21\n
-    \     route-target import evpn 21:21\n      route-target export evpn 21:21\n      router-id
-    192.168.255.11\n      update wait-install\n      neighbor 10.255.251.10 peer group
-    MLAG-IPv4-UNDERLAY-PEER\n      neighbor 10.255.251.10 description DC1-BL1A\n      redistribute
-    connected route-map RM-CONN-2-BGP-VRFS\n   !\n   vrf Tenant_C_WAN_Zone\n      rd
-    192.168.255.11:31\n      route-target import evpn 31:31\n      route-target export
-    evpn 31:31\n      router-id 192.168.255.11\n      update wait-install\n      neighbor
+    \     neighbor 10.255.251.10 description DC1-BL1A_Vlan3013\n      redistribute
+    connected route-map RM-CONN-2-BGP-VRFS\n   !\n   vrf Tenant_B_WAN_Zone\n      rd
+    192.168.255.11:21\n      route-target import evpn 21:21\n      route-target export
+    evpn 21:21\n      router-id 192.168.255.11\n      update wait-install\n      neighbor
     10.255.251.10 peer group MLAG-IPv4-UNDERLAY-PEER\n      neighbor 10.255.251.10
-    description DC1-BL1A\n      redistribute connected route-map RM-CONN-2-BGP-VRFS\n!\nend\n"
-=======
-    RM-MLAG-PEER-IN permit 10\n   description Make routes learned over MLAG Peer-link
-    less preferred on spines to ensure optimal routing\n   set origin incomplete\n!\nrouter
-    bfd\n   multihop interval 1200 min-rx 1200 multiplier 3\n!\nrouter bgp 65104\n
-    \  router-id 192.168.255.11\n   maximum-paths 4 ecmp 4\n   update wait-install\n
-    \  no bgp default ipv4-unicast\n   distance bgp 20 200 200\n   neighbor EVPN-OVERLAY-PEERS
-    peer group\n   neighbor EVPN-OVERLAY-PEERS update-source Loopback0\n   neighbor
-    EVPN-OVERLAY-PEERS bfd\n   neighbor EVPN-OVERLAY-PEERS ebgp-multihop 3\n   neighbor
-    EVPN-OVERLAY-PEERS password 7 q+VNViP5i4rVjW1cxFv2wA==\n   neighbor EVPN-OVERLAY-PEERS
-    send-community\n   neighbor EVPN-OVERLAY-PEERS maximum-routes 0\n   neighbor IPv4-UNDERLAY-PEERS
-    peer group\n   neighbor IPv4-UNDERLAY-PEERS password 7 AQQvKeimxJu+uGQ/yYvv9w==\n
-    \  neighbor IPv4-UNDERLAY-PEERS send-community\n   neighbor IPv4-UNDERLAY-PEERS
-    maximum-routes 12000\n   neighbor MLAG-IPv4-UNDERLAY-PEER peer group\n   neighbor
-    MLAG-IPv4-UNDERLAY-PEER remote-as 65104\n   neighbor MLAG-IPv4-UNDERLAY-PEER next-hop-self\n
-    \  neighbor MLAG-IPv4-UNDERLAY-PEER description DC1-BL1A\n   neighbor MLAG-IPv4-UNDERLAY-PEER
-    password 7 vnEaG8gMeQf3d3cN6PktXQ==\n   neighbor MLAG-IPv4-UNDERLAY-PEER send-community\n
-    \  neighbor MLAG-IPv4-UNDERLAY-PEER maximum-routes 12000\n   neighbor MLAG-IPv4-UNDERLAY-PEER
-    route-map RM-MLAG-PEER-IN in\n   neighbor 10.255.251.10 peer group MLAG-IPv4-UNDERLAY-PEER\n
-    \  neighbor 10.255.251.10 description DC1-BL1A_Vlan4093\n   neighbor 172.31.255.48
-    peer group IPv4-UNDERLAY-PEERS\n   neighbor 172.31.255.48 remote-as 65001\n   neighbor
-    172.31.255.48 description DC1-SPINE1_Ethernet7\n   neighbor 172.31.255.50 peer
-    group IPv4-UNDERLAY-PEERS\n   neighbor 172.31.255.50 remote-as 65001\n   neighbor
-    172.31.255.50 description DC1-SPINE2_Ethernet7\n   neighbor 172.31.255.52 peer
-    group IPv4-UNDERLAY-PEERS\n   neighbor 172.31.255.52 remote-as 65001\n   neighbor
-    172.31.255.52 description DC1-SPINE3_Ethernet7\n   neighbor 172.31.255.54 peer
-    group IPv4-UNDERLAY-PEERS\n   neighbor 172.31.255.54 remote-as 65001\n   neighbor
-    172.31.255.54 description DC1-SPINE4_Ethernet7\n   neighbor 192.168.255.1 peer
-    group EVPN-OVERLAY-PEERS\n   neighbor 192.168.255.1 remote-as 65001\n   neighbor
-    192.168.255.1 description DC1-SPINE1_Loopback0\n   neighbor 192.168.255.2 peer
-    group EVPN-OVERLAY-PEERS\n   neighbor 192.168.255.2 remote-as 65001\n   neighbor
-    192.168.255.2 description DC1-SPINE2_Loopback0\n   neighbor 192.168.255.3 peer
-    group EVPN-OVERLAY-PEERS\n   neighbor 192.168.255.3 remote-as 65001\n   neighbor
-    192.168.255.3 description DC1-SPINE3_Loopback0\n   neighbor 192.168.255.4 peer
-    group EVPN-OVERLAY-PEERS\n   neighbor 192.168.255.4 remote-as 65001\n   neighbor
-    192.168.255.4 description DC1-SPINE4_Loopback0\n   redistribute connected route-map
-    RM-CONN-2-BGP\n   !\n   vlan-aware-bundle Tenant_A_WAN_Zone\n      rd 192.168.255.11:14\n
-    \     route-target both 14:14\n      redistribute learned\n      vlan 150\n   !\n
-    \  vlan-aware-bundle Tenant_B_WAN_Zone\n      rd 192.168.255.11:21\n      route-target
-    both 21:21\n      redistribute learned\n      vlan 250\n   !\n   vlan-aware-bundle
-    Tenant_C_WAN_Zone\n      rd 192.168.255.11:31\n      route-target both 31:31\n
-    \     redistribute learned\n      vlan 350\n   !\n   address-family evpn\n      neighbor
-    EVPN-OVERLAY-PEERS activate\n   !\n   address-family ipv4\n      no neighbor EVPN-OVERLAY-PEERS
-    activate\n      neighbor IPv4-UNDERLAY-PEERS activate\n      neighbor MLAG-IPv4-UNDERLAY-PEER
-    activate\n   !\n   vrf Tenant_A_WAN_Zone\n      rd 192.168.255.11:14\n      route-target
-    import evpn 14:14\n      route-target export evpn 14:14\n      router-id 192.168.255.11\n
-    \     update wait-install\n      neighbor 10.255.251.10 peer group MLAG-IPv4-UNDERLAY-PEER\n
-    \     neighbor 10.255.251.10 description DC1-BL1A_Vlan3013\n      redistribute
-    connected\n   !\n   vrf Tenant_B_WAN_Zone\n      rd 192.168.255.11:21\n      route-target
-    import evpn 21:21\n      route-target export evpn 21:21\n      router-id 192.168.255.11\n
-    \     update wait-install\n      neighbor 10.255.251.10 peer group MLAG-IPv4-UNDERLAY-PEER\n
-    \     neighbor 10.255.251.10 description DC1-BL1A_Vlan3020\n      redistribute
-    connected\n   !\n   vrf Tenant_C_WAN_Zone\n      rd 192.168.255.11:31\n      route-target
+    description DC1-BL1A_Vlan3020\n      redistribute connected route-map RM-CONN-2-BGP-VRFS\n
+    \  !\n   vrf Tenant_C_WAN_Zone\n      rd 192.168.255.11:31\n      route-target
     import evpn 31:31\n      route-target export evpn 31:31\n      router-id 192.168.255.11\n
     \     update wait-install\n      neighbor 10.255.251.10 peer group MLAG-IPv4-UNDERLAY-PEER\n
     \     neighbor 10.255.251.10 description DC1-BL1A_Vlan3030\n      redistribute
-    connected\n!\nend\n"
->>>>>>> 9b3695e5
+    connected route-map RM-CONN-2-BGP-VRFS\n!\nend\n"
   AVD_DC1-L2LEAF1A: "!\nno enable password\nno aaa root\n!\nusername admin privilege
     15 role network-admin nopassword\nusername cvpadmin privilege 15 role network-admin
     secret sha512 $6$rZKcbIZ7iWGAWTUM$TCgDn1KcavS0s.OV8lacMTUkxTByfzcGlFlYUWroxYuU7M/9bIodhRO7nXGzMweUxvbk8mJmQl8Bh44cRktUj.\n!\nmanagement
@@ -631,118 +479,6 @@
     Vlan310\n   description Tenant_C_OP_Zone_1\n   no shutdown\n   vrf Tenant_C_OP_Zone\n
     \  ip address virtual 10.3.10.1/24\n!\ninterface Vlan311\n   description Tenant_C_OP_Zone_2\n
     \  no shutdown\n   vrf Tenant_C_OP_Zone\n   ip address virtual 10.3.11.1/24\n!\ninterface
-<<<<<<< HEAD
-    Vlan3009\n   description MLAG_PEER_L3_iBGP: vrf Tenant_A_OP_Zone\n   no shutdown\n
-    \  mtu 1500\n   vrf Tenant_A_OP_Zone\n   ip address 10.255.251.2/31\n!\ninterface
-    Vlan3010\n   description MLAG_PEER_L3_iBGP: vrf Tenant_A_WEB_Zone\n   no shutdown\n
-    \  mtu 1500\n   vrf Tenant_A_WEB_Zone\n   ip address 10.255.251.2/31\n!\ninterface
-    Vlan3011\n   description MLAG_PEER_L3_iBGP: vrf Tenant_A_APP_Zone\n   no shutdown\n
-    \  mtu 1500\n   vrf Tenant_A_APP_Zone\n   ip address 10.255.251.2/31\n!\ninterface
-    Vlan3012\n   description MLAG_PEER_L3_iBGP: vrf Tenant_A_DB_Zone\n   no shutdown\n
-    \  mtu 1500\n   vrf Tenant_A_DB_Zone\n   ip address 10.255.251.2/31\n!\ninterface
-    Vlan3019\n   description MLAG_PEER_L3_iBGP: vrf Tenant_B_OP_Zone\n   no shutdown\n
-    \  mtu 1500\n   vrf Tenant_B_OP_Zone\n   ip address 10.255.251.2/31\n!\ninterface
-    Vlan3029\n   description MLAG_PEER_L3_iBGP: vrf Tenant_C_OP_Zone\n   no shutdown\n
-    \  mtu 1500\n   vrf Tenant_C_OP_Zone\n   ip address 10.255.251.2/31\n!\ninterface
-    Vlan4093\n   description MLAG_PEER_L3_PEERING\n   no shutdown\n   mtu 1500\n   ip
-    address 10.255.251.2/31\n!\ninterface Vlan4094\n   description MLAG_PEER\n   no
-    shutdown\n   mtu 1500\n   no autostate\n   ip address 10.255.252.2/31\n!\ninterface
-    Vxlan1\n   description DC1-LEAF2A_VTEP\n   vxlan source-interface Loopback1\n
-    \  vxlan virtual-router encapsulation mac-address mlag-system-id\n   vxlan udp-port
-    4789\n   vxlan vlan 110 vni 10110\n   vxlan vlan 111 vni 50111\n   vxlan vlan
-    120 vni 10120\n   vxlan vlan 121 vni 10121\n   vxlan vlan 130 vni 10130\n   vxlan
-    vlan 131 vni 10131\n   vxlan vlan 140 vni 10140\n   vxlan vlan 141 vni 10141\n
-    \  vxlan vlan 210 vni 20210\n   vxlan vlan 211 vni 20211\n   vxlan vlan 310 vni
-    30310\n   vxlan vlan 311 vni 30311\n   vxlan vrf Tenant_A_APP_Zone vni 12\n   vxlan
-    vrf Tenant_A_DB_Zone vni 13\n   vxlan vrf Tenant_A_OP_Zone vni 10\n   vxlan vrf
-    Tenant_A_WEB_Zone vni 11\n   vxlan vrf Tenant_B_OP_Zone vni 20\n   vxlan vrf Tenant_C_OP_Zone
-    vni 30\n!\nip virtual-router mac-address 00:dc:00:00:00:0a\n!\nip address virtual
-    source-nat vrf Tenant_A_OP_Zone address 10.255.1.6\n!\nip routing\nno ip routing
-    vrf MGMT\nip routing vrf Tenant_A_APP_Zone\nip routing vrf Tenant_A_DB_Zone\nip
-    routing vrf Tenant_A_OP_Zone\nip routing vrf Tenant_A_WEB_Zone\nip routing vrf
-    Tenant_B_OP_Zone\nip routing vrf Tenant_C_OP_Zone\n!\nip prefix-list PL-LOOPBACKS-EVPN-OVERLAY\n
-    \  seq 10 permit 192.168.255.0/24 eq 32\n   seq 20 permit 192.168.254.0/24 eq
-    32\n!\nip prefix-list PL-MLAG-PEER-VRFS\n   seq 10 permit 10.255.251.2/31\n!\nmlag
-    configuration\n   domain-id DC1_LEAF2\n   local-interface Vlan4094\n   peer-address
-    10.255.252.3\n   peer-link Port-Channel5\n   reload-delay mlag 300\n   reload-delay
-    non-mlag 330\n!\nip route vrf MGMT 0.0.0.0/0 192.168.200.5\n!\nntp local-interface
-    vrf MGMT Management1\nntp server vrf MGMT 192.168.200.5 prefer\n!\nroute-map RM-CONN-2-BGP
-    permit 10\n   match ip address prefix-list PL-LOOPBACKS-EVPN-OVERLAY\n!\nroute-map
-    RM-CONN-2-BGP-VRFS deny 10\n   match ip address prefix-list PL-MLAG-PEER-VRFS\n!\nroute-map
-    RM-CONN-2-BGP-VRFS permit 20\n!\nroute-map RM-MLAG-PEER-IN permit 10\n   description
-    Make routes learned over MLAG Peer-link less preferred on spines to ensure optimal
-    routing\n   set origin incomplete\n!\nrouter bfd\n   multihop interval 1200 min-rx
-    1200 multiplier 3\n!\nrouter bgp 65102\n   router-id 192.168.255.6\n   maximum-paths
-    4 ecmp 4\n   update wait-install\n   no bgp default ipv4-unicast\n   distance
-    bgp 20 200 200\n   neighbor EVPN-OVERLAY-PEERS peer group\n   neighbor EVPN-OVERLAY-PEERS
-    update-source Loopback0\n   neighbor EVPN-OVERLAY-PEERS bfd\n   neighbor EVPN-OVERLAY-PEERS
-    ebgp-multihop 3\n   neighbor EVPN-OVERLAY-PEERS password 7 q+VNViP5i4rVjW1cxFv2wA==\n
-    \  neighbor EVPN-OVERLAY-PEERS send-community\n   neighbor EVPN-OVERLAY-PEERS
-    maximum-routes 0\n   neighbor IPv4-UNDERLAY-PEERS peer group\n   neighbor IPv4-UNDERLAY-PEERS
-    password 7 AQQvKeimxJu+uGQ/yYvv9w==\n   neighbor IPv4-UNDERLAY-PEERS send-community\n
-    \  neighbor IPv4-UNDERLAY-PEERS maximum-routes 12000\n   neighbor MLAG-IPv4-UNDERLAY-PEER
-    peer group\n   neighbor MLAG-IPv4-UNDERLAY-PEER remote-as 65102\n   neighbor MLAG-IPv4-UNDERLAY-PEER
-    next-hop-self\n   neighbor MLAG-IPv4-UNDERLAY-PEER description DC1-LEAF2B\n   neighbor
-    MLAG-IPv4-UNDERLAY-PEER password 7 vnEaG8gMeQf3d3cN6PktXQ==\n   neighbor MLAG-IPv4-UNDERLAY-PEER
-    send-community\n   neighbor MLAG-IPv4-UNDERLAY-PEER maximum-routes 12000\n   neighbor
-    MLAG-IPv4-UNDERLAY-PEER route-map RM-MLAG-PEER-IN in\n   neighbor 10.255.251.3
-    peer group MLAG-IPv4-UNDERLAY-PEER\n   neighbor 10.255.251.3 description DC1-LEAF2B\n
-    \  neighbor 172.31.255.8 peer group IPv4-UNDERLAY-PEERS\n   neighbor 172.31.255.8
-    remote-as 65001\n   neighbor 172.31.255.8 description DC1-SPINE1_Ethernet2\n   neighbor
-    172.31.255.10 peer group IPv4-UNDERLAY-PEERS\n   neighbor 172.31.255.10 remote-as
-    65001\n   neighbor 172.31.255.10 description DC1-SPINE2_Ethernet2\n   neighbor
-    172.31.255.12 peer group IPv4-UNDERLAY-PEERS\n   neighbor 172.31.255.12 remote-as
-    65001\n   neighbor 172.31.255.12 description DC1-SPINE3_Ethernet2\n   neighbor
-    172.31.255.14 peer group IPv4-UNDERLAY-PEERS\n   neighbor 172.31.255.14 remote-as
-    65001\n   neighbor 172.31.255.14 description DC1-SPINE4_Ethernet2\n   neighbor
-    192.168.255.1 peer group EVPN-OVERLAY-PEERS\n   neighbor 192.168.255.1 remote-as
-    65001\n   neighbor 192.168.255.1 description DC1-SPINE1\n   neighbor 192.168.255.2
-    peer group EVPN-OVERLAY-PEERS\n   neighbor 192.168.255.2 remote-as 65001\n   neighbor
-    192.168.255.2 description DC1-SPINE2\n   neighbor 192.168.255.3 peer group EVPN-OVERLAY-PEERS\n
-    \  neighbor 192.168.255.3 remote-as 65001\n   neighbor 192.168.255.3 description
-    DC1-SPINE3\n   neighbor 192.168.255.4 peer group EVPN-OVERLAY-PEERS\n   neighbor
-    192.168.255.4 remote-as 65001\n   neighbor 192.168.255.4 description DC1-SPINE4\n
-    \  redistribute connected route-map RM-CONN-2-BGP\n   !\n   vlan-aware-bundle
-    Tenant_A_APP_Zone\n      rd 192.168.255.6:12\n      route-target both 12:12\n
-    \     redistribute learned\n      vlan 130-131\n   !\n   vlan-aware-bundle Tenant_A_DB_Zone\n
-    \     rd 192.168.255.6:13\n      route-target both 13:13\n      redistribute learned\n
-    \     vlan 140-141\n   !\n   vlan-aware-bundle Tenant_A_OP_Zone\n      rd 192.168.255.6:10\n
-    \     route-target both 10:10\n      redistribute learned\n      vlan 110-111\n
-    \  !\n   vlan-aware-bundle Tenant_A_WEB_Zone\n      rd 192.168.255.6:11\n      route-target
-    both 11:11\n      redistribute learned\n      vlan 120-121\n   !\n   vlan-aware-bundle
-    Tenant_B_OP_Zone\n      rd 192.168.255.6:20\n      route-target both 20:20\n      redistribute
-    learned\n      vlan 210-211\n   !\n   vlan-aware-bundle Tenant_C_OP_Zone\n      rd
-    192.168.255.6:30\n      route-target both 30:30\n      redistribute learned\n
-    \     vlan 310-311\n   !\n   address-family evpn\n      neighbor EVPN-OVERLAY-PEERS
-    activate\n   !\n   address-family ipv4\n      no neighbor EVPN-OVERLAY-PEERS activate\n
-    \     neighbor IPv4-UNDERLAY-PEERS activate\n      neighbor MLAG-IPv4-UNDERLAY-PEER
-    activate\n   !\n   vrf Tenant_A_APP_Zone\n      rd 192.168.255.6:12\n      route-target
-    import evpn 12:12\n      route-target export evpn 12:12\n      router-id 192.168.255.6\n
-    \     update wait-install\n      neighbor 10.255.251.3 peer group MLAG-IPv4-UNDERLAY-PEER\n
-    \     neighbor 10.255.251.3 description DC1-LEAF2B\n      redistribute connected
-    route-map RM-CONN-2-BGP-VRFS\n   !\n   vrf Tenant_A_DB_Zone\n      rd 192.168.255.6:13\n
-    \     route-target import evpn 13:13\n      route-target export evpn 13:13\n      router-id
-    192.168.255.6\n      update wait-install\n      neighbor 10.255.251.3 peer group
-    MLAG-IPv4-UNDERLAY-PEER\n      neighbor 10.255.251.3 description DC1-LEAF2B\n
-    \     redistribute connected route-map RM-CONN-2-BGP-VRFS\n   !\n   vrf Tenant_A_OP_Zone\n
-    \     rd 192.168.255.6:10\n      route-target import evpn 10:10\n      route-target
-    export evpn 10:10\n      router-id 192.168.255.6\n      update wait-install\n
-    \     neighbor 10.255.251.3 peer group MLAG-IPv4-UNDERLAY-PEER\n      neighbor
-    10.255.251.3 description DC1-LEAF2B\n      redistribute connected route-map RM-CONN-2-BGP-VRFS\n
-    \  !\n   vrf Tenant_A_WEB_Zone\n      rd 192.168.255.6:11\n      route-target
-    import evpn 11:11\n      route-target export evpn 11:11\n      router-id 192.168.255.6\n
-    \     update wait-install\n      neighbor 10.255.251.3 peer group MLAG-IPv4-UNDERLAY-PEER\n
-    \     neighbor 10.255.251.3 description DC1-LEAF2B\n      redistribute connected
-    route-map RM-CONN-2-BGP-VRFS\n   !\n   vrf Tenant_B_OP_Zone\n      rd 192.168.255.6:20\n
-    \     route-target import evpn 20:20\n      route-target export evpn 20:20\n      router-id
-    192.168.255.6\n      update wait-install\n      neighbor 10.255.251.3 peer group
-    MLAG-IPv4-UNDERLAY-PEER\n      neighbor 10.255.251.3 description DC1-LEAF2B\n
-    \     redistribute connected route-map RM-CONN-2-BGP-VRFS\n   !\n   vrf Tenant_C_OP_Zone\n
-    \     rd 192.168.255.6:30\n      route-target import evpn 30:30\n      route-target
-    export evpn 30:30\n      router-id 192.168.255.6\n      update wait-install\n
-    \     neighbor 10.255.251.3 peer group MLAG-IPv4-UNDERLAY-PEER\n      neighbor
-    10.255.251.3 description DC1-LEAF2B\n      redistribute connected route-map RM-CONN-2-BGP-VRFS\n!\nend\n"
-=======
     Vlan3009\n   description MLAG_L3_VRF_Tenant_A_OP_Zone\n   no shutdown\n   mtu
     1500\n   vrf Tenant_A_OP_Zone\n   ip address 10.255.251.2/31\n!\ninterface Vlan3010\n
     \  description MLAG_L3_VRF_Tenant_A_WEB_Zone\n   no shutdown\n   mtu 1500\n   vrf
@@ -771,86 +507,89 @@
     routing vrf Tenant_A_DB_Zone\nip routing vrf Tenant_A_OP_Zone\nip routing vrf
     Tenant_A_WEB_Zone\nip routing vrf Tenant_B_OP_Zone\nip routing vrf Tenant_C_OP_Zone\n!\nip
     prefix-list PL-LOOPBACKS-EVPN-OVERLAY\n   seq 10 permit 192.168.255.0/24 eq 32\n
-    \  seq 20 permit 192.168.254.0/24 eq 32\n!\nmlag configuration\n   domain-id DC1_LEAF2\n
+    \  seq 20 permit 192.168.254.0/24 eq 32\n!\nip prefix-list PL-MLAG-PEER-VRFS\n
+    \  seq 10 permit 10.255.251.2/31\n!\nmlag configuration\n   domain-id DC1_LEAF2\n
     \  local-interface Vlan4094\n   peer-address 10.255.252.3\n   peer-link Port-Channel5\n
     \  reload-delay mlag 300\n   reload-delay non-mlag 330\n!\nip route vrf MGMT 0.0.0.0/0
     192.168.200.5\n!\nntp local-interface vrf MGMT Management1\nntp server vrf MGMT
     192.168.200.5 prefer\n!\nroute-map RM-CONN-2-BGP permit 10\n   match ip address
-    prefix-list PL-LOOPBACKS-EVPN-OVERLAY\n!\nroute-map RM-MLAG-PEER-IN permit 10\n
-    \  description Make routes learned over MLAG Peer-link less preferred on spines
-    to ensure optimal routing\n   set origin incomplete\n!\nrouter bfd\n   multihop
-    interval 1200 min-rx 1200 multiplier 3\n!\nrouter bgp 65102\n   router-id 192.168.255.6\n
-    \  maximum-paths 4 ecmp 4\n   update wait-install\n   no bgp default ipv4-unicast\n
-    \  distance bgp 20 200 200\n   neighbor EVPN-OVERLAY-PEERS peer group\n   neighbor
-    EVPN-OVERLAY-PEERS update-source Loopback0\n   neighbor EVPN-OVERLAY-PEERS bfd\n
-    \  neighbor EVPN-OVERLAY-PEERS ebgp-multihop 3\n   neighbor EVPN-OVERLAY-PEERS
-    password 7 q+VNViP5i4rVjW1cxFv2wA==\n   neighbor EVPN-OVERLAY-PEERS send-community\n
-    \  neighbor EVPN-OVERLAY-PEERS maximum-routes 0\n   neighbor IPv4-UNDERLAY-PEERS
-    peer group\n   neighbor IPv4-UNDERLAY-PEERS password 7 AQQvKeimxJu+uGQ/yYvv9w==\n
-    \  neighbor IPv4-UNDERLAY-PEERS send-community\n   neighbor IPv4-UNDERLAY-PEERS
-    maximum-routes 12000\n   neighbor MLAG-IPv4-UNDERLAY-PEER peer group\n   neighbor
-    MLAG-IPv4-UNDERLAY-PEER remote-as 65102\n   neighbor MLAG-IPv4-UNDERLAY-PEER next-hop-self\n
-    \  neighbor MLAG-IPv4-UNDERLAY-PEER description DC1-LEAF2B\n   neighbor MLAG-IPv4-UNDERLAY-PEER
-    password 7 vnEaG8gMeQf3d3cN6PktXQ==\n   neighbor MLAG-IPv4-UNDERLAY-PEER send-community\n
-    \  neighbor MLAG-IPv4-UNDERLAY-PEER maximum-routes 12000\n   neighbor MLAG-IPv4-UNDERLAY-PEER
-    route-map RM-MLAG-PEER-IN in\n   neighbor 10.255.251.3 peer group MLAG-IPv4-UNDERLAY-PEER\n
-    \  neighbor 10.255.251.3 description DC1-LEAF2B_Vlan4093\n   neighbor 172.31.255.8
-    peer group IPv4-UNDERLAY-PEERS\n   neighbor 172.31.255.8 remote-as 65001\n   neighbor
-    172.31.255.8 description DC1-SPINE1_Ethernet2\n   neighbor 172.31.255.10 peer
-    group IPv4-UNDERLAY-PEERS\n   neighbor 172.31.255.10 remote-as 65001\n   neighbor
-    172.31.255.10 description DC1-SPINE2_Ethernet2\n   neighbor 172.31.255.12 peer
-    group IPv4-UNDERLAY-PEERS\n   neighbor 172.31.255.12 remote-as 65001\n   neighbor
-    172.31.255.12 description DC1-SPINE3_Ethernet2\n   neighbor 172.31.255.14 peer
-    group IPv4-UNDERLAY-PEERS\n   neighbor 172.31.255.14 remote-as 65001\n   neighbor
-    172.31.255.14 description DC1-SPINE4_Ethernet2\n   neighbor 192.168.255.1 peer
-    group EVPN-OVERLAY-PEERS\n   neighbor 192.168.255.1 remote-as 65001\n   neighbor
-    192.168.255.1 description DC1-SPINE1_Loopback0\n   neighbor 192.168.255.2 peer
-    group EVPN-OVERLAY-PEERS\n   neighbor 192.168.255.2 remote-as 65001\n   neighbor
-    192.168.255.2 description DC1-SPINE2_Loopback0\n   neighbor 192.168.255.3 peer
-    group EVPN-OVERLAY-PEERS\n   neighbor 192.168.255.3 remote-as 65001\n   neighbor
-    192.168.255.3 description DC1-SPINE3_Loopback0\n   neighbor 192.168.255.4 peer
-    group EVPN-OVERLAY-PEERS\n   neighbor 192.168.255.4 remote-as 65001\n   neighbor
-    192.168.255.4 description DC1-SPINE4_Loopback0\n   redistribute connected route-map
-    RM-CONN-2-BGP\n   !\n   vlan-aware-bundle Tenant_A_APP_Zone\n      rd 192.168.255.6:12\n
-    \     route-target both 12:12\n      redistribute learned\n      vlan 130-131\n
-    \  !\n   vlan-aware-bundle Tenant_A_DB_Zone\n      rd 192.168.255.6:13\n      route-target
-    both 13:13\n      redistribute learned\n      vlan 140-141\n   !\n   vlan-aware-bundle
-    Tenant_A_OP_Zone\n      rd 192.168.255.6:10\n      route-target both 10:10\n      redistribute
-    learned\n      vlan 110-111\n   !\n   vlan-aware-bundle Tenant_A_WEB_Zone\n      rd
-    192.168.255.6:11\n      route-target both 11:11\n      redistribute learned\n
-    \     vlan 120-121\n   !\n   vlan-aware-bundle Tenant_B_OP_Zone\n      rd 192.168.255.6:20\n
-    \     route-target both 20:20\n      redistribute learned\n      vlan 210-211\n
-    \  !\n   vlan-aware-bundle Tenant_C_OP_Zone\n      rd 192.168.255.6:30\n      route-target
-    both 30:30\n      redistribute learned\n      vlan 310-311\n   !\n   address-family
-    evpn\n      neighbor EVPN-OVERLAY-PEERS activate\n   !\n   address-family ipv4\n
-    \     no neighbor EVPN-OVERLAY-PEERS activate\n      neighbor IPv4-UNDERLAY-PEERS
-    activate\n      neighbor MLAG-IPv4-UNDERLAY-PEER activate\n   !\n   vrf Tenant_A_APP_Zone\n
-    \     rd 192.168.255.6:12\n      route-target import evpn 12:12\n      route-target
-    export evpn 12:12\n      router-id 192.168.255.6\n      update wait-install\n
-    \     neighbor 10.255.251.3 peer group MLAG-IPv4-UNDERLAY-PEER\n      neighbor
-    10.255.251.3 description DC1-LEAF2B_Vlan3011\n      redistribute connected\n   !\n
-    \  vrf Tenant_A_DB_Zone\n      rd 192.168.255.6:13\n      route-target import
-    evpn 13:13\n      route-target export evpn 13:13\n      router-id 192.168.255.6\n
+    prefix-list PL-LOOPBACKS-EVPN-OVERLAY\n!\nroute-map RM-CONN-2-BGP-VRFS deny 10\n
+    \  match ip address prefix-list PL-MLAG-PEER-VRFS\n!\nroute-map RM-CONN-2-BGP-VRFS
+    permit 20\n!\nroute-map RM-MLAG-PEER-IN permit 10\n   description Make routes
+    learned over MLAG Peer-link less preferred on spines to ensure optimal routing\n
+    \  set origin incomplete\n!\nrouter bfd\n   multihop interval 1200 min-rx 1200
+    multiplier 3\n!\nrouter bgp 65102\n   router-id 192.168.255.6\n   maximum-paths
+    4 ecmp 4\n   update wait-install\n   no bgp default ipv4-unicast\n   distance
+    bgp 20 200 200\n   neighbor EVPN-OVERLAY-PEERS peer group\n   neighbor EVPN-OVERLAY-PEERS
+    update-source Loopback0\n   neighbor EVPN-OVERLAY-PEERS bfd\n   neighbor EVPN-OVERLAY-PEERS
+    ebgp-multihop 3\n   neighbor EVPN-OVERLAY-PEERS password 7 q+VNViP5i4rVjW1cxFv2wA==\n
+    \  neighbor EVPN-OVERLAY-PEERS send-community\n   neighbor EVPN-OVERLAY-PEERS
+    maximum-routes 0\n   neighbor IPv4-UNDERLAY-PEERS peer group\n   neighbor IPv4-UNDERLAY-PEERS
+    password 7 AQQvKeimxJu+uGQ/yYvv9w==\n   neighbor IPv4-UNDERLAY-PEERS send-community\n
+    \  neighbor IPv4-UNDERLAY-PEERS maximum-routes 12000\n   neighbor MLAG-IPv4-UNDERLAY-PEER
+    peer group\n   neighbor MLAG-IPv4-UNDERLAY-PEER remote-as 65102\n   neighbor MLAG-IPv4-UNDERLAY-PEER
+    next-hop-self\n   neighbor MLAG-IPv4-UNDERLAY-PEER description DC1-LEAF2B\n   neighbor
+    MLAG-IPv4-UNDERLAY-PEER password 7 vnEaG8gMeQf3d3cN6PktXQ==\n   neighbor MLAG-IPv4-UNDERLAY-PEER
+    send-community\n   neighbor MLAG-IPv4-UNDERLAY-PEER maximum-routes 12000\n   neighbor
+    MLAG-IPv4-UNDERLAY-PEER route-map RM-MLAG-PEER-IN in\n   neighbor 10.255.251.3
+    peer group MLAG-IPv4-UNDERLAY-PEER\n   neighbor 10.255.251.3 description DC1-LEAF2B_Vlan4093\n
+    \  neighbor 172.31.255.8 peer group IPv4-UNDERLAY-PEERS\n   neighbor 172.31.255.8
+    remote-as 65001\n   neighbor 172.31.255.8 description DC1-SPINE1_Ethernet2\n   neighbor
+    172.31.255.10 peer group IPv4-UNDERLAY-PEERS\n   neighbor 172.31.255.10 remote-as
+    65001\n   neighbor 172.31.255.10 description DC1-SPINE2_Ethernet2\n   neighbor
+    172.31.255.12 peer group IPv4-UNDERLAY-PEERS\n   neighbor 172.31.255.12 remote-as
+    65001\n   neighbor 172.31.255.12 description DC1-SPINE3_Ethernet2\n   neighbor
+    172.31.255.14 peer group IPv4-UNDERLAY-PEERS\n   neighbor 172.31.255.14 remote-as
+    65001\n   neighbor 172.31.255.14 description DC1-SPINE4_Ethernet2\n   neighbor
+    192.168.255.1 peer group EVPN-OVERLAY-PEERS\n   neighbor 192.168.255.1 remote-as
+    65001\n   neighbor 192.168.255.1 description DC1-SPINE1_Loopback0\n   neighbor
+    192.168.255.2 peer group EVPN-OVERLAY-PEERS\n   neighbor 192.168.255.2 remote-as
+    65001\n   neighbor 192.168.255.2 description DC1-SPINE2_Loopback0\n   neighbor
+    192.168.255.3 peer group EVPN-OVERLAY-PEERS\n   neighbor 192.168.255.3 remote-as
+    65001\n   neighbor 192.168.255.3 description DC1-SPINE3_Loopback0\n   neighbor
+    192.168.255.4 peer group EVPN-OVERLAY-PEERS\n   neighbor 192.168.255.4 remote-as
+    65001\n   neighbor 192.168.255.4 description DC1-SPINE4_Loopback0\n   redistribute
+    connected route-map RM-CONN-2-BGP\n   !\n   vlan-aware-bundle Tenant_A_APP_Zone\n
+    \     rd 192.168.255.6:12\n      route-target both 12:12\n      redistribute learned\n
+    \     vlan 130-131\n   !\n   vlan-aware-bundle Tenant_A_DB_Zone\n      rd 192.168.255.6:13\n
+    \     route-target both 13:13\n      redistribute learned\n      vlan 140-141\n
+    \  !\n   vlan-aware-bundle Tenant_A_OP_Zone\n      rd 192.168.255.6:10\n      route-target
+    both 10:10\n      redistribute learned\n      vlan 110-111\n   !\n   vlan-aware-bundle
+    Tenant_A_WEB_Zone\n      rd 192.168.255.6:11\n      route-target both 11:11\n
+    \     redistribute learned\n      vlan 120-121\n   !\n   vlan-aware-bundle Tenant_B_OP_Zone\n
+    \     rd 192.168.255.6:20\n      route-target both 20:20\n      redistribute learned\n
+    \     vlan 210-211\n   !\n   vlan-aware-bundle Tenant_C_OP_Zone\n      rd 192.168.255.6:30\n
+    \     route-target both 30:30\n      redistribute learned\n      vlan 310-311\n
+    \  !\n   address-family evpn\n      neighbor EVPN-OVERLAY-PEERS activate\n   !\n
+    \  address-family ipv4\n      no neighbor EVPN-OVERLAY-PEERS activate\n      neighbor
+    IPv4-UNDERLAY-PEERS activate\n      neighbor MLAG-IPv4-UNDERLAY-PEER activate\n
+    \  !\n   vrf Tenant_A_APP_Zone\n      rd 192.168.255.6:12\n      route-target
+    import evpn 12:12\n      route-target export evpn 12:12\n      router-id 192.168.255.6\n
     \     update wait-install\n      neighbor 10.255.251.3 peer group MLAG-IPv4-UNDERLAY-PEER\n
-    \     neighbor 10.255.251.3 description DC1-LEAF2B_Vlan3012\n      redistribute
-    connected\n   !\n   vrf Tenant_A_OP_Zone\n      rd 192.168.255.6:10\n      route-target
-    import evpn 10:10\n      route-target export evpn 10:10\n      router-id 192.168.255.6\n
+    \     neighbor 10.255.251.3 description DC1-LEAF2B_Vlan3011\n      redistribute
+    connected route-map RM-CONN-2-BGP-VRFS\n   !\n   vrf Tenant_A_DB_Zone\n      rd
+    192.168.255.6:13\n      route-target import evpn 13:13\n      route-target export
+    evpn 13:13\n      router-id 192.168.255.6\n      update wait-install\n      neighbor
+    10.255.251.3 peer group MLAG-IPv4-UNDERLAY-PEER\n      neighbor 10.255.251.3 description
+    DC1-LEAF2B_Vlan3012\n      redistribute connected route-map RM-CONN-2-BGP-VRFS\n
+    \  !\n   vrf Tenant_A_OP_Zone\n      rd 192.168.255.6:10\n      route-target import
+    evpn 10:10\n      route-target export evpn 10:10\n      router-id 192.168.255.6\n
     \     update wait-install\n      neighbor 10.255.251.3 peer group MLAG-IPv4-UNDERLAY-PEER\n
     \     neighbor 10.255.251.3 description DC1-LEAF2B_Vlan3009\n      redistribute
-    connected\n   !\n   vrf Tenant_A_WEB_Zone\n      rd 192.168.255.6:11\n      route-target
-    import evpn 11:11\n      route-target export evpn 11:11\n      router-id 192.168.255.6\n
-    \     update wait-install\n      neighbor 10.255.251.3 peer group MLAG-IPv4-UNDERLAY-PEER\n
-    \     neighbor 10.255.251.3 description DC1-LEAF2B_Vlan3010\n      redistribute
-    connected\n   !\n   vrf Tenant_B_OP_Zone\n      rd 192.168.255.6:20\n      route-target
-    import evpn 20:20\n      route-target export evpn 20:20\n      router-id 192.168.255.6\n
+    connected route-map RM-CONN-2-BGP-VRFS\n   !\n   vrf Tenant_A_WEB_Zone\n      rd
+    192.168.255.6:11\n      route-target import evpn 11:11\n      route-target export
+    evpn 11:11\n      router-id 192.168.255.6\n      update wait-install\n      neighbor
+    10.255.251.3 peer group MLAG-IPv4-UNDERLAY-PEER\n      neighbor 10.255.251.3 description
+    DC1-LEAF2B_Vlan3010\n      redistribute connected route-map RM-CONN-2-BGP-VRFS\n
+    \  !\n   vrf Tenant_B_OP_Zone\n      rd 192.168.255.6:20\n      route-target import
+    evpn 20:20\n      route-target export evpn 20:20\n      router-id 192.168.255.6\n
     \     update wait-install\n      neighbor 10.255.251.3 peer group MLAG-IPv4-UNDERLAY-PEER\n
     \     neighbor 10.255.251.3 description DC1-LEAF2B_Vlan3019\n      redistribute
-    connected\n   !\n   vrf Tenant_C_OP_Zone\n      rd 192.168.255.6:30\n      route-target
-    import evpn 30:30\n      route-target export evpn 30:30\n      router-id 192.168.255.6\n
-    \     update wait-install\n      neighbor 10.255.251.3 peer group MLAG-IPv4-UNDERLAY-PEER\n
-    \     neighbor 10.255.251.3 description DC1-LEAF2B_Vlan3029\n      redistribute
-    connected\n!\nend\n"
->>>>>>> 9b3695e5
+    connected route-map RM-CONN-2-BGP-VRFS\n   !\n   vrf Tenant_C_OP_Zone\n      rd
+    192.168.255.6:30\n      route-target import evpn 30:30\n      route-target export
+    evpn 30:30\n      router-id 192.168.255.6\n      update wait-install\n      neighbor
+    10.255.251.3 peer group MLAG-IPv4-UNDERLAY-PEER\n      neighbor 10.255.251.3 description
+    DC1-LEAF2B_Vlan3029\n      redistribute connected route-map RM-CONN-2-BGP-VRFS\n!\nend\n"
   AVD_DC1-LEAF2B: "!\nno enable password\nno aaa root\n!\nusername admin privilege
     15 role network-admin nopassword\nusername cvpadmin privilege 15 role network-admin
     secret sha512 $6$rZKcbIZ7iWGAWTUM$TCgDn1KcavS0s.OV8lacMTUkxTByfzcGlFlYUWroxYuU7M/9bIodhRO7nXGzMweUxvbk8mJmQl8Bh44cRktUj.\n!\nmanagement
@@ -920,118 +659,6 @@
     Vlan310\n   description Tenant_C_OP_Zone_1\n   no shutdown\n   vrf Tenant_C_OP_Zone\n
     \  ip address virtual 10.3.10.1/24\n!\ninterface Vlan311\n   description Tenant_C_OP_Zone_2\n
     \  no shutdown\n   vrf Tenant_C_OP_Zone\n   ip address virtual 10.3.11.1/24\n!\ninterface
-<<<<<<< HEAD
-    Vlan3009\n   description MLAG_PEER_L3_iBGP: vrf Tenant_A_OP_Zone\n   no shutdown\n
-    \  mtu 1500\n   vrf Tenant_A_OP_Zone\n   ip address 10.255.251.3/31\n!\ninterface
-    Vlan3010\n   description MLAG_PEER_L3_iBGP: vrf Tenant_A_WEB_Zone\n   no shutdown\n
-    \  mtu 1500\n   vrf Tenant_A_WEB_Zone\n   ip address 10.255.251.3/31\n!\ninterface
-    Vlan3011\n   description MLAG_PEER_L3_iBGP: vrf Tenant_A_APP_Zone\n   no shutdown\n
-    \  mtu 1500\n   vrf Tenant_A_APP_Zone\n   ip address 10.255.251.3/31\n!\ninterface
-    Vlan3012\n   description MLAG_PEER_L3_iBGP: vrf Tenant_A_DB_Zone\n   no shutdown\n
-    \  mtu 1500\n   vrf Tenant_A_DB_Zone\n   ip address 10.255.251.3/31\n!\ninterface
-    Vlan3019\n   description MLAG_PEER_L3_iBGP: vrf Tenant_B_OP_Zone\n   no shutdown\n
-    \  mtu 1500\n   vrf Tenant_B_OP_Zone\n   ip address 10.255.251.3/31\n!\ninterface
-    Vlan3029\n   description MLAG_PEER_L3_iBGP: vrf Tenant_C_OP_Zone\n   no shutdown\n
-    \  mtu 1500\n   vrf Tenant_C_OP_Zone\n   ip address 10.255.251.3/31\n!\ninterface
-    Vlan4093\n   description MLAG_PEER_L3_PEERING\n   no shutdown\n   mtu 1500\n   ip
-    address 10.255.251.3/31\n!\ninterface Vlan4094\n   description MLAG_PEER\n   no
-    shutdown\n   mtu 1500\n   no autostate\n   ip address 10.255.252.3/31\n!\ninterface
-    Vxlan1\n   description DC1-LEAF2B_VTEP\n   vxlan source-interface Loopback1\n
-    \  vxlan virtual-router encapsulation mac-address mlag-system-id\n   vxlan udp-port
-    4789\n   vxlan vlan 110 vni 10110\n   vxlan vlan 111 vni 50111\n   vxlan vlan
-    120 vni 10120\n   vxlan vlan 121 vni 10121\n   vxlan vlan 130 vni 10130\n   vxlan
-    vlan 131 vni 10131\n   vxlan vlan 140 vni 10140\n   vxlan vlan 141 vni 10141\n
-    \  vxlan vlan 210 vni 20210\n   vxlan vlan 211 vni 20211\n   vxlan vlan 310 vni
-    30310\n   vxlan vlan 311 vni 30311\n   vxlan vrf Tenant_A_APP_Zone vni 12\n   vxlan
-    vrf Tenant_A_DB_Zone vni 13\n   vxlan vrf Tenant_A_OP_Zone vni 10\n   vxlan vrf
-    Tenant_A_WEB_Zone vni 11\n   vxlan vrf Tenant_B_OP_Zone vni 20\n   vxlan vrf Tenant_C_OP_Zone
-    vni 30\n!\nip virtual-router mac-address 00:dc:00:00:00:0a\n!\nip address virtual
-    source-nat vrf Tenant_A_OP_Zone address 10.255.1.7\n!\nip routing\nno ip routing
-    vrf MGMT\nip routing vrf Tenant_A_APP_Zone\nip routing vrf Tenant_A_DB_Zone\nip
-    routing vrf Tenant_A_OP_Zone\nip routing vrf Tenant_A_WEB_Zone\nip routing vrf
-    Tenant_B_OP_Zone\nip routing vrf Tenant_C_OP_Zone\n!\nip prefix-list PL-LOOPBACKS-EVPN-OVERLAY\n
-    \  seq 10 permit 192.168.255.0/24 eq 32\n   seq 20 permit 192.168.254.0/24 eq
-    32\n!\nip prefix-list PL-MLAG-PEER-VRFS\n   seq 10 permit 10.255.251.2/31\n!\nmlag
-    configuration\n   domain-id DC1_LEAF2\n   local-interface Vlan4094\n   peer-address
-    10.255.252.2\n   peer-link Port-Channel5\n   reload-delay mlag 300\n   reload-delay
-    non-mlag 330\n!\nip route vrf MGMT 0.0.0.0/0 192.168.200.5\n!\nntp local-interface
-    vrf MGMT Management1\nntp server vrf MGMT 192.168.200.5 prefer\n!\nroute-map RM-CONN-2-BGP
-    permit 10\n   match ip address prefix-list PL-LOOPBACKS-EVPN-OVERLAY\n!\nroute-map
-    RM-CONN-2-BGP-VRFS deny 10\n   match ip address prefix-list PL-MLAG-PEER-VRFS\n!\nroute-map
-    RM-CONN-2-BGP-VRFS permit 20\n!\nroute-map RM-MLAG-PEER-IN permit 10\n   description
-    Make routes learned over MLAG Peer-link less preferred on spines to ensure optimal
-    routing\n   set origin incomplete\n!\nrouter bfd\n   multihop interval 1200 min-rx
-    1200 multiplier 3\n!\nrouter bgp 65102\n   router-id 192.168.255.7\n   maximum-paths
-    4 ecmp 4\n   update wait-install\n   no bgp default ipv4-unicast\n   distance
-    bgp 20 200 200\n   neighbor EVPN-OVERLAY-PEERS peer group\n   neighbor EVPN-OVERLAY-PEERS
-    update-source Loopback0\n   neighbor EVPN-OVERLAY-PEERS bfd\n   neighbor EVPN-OVERLAY-PEERS
-    ebgp-multihop 3\n   neighbor EVPN-OVERLAY-PEERS password 7 q+VNViP5i4rVjW1cxFv2wA==\n
-    \  neighbor EVPN-OVERLAY-PEERS send-community\n   neighbor EVPN-OVERLAY-PEERS
-    maximum-routes 0\n   neighbor IPv4-UNDERLAY-PEERS peer group\n   neighbor IPv4-UNDERLAY-PEERS
-    password 7 AQQvKeimxJu+uGQ/yYvv9w==\n   neighbor IPv4-UNDERLAY-PEERS send-community\n
-    \  neighbor IPv4-UNDERLAY-PEERS maximum-routes 12000\n   neighbor MLAG-IPv4-UNDERLAY-PEER
-    peer group\n   neighbor MLAG-IPv4-UNDERLAY-PEER remote-as 65102\n   neighbor MLAG-IPv4-UNDERLAY-PEER
-    next-hop-self\n   neighbor MLAG-IPv4-UNDERLAY-PEER description DC1-LEAF2A\n   neighbor
-    MLAG-IPv4-UNDERLAY-PEER password 7 vnEaG8gMeQf3d3cN6PktXQ==\n   neighbor MLAG-IPv4-UNDERLAY-PEER
-    send-community\n   neighbor MLAG-IPv4-UNDERLAY-PEER maximum-routes 12000\n   neighbor
-    MLAG-IPv4-UNDERLAY-PEER route-map RM-MLAG-PEER-IN in\n   neighbor 10.255.251.2
-    peer group MLAG-IPv4-UNDERLAY-PEER\n   neighbor 10.255.251.2 description DC1-LEAF2A\n
-    \  neighbor 172.31.255.16 peer group IPv4-UNDERLAY-PEERS\n   neighbor 172.31.255.16
-    remote-as 65001\n   neighbor 172.31.255.16 description DC1-SPINE1_Ethernet3\n
-    \  neighbor 172.31.255.18 peer group IPv4-UNDERLAY-PEERS\n   neighbor 172.31.255.18
-    remote-as 65001\n   neighbor 172.31.255.18 description DC1-SPINE2_Ethernet3\n
-    \  neighbor 172.31.255.20 peer group IPv4-UNDERLAY-PEERS\n   neighbor 172.31.255.20
-    remote-as 65001\n   neighbor 172.31.255.20 description DC1-SPINE3_Ethernet3\n
-    \  neighbor 172.31.255.22 peer group IPv4-UNDERLAY-PEERS\n   neighbor 172.31.255.22
-    remote-as 65001\n   neighbor 172.31.255.22 description DC1-SPINE4_Ethernet3\n
-    \  neighbor 192.168.255.1 peer group EVPN-OVERLAY-PEERS\n   neighbor 192.168.255.1
-    remote-as 65001\n   neighbor 192.168.255.1 description DC1-SPINE1\n   neighbor
-    192.168.255.2 peer group EVPN-OVERLAY-PEERS\n   neighbor 192.168.255.2 remote-as
-    65001\n   neighbor 192.168.255.2 description DC1-SPINE2\n   neighbor 192.168.255.3
-    peer group EVPN-OVERLAY-PEERS\n   neighbor 192.168.255.3 remote-as 65001\n   neighbor
-    192.168.255.3 description DC1-SPINE3\n   neighbor 192.168.255.4 peer group EVPN-OVERLAY-PEERS\n
-    \  neighbor 192.168.255.4 remote-as 65001\n   neighbor 192.168.255.4 description
-    DC1-SPINE4\n   redistribute connected route-map RM-CONN-2-BGP\n   !\n   vlan-aware-bundle
-    Tenant_A_APP_Zone\n      rd 192.168.255.7:12\n      route-target both 12:12\n
-    \     redistribute learned\n      vlan 130-131\n   !\n   vlan-aware-bundle Tenant_A_DB_Zone\n
-    \     rd 192.168.255.7:13\n      route-target both 13:13\n      redistribute learned\n
-    \     vlan 140-141\n   !\n   vlan-aware-bundle Tenant_A_OP_Zone\n      rd 192.168.255.7:10\n
-    \     route-target both 10:10\n      redistribute learned\n      vlan 110-111\n
-    \  !\n   vlan-aware-bundle Tenant_A_WEB_Zone\n      rd 192.168.255.7:11\n      route-target
-    both 11:11\n      redistribute learned\n      vlan 120-121\n   !\n   vlan-aware-bundle
-    Tenant_B_OP_Zone\n      rd 192.168.255.7:20\n      route-target both 20:20\n      redistribute
-    learned\n      vlan 210-211\n   !\n   vlan-aware-bundle Tenant_C_OP_Zone\n      rd
-    192.168.255.7:30\n      route-target both 30:30\n      redistribute learned\n
-    \     vlan 310-311\n   !\n   address-family evpn\n      neighbor EVPN-OVERLAY-PEERS
-    activate\n   !\n   address-family ipv4\n      no neighbor EVPN-OVERLAY-PEERS activate\n
-    \     neighbor IPv4-UNDERLAY-PEERS activate\n      neighbor MLAG-IPv4-UNDERLAY-PEER
-    activate\n   !\n   vrf Tenant_A_APP_Zone\n      rd 192.168.255.7:12\n      route-target
-    import evpn 12:12\n      route-target export evpn 12:12\n      router-id 192.168.255.7\n
-    \     update wait-install\n      neighbor 10.255.251.2 peer group MLAG-IPv4-UNDERLAY-PEER\n
-    \     neighbor 10.255.251.2 description DC1-LEAF2A\n      redistribute connected
-    route-map RM-CONN-2-BGP-VRFS\n   !\n   vrf Tenant_A_DB_Zone\n      rd 192.168.255.7:13\n
-    \     route-target import evpn 13:13\n      route-target export evpn 13:13\n      router-id
-    192.168.255.7\n      update wait-install\n      neighbor 10.255.251.2 peer group
-    MLAG-IPv4-UNDERLAY-PEER\n      neighbor 10.255.251.2 description DC1-LEAF2A\n
-    \     redistribute connected route-map RM-CONN-2-BGP-VRFS\n   !\n   vrf Tenant_A_OP_Zone\n
-    \     rd 192.168.255.7:10\n      route-target import evpn 10:10\n      route-target
-    export evpn 10:10\n      router-id 192.168.255.7\n      update wait-install\n
-    \     neighbor 10.255.251.2 peer group MLAG-IPv4-UNDERLAY-PEER\n      neighbor
-    10.255.251.2 description DC1-LEAF2A\n      redistribute connected route-map RM-CONN-2-BGP-VRFS\n
-    \  !\n   vrf Tenant_A_WEB_Zone\n      rd 192.168.255.7:11\n      route-target
-    import evpn 11:11\n      route-target export evpn 11:11\n      router-id 192.168.255.7\n
-    \     update wait-install\n      neighbor 10.255.251.2 peer group MLAG-IPv4-UNDERLAY-PEER\n
-    \     neighbor 10.255.251.2 description DC1-LEAF2A\n      redistribute connected
-    route-map RM-CONN-2-BGP-VRFS\n   !\n   vrf Tenant_B_OP_Zone\n      rd 192.168.255.7:20\n
-    \     route-target import evpn 20:20\n      route-target export evpn 20:20\n      router-id
-    192.168.255.7\n      update wait-install\n      neighbor 10.255.251.2 peer group
-    MLAG-IPv4-UNDERLAY-PEER\n      neighbor 10.255.251.2 description DC1-LEAF2A\n
-    \     redistribute connected route-map RM-CONN-2-BGP-VRFS\n   !\n   vrf Tenant_C_OP_Zone\n
-    \     rd 192.168.255.7:30\n      route-target import evpn 30:30\n      route-target
-    export evpn 30:30\n      router-id 192.168.255.7\n      update wait-install\n
-    \     neighbor 10.255.251.2 peer group MLAG-IPv4-UNDERLAY-PEER\n      neighbor
-    10.255.251.2 description DC1-LEAF2A\n      redistribute connected route-map RM-CONN-2-BGP-VRFS\n!\nend\n"
-=======
     Vlan3009\n   description MLAG_L3_VRF_Tenant_A_OP_Zone\n   no shutdown\n   mtu
     1500\n   vrf Tenant_A_OP_Zone\n   ip address 10.255.251.3/31\n!\ninterface Vlan3010\n
     \  description MLAG_L3_VRF_Tenant_A_WEB_Zone\n   no shutdown\n   mtu 1500\n   vrf
@@ -1060,86 +687,89 @@
     routing vrf Tenant_A_DB_Zone\nip routing vrf Tenant_A_OP_Zone\nip routing vrf
     Tenant_A_WEB_Zone\nip routing vrf Tenant_B_OP_Zone\nip routing vrf Tenant_C_OP_Zone\n!\nip
     prefix-list PL-LOOPBACKS-EVPN-OVERLAY\n   seq 10 permit 192.168.255.0/24 eq 32\n
-    \  seq 20 permit 192.168.254.0/24 eq 32\n!\nmlag configuration\n   domain-id DC1_LEAF2\n
+    \  seq 20 permit 192.168.254.0/24 eq 32\n!\nip prefix-list PL-MLAG-PEER-VRFS\n
+    \  seq 10 permit 10.255.251.2/31\n!\nmlag configuration\n   domain-id DC1_LEAF2\n
     \  local-interface Vlan4094\n   peer-address 10.255.252.2\n   peer-link Port-Channel5\n
     \  reload-delay mlag 300\n   reload-delay non-mlag 330\n!\nip route vrf MGMT 0.0.0.0/0
     192.168.200.5\n!\nntp local-interface vrf MGMT Management1\nntp server vrf MGMT
     192.168.200.5 prefer\n!\nroute-map RM-CONN-2-BGP permit 10\n   match ip address
-    prefix-list PL-LOOPBACKS-EVPN-OVERLAY\n!\nroute-map RM-MLAG-PEER-IN permit 10\n
-    \  description Make routes learned over MLAG Peer-link less preferred on spines
-    to ensure optimal routing\n   set origin incomplete\n!\nrouter bfd\n   multihop
-    interval 1200 min-rx 1200 multiplier 3\n!\nrouter bgp 65102\n   router-id 192.168.255.7\n
-    \  maximum-paths 4 ecmp 4\n   update wait-install\n   no bgp default ipv4-unicast\n
-    \  distance bgp 20 200 200\n   neighbor EVPN-OVERLAY-PEERS peer group\n   neighbor
-    EVPN-OVERLAY-PEERS update-source Loopback0\n   neighbor EVPN-OVERLAY-PEERS bfd\n
-    \  neighbor EVPN-OVERLAY-PEERS ebgp-multihop 3\n   neighbor EVPN-OVERLAY-PEERS
-    password 7 q+VNViP5i4rVjW1cxFv2wA==\n   neighbor EVPN-OVERLAY-PEERS send-community\n
-    \  neighbor EVPN-OVERLAY-PEERS maximum-routes 0\n   neighbor IPv4-UNDERLAY-PEERS
-    peer group\n   neighbor IPv4-UNDERLAY-PEERS password 7 AQQvKeimxJu+uGQ/yYvv9w==\n
-    \  neighbor IPv4-UNDERLAY-PEERS send-community\n   neighbor IPv4-UNDERLAY-PEERS
-    maximum-routes 12000\n   neighbor MLAG-IPv4-UNDERLAY-PEER peer group\n   neighbor
-    MLAG-IPv4-UNDERLAY-PEER remote-as 65102\n   neighbor MLAG-IPv4-UNDERLAY-PEER next-hop-self\n
-    \  neighbor MLAG-IPv4-UNDERLAY-PEER description DC1-LEAF2A\n   neighbor MLAG-IPv4-UNDERLAY-PEER
-    password 7 vnEaG8gMeQf3d3cN6PktXQ==\n   neighbor MLAG-IPv4-UNDERLAY-PEER send-community\n
-    \  neighbor MLAG-IPv4-UNDERLAY-PEER maximum-routes 12000\n   neighbor MLAG-IPv4-UNDERLAY-PEER
-    route-map RM-MLAG-PEER-IN in\n   neighbor 10.255.251.2 peer group MLAG-IPv4-UNDERLAY-PEER\n
-    \  neighbor 10.255.251.2 description DC1-LEAF2A_Vlan4093\n   neighbor 172.31.255.16
-    peer group IPv4-UNDERLAY-PEERS\n   neighbor 172.31.255.16 remote-as 65001\n   neighbor
-    172.31.255.16 description DC1-SPINE1_Ethernet3\n   neighbor 172.31.255.18 peer
-    group IPv4-UNDERLAY-PEERS\n   neighbor 172.31.255.18 remote-as 65001\n   neighbor
-    172.31.255.18 description DC1-SPINE2_Ethernet3\n   neighbor 172.31.255.20 peer
-    group IPv4-UNDERLAY-PEERS\n   neighbor 172.31.255.20 remote-as 65001\n   neighbor
-    172.31.255.20 description DC1-SPINE3_Ethernet3\n   neighbor 172.31.255.22 peer
-    group IPv4-UNDERLAY-PEERS\n   neighbor 172.31.255.22 remote-as 65001\n   neighbor
-    172.31.255.22 description DC1-SPINE4_Ethernet3\n   neighbor 192.168.255.1 peer
-    group EVPN-OVERLAY-PEERS\n   neighbor 192.168.255.1 remote-as 65001\n   neighbor
-    192.168.255.1 description DC1-SPINE1_Loopback0\n   neighbor 192.168.255.2 peer
-    group EVPN-OVERLAY-PEERS\n   neighbor 192.168.255.2 remote-as 65001\n   neighbor
-    192.168.255.2 description DC1-SPINE2_Loopback0\n   neighbor 192.168.255.3 peer
-    group EVPN-OVERLAY-PEERS\n   neighbor 192.168.255.3 remote-as 65001\n   neighbor
-    192.168.255.3 description DC1-SPINE3_Loopback0\n   neighbor 192.168.255.4 peer
-    group EVPN-OVERLAY-PEERS\n   neighbor 192.168.255.4 remote-as 65001\n   neighbor
-    192.168.255.4 description DC1-SPINE4_Loopback0\n   redistribute connected route-map
-    RM-CONN-2-BGP\n   !\n   vlan-aware-bundle Tenant_A_APP_Zone\n      rd 192.168.255.7:12\n
-    \     route-target both 12:12\n      redistribute learned\n      vlan 130-131\n
-    \  !\n   vlan-aware-bundle Tenant_A_DB_Zone\n      rd 192.168.255.7:13\n      route-target
-    both 13:13\n      redistribute learned\n      vlan 140-141\n   !\n   vlan-aware-bundle
-    Tenant_A_OP_Zone\n      rd 192.168.255.7:10\n      route-target both 10:10\n      redistribute
-    learned\n      vlan 110-111\n   !\n   vlan-aware-bundle Tenant_A_WEB_Zone\n      rd
-    192.168.255.7:11\n      route-target both 11:11\n      redistribute learned\n
-    \     vlan 120-121\n   !\n   vlan-aware-bundle Tenant_B_OP_Zone\n      rd 192.168.255.7:20\n
-    \     route-target both 20:20\n      redistribute learned\n      vlan 210-211\n
-    \  !\n   vlan-aware-bundle Tenant_C_OP_Zone\n      rd 192.168.255.7:30\n      route-target
-    both 30:30\n      redistribute learned\n      vlan 310-311\n   !\n   address-family
-    evpn\n      neighbor EVPN-OVERLAY-PEERS activate\n   !\n   address-family ipv4\n
-    \     no neighbor EVPN-OVERLAY-PEERS activate\n      neighbor IPv4-UNDERLAY-PEERS
-    activate\n      neighbor MLAG-IPv4-UNDERLAY-PEER activate\n   !\n   vrf Tenant_A_APP_Zone\n
-    \     rd 192.168.255.7:12\n      route-target import evpn 12:12\n      route-target
-    export evpn 12:12\n      router-id 192.168.255.7\n      update wait-install\n
-    \     neighbor 10.255.251.2 peer group MLAG-IPv4-UNDERLAY-PEER\n      neighbor
-    10.255.251.2 description DC1-LEAF2A_Vlan3011\n      redistribute connected\n   !\n
-    \  vrf Tenant_A_DB_Zone\n      rd 192.168.255.7:13\n      route-target import
-    evpn 13:13\n      route-target export evpn 13:13\n      router-id 192.168.255.7\n
+    prefix-list PL-LOOPBACKS-EVPN-OVERLAY\n!\nroute-map RM-CONN-2-BGP-VRFS deny 10\n
+    \  match ip address prefix-list PL-MLAG-PEER-VRFS\n!\nroute-map RM-CONN-2-BGP-VRFS
+    permit 20\n!\nroute-map RM-MLAG-PEER-IN permit 10\n   description Make routes
+    learned over MLAG Peer-link less preferred on spines to ensure optimal routing\n
+    \  set origin incomplete\n!\nrouter bfd\n   multihop interval 1200 min-rx 1200
+    multiplier 3\n!\nrouter bgp 65102\n   router-id 192.168.255.7\n   maximum-paths
+    4 ecmp 4\n   update wait-install\n   no bgp default ipv4-unicast\n   distance
+    bgp 20 200 200\n   neighbor EVPN-OVERLAY-PEERS peer group\n   neighbor EVPN-OVERLAY-PEERS
+    update-source Loopback0\n   neighbor EVPN-OVERLAY-PEERS bfd\n   neighbor EVPN-OVERLAY-PEERS
+    ebgp-multihop 3\n   neighbor EVPN-OVERLAY-PEERS password 7 q+VNViP5i4rVjW1cxFv2wA==\n
+    \  neighbor EVPN-OVERLAY-PEERS send-community\n   neighbor EVPN-OVERLAY-PEERS
+    maximum-routes 0\n   neighbor IPv4-UNDERLAY-PEERS peer group\n   neighbor IPv4-UNDERLAY-PEERS
+    password 7 AQQvKeimxJu+uGQ/yYvv9w==\n   neighbor IPv4-UNDERLAY-PEERS send-community\n
+    \  neighbor IPv4-UNDERLAY-PEERS maximum-routes 12000\n   neighbor MLAG-IPv4-UNDERLAY-PEER
+    peer group\n   neighbor MLAG-IPv4-UNDERLAY-PEER remote-as 65102\n   neighbor MLAG-IPv4-UNDERLAY-PEER
+    next-hop-self\n   neighbor MLAG-IPv4-UNDERLAY-PEER description DC1-LEAF2A\n   neighbor
+    MLAG-IPv4-UNDERLAY-PEER password 7 vnEaG8gMeQf3d3cN6PktXQ==\n   neighbor MLAG-IPv4-UNDERLAY-PEER
+    send-community\n   neighbor MLAG-IPv4-UNDERLAY-PEER maximum-routes 12000\n   neighbor
+    MLAG-IPv4-UNDERLAY-PEER route-map RM-MLAG-PEER-IN in\n   neighbor 10.255.251.2
+    peer group MLAG-IPv4-UNDERLAY-PEER\n   neighbor 10.255.251.2 description DC1-LEAF2A_Vlan4093\n
+    \  neighbor 172.31.255.16 peer group IPv4-UNDERLAY-PEERS\n   neighbor 172.31.255.16
+    remote-as 65001\n   neighbor 172.31.255.16 description DC1-SPINE1_Ethernet3\n
+    \  neighbor 172.31.255.18 peer group IPv4-UNDERLAY-PEERS\n   neighbor 172.31.255.18
+    remote-as 65001\n   neighbor 172.31.255.18 description DC1-SPINE2_Ethernet3\n
+    \  neighbor 172.31.255.20 peer group IPv4-UNDERLAY-PEERS\n   neighbor 172.31.255.20
+    remote-as 65001\n   neighbor 172.31.255.20 description DC1-SPINE3_Ethernet3\n
+    \  neighbor 172.31.255.22 peer group IPv4-UNDERLAY-PEERS\n   neighbor 172.31.255.22
+    remote-as 65001\n   neighbor 172.31.255.22 description DC1-SPINE4_Ethernet3\n
+    \  neighbor 192.168.255.1 peer group EVPN-OVERLAY-PEERS\n   neighbor 192.168.255.1
+    remote-as 65001\n   neighbor 192.168.255.1 description DC1-SPINE1_Loopback0\n
+    \  neighbor 192.168.255.2 peer group EVPN-OVERLAY-PEERS\n   neighbor 192.168.255.2
+    remote-as 65001\n   neighbor 192.168.255.2 description DC1-SPINE2_Loopback0\n
+    \  neighbor 192.168.255.3 peer group EVPN-OVERLAY-PEERS\n   neighbor 192.168.255.3
+    remote-as 65001\n   neighbor 192.168.255.3 description DC1-SPINE3_Loopback0\n
+    \  neighbor 192.168.255.4 peer group EVPN-OVERLAY-PEERS\n   neighbor 192.168.255.4
+    remote-as 65001\n   neighbor 192.168.255.4 description DC1-SPINE4_Loopback0\n
+    \  redistribute connected route-map RM-CONN-2-BGP\n   !\n   vlan-aware-bundle
+    Tenant_A_APP_Zone\n      rd 192.168.255.7:12\n      route-target both 12:12\n
+    \     redistribute learned\n      vlan 130-131\n   !\n   vlan-aware-bundle Tenant_A_DB_Zone\n
+    \     rd 192.168.255.7:13\n      route-target both 13:13\n      redistribute learned\n
+    \     vlan 140-141\n   !\n   vlan-aware-bundle Tenant_A_OP_Zone\n      rd 192.168.255.7:10\n
+    \     route-target both 10:10\n      redistribute learned\n      vlan 110-111\n
+    \  !\n   vlan-aware-bundle Tenant_A_WEB_Zone\n      rd 192.168.255.7:11\n      route-target
+    both 11:11\n      redistribute learned\n      vlan 120-121\n   !\n   vlan-aware-bundle
+    Tenant_B_OP_Zone\n      rd 192.168.255.7:20\n      route-target both 20:20\n      redistribute
+    learned\n      vlan 210-211\n   !\n   vlan-aware-bundle Tenant_C_OP_Zone\n      rd
+    192.168.255.7:30\n      route-target both 30:30\n      redistribute learned\n
+    \     vlan 310-311\n   !\n   address-family evpn\n      neighbor EVPN-OVERLAY-PEERS
+    activate\n   !\n   address-family ipv4\n      no neighbor EVPN-OVERLAY-PEERS activate\n
+    \     neighbor IPv4-UNDERLAY-PEERS activate\n      neighbor MLAG-IPv4-UNDERLAY-PEER
+    activate\n   !\n   vrf Tenant_A_APP_Zone\n      rd 192.168.255.7:12\n      route-target
+    import evpn 12:12\n      route-target export evpn 12:12\n      router-id 192.168.255.7\n
     \     update wait-install\n      neighbor 10.255.251.2 peer group MLAG-IPv4-UNDERLAY-PEER\n
-    \     neighbor 10.255.251.2 description DC1-LEAF2A_Vlan3012\n      redistribute
-    connected\n   !\n   vrf Tenant_A_OP_Zone\n      rd 192.168.255.7:10\n      route-target
-    import evpn 10:10\n      route-target export evpn 10:10\n      router-id 192.168.255.7\n
+    \     neighbor 10.255.251.2 description DC1-LEAF2A_Vlan3011\n      redistribute
+    connected route-map RM-CONN-2-BGP-VRFS\n   !\n   vrf Tenant_A_DB_Zone\n      rd
+    192.168.255.7:13\n      route-target import evpn 13:13\n      route-target export
+    evpn 13:13\n      router-id 192.168.255.7\n      update wait-install\n      neighbor
+    10.255.251.2 peer group MLAG-IPv4-UNDERLAY-PEER\n      neighbor 10.255.251.2 description
+    DC1-LEAF2A_Vlan3012\n      redistribute connected route-map RM-CONN-2-BGP-VRFS\n
+    \  !\n   vrf Tenant_A_OP_Zone\n      rd 192.168.255.7:10\n      route-target import
+    evpn 10:10\n      route-target export evpn 10:10\n      router-id 192.168.255.7\n
     \     update wait-install\n      neighbor 10.255.251.2 peer group MLAG-IPv4-UNDERLAY-PEER\n
     \     neighbor 10.255.251.2 description DC1-LEAF2A_Vlan3009\n      redistribute
-    connected\n   !\n   vrf Tenant_A_WEB_Zone\n      rd 192.168.255.7:11\n      route-target
-    import evpn 11:11\n      route-target export evpn 11:11\n      router-id 192.168.255.7\n
-    \     update wait-install\n      neighbor 10.255.251.2 peer group MLAG-IPv4-UNDERLAY-PEER\n
-    \     neighbor 10.255.251.2 description DC1-LEAF2A_Vlan3010\n      redistribute
-    connected\n   !\n   vrf Tenant_B_OP_Zone\n      rd 192.168.255.7:20\n      route-target
-    import evpn 20:20\n      route-target export evpn 20:20\n      router-id 192.168.255.7\n
+    connected route-map RM-CONN-2-BGP-VRFS\n   !\n   vrf Tenant_A_WEB_Zone\n      rd
+    192.168.255.7:11\n      route-target import evpn 11:11\n      route-target export
+    evpn 11:11\n      router-id 192.168.255.7\n      update wait-install\n      neighbor
+    10.255.251.2 peer group MLAG-IPv4-UNDERLAY-PEER\n      neighbor 10.255.251.2 description
+    DC1-LEAF2A_Vlan3010\n      redistribute connected route-map RM-CONN-2-BGP-VRFS\n
+    \  !\n   vrf Tenant_B_OP_Zone\n      rd 192.168.255.7:20\n      route-target import
+    evpn 20:20\n      route-target export evpn 20:20\n      router-id 192.168.255.7\n
     \     update wait-install\n      neighbor 10.255.251.2 peer group MLAG-IPv4-UNDERLAY-PEER\n
     \     neighbor 10.255.251.2 description DC1-LEAF2A_Vlan3019\n      redistribute
-    connected\n   !\n   vrf Tenant_C_OP_Zone\n      rd 192.168.255.7:30\n      route-target
-    import evpn 30:30\n      route-target export evpn 30:30\n      router-id 192.168.255.7\n
-    \     update wait-install\n      neighbor 10.255.251.2 peer group MLAG-IPv4-UNDERLAY-PEER\n
-    \     neighbor 10.255.251.2 description DC1-LEAF2A_Vlan3029\n      redistribute
-    connected\n!\nend\n"
->>>>>>> 9b3695e5
+    connected route-map RM-CONN-2-BGP-VRFS\n   !\n   vrf Tenant_C_OP_Zone\n      rd
+    192.168.255.7:30\n      route-target import evpn 30:30\n      route-target export
+    evpn 30:30\n      router-id 192.168.255.7\n      update wait-install\n      neighbor
+    10.255.251.2 peer group MLAG-IPv4-UNDERLAY-PEER\n      neighbor 10.255.251.2 description
+    DC1-LEAF2A_Vlan3029\n      redistribute connected route-map RM-CONN-2-BGP-VRFS\n!\nend\n"
   AVD_DC1-SPINE1: "!\nno enable password\nno aaa root\n!\nusername admin privilege
     15 role network-admin nopassword\nusername cvpadmin privilege 15 role network-admin
     secret sha512 $6$rZKcbIZ7iWGAWTUM$TCgDn1KcavS0s.OV8lacMTUkxTByfzcGlFlYUWroxYuU7M/9bIodhRO7nXGzMweUxvbk8mJmQl8Bh44cRktUj.\n!\nmanagement
@@ -1543,7 +1173,6 @@
     Tenant_A_WEB_Zone\nip routing vrf Tenant_B_OP_Zone\nip routing vrf Tenant_B_WAN_Zone\nip
     routing vrf Tenant_C_OP_Zone\nip routing vrf Tenant_C_WAN_Zone\n!\nip prefix-list
     PL-LOOPBACKS-EVPN-OVERLAY\n   seq 10 permit 192.168.255.0/24 eq 32\n   seq 20
-<<<<<<< HEAD
     permit 192.168.254.0/24 eq 32\n!\nip prefix-list PL-MLAG-PEER-VRFS\n   seq 10
     permit 10.255.251.6/31\n!\nmlag configuration\n   domain-id DC1_SVC3\n   local-interface
     Vlan4094\n   peer-address 10.255.252.7\n   peer-link Port-Channel5\n   reload-delay
@@ -1568,7 +1197,7 @@
     MLAG-IPv4-UNDERLAY-PEER password 7 vnEaG8gMeQf3d3cN6PktXQ==\n   neighbor MLAG-IPv4-UNDERLAY-PEER
     send-community\n   neighbor MLAG-IPv4-UNDERLAY-PEER maximum-routes 12000\n   neighbor
     MLAG-IPv4-UNDERLAY-PEER route-map RM-MLAG-PEER-IN in\n   neighbor 10.255.251.7
-    peer group MLAG-IPv4-UNDERLAY-PEER\n   neighbor 10.255.251.7 description DC1-SVC3B\n
+    peer group MLAG-IPv4-UNDERLAY-PEER\n   neighbor 10.255.251.7 description DC1-SVC3B_Vlan4093\n
     \  neighbor 172.31.255.24 peer group IPv4-UNDERLAY-PEERS\n   neighbor 172.31.255.24
     remote-as 65001\n   neighbor 172.31.255.24 description DC1-SPINE1_Ethernet4\n
     \  neighbor 172.31.255.26 peer group IPv4-UNDERLAY-PEERS\n   neighbor 172.31.255.26
@@ -1578,13 +1207,14 @@
     \  neighbor 172.31.255.30 peer group IPv4-UNDERLAY-PEERS\n   neighbor 172.31.255.30
     remote-as 65001\n   neighbor 172.31.255.30 description DC1-SPINE4_Ethernet4\n
     \  neighbor 192.168.255.1 peer group EVPN-OVERLAY-PEERS\n   neighbor 192.168.255.1
-    remote-as 65001\n   neighbor 192.168.255.1 description DC1-SPINE1\n   neighbor
-    192.168.255.2 peer group EVPN-OVERLAY-PEERS\n   neighbor 192.168.255.2 remote-as
-    65001\n   neighbor 192.168.255.2 description DC1-SPINE2\n   neighbor 192.168.255.3
-    peer group EVPN-OVERLAY-PEERS\n   neighbor 192.168.255.3 remote-as 65001\n   neighbor
-    192.168.255.3 description DC1-SPINE3\n   neighbor 192.168.255.4 peer group EVPN-OVERLAY-PEERS\n
-    \  neighbor 192.168.255.4 remote-as 65001\n   neighbor 192.168.255.4 description
-    DC1-SPINE4\n   redistribute connected route-map RM-CONN-2-BGP\n   !\n   vlan-aware-bundle
+    remote-as 65001\n   neighbor 192.168.255.1 description DC1-SPINE1_Loopback0\n
+    \  neighbor 192.168.255.2 peer group EVPN-OVERLAY-PEERS\n   neighbor 192.168.255.2
+    remote-as 65001\n   neighbor 192.168.255.2 description DC1-SPINE2_Loopback0\n
+    \  neighbor 192.168.255.3 peer group EVPN-OVERLAY-PEERS\n   neighbor 192.168.255.3
+    remote-as 65001\n   neighbor 192.168.255.3 description DC1-SPINE3_Loopback0\n
+    \  neighbor 192.168.255.4 peer group EVPN-OVERLAY-PEERS\n   neighbor 192.168.255.4
+    remote-as 65001\n   neighbor 192.168.255.4 description DC1-SPINE4_Loopback0\n
+    \  redistribute connected route-map RM-CONN-2-BGP\n   !\n   vlan-aware-bundle
     Tenant_A_APP_Zone\n      rd 192.168.255.8:12\n      route-target both 12:12\n
     \     redistribute learned\n      vlan 130-131\n   !\n   vlan-aware-bundle Tenant_A_DB_Zone\n
     \     rd 192.168.255.8:13\n      route-target both 13:13\n      redistribute learned\n
@@ -1606,140 +1236,44 @@
     activate\n   !\n   vrf Tenant_A_APP_Zone\n      rd 192.168.255.8:12\n      route-target
     import evpn 12:12\n      route-target export evpn 12:12\n      router-id 192.168.255.8\n
     \     update wait-install\n      neighbor 10.255.251.7 peer group MLAG-IPv4-UNDERLAY-PEER\n
-    \     neighbor 10.255.251.7 description DC1-SVC3B\n      redistribute connected
-    route-map RM-CONN-2-BGP-VRFS\n   !\n   vrf Tenant_A_DB_Zone\n      rd 192.168.255.8:13\n
-    \     route-target import evpn 13:13\n      route-target export evpn 13:13\n      router-id
-    192.168.255.8\n      update wait-install\n      neighbor 10.255.251.7 peer group
-    MLAG-IPv4-UNDERLAY-PEER\n      neighbor 10.255.251.7 description DC1-SVC3B\n      redistribute
-    connected route-map RM-CONN-2-BGP-VRFS\n   !\n   vrf Tenant_A_OP_Zone\n      rd
-    192.168.255.8:10\n      route-target import evpn 10:10\n      route-target export
-    evpn 10:10\n      router-id 192.168.255.8\n      update wait-install\n      neighbor
+    \     neighbor 10.255.251.7 description DC1-SVC3B_Vlan3011\n      redistribute
+    connected route-map RM-CONN-2-BGP-VRFS\n   !\n   vrf Tenant_A_DB_Zone\n      rd
+    192.168.255.8:13\n      route-target import evpn 13:13\n      route-target export
+    evpn 13:13\n      router-id 192.168.255.8\n      update wait-install\n      neighbor
     10.255.251.7 peer group MLAG-IPv4-UNDERLAY-PEER\n      neighbor 10.255.251.7 description
-    DC1-SVC3B\n      redistribute connected route-map RM-CONN-2-BGP-VRFS\n   !\n   vrf
-    Tenant_A_WAN_Zone\n      rd 192.168.255.8:14\n      route-target import evpn 14:14\n
-    \     route-target export evpn 14:14\n      router-id 192.168.255.8\n      update
-    wait-install\n      neighbor 10.255.251.7 peer group MLAG-IPv4-UNDERLAY-PEER\n
-    \     neighbor 10.255.251.7 description DC1-SVC3B\n      redistribute connected
-    route-map RM-CONN-2-BGP-VRFS\n   !\n   vrf Tenant_A_WEB_Zone\n      rd 192.168.255.8:11\n
-    \     route-target import evpn 11:11\n      route-target export evpn 11:11\n      router-id
-    192.168.255.8\n      update wait-install\n      neighbor 10.255.251.7 peer group
-    MLAG-IPv4-UNDERLAY-PEER\n      neighbor 10.255.251.7 description DC1-SVC3B\n      redistribute
+    DC1-SVC3B_Vlan3012\n      redistribute connected route-map RM-CONN-2-BGP-VRFS\n
+    \  !\n   vrf Tenant_A_OP_Zone\n      rd 192.168.255.8:10\n      route-target import
+    evpn 10:10\n      route-target export evpn 10:10\n      router-id 192.168.255.8\n
+    \     update wait-install\n      neighbor 10.255.251.7 peer group MLAG-IPv4-UNDERLAY-PEER\n
+    \     neighbor 10.255.251.7 description DC1-SVC3B_Vlan3009\n      redistribute
+    connected route-map RM-CONN-2-BGP-VRFS\n   !\n   vrf Tenant_A_WAN_Zone\n      rd
+    192.168.255.8:14\n      route-target import evpn 14:14\n      route-target export
+    evpn 14:14\n      router-id 192.168.255.8\n      update wait-install\n      neighbor
+    10.255.251.7 peer group MLAG-IPv4-UNDERLAY-PEER\n      neighbor 10.255.251.7 description
+    DC1-SVC3B_Vlan3013\n      redistribute connected route-map RM-CONN-2-BGP-VRFS\n
+    \  !\n   vrf Tenant_A_WEB_Zone\n      rd 192.168.255.8:11\n      route-target
+    import evpn 11:11\n      route-target export evpn 11:11\n      router-id 192.168.255.8\n
+    \     update wait-install\n      neighbor 10.255.251.7 peer group MLAG-IPv4-UNDERLAY-PEER\n
+    \     neighbor 10.255.251.7 description DC1-SVC3B_Vlan3010\n      redistribute
     connected route-map RM-CONN-2-BGP-VRFS\n   !\n   vrf Tenant_B_OP_Zone\n      rd
     192.168.255.8:20\n      route-target import evpn 20:20\n      route-target export
     evpn 20:20\n      router-id 192.168.255.8\n      update wait-install\n      neighbor
     10.255.251.7 peer group MLAG-IPv4-UNDERLAY-PEER\n      neighbor 10.255.251.7 description
-    DC1-SVC3B\n      redistribute connected route-map RM-CONN-2-BGP-VRFS\n   !\n   vrf
-    Tenant_B_WAN_Zone\n      rd 192.168.255.8:21\n      route-target import evpn 21:21\n
-    \     route-target export evpn 21:21\n      router-id 192.168.255.8\n      update
-    wait-install\n      neighbor 10.255.251.7 peer group MLAG-IPv4-UNDERLAY-PEER\n
-    \     neighbor 10.255.251.7 description DC1-SVC3B\n      redistribute connected
-    route-map RM-CONN-2-BGP-VRFS\n   !\n   vrf Tenant_C_OP_Zone\n      rd 192.168.255.8:30\n
-    \     route-target import evpn 30:30\n      route-target export evpn 30:30\n      router-id
-    192.168.255.8\n      update wait-install\n      neighbor 10.255.251.7 peer group
-    MLAG-IPv4-UNDERLAY-PEER\n      neighbor 10.255.251.7 description DC1-SVC3B\n      redistribute
-    connected route-map RM-CONN-2-BGP-VRFS\n   !\n   vrf Tenant_C_WAN_Zone\n      rd
-    192.168.255.8:31\n      route-target import evpn 31:31\n      route-target export
-    evpn 31:31\n      router-id 192.168.255.8\n      update wait-install\n      neighbor
-    10.255.251.7 peer group MLAG-IPv4-UNDERLAY-PEER\n      neighbor 10.255.251.7 description
-    DC1-SVC3B\n      redistribute connected route-map RM-CONN-2-BGP-VRFS\n!\nend\n"
-=======
-    permit 192.168.254.0/24 eq 32\n!\nmlag configuration\n   domain-id DC1_SVC3\n
-    \  local-interface Vlan4094\n   peer-address 10.255.252.7\n   peer-link Port-Channel5\n
-    \  reload-delay mlag 300\n   reload-delay non-mlag 330\n!\nip route vrf MGMT 0.0.0.0/0
-    192.168.200.5\n!\nntp local-interface vrf MGMT Management1\nntp server vrf MGMT
-    192.168.200.5 prefer\n!\nroute-map RM-CONN-2-BGP permit 10\n   match ip address
-    prefix-list PL-LOOPBACKS-EVPN-OVERLAY\n!\nroute-map RM-MLAG-PEER-IN permit 10\n
-    \  description Make routes learned over MLAG Peer-link less preferred on spines
-    to ensure optimal routing\n   set origin incomplete\n!\nrouter bfd\n   multihop
-    interval 1200 min-rx 1200 multiplier 3\n!\nrouter bgp 65103\n   router-id 192.168.255.8\n
-    \  maximum-paths 4 ecmp 4\n   update wait-install\n   no bgp default ipv4-unicast\n
-    \  distance bgp 20 200 200\n   neighbor EVPN-OVERLAY-PEERS peer group\n   neighbor
-    EVPN-OVERLAY-PEERS update-source Loopback0\n   neighbor EVPN-OVERLAY-PEERS bfd\n
-    \  neighbor EVPN-OVERLAY-PEERS ebgp-multihop 3\n   neighbor EVPN-OVERLAY-PEERS
-    password 7 q+VNViP5i4rVjW1cxFv2wA==\n   neighbor EVPN-OVERLAY-PEERS send-community\n
-    \  neighbor EVPN-OVERLAY-PEERS maximum-routes 0\n   neighbor IPv4-UNDERLAY-PEERS
-    peer group\n   neighbor IPv4-UNDERLAY-PEERS password 7 AQQvKeimxJu+uGQ/yYvv9w==\n
-    \  neighbor IPv4-UNDERLAY-PEERS send-community\n   neighbor IPv4-UNDERLAY-PEERS
-    maximum-routes 12000\n   neighbor MLAG-IPv4-UNDERLAY-PEER peer group\n   neighbor
-    MLAG-IPv4-UNDERLAY-PEER remote-as 65103\n   neighbor MLAG-IPv4-UNDERLAY-PEER next-hop-self\n
-    \  neighbor MLAG-IPv4-UNDERLAY-PEER description DC1-SVC3B\n   neighbor MLAG-IPv4-UNDERLAY-PEER
-    password 7 vnEaG8gMeQf3d3cN6PktXQ==\n   neighbor MLAG-IPv4-UNDERLAY-PEER send-community\n
-    \  neighbor MLAG-IPv4-UNDERLAY-PEER maximum-routes 12000\n   neighbor MLAG-IPv4-UNDERLAY-PEER
-    route-map RM-MLAG-PEER-IN in\n   neighbor 10.255.251.7 peer group MLAG-IPv4-UNDERLAY-PEER\n
-    \  neighbor 10.255.251.7 description DC1-SVC3B_Vlan4093\n   neighbor 172.31.255.24
-    peer group IPv4-UNDERLAY-PEERS\n   neighbor 172.31.255.24 remote-as 65001\n   neighbor
-    172.31.255.24 description DC1-SPINE1_Ethernet4\n   neighbor 172.31.255.26 peer
-    group IPv4-UNDERLAY-PEERS\n   neighbor 172.31.255.26 remote-as 65001\n   neighbor
-    172.31.255.26 description DC1-SPINE2_Ethernet4\n   neighbor 172.31.255.28 peer
-    group IPv4-UNDERLAY-PEERS\n   neighbor 172.31.255.28 remote-as 65001\n   neighbor
-    172.31.255.28 description DC1-SPINE3_Ethernet4\n   neighbor 172.31.255.30 peer
-    group IPv4-UNDERLAY-PEERS\n   neighbor 172.31.255.30 remote-as 65001\n   neighbor
-    172.31.255.30 description DC1-SPINE4_Ethernet4\n   neighbor 192.168.255.1 peer
-    group EVPN-OVERLAY-PEERS\n   neighbor 192.168.255.1 remote-as 65001\n   neighbor
-    192.168.255.1 description DC1-SPINE1_Loopback0\n   neighbor 192.168.255.2 peer
-    group EVPN-OVERLAY-PEERS\n   neighbor 192.168.255.2 remote-as 65001\n   neighbor
-    192.168.255.2 description DC1-SPINE2_Loopback0\n   neighbor 192.168.255.3 peer
-    group EVPN-OVERLAY-PEERS\n   neighbor 192.168.255.3 remote-as 65001\n   neighbor
-    192.168.255.3 description DC1-SPINE3_Loopback0\n   neighbor 192.168.255.4 peer
-    group EVPN-OVERLAY-PEERS\n   neighbor 192.168.255.4 remote-as 65001\n   neighbor
-    192.168.255.4 description DC1-SPINE4_Loopback0\n   redistribute connected route-map
-    RM-CONN-2-BGP\n   !\n   vlan-aware-bundle Tenant_A_APP_Zone\n      rd 192.168.255.8:12\n
-    \     route-target both 12:12\n      redistribute learned\n      vlan 130-131\n
-    \  !\n   vlan-aware-bundle Tenant_A_DB_Zone\n      rd 192.168.255.8:13\n      route-target
-    both 13:13\n      redistribute learned\n      vlan 140-141\n   !\n   vlan-aware-bundle
-    Tenant_A_OP_Zone\n      rd 192.168.255.8:10\n      route-target both 10:10\n      redistribute
-    learned\n      vlan 110-111\n   !\n   vlan-aware-bundle Tenant_A_WAN_Zone\n      rd
-    192.168.255.8:14\n      route-target both 14:14\n      redistribute learned\n
-    \     vlan 150\n   !\n   vlan-aware-bundle Tenant_A_WEB_Zone\n      rd 192.168.255.8:11\n
-    \     route-target both 11:11\n      redistribute learned\n      vlan 120-121\n
-    \  !\n   vlan-aware-bundle Tenant_B_OP_Zone\n      rd 192.168.255.8:20\n      route-target
-    both 20:20\n      redistribute learned\n      vlan 210-211\n   !\n   vlan-aware-bundle
-    Tenant_B_WAN_Zone\n      rd 192.168.255.8:21\n      route-target both 21:21\n
-    \     redistribute learned\n      vlan 250\n   !\n   vlan-aware-bundle Tenant_C_OP_Zone\n
-    \     rd 192.168.255.8:30\n      route-target both 30:30\n      redistribute learned\n
-    \     vlan 310-311\n   !\n   vlan-aware-bundle Tenant_C_WAN_Zone\n      rd 192.168.255.8:31\n
-    \     route-target both 31:31\n      redistribute learned\n      vlan 350\n   !\n
-    \  address-family evpn\n      neighbor EVPN-OVERLAY-PEERS activate\n   !\n   address-family
-    ipv4\n      no neighbor EVPN-OVERLAY-PEERS activate\n      neighbor IPv4-UNDERLAY-PEERS
-    activate\n      neighbor MLAG-IPv4-UNDERLAY-PEER activate\n   !\n   vrf Tenant_A_APP_Zone\n
-    \     rd 192.168.255.8:12\n      route-target import evpn 12:12\n      route-target
-    export evpn 12:12\n      router-id 192.168.255.8\n      update wait-install\n
-    \     neighbor 10.255.251.7 peer group MLAG-IPv4-UNDERLAY-PEER\n      neighbor
-    10.255.251.7 description DC1-SVC3B_Vlan3011\n      redistribute connected\n   !\n
-    \  vrf Tenant_A_DB_Zone\n      rd 192.168.255.8:13\n      route-target import
-    evpn 13:13\n      route-target export evpn 13:13\n      router-id 192.168.255.8\n
-    \     update wait-install\n      neighbor 10.255.251.7 peer group MLAG-IPv4-UNDERLAY-PEER\n
-    \     neighbor 10.255.251.7 description DC1-SVC3B_Vlan3012\n      redistribute
-    connected\n   !\n   vrf Tenant_A_OP_Zone\n      rd 192.168.255.8:10\n      route-target
-    import evpn 10:10\n      route-target export evpn 10:10\n      router-id 192.168.255.8\n
-    \     update wait-install\n      neighbor 10.255.251.7 peer group MLAG-IPv4-UNDERLAY-PEER\n
-    \     neighbor 10.255.251.7 description DC1-SVC3B_Vlan3009\n      redistribute
-    connected\n   !\n   vrf Tenant_A_WAN_Zone\n      rd 192.168.255.8:14\n      route-target
-    import evpn 14:14\n      route-target export evpn 14:14\n      router-id 192.168.255.8\n
-    \     update wait-install\n      neighbor 10.255.251.7 peer group MLAG-IPv4-UNDERLAY-PEER\n
-    \     neighbor 10.255.251.7 description DC1-SVC3B_Vlan3013\n      redistribute
-    connected\n   !\n   vrf Tenant_A_WEB_Zone\n      rd 192.168.255.8:11\n      route-target
-    import evpn 11:11\n      route-target export evpn 11:11\n      router-id 192.168.255.8\n
-    \     update wait-install\n      neighbor 10.255.251.7 peer group MLAG-IPv4-UNDERLAY-PEER\n
-    \     neighbor 10.255.251.7 description DC1-SVC3B_Vlan3010\n      redistribute
-    connected\n   !\n   vrf Tenant_B_OP_Zone\n      rd 192.168.255.8:20\n      route-target
-    import evpn 20:20\n      route-target export evpn 20:20\n      router-id 192.168.255.8\n
-    \     update wait-install\n      neighbor 10.255.251.7 peer group MLAG-IPv4-UNDERLAY-PEER\n
-    \     neighbor 10.255.251.7 description DC1-SVC3B_Vlan3019\n      redistribute
-    connected\n   !\n   vrf Tenant_B_WAN_Zone\n      rd 192.168.255.8:21\n      route-target
+    DC1-SVC3B_Vlan3019\n      redistribute connected route-map RM-CONN-2-BGP-VRFS\n
+    \  !\n   vrf Tenant_B_WAN_Zone\n      rd 192.168.255.8:21\n      route-target
     import evpn 21:21\n      route-target export evpn 21:21\n      router-id 192.168.255.8\n
     \     update wait-install\n      neighbor 10.255.251.7 peer group MLAG-IPv4-UNDERLAY-PEER\n
     \     neighbor 10.255.251.7 description DC1-SVC3B_Vlan3020\n      redistribute
-    connected\n   !\n   vrf Tenant_C_OP_Zone\n      rd 192.168.255.8:30\n      route-target
-    import evpn 30:30\n      route-target export evpn 30:30\n      router-id 192.168.255.8\n
-    \     update wait-install\n      neighbor 10.255.251.7 peer group MLAG-IPv4-UNDERLAY-PEER\n
-    \     neighbor 10.255.251.7 description DC1-SVC3B_Vlan3029\n      redistribute
-    connected\n   !\n   vrf Tenant_C_WAN_Zone\n      rd 192.168.255.8:31\n      route-target
+    connected route-map RM-CONN-2-BGP-VRFS\n   !\n   vrf Tenant_C_OP_Zone\n      rd
+    192.168.255.8:30\n      route-target import evpn 30:30\n      route-target export
+    evpn 30:30\n      router-id 192.168.255.8\n      update wait-install\n      neighbor
+    10.255.251.7 peer group MLAG-IPv4-UNDERLAY-PEER\n      neighbor 10.255.251.7 description
+    DC1-SVC3B_Vlan3029\n      redistribute connected route-map RM-CONN-2-BGP-VRFS\n
+    \  !\n   vrf Tenant_C_WAN_Zone\n      rd 192.168.255.8:31\n      route-target
     import evpn 31:31\n      route-target export evpn 31:31\n      router-id 192.168.255.8\n
     \     update wait-install\n      neighbor 10.255.251.7 peer group MLAG-IPv4-UNDERLAY-PEER\n
     \     neighbor 10.255.251.7 description DC1-SVC3B_Vlan3030\n      redistribute
-    connected\n!\nend\n"
->>>>>>> 9b3695e5
+    connected route-map RM-CONN-2-BGP-VRFS\n!\nend\n"
   AVD_DC1-SVC3B: "!\nno enable password\nno aaa root\n!\nusername admin privilege
     15 role network-admin nopassword\nusername cvpadmin privilege 15 role network-admin
     secret sha512 $6$rZKcbIZ7iWGAWTUM$TCgDn1KcavS0s.OV8lacMTUkxTByfzcGlFlYUWroxYuU7M/9bIodhRO7nXGzMweUxvbk8mJmQl8Bh44cRktUj.\n!\nmanagement
@@ -1854,7 +1388,6 @@
     Tenant_A_WEB_Zone\nip routing vrf Tenant_B_OP_Zone\nip routing vrf Tenant_B_WAN_Zone\nip
     routing vrf Tenant_C_OP_Zone\nip routing vrf Tenant_C_WAN_Zone\n!\nip prefix-list
     PL-LOOPBACKS-EVPN-OVERLAY\n   seq 10 permit 192.168.255.0/24 eq 32\n   seq 20
-<<<<<<< HEAD
     permit 192.168.254.0/24 eq 32\n!\nip prefix-list PL-MLAG-PEER-VRFS\n   seq 10
     permit 10.255.251.6/31\n!\nmlag configuration\n   domain-id DC1_SVC3\n   local-interface
     Vlan4094\n   peer-address 10.255.252.6\n   peer-link Port-Channel5\n   reload-delay
@@ -1879,7 +1412,7 @@
     MLAG-IPv4-UNDERLAY-PEER password 7 vnEaG8gMeQf3d3cN6PktXQ==\n   neighbor MLAG-IPv4-UNDERLAY-PEER
     send-community\n   neighbor MLAG-IPv4-UNDERLAY-PEER maximum-routes 12000\n   neighbor
     MLAG-IPv4-UNDERLAY-PEER route-map RM-MLAG-PEER-IN in\n   neighbor 10.255.251.6
-    peer group MLAG-IPv4-UNDERLAY-PEER\n   neighbor 10.255.251.6 description DC1-SVC3A\n
+    peer group MLAG-IPv4-UNDERLAY-PEER\n   neighbor 10.255.251.6 description DC1-SVC3A_Vlan4093\n
     \  neighbor 172.31.255.32 peer group IPv4-UNDERLAY-PEERS\n   neighbor 172.31.255.32
     remote-as 65001\n   neighbor 172.31.255.32 description DC1-SPINE1_Ethernet5\n
     \  neighbor 172.31.255.34 peer group IPv4-UNDERLAY-PEERS\n   neighbor 172.31.255.34
@@ -1889,13 +1422,14 @@
     \  neighbor 172.31.255.38 peer group IPv4-UNDERLAY-PEERS\n   neighbor 172.31.255.38
     remote-as 65001\n   neighbor 172.31.255.38 description DC1-SPINE4_Ethernet5\n
     \  neighbor 192.168.255.1 peer group EVPN-OVERLAY-PEERS\n   neighbor 192.168.255.1
-    remote-as 65001\n   neighbor 192.168.255.1 description DC1-SPINE1\n   neighbor
-    192.168.255.2 peer group EVPN-OVERLAY-PEERS\n   neighbor 192.168.255.2 remote-as
-    65001\n   neighbor 192.168.255.2 description DC1-SPINE2\n   neighbor 192.168.255.3
-    peer group EVPN-OVERLAY-PEERS\n   neighbor 192.168.255.3 remote-as 65001\n   neighbor
-    192.168.255.3 description DC1-SPINE3\n   neighbor 192.168.255.4 peer group EVPN-OVERLAY-PEERS\n
-    \  neighbor 192.168.255.4 remote-as 65001\n   neighbor 192.168.255.4 description
-    DC1-SPINE4\n   redistribute connected route-map RM-CONN-2-BGP\n   !\n   vlan-aware-bundle
+    remote-as 65001\n   neighbor 192.168.255.1 description DC1-SPINE1_Loopback0\n
+    \  neighbor 192.168.255.2 peer group EVPN-OVERLAY-PEERS\n   neighbor 192.168.255.2
+    remote-as 65001\n   neighbor 192.168.255.2 description DC1-SPINE2_Loopback0\n
+    \  neighbor 192.168.255.3 peer group EVPN-OVERLAY-PEERS\n   neighbor 192.168.255.3
+    remote-as 65001\n   neighbor 192.168.255.3 description DC1-SPINE3_Loopback0\n
+    \  neighbor 192.168.255.4 peer group EVPN-OVERLAY-PEERS\n   neighbor 192.168.255.4
+    remote-as 65001\n   neighbor 192.168.255.4 description DC1-SPINE4_Loopback0\n
+    \  redistribute connected route-map RM-CONN-2-BGP\n   !\n   vlan-aware-bundle
     Tenant_A_APP_Zone\n      rd 192.168.255.9:12\n      route-target both 12:12\n
     \     redistribute learned\n      vlan 130-131\n   !\n   vlan-aware-bundle Tenant_A_DB_Zone\n
     \     rd 192.168.255.9:13\n      route-target both 13:13\n      redistribute learned\n
@@ -1917,140 +1451,44 @@
     activate\n   !\n   vrf Tenant_A_APP_Zone\n      rd 192.168.255.9:12\n      route-target
     import evpn 12:12\n      route-target export evpn 12:12\n      router-id 192.168.255.9\n
     \     update wait-install\n      neighbor 10.255.251.6 peer group MLAG-IPv4-UNDERLAY-PEER\n
-    \     neighbor 10.255.251.6 description DC1-SVC3A\n      redistribute connected
-    route-map RM-CONN-2-BGP-VRFS\n   !\n   vrf Tenant_A_DB_Zone\n      rd 192.168.255.9:13\n
-    \     route-target import evpn 13:13\n      route-target export evpn 13:13\n      router-id
-    192.168.255.9\n      update wait-install\n      neighbor 10.255.251.6 peer group
-    MLAG-IPv4-UNDERLAY-PEER\n      neighbor 10.255.251.6 description DC1-SVC3A\n      redistribute
-    connected route-map RM-CONN-2-BGP-VRFS\n   !\n   vrf Tenant_A_OP_Zone\n      rd
-    192.168.255.9:10\n      route-target import evpn 10:10\n      route-target export
-    evpn 10:10\n      router-id 192.168.255.9\n      update wait-install\n      neighbor
+    \     neighbor 10.255.251.6 description DC1-SVC3A_Vlan3011\n      redistribute
+    connected route-map RM-CONN-2-BGP-VRFS\n   !\n   vrf Tenant_A_DB_Zone\n      rd
+    192.168.255.9:13\n      route-target import evpn 13:13\n      route-target export
+    evpn 13:13\n      router-id 192.168.255.9\n      update wait-install\n      neighbor
     10.255.251.6 peer group MLAG-IPv4-UNDERLAY-PEER\n      neighbor 10.255.251.6 description
-    DC1-SVC3A\n      redistribute connected route-map RM-CONN-2-BGP-VRFS\n   !\n   vrf
-    Tenant_A_WAN_Zone\n      rd 192.168.255.9:14\n      route-target import evpn 14:14\n
-    \     route-target export evpn 14:14\n      router-id 192.168.255.9\n      update
-    wait-install\n      neighbor 10.255.251.6 peer group MLAG-IPv4-UNDERLAY-PEER\n
-    \     neighbor 10.255.251.6 description DC1-SVC3A\n      redistribute connected
-    route-map RM-CONN-2-BGP-VRFS\n   !\n   vrf Tenant_A_WEB_Zone\n      rd 192.168.255.9:11\n
-    \     route-target import evpn 11:11\n      route-target export evpn 11:11\n      router-id
-    192.168.255.9\n      update wait-install\n      neighbor 10.255.251.6 peer group
-    MLAG-IPv4-UNDERLAY-PEER\n      neighbor 10.255.251.6 description DC1-SVC3A\n      redistribute
+    DC1-SVC3A_Vlan3012\n      redistribute connected route-map RM-CONN-2-BGP-VRFS\n
+    \  !\n   vrf Tenant_A_OP_Zone\n      rd 192.168.255.9:10\n      route-target import
+    evpn 10:10\n      route-target export evpn 10:10\n      router-id 192.168.255.9\n
+    \     update wait-install\n      neighbor 10.255.251.6 peer group MLAG-IPv4-UNDERLAY-PEER\n
+    \     neighbor 10.255.251.6 description DC1-SVC3A_Vlan3009\n      redistribute
+    connected route-map RM-CONN-2-BGP-VRFS\n   !\n   vrf Tenant_A_WAN_Zone\n      rd
+    192.168.255.9:14\n      route-target import evpn 14:14\n      route-target export
+    evpn 14:14\n      router-id 192.168.255.9\n      update wait-install\n      neighbor
+    10.255.251.6 peer group MLAG-IPv4-UNDERLAY-PEER\n      neighbor 10.255.251.6 description
+    DC1-SVC3A_Vlan3013\n      redistribute connected route-map RM-CONN-2-BGP-VRFS\n
+    \  !\n   vrf Tenant_A_WEB_Zone\n      rd 192.168.255.9:11\n      route-target
+    import evpn 11:11\n      route-target export evpn 11:11\n      router-id 192.168.255.9\n
+    \     update wait-install\n      neighbor 10.255.251.6 peer group MLAG-IPv4-UNDERLAY-PEER\n
+    \     neighbor 10.255.251.6 description DC1-SVC3A_Vlan3010\n      redistribute
     connected route-map RM-CONN-2-BGP-VRFS\n   !\n   vrf Tenant_B_OP_Zone\n      rd
     192.168.255.9:20\n      route-target import evpn 20:20\n      route-target export
     evpn 20:20\n      router-id 192.168.255.9\n      update wait-install\n      neighbor
     10.255.251.6 peer group MLAG-IPv4-UNDERLAY-PEER\n      neighbor 10.255.251.6 description
-    DC1-SVC3A\n      redistribute connected route-map RM-CONN-2-BGP-VRFS\n   !\n   vrf
-    Tenant_B_WAN_Zone\n      rd 192.168.255.9:21\n      route-target import evpn 21:21\n
-    \     route-target export evpn 21:21\n      router-id 192.168.255.9\n      update
-    wait-install\n      neighbor 10.255.251.6 peer group MLAG-IPv4-UNDERLAY-PEER\n
-    \     neighbor 10.255.251.6 description DC1-SVC3A\n      redistribute connected
-    route-map RM-CONN-2-BGP-VRFS\n   !\n   vrf Tenant_C_OP_Zone\n      rd 192.168.255.9:30\n
-    \     route-target import evpn 30:30\n      route-target export evpn 30:30\n      router-id
-    192.168.255.9\n      update wait-install\n      neighbor 10.255.251.6 peer group
-    MLAG-IPv4-UNDERLAY-PEER\n      neighbor 10.255.251.6 description DC1-SVC3A\n      redistribute
-    connected route-map RM-CONN-2-BGP-VRFS\n   !\n   vrf Tenant_C_WAN_Zone\n      rd
-    192.168.255.9:31\n      route-target import evpn 31:31\n      route-target export
-    evpn 31:31\n      router-id 192.168.255.9\n      update wait-install\n      neighbor
-    10.255.251.6 peer group MLAG-IPv4-UNDERLAY-PEER\n      neighbor 10.255.251.6 description
-    DC1-SVC3A\n      redistribute connected route-map RM-CONN-2-BGP-VRFS\n!\nend\n"
-=======
-    permit 192.168.254.0/24 eq 32\n!\nmlag configuration\n   domain-id DC1_SVC3\n
-    \  local-interface Vlan4094\n   peer-address 10.255.252.6\n   peer-link Port-Channel5\n
-    \  reload-delay mlag 300\n   reload-delay non-mlag 330\n!\nip route vrf MGMT 0.0.0.0/0
-    192.168.200.5\n!\nntp local-interface vrf MGMT Management1\nntp server vrf MGMT
-    192.168.200.5 prefer\n!\nroute-map RM-CONN-2-BGP permit 10\n   match ip address
-    prefix-list PL-LOOPBACKS-EVPN-OVERLAY\n!\nroute-map RM-MLAG-PEER-IN permit 10\n
-    \  description Make routes learned over MLAG Peer-link less preferred on spines
-    to ensure optimal routing\n   set origin incomplete\n!\nrouter bfd\n   multihop
-    interval 1200 min-rx 1200 multiplier 3\n!\nrouter bgp 65103\n   router-id 192.168.255.9\n
-    \  maximum-paths 4 ecmp 4\n   update wait-install\n   no bgp default ipv4-unicast\n
-    \  distance bgp 20 200 200\n   neighbor EVPN-OVERLAY-PEERS peer group\n   neighbor
-    EVPN-OVERLAY-PEERS update-source Loopback0\n   neighbor EVPN-OVERLAY-PEERS bfd\n
-    \  neighbor EVPN-OVERLAY-PEERS ebgp-multihop 3\n   neighbor EVPN-OVERLAY-PEERS
-    password 7 q+VNViP5i4rVjW1cxFv2wA==\n   neighbor EVPN-OVERLAY-PEERS send-community\n
-    \  neighbor EVPN-OVERLAY-PEERS maximum-routes 0\n   neighbor IPv4-UNDERLAY-PEERS
-    peer group\n   neighbor IPv4-UNDERLAY-PEERS password 7 AQQvKeimxJu+uGQ/yYvv9w==\n
-    \  neighbor IPv4-UNDERLAY-PEERS send-community\n   neighbor IPv4-UNDERLAY-PEERS
-    maximum-routes 12000\n   neighbor MLAG-IPv4-UNDERLAY-PEER peer group\n   neighbor
-    MLAG-IPv4-UNDERLAY-PEER remote-as 65103\n   neighbor MLAG-IPv4-UNDERLAY-PEER next-hop-self\n
-    \  neighbor MLAG-IPv4-UNDERLAY-PEER description DC1-SVC3A\n   neighbor MLAG-IPv4-UNDERLAY-PEER
-    password 7 vnEaG8gMeQf3d3cN6PktXQ==\n   neighbor MLAG-IPv4-UNDERLAY-PEER send-community\n
-    \  neighbor MLAG-IPv4-UNDERLAY-PEER maximum-routes 12000\n   neighbor MLAG-IPv4-UNDERLAY-PEER
-    route-map RM-MLAG-PEER-IN in\n   neighbor 10.255.251.6 peer group MLAG-IPv4-UNDERLAY-PEER\n
-    \  neighbor 10.255.251.6 description DC1-SVC3A_Vlan4093\n   neighbor 172.31.255.32
-    peer group IPv4-UNDERLAY-PEERS\n   neighbor 172.31.255.32 remote-as 65001\n   neighbor
-    172.31.255.32 description DC1-SPINE1_Ethernet5\n   neighbor 172.31.255.34 peer
-    group IPv4-UNDERLAY-PEERS\n   neighbor 172.31.255.34 remote-as 65001\n   neighbor
-    172.31.255.34 description DC1-SPINE2_Ethernet5\n   neighbor 172.31.255.36 peer
-    group IPv4-UNDERLAY-PEERS\n   neighbor 172.31.255.36 remote-as 65001\n   neighbor
-    172.31.255.36 description DC1-SPINE3_Ethernet5\n   neighbor 172.31.255.38 peer
-    group IPv4-UNDERLAY-PEERS\n   neighbor 172.31.255.38 remote-as 65001\n   neighbor
-    172.31.255.38 description DC1-SPINE4_Ethernet5\n   neighbor 192.168.255.1 peer
-    group EVPN-OVERLAY-PEERS\n   neighbor 192.168.255.1 remote-as 65001\n   neighbor
-    192.168.255.1 description DC1-SPINE1_Loopback0\n   neighbor 192.168.255.2 peer
-    group EVPN-OVERLAY-PEERS\n   neighbor 192.168.255.2 remote-as 65001\n   neighbor
-    192.168.255.2 description DC1-SPINE2_Loopback0\n   neighbor 192.168.255.3 peer
-    group EVPN-OVERLAY-PEERS\n   neighbor 192.168.255.3 remote-as 65001\n   neighbor
-    192.168.255.3 description DC1-SPINE3_Loopback0\n   neighbor 192.168.255.4 peer
-    group EVPN-OVERLAY-PEERS\n   neighbor 192.168.255.4 remote-as 65001\n   neighbor
-    192.168.255.4 description DC1-SPINE4_Loopback0\n   redistribute connected route-map
-    RM-CONN-2-BGP\n   !\n   vlan-aware-bundle Tenant_A_APP_Zone\n      rd 192.168.255.9:12\n
-    \     route-target both 12:12\n      redistribute learned\n      vlan 130-131\n
-    \  !\n   vlan-aware-bundle Tenant_A_DB_Zone\n      rd 192.168.255.9:13\n      route-target
-    both 13:13\n      redistribute learned\n      vlan 140-141\n   !\n   vlan-aware-bundle
-    Tenant_A_OP_Zone\n      rd 192.168.255.9:10\n      route-target both 10:10\n      redistribute
-    learned\n      vlan 110-111\n   !\n   vlan-aware-bundle Tenant_A_WAN_Zone\n      rd
-    192.168.255.9:14\n      route-target both 14:14\n      redistribute learned\n
-    \     vlan 150\n   !\n   vlan-aware-bundle Tenant_A_WEB_Zone\n      rd 192.168.255.9:11\n
-    \     route-target both 11:11\n      redistribute learned\n      vlan 120-121\n
-    \  !\n   vlan-aware-bundle Tenant_B_OP_Zone\n      rd 192.168.255.9:20\n      route-target
-    both 20:20\n      redistribute learned\n      vlan 210-211\n   !\n   vlan-aware-bundle
-    Tenant_B_WAN_Zone\n      rd 192.168.255.9:21\n      route-target both 21:21\n
-    \     redistribute learned\n      vlan 250\n   !\n   vlan-aware-bundle Tenant_C_OP_Zone\n
-    \     rd 192.168.255.9:30\n      route-target both 30:30\n      redistribute learned\n
-    \     vlan 310-311\n   !\n   vlan-aware-bundle Tenant_C_WAN_Zone\n      rd 192.168.255.9:31\n
-    \     route-target both 31:31\n      redistribute learned\n      vlan 350\n   !\n
-    \  address-family evpn\n      neighbor EVPN-OVERLAY-PEERS activate\n   !\n   address-family
-    ipv4\n      no neighbor EVPN-OVERLAY-PEERS activate\n      neighbor IPv4-UNDERLAY-PEERS
-    activate\n      neighbor MLAG-IPv4-UNDERLAY-PEER activate\n   !\n   vrf Tenant_A_APP_Zone\n
-    \     rd 192.168.255.9:12\n      route-target import evpn 12:12\n      route-target
-    export evpn 12:12\n      router-id 192.168.255.9\n      update wait-install\n
-    \     neighbor 10.255.251.6 peer group MLAG-IPv4-UNDERLAY-PEER\n      neighbor
-    10.255.251.6 description DC1-SVC3A_Vlan3011\n      redistribute connected\n   !\n
-    \  vrf Tenant_A_DB_Zone\n      rd 192.168.255.9:13\n      route-target import
-    evpn 13:13\n      route-target export evpn 13:13\n      router-id 192.168.255.9\n
-    \     update wait-install\n      neighbor 10.255.251.6 peer group MLAG-IPv4-UNDERLAY-PEER\n
-    \     neighbor 10.255.251.6 description DC1-SVC3A_Vlan3012\n      redistribute
-    connected\n   !\n   vrf Tenant_A_OP_Zone\n      rd 192.168.255.9:10\n      route-target
-    import evpn 10:10\n      route-target export evpn 10:10\n      router-id 192.168.255.9\n
-    \     update wait-install\n      neighbor 10.255.251.6 peer group MLAG-IPv4-UNDERLAY-PEER\n
-    \     neighbor 10.255.251.6 description DC1-SVC3A_Vlan3009\n      redistribute
-    connected\n   !\n   vrf Tenant_A_WAN_Zone\n      rd 192.168.255.9:14\n      route-target
-    import evpn 14:14\n      route-target export evpn 14:14\n      router-id 192.168.255.9\n
-    \     update wait-install\n      neighbor 10.255.251.6 peer group MLAG-IPv4-UNDERLAY-PEER\n
-    \     neighbor 10.255.251.6 description DC1-SVC3A_Vlan3013\n      redistribute
-    connected\n   !\n   vrf Tenant_A_WEB_Zone\n      rd 192.168.255.9:11\n      route-target
-    import evpn 11:11\n      route-target export evpn 11:11\n      router-id 192.168.255.9\n
-    \     update wait-install\n      neighbor 10.255.251.6 peer group MLAG-IPv4-UNDERLAY-PEER\n
-    \     neighbor 10.255.251.6 description DC1-SVC3A_Vlan3010\n      redistribute
-    connected\n   !\n   vrf Tenant_B_OP_Zone\n      rd 192.168.255.9:20\n      route-target
-    import evpn 20:20\n      route-target export evpn 20:20\n      router-id 192.168.255.9\n
-    \     update wait-install\n      neighbor 10.255.251.6 peer group MLAG-IPv4-UNDERLAY-PEER\n
-    \     neighbor 10.255.251.6 description DC1-SVC3A_Vlan3019\n      redistribute
-    connected\n   !\n   vrf Tenant_B_WAN_Zone\n      rd 192.168.255.9:21\n      route-target
+    DC1-SVC3A_Vlan3019\n      redistribute connected route-map RM-CONN-2-BGP-VRFS\n
+    \  !\n   vrf Tenant_B_WAN_Zone\n      rd 192.168.255.9:21\n      route-target
     import evpn 21:21\n      route-target export evpn 21:21\n      router-id 192.168.255.9\n
     \     update wait-install\n      neighbor 10.255.251.6 peer group MLAG-IPv4-UNDERLAY-PEER\n
     \     neighbor 10.255.251.6 description DC1-SVC3A_Vlan3020\n      redistribute
-    connected\n   !\n   vrf Tenant_C_OP_Zone\n      rd 192.168.255.9:30\n      route-target
-    import evpn 30:30\n      route-target export evpn 30:30\n      router-id 192.168.255.9\n
-    \     update wait-install\n      neighbor 10.255.251.6 peer group MLAG-IPv4-UNDERLAY-PEER\n
-    \     neighbor 10.255.251.6 description DC1-SVC3A_Vlan3029\n      redistribute
-    connected\n   !\n   vrf Tenant_C_WAN_Zone\n      rd 192.168.255.9:31\n      route-target
+    connected route-map RM-CONN-2-BGP-VRFS\n   !\n   vrf Tenant_C_OP_Zone\n      rd
+    192.168.255.9:30\n      route-target import evpn 30:30\n      route-target export
+    evpn 30:30\n      router-id 192.168.255.9\n      update wait-install\n      neighbor
+    10.255.251.6 peer group MLAG-IPv4-UNDERLAY-PEER\n      neighbor 10.255.251.6 description
+    DC1-SVC3A_Vlan3029\n      redistribute connected route-map RM-CONN-2-BGP-VRFS\n
+    \  !\n   vrf Tenant_C_WAN_Zone\n      rd 192.168.255.9:31\n      route-target
     import evpn 31:31\n      route-target export evpn 31:31\n      router-id 192.168.255.9\n
     \     update wait-install\n      neighbor 10.255.251.6 peer group MLAG-IPv4-UNDERLAY-PEER\n
     \     neighbor 10.255.251.6 description DC1-SVC3A_Vlan3030\n      redistribute
-    connected\n!\nend\n"
->>>>>>> 9b3695e5
+    connected route-map RM-CONN-2-BGP-VRFS\n!\nend\n"
 cvp_topology:
   DC1_BL1:
     devices:
