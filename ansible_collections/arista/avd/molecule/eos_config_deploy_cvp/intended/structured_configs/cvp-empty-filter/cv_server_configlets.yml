cvp_configlets:
  AVD_DC1-BL1A: "!\nno enable password\nno aaa root\n!\nusername admin privilege 15
    role network-admin nopassword\nusername cvpadmin privilege 15 role network-admin
    secret sha512 $6$rZKcbIZ7iWGAWTUM$TCgDn1KcavS0s.OV8lacMTUkxTByfzcGlFlYUWroxYuU7M/9bIodhRO7nXGzMweUxvbk8mJmQl8Bh44cRktUj.\n!\nmanagement
    api http-commands\n   protocol https\n   no shutdown\n   !\n   vrf MGMT\n      no
    shutdown\n!\ndaemon TerminAttr\n   exec /usr/bin/TerminAttr -cvaddr=192.168.200.11:9910
    -cvauth=key,telarista -cvvrf=MGMT -smashexcludes=ale,flexCounter,hardware,kni,pulse,strata
    -ingestexclude=/Sysdb/cell/1/agent,/Sysdb/cell/2/agent -taillogs\n   no shutdown\n!\nvlan
    internal order ascending range 1006 1199\n!\ntransceiver qsfp default-mode 4x10G\n!\nservice
    routing protocols model multi-agent\n!\nhostname DC1-BL1A\nip name-server vrf
    MGMT 8.8.8.8\nip name-server vrf MGMT 192.168.200.5\n!\nspanning-tree mode mstp\nno
    spanning-tree vlan-id 4093-4094\nspanning-tree mst 0 priority 4096\n!\nvlan 150\n
    \  name Tenant_A_WAN_Zone_1\n!\nvlan 250\n   name Tenant_B_WAN_Zone_1\n!\nvlan
    350\n   name Tenant_C_WAN_Zone_1\n!\nvlan 3013\n   name MLAG_iBGP_Tenant_A_WAN_Zone\n
    \  trunk group LEAF_PEER_L3\n!\nvlan 3020\n   name MLAG_iBGP_Tenant_B_WAN_Zone\n
    \  trunk group LEAF_PEER_L3\n!\nvlan 3030\n   name MLAG_iBGP_Tenant_C_WAN_Zone\n
    \  trunk group LEAF_PEER_L3\n!\nvlan 4093\n   name LEAF_PEER_L3\n   trunk group
    LEAF_PEER_L3\n!\nvlan 4094\n   name MLAG_PEER\n   trunk group MLAG\n!\nvrf instance
    MGMT\n!\nvrf instance Tenant_A_WAN_Zone\n!\nvrf instance Tenant_B_WAN_Zone\n!\nvrf
    instance Tenant_C_WAN_Zone\n!\ninterface Port-Channel5\n   description MLAG_PEER_DC1-BL1B_Po5\n
    \  no shutdown\n   switchport mode trunk\n   switchport trunk group LEAF_PEER_L3\n
    \  switchport trunk group MLAG\n   switchport\n!\ninterface Ethernet1\n   description
    P2P_LINK_TO_DC1-SPINE1_Ethernet6\n   no shutdown\n   mtu 1500\n   no switchport\n
    \  ip address 172.31.255.41/31\n!\ninterface Ethernet2\n   description P2P_LINK_TO_DC1-SPINE2_Ethernet6\n
    \  no shutdown\n   mtu 1500\n   no switchport\n   ip address 172.31.255.43/31\n!\ninterface
    Ethernet3\n   description P2P_LINK_TO_DC1-SPINE3_Ethernet6\n   no shutdown\n   mtu
    1500\n   no switchport\n   ip address 172.31.255.45/31\n!\ninterface Ethernet4\n
    \  description P2P_LINK_TO_DC1-SPINE4_Ethernet6\n   no shutdown\n   mtu 1500\n
    \  no switchport\n   ip address 172.31.255.47/31\n!\ninterface Ethernet5\n   description
    MLAG_PEER_DC1-BL1B_Ethernet5\n   no shutdown\n   channel-group 5 mode active\n!\ninterface
    Ethernet6\n   description MLAG_PEER_DC1-BL1B_Ethernet6\n   no shutdown\n   channel-group
    5 mode active\n!\ninterface Loopback0\n   description ROUTER_ID\n   no shutdown\n
    \  ip address 192.168.255.10/32\n!\ninterface Loopback1\n   description VXLAN_TUNNEL_SOURCE\n
    \  no shutdown\n   ip address 192.168.254.10/32\n!\ninterface Management1\n   description
    OOB_MANAGEMENT\n   no shutdown\n   vrf MGMT\n   ip address 192.168.200.110/24\n!\ninterface
    Vlan150\n   description Tenant_A_WAN_Zone_1\n   no shutdown\n   vrf Tenant_A_WAN_Zone\n
    \  ip address virtual 10.1.40.1/24\n!\ninterface Vlan250\n   description Tenant_B_WAN_Zone_1\n
    \  no shutdown\n   vrf Tenant_B_WAN_Zone\n   ip address virtual 10.2.50.1/24\n!\ninterface
    Vlan350\n   description Tenant_C_WAN_Zone_1\n   no shutdown\n   vrf Tenant_C_WAN_Zone\n
    \  ip address virtual 10.3.50.1/24\n!\ninterface Vlan3013\n   description MLAG_PEER_L3_iBGP:
    vrf Tenant_A_WAN_Zone\n   no shutdown\n   mtu 1500\n   vrf Tenant_A_WAN_Zone\n
    \  ip address 10.255.251.10/31\n!\ninterface Vlan3020\n   description MLAG_PEER_L3_iBGP:
    vrf Tenant_B_WAN_Zone\n   no shutdown\n   mtu 1500\n   vrf Tenant_B_WAN_Zone\n
    \  ip address 10.255.251.10/31\n!\ninterface Vlan3030\n   description MLAG_PEER_L3_iBGP:
    vrf Tenant_C_WAN_Zone\n   no shutdown\n   mtu 1500\n   vrf Tenant_C_WAN_Zone\n
    \  ip address 10.255.251.10/31\n!\ninterface Vlan4093\n   description MLAG_PEER_L3_PEERING\n
    \  no shutdown\n   mtu 1500\n   ip address 10.255.251.10/31\n!\ninterface Vlan4094\n
    \  description MLAG_PEER\n   no shutdown\n   mtu 1500\n   no autostate\n   ip
    address 10.255.252.10/31\n!\ninterface Vxlan1\n   description DC1-BL1A_VTEP\n
    \  vxlan source-interface Loopback1\n   vxlan virtual-router encapsulation mac-address
    mlag-system-id\n   vxlan udp-port 4789\n   vxlan vlan 150 vni 10150\n   vxlan
    vlan 250 vni 20250\n   vxlan vlan 350 vni 30350\n   vxlan vrf Tenant_A_WAN_Zone
    vni 14\n   vxlan vrf Tenant_B_WAN_Zone vni 21\n   vxlan vrf Tenant_C_WAN_Zone
    vni 31\n!\nip virtual-router mac-address 00:dc:00:00:00:0a\n!\nip routing\nno
    ip routing vrf MGMT\nip routing vrf Tenant_A_WAN_Zone\nip routing vrf Tenant_B_WAN_Zone\nip
    routing vrf Tenant_C_WAN_Zone\n!\nip prefix-list PL-LOOPBACKS-EVPN-OVERLAY\n   seq
    10 permit 192.168.255.0/24 eq 32\n   seq 20 permit 192.168.254.0/24 eq 32\n!\nmlag
    configuration\n   domain-id DC1_BL1\n   local-interface Vlan4094\n   peer-address
    10.255.252.11\n   peer-link Port-Channel5\n   reload-delay mlag 300\n   reload-delay
    non-mlag 330\n!\nip route vrf MGMT 0.0.0.0/0 192.168.200.5\n!\nntp local-interface
    vrf MGMT Management1\nntp server vrf MGMT 192.168.200.5 prefer\n!\nroute-map RM-CONN-2-BGP
    permit 10\n   match ip address prefix-list PL-LOOPBACKS-EVPN-OVERLAY\n!\nroute-map
    RM-MLAG-PEER-IN permit 10\n   description Make routes learned over MLAG Peer-link
    less preferred on spines to ensure optimal routing\n   set origin incomplete\n!\nrouter
    bfd\n   multihop interval 1200 min-rx 1200 multiplier 3\n!\nrouter bgp 65104\n
    \  router-id 192.168.255.10\n   maximum-paths 4 ecmp 4\n   update wait-install\n
    \  no bgp default ipv4-unicast\n   distance bgp 20 200 200\n   neighbor EVPN-OVERLAY-PEERS
    peer group\n   neighbor EVPN-OVERLAY-PEERS update-source Loopback0\n   neighbor
    EVPN-OVERLAY-PEERS bfd\n   neighbor EVPN-OVERLAY-PEERS ebgp-multihop 3\n   neighbor
    EVPN-OVERLAY-PEERS password 7 q+VNViP5i4rVjW1cxFv2wA==\n   neighbor EVPN-OVERLAY-PEERS
    send-community\n   neighbor EVPN-OVERLAY-PEERS maximum-routes 0\n   neighbor IPv4-UNDERLAY-PEERS
    peer group\n   neighbor IPv4-UNDERLAY-PEERS password 7 AQQvKeimxJu+uGQ/yYvv9w==\n
    \  neighbor IPv4-UNDERLAY-PEERS send-community\n   neighbor IPv4-UNDERLAY-PEERS
    maximum-routes 12000\n   neighbor MLAG-IPv4-UNDERLAY-PEER peer group\n   neighbor
    MLAG-IPv4-UNDERLAY-PEER remote-as 65104\n   neighbor MLAG-IPv4-UNDERLAY-PEER next-hop-self\n
    \  neighbor MLAG-IPv4-UNDERLAY-PEER description DC1-BL1B\n   neighbor MLAG-IPv4-UNDERLAY-PEER
    password 7 vnEaG8gMeQf3d3cN6PktXQ==\n   neighbor MLAG-IPv4-UNDERLAY-PEER send-community\n
    \  neighbor MLAG-IPv4-UNDERLAY-PEER maximum-routes 12000\n   neighbor MLAG-IPv4-UNDERLAY-PEER
    route-map RM-MLAG-PEER-IN in\n   neighbor 10.255.251.11 peer group MLAG-IPv4-UNDERLAY-PEER\n
    \  neighbor 10.255.251.11 description DC1-BL1B\n   neighbor 172.31.255.40 peer
    group IPv4-UNDERLAY-PEERS\n   neighbor 172.31.255.40 remote-as 65001\n   neighbor
    172.31.255.40 description DC1-SPINE1_Ethernet6\n   neighbor 172.31.255.42 peer
    group IPv4-UNDERLAY-PEERS\n   neighbor 172.31.255.42 remote-as 65001\n   neighbor
    172.31.255.42 description DC1-SPINE2_Ethernet6\n   neighbor 172.31.255.44 peer
    group IPv4-UNDERLAY-PEERS\n   neighbor 172.31.255.44 remote-as 65001\n   neighbor
    172.31.255.44 description DC1-SPINE3_Ethernet6\n   neighbor 172.31.255.46 peer
    group IPv4-UNDERLAY-PEERS\n   neighbor 172.31.255.46 remote-as 65001\n   neighbor
    172.31.255.46 description DC1-SPINE4_Ethernet6\n   neighbor 192.168.255.1 peer
    group EVPN-OVERLAY-PEERS\n   neighbor 192.168.255.1 remote-as 65001\n   neighbor
    192.168.255.1 description DC1-SPINE1\n   neighbor 192.168.255.2 peer group EVPN-OVERLAY-PEERS\n
    \  neighbor 192.168.255.2 remote-as 65001\n   neighbor 192.168.255.2 description
    DC1-SPINE2\n   neighbor 192.168.255.3 peer group EVPN-OVERLAY-PEERS\n   neighbor
    192.168.255.3 remote-as 65001\n   neighbor 192.168.255.3 description DC1-SPINE3\n
    \  neighbor 192.168.255.4 peer group EVPN-OVERLAY-PEERS\n   neighbor 192.168.255.4
    remote-as 65001\n   neighbor 192.168.255.4 description DC1-SPINE4\n   redistribute
    connected route-map RM-CONN-2-BGP\n   !\n   vlan-aware-bundle Tenant_A_WAN_Zone\n
    \     rd 192.168.255.10:14\n      route-target both 14:14\n      redistribute
    learned\n      vlan 150\n   !\n   vlan-aware-bundle Tenant_B_WAN_Zone\n      rd
    192.168.255.10:21\n      route-target both 21:21\n      redistribute learned\n
    \     vlan 250\n   !\n   vlan-aware-bundle Tenant_C_WAN_Zone\n      rd 192.168.255.10:31\n
    \     route-target both 31:31\n      redistribute learned\n      vlan 350\n   !\n
    \  address-family evpn\n      neighbor EVPN-OVERLAY-PEERS activate\n   !\n   address-family
    ipv4\n      no neighbor EVPN-OVERLAY-PEERS activate\n      neighbor IPv4-UNDERLAY-PEERS
    activate\n      neighbor MLAG-IPv4-UNDERLAY-PEER activate\n   !\n   vrf Tenant_A_WAN_Zone\n
    \     rd 192.168.255.10:14\n      route-target import evpn 14:14\n      route-target
    export evpn 14:14\n      router-id 192.168.255.10\n      update wait-install\n
    \     neighbor 10.255.251.11 peer group MLAG-IPv4-UNDERLAY-PEER\n      neighbor
    10.255.251.11 description DC1-BL1B\n      redistribute connected\n   !\n   vrf
    Tenant_B_WAN_Zone\n      rd 192.168.255.10:21\n      route-target import evpn
    21:21\n      route-target export evpn 21:21\n      router-id 192.168.255.10\n
    \     update wait-install\n      neighbor 10.255.251.11 peer group MLAG-IPv4-UNDERLAY-PEER\n
    \     neighbor 10.255.251.11 description DC1-BL1B\n      redistribute connected\n
    \  !\n   vrf Tenant_C_WAN_Zone\n      rd 192.168.255.10:31\n      route-target
    import evpn 31:31\n      route-target export evpn 31:31\n      router-id 192.168.255.10\n
    \     update wait-install\n      neighbor 10.255.251.11 peer group MLAG-IPv4-UNDERLAY-PEER\n
    \     neighbor 10.255.251.11 description DC1-BL1B\n      redistribute connected\n!\nend\n"
  AVD_DC1-BL1B: "!\nno enable password\nno aaa root\n!\nusername admin privilege 15
    role network-admin nopassword\nusername cvpadmin privilege 15 role network-admin
    secret sha512 $6$rZKcbIZ7iWGAWTUM$TCgDn1KcavS0s.OV8lacMTUkxTByfzcGlFlYUWroxYuU7M/9bIodhRO7nXGzMweUxvbk8mJmQl8Bh44cRktUj.\n!\nmanagement
    api http-commands\n   protocol https\n   no shutdown\n   !\n   vrf MGMT\n      no
    shutdown\n!\ndaemon TerminAttr\n   exec /usr/bin/TerminAttr -cvaddr=192.168.200.11:9910
    -cvauth=key,telarista -cvvrf=MGMT -smashexcludes=ale,flexCounter,hardware,kni,pulse,strata
    -ingestexclude=/Sysdb/cell/1/agent,/Sysdb/cell/2/agent -taillogs\n   no shutdown\n!\nvlan
    internal order ascending range 1006 1199\n!\ntransceiver qsfp default-mode 4x10G\n!\nservice
    routing protocols model multi-agent\n!\nhostname DC1-BL1B\nip name-server vrf
    MGMT 8.8.8.8\nip name-server vrf MGMT 192.168.200.5\n!\nspanning-tree mode mstp\nno
    spanning-tree vlan-id 4093-4094\nspanning-tree mst 0 priority 4096\n!\nvlan 150\n
    \  name Tenant_A_WAN_Zone_1\n!\nvlan 250\n   name Tenant_B_WAN_Zone_1\n!\nvlan
    350\n   name Tenant_C_WAN_Zone_1\n!\nvlan 3013\n   name MLAG_iBGP_Tenant_A_WAN_Zone\n
    \  trunk group LEAF_PEER_L3\n!\nvlan 3020\n   name MLAG_iBGP_Tenant_B_WAN_Zone\n
    \  trunk group LEAF_PEER_L3\n!\nvlan 3030\n   name MLAG_iBGP_Tenant_C_WAN_Zone\n
    \  trunk group LEAF_PEER_L3\n!\nvlan 4093\n   name LEAF_PEER_L3\n   trunk group
    LEAF_PEER_L3\n!\nvlan 4094\n   name MLAG_PEER\n   trunk group MLAG\n!\nvrf instance
    MGMT\n!\nvrf instance Tenant_A_WAN_Zone\n!\nvrf instance Tenant_B_WAN_Zone\n!\nvrf
    instance Tenant_C_WAN_Zone\n!\ninterface Port-Channel5\n   description MLAG_PEER_DC1-BL1A_Po5\n
    \  no shutdown\n   switchport mode trunk\n   switchport trunk group LEAF_PEER_L3\n
    \  switchport trunk group MLAG\n   switchport\n!\ninterface Ethernet1\n   description
    P2P_LINK_TO_DC1-SPINE1_Ethernet7\n   no shutdown\n   mtu 1500\n   no switchport\n
    \  ip address 172.31.255.49/31\n!\ninterface Ethernet2\n   description P2P_LINK_TO_DC1-SPINE2_Ethernet7\n
    \  no shutdown\n   mtu 1500\n   no switchport\n   ip address 172.31.255.51/31\n!\ninterface
    Ethernet3\n   description P2P_LINK_TO_DC1-SPINE3_Ethernet7\n   no shutdown\n   mtu
    1500\n   no switchport\n   ip address 172.31.255.53/31\n!\ninterface Ethernet4\n
    \  description P2P_LINK_TO_DC1-SPINE4_Ethernet7\n   no shutdown\n   mtu 1500\n
    \  no switchport\n   ip address 172.31.255.55/31\n!\ninterface Ethernet5\n   description
    MLAG_PEER_DC1-BL1A_Ethernet5\n   no shutdown\n   channel-group 5 mode active\n!\ninterface
    Ethernet6\n   description MLAG_PEER_DC1-BL1A_Ethernet6\n   no shutdown\n   channel-group
    5 mode active\n!\ninterface Loopback0\n   description ROUTER_ID\n   no shutdown\n
    \  ip address 192.168.255.11/32\n!\ninterface Loopback1\n   description VXLAN_TUNNEL_SOURCE\n
    \  no shutdown\n   ip address 192.168.254.10/32\n!\ninterface Management1\n   description
    OOB_MANAGEMENT\n   no shutdown\n   vrf MGMT\n   ip address 192.168.200.111/24\n!\ninterface
    Vlan150\n   description Tenant_A_WAN_Zone_1\n   no shutdown\n   vrf Tenant_A_WAN_Zone\n
    \  ip address virtual 10.1.40.1/24\n!\ninterface Vlan250\n   description Tenant_B_WAN_Zone_1\n
    \  no shutdown\n   vrf Tenant_B_WAN_Zone\n   ip address virtual 10.2.50.1/24\n!\ninterface
    Vlan350\n   description Tenant_C_WAN_Zone_1\n   no shutdown\n   vrf Tenant_C_WAN_Zone\n
    \  ip address virtual 10.3.50.1/24\n!\ninterface Vlan3013\n   description MLAG_PEER_L3_iBGP:
    vrf Tenant_A_WAN_Zone\n   no shutdown\n   mtu 1500\n   vrf Tenant_A_WAN_Zone\n
    \  ip address 10.255.251.11/31\n!\ninterface Vlan3020\n   description MLAG_PEER_L3_iBGP:
    vrf Tenant_B_WAN_Zone\n   no shutdown\n   mtu 1500\n   vrf Tenant_B_WAN_Zone\n
    \  ip address 10.255.251.11/31\n!\ninterface Vlan3030\n   description MLAG_PEER_L3_iBGP:
    vrf Tenant_C_WAN_Zone\n   no shutdown\n   mtu 1500\n   vrf Tenant_C_WAN_Zone\n
    \  ip address 10.255.251.11/31\n!\ninterface Vlan4093\n   description MLAG_PEER_L3_PEERING\n
    \  no shutdown\n   mtu 1500\n   ip address 10.255.251.11/31\n!\ninterface Vlan4094\n
    \  description MLAG_PEER\n   no shutdown\n   mtu 1500\n   no autostate\n   ip
    address 10.255.252.11/31\n!\ninterface Vxlan1\n   description DC1-BL1B_VTEP\n
    \  vxlan source-interface Loopback1\n   vxlan virtual-router encapsulation mac-address
    mlag-system-id\n   vxlan udp-port 4789\n   vxlan vlan 150 vni 10150\n   vxlan
    vlan 250 vni 20250\n   vxlan vlan 350 vni 30350\n   vxlan vrf Tenant_A_WAN_Zone
    vni 14\n   vxlan vrf Tenant_B_WAN_Zone vni 21\n   vxlan vrf Tenant_C_WAN_Zone
    vni 31\n!\nip virtual-router mac-address 00:dc:00:00:00:0a\n!\nip routing\nno
    ip routing vrf MGMT\nip routing vrf Tenant_A_WAN_Zone\nip routing vrf Tenant_B_WAN_Zone\nip
    routing vrf Tenant_C_WAN_Zone\n!\nip prefix-list PL-LOOPBACKS-EVPN-OVERLAY\n   seq
    10 permit 192.168.255.0/24 eq 32\n   seq 20 permit 192.168.254.0/24 eq 32\n!\nmlag
    configuration\n   domain-id DC1_BL1\n   local-interface Vlan4094\n   peer-address
    10.255.252.10\n   peer-link Port-Channel5\n   reload-delay mlag 300\n   reload-delay
    non-mlag 330\n!\nip route vrf MGMT 0.0.0.0/0 192.168.200.5\n!\nntp local-interface
    vrf MGMT Management1\nntp server vrf MGMT 192.168.200.5 prefer\n!\nroute-map RM-CONN-2-BGP
    permit 10\n   match ip address prefix-list PL-LOOPBACKS-EVPN-OVERLAY\n!\nroute-map
    RM-MLAG-PEER-IN permit 10\n   description Make routes learned over MLAG Peer-link
    less preferred on spines to ensure optimal routing\n   set origin incomplete\n!\nrouter
    bfd\n   multihop interval 1200 min-rx 1200 multiplier 3\n!\nrouter bgp 65104\n
    \  router-id 192.168.255.11\n   maximum-paths 4 ecmp 4\n   update wait-install\n
    \  no bgp default ipv4-unicast\n   distance bgp 20 200 200\n   neighbor EVPN-OVERLAY-PEERS
    peer group\n   neighbor EVPN-OVERLAY-PEERS update-source Loopback0\n   neighbor
    EVPN-OVERLAY-PEERS bfd\n   neighbor EVPN-OVERLAY-PEERS ebgp-multihop 3\n   neighbor
    EVPN-OVERLAY-PEERS password 7 q+VNViP5i4rVjW1cxFv2wA==\n   neighbor EVPN-OVERLAY-PEERS
    send-community\n   neighbor EVPN-OVERLAY-PEERS maximum-routes 0\n   neighbor IPv4-UNDERLAY-PEERS
    peer group\n   neighbor IPv4-UNDERLAY-PEERS password 7 AQQvKeimxJu+uGQ/yYvv9w==\n
    \  neighbor IPv4-UNDERLAY-PEERS send-community\n   neighbor IPv4-UNDERLAY-PEERS
    maximum-routes 12000\n   neighbor MLAG-IPv4-UNDERLAY-PEER peer group\n   neighbor
    MLAG-IPv4-UNDERLAY-PEER remote-as 65104\n   neighbor MLAG-IPv4-UNDERLAY-PEER next-hop-self\n
    \  neighbor MLAG-IPv4-UNDERLAY-PEER description DC1-BL1A\n   neighbor MLAG-IPv4-UNDERLAY-PEER
    password 7 vnEaG8gMeQf3d3cN6PktXQ==\n   neighbor MLAG-IPv4-UNDERLAY-PEER send-community\n
    \  neighbor MLAG-IPv4-UNDERLAY-PEER maximum-routes 12000\n   neighbor MLAG-IPv4-UNDERLAY-PEER
    route-map RM-MLAG-PEER-IN in\n   neighbor 10.255.251.10 peer group MLAG-IPv4-UNDERLAY-PEER\n
    \  neighbor 10.255.251.10 description DC1-BL1A\n   neighbor 172.31.255.48 peer
    group IPv4-UNDERLAY-PEERS\n   neighbor 172.31.255.48 remote-as 65001\n   neighbor
    172.31.255.48 description DC1-SPINE1_Ethernet7\n   neighbor 172.31.255.50 peer
    group IPv4-UNDERLAY-PEERS\n   neighbor 172.31.255.50 remote-as 65001\n   neighbor
    172.31.255.50 description DC1-SPINE2_Ethernet7\n   neighbor 172.31.255.52 peer
    group IPv4-UNDERLAY-PEERS\n   neighbor 172.31.255.52 remote-as 65001\n   neighbor
    172.31.255.52 description DC1-SPINE3_Ethernet7\n   neighbor 172.31.255.54 peer
    group IPv4-UNDERLAY-PEERS\n   neighbor 172.31.255.54 remote-as 65001\n   neighbor
    172.31.255.54 description DC1-SPINE4_Ethernet7\n   neighbor 192.168.255.1 peer
    group EVPN-OVERLAY-PEERS\n   neighbor 192.168.255.1 remote-as 65001\n   neighbor
    192.168.255.1 description DC1-SPINE1\n   neighbor 192.168.255.2 peer group EVPN-OVERLAY-PEERS\n
    \  neighbor 192.168.255.2 remote-as 65001\n   neighbor 192.168.255.2 description
    DC1-SPINE2\n   neighbor 192.168.255.3 peer group EVPN-OVERLAY-PEERS\n   neighbor
    192.168.255.3 remote-as 65001\n   neighbor 192.168.255.3 description DC1-SPINE3\n
    \  neighbor 192.168.255.4 peer group EVPN-OVERLAY-PEERS\n   neighbor 192.168.255.4
    remote-as 65001\n   neighbor 192.168.255.4 description DC1-SPINE4\n   redistribute
    connected route-map RM-CONN-2-BGP\n   !\n   vlan-aware-bundle Tenant_A_WAN_Zone\n
    \     rd 192.168.255.11:14\n      route-target both 14:14\n      redistribute
    learned\n      vlan 150\n   !\n   vlan-aware-bundle Tenant_B_WAN_Zone\n      rd
    192.168.255.11:21\n      route-target both 21:21\n      redistribute learned\n
    \     vlan 250\n   !\n   vlan-aware-bundle Tenant_C_WAN_Zone\n      rd 192.168.255.11:31\n
    \     route-target both 31:31\n      redistribute learned\n      vlan 350\n   !\n
    \  address-family evpn\n      neighbor EVPN-OVERLAY-PEERS activate\n   !\n   address-family
    ipv4\n      no neighbor EVPN-OVERLAY-PEERS activate\n      neighbor IPv4-UNDERLAY-PEERS
    activate\n      neighbor MLAG-IPv4-UNDERLAY-PEER activate\n   !\n   vrf Tenant_A_WAN_Zone\n
    \     rd 192.168.255.11:14\n      route-target import evpn 14:14\n      route-target
    export evpn 14:14\n      router-id 192.168.255.11\n      update wait-install\n
    \     neighbor 10.255.251.10 peer group MLAG-IPv4-UNDERLAY-PEER\n      neighbor
    10.255.251.10 description DC1-BL1A\n      redistribute connected\n   !\n   vrf
    Tenant_B_WAN_Zone\n      rd 192.168.255.11:21\n      route-target import evpn
    21:21\n      route-target export evpn 21:21\n      router-id 192.168.255.11\n
    \     update wait-install\n      neighbor 10.255.251.10 peer group MLAG-IPv4-UNDERLAY-PEER\n
    \     neighbor 10.255.251.10 description DC1-BL1A\n      redistribute connected\n
    \  !\n   vrf Tenant_C_WAN_Zone\n      rd 192.168.255.11:31\n      route-target
    import evpn 31:31\n      route-target export evpn 31:31\n      router-id 192.168.255.11\n
    \     update wait-install\n      neighbor 10.255.251.10 peer group MLAG-IPv4-UNDERLAY-PEER\n
    \     neighbor 10.255.251.10 description DC1-BL1A\n      redistribute connected\n!\nend\n"
  AVD_DC1-L2LEAF1A: "!\nno enable password\nno aaa root\n!\nusername admin privilege
    15 role network-admin nopassword\nusername cvpadmin privilege 15 role network-admin
    secret sha512 $6$rZKcbIZ7iWGAWTUM$TCgDn1KcavS0s.OV8lacMTUkxTByfzcGlFlYUWroxYuU7M/9bIodhRO7nXGzMweUxvbk8mJmQl8Bh44cRktUj.\n!\nmanagement
    api http-commands\n   protocol https\n   no shutdown\n   !\n   vrf MGMT\n      no
    shutdown\n!\ndaemon TerminAttr\n   exec /usr/bin/TerminAttr -cvaddr=192.168.200.11:9910
    -cvauth=key,telarista -cvvrf=MGMT -smashexcludes=ale,flexCounter,hardware,kni,pulse,strata
    -ingestexclude=/Sysdb/cell/1/agent,/Sysdb/cell/2/agent -taillogs\n   no shutdown\n!\nvlan
    internal order ascending range 1006 1199\n!\nno ip igmp snooping vlan 120\n!\ntransceiver
    qsfp default-mode 4x10G\n!\nservice routing protocols model multi-agent\n!\nhostname
<<<<<<< HEAD
    DC1-L2LEAF1A\nip name-server vrf MGMT 8.8.8.8\nip name-server vrf MGMT 192.168.200.5\n!\nntp
    local-interface vrf MGMT Management1\nntp server vrf MGMT 192.168.200.5 prefer\n!\nspanning-tree
    mode mstp\nspanning-tree mst 0 priority 16384\n!\nno enable password\nno aaa root\n!\nusername
    admin privilege 15 role network-admin nopassword\nusername cvpadmin privilege
    15 role network-admin secret sha512 $6$rZKcbIZ7iWGAWTUM$TCgDn1KcavS0s.OV8lacMTUkxTByfzcGlFlYUWroxYuU7M/9bIodhRO7nXGzMweUxvbk8mJmQl8Bh44cRktUj.\n!\nvlan
    110\n   name Tenant_A_OP_Zone_1\n!\nvlan 111\n   name Tenant_A_OP_Zone_2\n!\nvlan
    120\n   name Tenant_A_WEB_Zone_1\n!\nvlan 121\n   name Tenant_A_WEBZone_2\n!\nvlan
    130\n   name Tenant_A_APP_Zone_1\n!\nvlan 131\n   name Tenant_A_APP_Zone_2\n!\nvrf
    instance MGMT\n!\ninterface Port-Channel1\n   description DC1_LEAF2_Po7\n   no
    shutdown\n   switchport trunk allowed vlan 110-111,120-121,130-131\n   switchport
    mode trunk\n   switchport\n!\ninterface Ethernet1\n   description DC1-LEAF2A_Ethernet7\n
    \  no shutdown\n   channel-group 1 mode active\n!\ninterface Ethernet2\n   description
    DC1-LEAF2B_Ethernet7\n   no shutdown\n   channel-group 1 mode active\n!\ninterface
    Management1\n   description oob_management\n   no shutdown\n   vrf MGMT\n   ip
    address 192.168.200.112/24\nno ip routing vrf MGMT\n!\nip route vrf MGMT 0.0.0.0/0
    192.168.200.5\n!\nmanagement api http-commands\n   protocol https\n   no shutdown\n
    \  !\n   vrf MGMT\n      no shutdown\n!\nend\n"
  AVD_DC1-L2LEAF2A: "!\ndaemon TerminAttr\n   exec /usr/bin/TerminAttr -cvaddr=192.168.200.11:9910
=======
    DC1-L2LEAF1A\nip name-server vrf MGMT 8.8.8.8\nip name-server vrf MGMT 192.168.200.5\n!\nspanning-tree
    mode mstp\nspanning-tree mst 0 priority 16384\n!\nvlan 110\n   name Tenant_A_OP_Zone_1\n!\nvlan
    111\n   name Tenant_A_OP_Zone_2\n!\nvlan 120\n   name Tenant_A_WEB_Zone_1\n!\nvlan
    121\n   name Tenant_A_WEBZone_2\n!\nvlan 130\n   name Tenant_A_APP_Zone_1\n!\nvlan
    131\n   name Tenant_A_APP_Zone_2\n!\nvrf instance MGMT\n!\ninterface Port-Channel1\n
    \  description DC1_LEAF2_Po7\n   no shutdown\n   switchport\n   switchport trunk
    allowed vlan 110-111,120-121,130-131\n   switchport mode trunk\n!\ninterface Ethernet1\n
    \  description DC1-LEAF2A_Ethernet7\n   no shutdown\n   channel-group 1 mode active\n!\ninterface
    Ethernet2\n   description DC1-LEAF2B_Ethernet7\n   no shutdown\n   channel-group
    1 mode active\n!\ninterface Management1\n   description OOB_MANAGEMENT\n   no
    shutdown\n   vrf MGMT\n   ip address 192.168.200.112/24\nno ip routing vrf MGMT\n!\nip
    route vrf MGMT 0.0.0.0/0 192.168.200.5\n!\nntp local-interface vrf MGMT Management1\nntp
    server vrf MGMT 192.168.200.5 prefer\n!\nend\n"
  AVD_DC1-L2LEAF2A: "!\nno enable password\nno aaa root\n!\nusername admin privilege
    15 role network-admin nopassword\nusername cvpadmin privilege 15 role network-admin
    secret sha512 $6$rZKcbIZ7iWGAWTUM$TCgDn1KcavS0s.OV8lacMTUkxTByfzcGlFlYUWroxYuU7M/9bIodhRO7nXGzMweUxvbk8mJmQl8Bh44cRktUj.\n!\nmanagement
    api http-commands\n   protocol https\n   no shutdown\n   !\n   vrf MGMT\n      no
    shutdown\n!\ndaemon TerminAttr\n   exec /usr/bin/TerminAttr -cvaddr=192.168.200.11:9910
>>>>>>> 6051cd34
    -cvauth=key,telarista -cvvrf=MGMT -smashexcludes=ale,flexCounter,hardware,kni,pulse,strata
    -ingestexclude=/Sysdb/cell/1/agent,/Sysdb/cell/2/agent -taillogs\n   no shutdown\n!\nvlan
    internal order ascending range 1006 1199\n!\nno ip igmp snooping vlan 120\n!\ntransceiver
    qsfp default-mode 4x10G\n!\nservice routing protocols model multi-agent\n!\nhostname
    DC1-L2LEAF2A\nip name-server vrf MGMT 8.8.8.8\nip name-server vrf MGMT 192.168.200.5\n!\nspanning-tree
    mode mstp\nno spanning-tree vlan-id 4094\nspanning-tree mst 0 priority 16384\n!\nvlan
    110\n   name Tenant_A_OP_Zone_1\n!\nvlan 111\n   name Tenant_A_OP_Zone_2\n!\nvlan
    120\n   name Tenant_A_WEB_Zone_1\n!\nvlan 121\n   name Tenant_A_WEBZone_2\n!\nvlan
    130\n   name Tenant_A_APP_Zone_1\n!\nvlan 131\n   name Tenant_A_APP_Zone_2\n!\nvlan
    140\n   name Tenant_A_DB_BZone_1\n!\nvlan 141\n   name Tenant_A_DB_Zone_2\n!\nvlan
    150\n   name Tenant_A_WAN_Zone_1\n!\nvlan 210\n   name Tenant_B_OP_Zone_1\n!\nvlan
    211\n   name Tenant_B_OP_Zone_2\n!\nvlan 250\n   name Tenant_B_WAN_Zone_1\n!\nvlan
    310\n   name Tenant_C_OP_Zone_1\n!\nvlan 311\n   name Tenant_C_OP_Zone_2\n!\nvlan
    350\n   name Tenant_C_WAN_Zone_1\n!\nvlan 4094\n   name MLAG_PEER\n   trunk group
    MLAG\n!\nvrf instance MGMT\n!\ninterface Port-Channel1\n   description DC1_SVC3_Po7\n
    \  no shutdown\n   switchport trunk allowed vlan 110-111,120-121,130-131,140-141,150,210-211,250,310-311,350\n
    \  switchport mode trunk\n   switchport\n   mlag 1\n!\ninterface Port-Channel3\n
    \  description MLAG_PEER_DC1-L2LEAF2B_Po3\n   no shutdown\n   switchport mode
    trunk\n   switchport trunk group MLAG\n   switchport\n!\ninterface Ethernet1\n
    \  description DC1-SVC3A_Ethernet7\n   shutdown\n   channel-group 1 mode active\n!\ninterface
    Ethernet2\n   description DC1-SVC3B_Ethernet7\n   shutdown\n   channel-group 1
    mode active\n!\ninterface Ethernet3\n   description MLAG_PEER_DC1-L2LEAF2B_Ethernet3\n
    \  no shutdown\n   channel-group 3 mode active\n!\ninterface Ethernet4\n   description
    MLAG_PEER_DC1-L2LEAF2B_Ethernet4\n   no shutdown\n   channel-group 3 mode active\n!\ninterface
    Management1\n   description OOB_MANAGEMENT\n   no shutdown\n   vrf MGMT\n   ip
    address 192.168.200.113/24\n!\ninterface Vlan4094\n   description MLAG_PEER\n
    \  no shutdown\n   mtu 1500\n   no autostate\n   ip address 10.255.252.16/31\nno
    ip routing vrf MGMT\n!\nmlag configuration\n   domain-id DC1_L2LEAF2\n   local-interface
    Vlan4094\n   peer-address 10.255.252.17\n   peer-link Port-Channel3\n   reload-delay
    mlag 300\n   reload-delay non-mlag 330\n!\nip route vrf MGMT 0.0.0.0/0 192.168.200.5\n!\nntp
    local-interface vrf MGMT Management1\nntp server vrf MGMT 192.168.200.5 prefer\n!\nend\n"
  AVD_DC1-L2LEAF2B: "!\nno enable password\nno aaa root\n!\nusername admin privilege
    15 role network-admin nopassword\nusername cvpadmin privilege 15 role network-admin
    secret sha512 $6$rZKcbIZ7iWGAWTUM$TCgDn1KcavS0s.OV8lacMTUkxTByfzcGlFlYUWroxYuU7M/9bIodhRO7nXGzMweUxvbk8mJmQl8Bh44cRktUj.\n!\nmanagement
    api http-commands\n   protocol https\n   no shutdown\n   !\n   vrf MGMT\n      no
    shutdown\n!\ndaemon TerminAttr\n   exec /usr/bin/TerminAttr -cvaddr=192.168.200.11:9910
    -cvauth=key,telarista -cvvrf=MGMT -smashexcludes=ale,flexCounter,hardware,kni,pulse,strata
    -ingestexclude=/Sysdb/cell/1/agent,/Sysdb/cell/2/agent -taillogs\n   no shutdown\n!\nvlan
    internal order ascending range 1006 1199\n!\nno ip igmp snooping vlan 120\n!\ntransceiver
    qsfp default-mode 4x10G\n!\nservice routing protocols model multi-agent\n!\nhostname
    DC1-L2LEAF2B\nip name-server vrf MGMT 8.8.8.8\nip name-server vrf MGMT 192.168.200.5\n!\nspanning-tree
    mode mstp\nno spanning-tree vlan-id 4094\nspanning-tree mst 0 priority 16384\n!\nvlan
    110\n   name Tenant_A_OP_Zone_1\n!\nvlan 111\n   name Tenant_A_OP_Zone_2\n!\nvlan
    120\n   name Tenant_A_WEB_Zone_1\n!\nvlan 121\n   name Tenant_A_WEBZone_2\n!\nvlan
    130\n   name Tenant_A_APP_Zone_1\n!\nvlan 131\n   name Tenant_A_APP_Zone_2\n!\nvlan
    140\n   name Tenant_A_DB_BZone_1\n!\nvlan 141\n   name Tenant_A_DB_Zone_2\n!\nvlan
    150\n   name Tenant_A_WAN_Zone_1\n!\nvlan 210\n   name Tenant_B_OP_Zone_1\n!\nvlan
    211\n   name Tenant_B_OP_Zone_2\n!\nvlan 250\n   name Tenant_B_WAN_Zone_1\n!\nvlan
    310\n   name Tenant_C_OP_Zone_1\n!\nvlan 311\n   name Tenant_C_OP_Zone_2\n!\nvlan
    350\n   name Tenant_C_WAN_Zone_1\n!\nvlan 4094\n   name MLAG_PEER\n   trunk group
    MLAG\n!\nvrf instance MGMT\n!\ninterface Port-Channel1\n   description DC1_SVC3_Po7\n
    \  no shutdown\n   switchport trunk allowed vlan 110-111,120-121,130-131,140-141,150,210-211,250,310-311,350\n
    \  switchport mode trunk\n   switchport\n   mlag 1\n!\ninterface Port-Channel3\n
    \  description MLAG_PEER_DC1-L2LEAF2A_Po3\n   no shutdown\n   switchport mode
    trunk\n   switchport trunk group MLAG\n   switchport\n!\ninterface Ethernet1\n
    \  description DC1-SVC3A_Ethernet8\n   shutdown\n   channel-group 1 mode active\n!\ninterface
    Ethernet2\n   description DC1-SVC3B_Ethernet8\n   shutdown\n   channel-group 1
    mode active\n!\ninterface Ethernet3\n   description MLAG_PEER_DC1-L2LEAF2A_Ethernet3\n
    \  no shutdown\n   channel-group 3 mode active\n!\ninterface Ethernet4\n   description
    MLAG_PEER_DC1-L2LEAF2A_Ethernet4\n   no shutdown\n   channel-group 3 mode active\n!\ninterface
    Management1\n   description OOB_MANAGEMENT\n   no shutdown\n   vrf MGMT\n   ip
    address 192.168.200.114/24\n!\ninterface Vlan4094\n   description MLAG_PEER\n
    \  no shutdown\n   mtu 1500\n   no autostate\n   ip address 10.255.252.17/31\nno
    ip routing vrf MGMT\n!\nmlag configuration\n   domain-id DC1_L2LEAF2\n   local-interface
    Vlan4094\n   peer-address 10.255.252.16\n   peer-link Port-Channel3\n   reload-delay
    mlag 300\n   reload-delay non-mlag 330\n!\nip route vrf MGMT 0.0.0.0/0 192.168.200.5\n!\nntp
    local-interface vrf MGMT Management1\nntp server vrf MGMT 192.168.200.5 prefer\n!\nend\n"
  AVD_DC1-LEAF1A: "!\nno enable password\nno aaa root\n!\nusername admin privilege
    15 role network-admin nopassword\nusername cvpadmin privilege 15 role network-admin
    secret sha512 $6$rZKcbIZ7iWGAWTUM$TCgDn1KcavS0s.OV8lacMTUkxTByfzcGlFlYUWroxYuU7M/9bIodhRO7nXGzMweUxvbk8mJmQl8Bh44cRktUj.\n!\nmanagement
    api http-commands\n   protocol https\n   no shutdown\n   !\n   vrf MGMT\n      no
    shutdown\n!\ndaemon TerminAttr\n   exec /usr/bin/TerminAttr -cvaddr=192.168.200.11:9910
    -cvauth=key,telarista -cvvrf=MGMT -smashexcludes=ale,flexCounter,hardware,kni,pulse,strata
    -ingestexclude=/Sysdb/cell/1/agent,/Sysdb/cell/2/agent -taillogs\n   no shutdown\n!\nvlan
    internal order ascending range 1006 1199\n!\nno ip igmp snooping vlan 120\n!\ntransceiver
    qsfp default-mode 4x10G\n!\nservice routing protocols model multi-agent\n!\nhostname
    DC1-LEAF1A\nip name-server vrf MGMT 8.8.8.8\nip name-server vrf MGMT 192.168.200.5\n!\nspanning-tree
    mode mstp\nspanning-tree mst 0 priority 4096\n!\nvlan 120\n   name Tenant_A_WEB_Zone_1\n!\nvlan
    121\n   name Tenant_A_WEBZone_2\n!\nvlan 130\n   name Tenant_A_APP_Zone_1\n!\nvlan
    131\n   name Tenant_A_APP_Zone_2\n!\nvrf instance MGMT\n!\nvrf instance Tenant_A_APP_Zone\n!\nvrf
    instance Tenant_A_WEB_Zone\n!\ninterface Ethernet1\n   description P2P_LINK_TO_DC1-SPINE1_Ethernet1\n
    \  no shutdown\n   mtu 1500\n   no switchport\n   ip address 172.31.255.1/31\n!\ninterface
    Ethernet2\n   description P2P_LINK_TO_DC1-SPINE2_Ethernet1\n   no shutdown\n   mtu
    1500\n   no switchport\n   ip address 172.31.255.3/31\n!\ninterface Ethernet3\n
    \  description P2P_LINK_TO_DC1-SPINE3_Ethernet1\n   no shutdown\n   mtu 1500\n
    \  no switchport\n   ip address 172.31.255.5/31\n!\ninterface Ethernet4\n   description
    P2P_LINK_TO_DC1-SPINE4_Ethernet1\n   no shutdown\n   mtu 1500\n   no switchport\n
    \  ip address 172.31.255.7/31\n!\ninterface Ethernet6\n   description server02_SINGLE_NODE_TRUNK_Eth1\n
    \  no shutdown\n   switchport trunk allowed vlan 110-111,210-211\n   switchport
    mode trunk\n   switchport\n!\ninterface Ethernet7\n   description server02_SINGLE_NODE_Eth1\n
    \  no shutdown\n   switchport access vlan 110\n   switchport mode access\n   switchport\n!\ninterface
    Loopback0\n   description ROUTER_ID\n   no shutdown\n   ip address 192.168.255.5/32\n!\ninterface
    Loopback1\n   description VXLAN_TUNNEL_SOURCE\n   no shutdown\n   ip address 192.168.254.5/32\n!\ninterface
    Management1\n   description OOB_MANAGEMENT\n   no shutdown\n   vrf MGMT\n   ip
    address 192.168.200.105/24\n!\ninterface Vlan120\n   description Tenant_A_WEB_Zone_1\n
    \  no shutdown\n   vrf Tenant_A_WEB_Zone\n   ip helper-address 1.1.1.1 vrf TEST
    source-interface lo100\n   ip address virtual 10.1.20.1/24\n!\ninterface Vlan121\n
    \  description Tenant_A_WEBZone_2\n   shutdown\n   mtu 1560\n   vrf Tenant_A_WEB_Zone\n
    \  ip address virtual 10.1.10.254/24\n!\ninterface Vlan130\n   description Tenant_A_APP_Zone_1\n
    \  no shutdown\n   vrf Tenant_A_APP_Zone\n   ip address virtual 10.1.30.1/24\n!\ninterface
    Vlan131\n   description Tenant_A_APP_Zone_2\n   no shutdown\n   vrf Tenant_A_APP_Zone\n
    \  ip address virtual 10.1.31.1/24\n!\ninterface Vxlan1\n   description DC1-LEAF1A_VTEP\n
    \  vxlan source-interface Loopback1\n   vxlan udp-port 4789\n   vxlan vlan 120
    vni 10120\n   vxlan vlan 121 vni 10121\n   vxlan vlan 130 vni 10130\n   vxlan
    vlan 131 vni 10131\n   vxlan vrf Tenant_A_APP_Zone vni 12\n   vxlan vrf Tenant_A_WEB_Zone
    vni 11\n!\nip virtual-router mac-address 00:dc:00:00:00:0a\n!\nip routing\nno
    ip routing vrf MGMT\nip routing vrf Tenant_A_APP_Zone\nip routing vrf Tenant_A_WEB_Zone\n!\nip
    prefix-list PL-LOOPBACKS-EVPN-OVERLAY\n   seq 10 permit 192.168.255.0/24 eq 32\n
    \  seq 20 permit 192.168.254.0/24 eq 32\n!\nip route vrf MGMT 0.0.0.0/0 192.168.200.5\n!\nntp
    local-interface vrf MGMT Management1\nntp server vrf MGMT 192.168.200.5 prefer\n!\nroute-map
    RM-CONN-2-BGP permit 10\n   match ip address prefix-list PL-LOOPBACKS-EVPN-OVERLAY\n!\nrouter
    bfd\n   multihop interval 1200 min-rx 1200 multiplier 3\n!\nrouter bgp 65101\n
    \  router-id 192.168.255.5\n   maximum-paths 4 ecmp 4\n   update wait-install\n
    \  no bgp default ipv4-unicast\n   distance bgp 20 200 200\n   neighbor EVPN-OVERLAY-PEERS
    peer group\n   neighbor EVPN-OVERLAY-PEERS update-source Loopback0\n   neighbor
    EVPN-OVERLAY-PEERS bfd\n   neighbor EVPN-OVERLAY-PEERS ebgp-multihop 3\n   neighbor
    EVPN-OVERLAY-PEERS password 7 q+VNViP5i4rVjW1cxFv2wA==\n   neighbor EVPN-OVERLAY-PEERS
    send-community\n   neighbor EVPN-OVERLAY-PEERS maximum-routes 0\n   neighbor IPv4-UNDERLAY-PEERS
    peer group\n   neighbor IPv4-UNDERLAY-PEERS password 7 AQQvKeimxJu+uGQ/yYvv9w==\n
    \  neighbor IPv4-UNDERLAY-PEERS send-community\n   neighbor IPv4-UNDERLAY-PEERS
    maximum-routes 12000\n   neighbor 172.31.255.0 peer group IPv4-UNDERLAY-PEERS\n
    \  neighbor 172.31.255.0 remote-as 65001\n   neighbor 172.31.255.0 description
    DC1-SPINE1_Ethernet1\n   neighbor 172.31.255.2 peer group IPv4-UNDERLAY-PEERS\n
    \  neighbor 172.31.255.2 remote-as 65001\n   neighbor 172.31.255.2 description
    DC1-SPINE2_Ethernet1\n   neighbor 172.31.255.4 peer group IPv4-UNDERLAY-PEERS\n
    \  neighbor 172.31.255.4 remote-as 65001\n   neighbor 172.31.255.4 description
    DC1-SPINE3_Ethernet1\n   neighbor 172.31.255.6 peer group IPv4-UNDERLAY-PEERS\n
    \  neighbor 172.31.255.6 remote-as 65001\n   neighbor 172.31.255.6 description
    DC1-SPINE4_Ethernet1\n   neighbor 192.168.255.1 peer group EVPN-OVERLAY-PEERS\n
    \  neighbor 192.168.255.1 remote-as 65001\n   neighbor 192.168.255.1 description
    DC1-SPINE1\n   neighbor 192.168.255.2 peer group EVPN-OVERLAY-PEERS\n   neighbor
    192.168.255.2 remote-as 65001\n   neighbor 192.168.255.2 description DC1-SPINE2\n
    \  neighbor 192.168.255.3 peer group EVPN-OVERLAY-PEERS\n   neighbor 192.168.255.3
    remote-as 65001\n   neighbor 192.168.255.3 description DC1-SPINE3\n   neighbor
    192.168.255.4 peer group EVPN-OVERLAY-PEERS\n   neighbor 192.168.255.4 remote-as
    65001\n   neighbor 192.168.255.4 description DC1-SPINE4\n   redistribute connected
    route-map RM-CONN-2-BGP\n   !\n   vlan-aware-bundle Tenant_A_APP_Zone\n      rd
    192.168.255.5:12\n      route-target both 12:12\n      redistribute learned\n
    \     vlan 130-131\n   !\n   vlan-aware-bundle Tenant_A_WEB_Zone\n      rd 192.168.255.5:11\n
    \     route-target both 11:11\n      redistribute learned\n      vlan 120-121\n
    \  !\n   address-family evpn\n      neighbor EVPN-OVERLAY-PEERS activate\n   !\n
    \  address-family ipv4\n      no neighbor EVPN-OVERLAY-PEERS activate\n      neighbor
    IPv4-UNDERLAY-PEERS activate\n   !\n   vrf Tenant_A_APP_Zone\n      rd 192.168.255.5:12\n
    \     route-target import evpn 12:12\n      route-target export evpn 12:12\n      router-id
    192.168.255.5\n      redistribute connected\n   !\n   vrf Tenant_A_WEB_Zone\n
    \     rd 192.168.255.5:11\n      route-target import evpn 11:11\n      route-target
    export evpn 11:11\n      router-id 192.168.255.5\n      redistribute connected\n!\nend\n"
  AVD_DC1-LEAF2A: "!\nno enable password\nno aaa root\n!\nusername admin privilege
    15 role network-admin nopassword\nusername cvpadmin privilege 15 role network-admin
    secret sha512 $6$rZKcbIZ7iWGAWTUM$TCgDn1KcavS0s.OV8lacMTUkxTByfzcGlFlYUWroxYuU7M/9bIodhRO7nXGzMweUxvbk8mJmQl8Bh44cRktUj.\n!\nmanagement
    api http-commands\n   protocol https\n   no shutdown\n   !\n   vrf MGMT\n      no
    shutdown\n!\ndaemon TerminAttr\n   exec /usr/bin/TerminAttr -cvaddr=192.168.200.11:9910
    -cvauth=key,telarista -cvvrf=MGMT -smashexcludes=ale,flexCounter,hardware,kni,pulse,strata
    -ingestexclude=/Sysdb/cell/1/agent,/Sysdb/cell/2/agent -taillogs\n   no shutdown\n!\nvlan
    internal order ascending range 1006 1199\n!\nno ip igmp snooping vlan 120\n!\ntransceiver
    qsfp default-mode 4x10G\n!\nservice routing protocols model multi-agent\n!\nhostname
    DC1-LEAF2A\nip name-server vrf MGMT 8.8.8.8\nip name-server vrf MGMT 192.168.200.5\n!\nspanning-tree
    mode mstp\nno spanning-tree vlan-id 4093-4094\nspanning-tree mst 0 priority 4096\n!\nvlan
    110\n   name Tenant_A_OP_Zone_1\n!\nvlan 111\n   name Tenant_A_OP_Zone_2\n!\nvlan
    120\n   name Tenant_A_WEB_Zone_1\n!\nvlan 121\n   name Tenant_A_WEBZone_2\n!\nvlan
    130\n   name Tenant_A_APP_Zone_1\n!\nvlan 131\n   name Tenant_A_APP_Zone_2\n!\nvlan
    140\n   name Tenant_A_DB_BZone_1\n!\nvlan 141\n   name Tenant_A_DB_Zone_2\n!\nvlan
    210\n   name Tenant_B_OP_Zone_1\n!\nvlan 211\n   name Tenant_B_OP_Zone_2\n!\nvlan
    310\n   name Tenant_C_OP_Zone_1\n!\nvlan 311\n   name Tenant_C_OP_Zone_2\n!\nvlan
    3009\n   name MLAG_iBGP_Tenant_A_OP_Zone\n   trunk group LEAF_PEER_L3\n!\nvlan
    3010\n   name MLAG_iBGP_Tenant_A_WEB_Zone\n   trunk group LEAF_PEER_L3\n!\nvlan
    3011\n   name MLAG_iBGP_Tenant_A_APP_Zone\n   trunk group LEAF_PEER_L3\n!\nvlan
    3012\n   name MLAG_iBGP_Tenant_A_DB_Zone\n   trunk group LEAF_PEER_L3\n!\nvlan
    3019\n   name MLAG_iBGP_Tenant_B_OP_Zone\n   trunk group LEAF_PEER_L3\n!\nvlan
    3029\n   name MLAG_iBGP_Tenant_C_OP_Zone\n   trunk group LEAF_PEER_L3\n!\nvlan
    4093\n   name LEAF_PEER_L3\n   trunk group LEAF_PEER_L3\n!\nvlan 4094\n   name
    MLAG_PEER\n   trunk group MLAG\n!\nvrf instance MGMT\n!\nvrf instance Tenant_A_APP_Zone\n!\nvrf
    instance Tenant_A_DB_Zone\n!\nvrf instance Tenant_A_OP_Zone\n!\nvrf instance Tenant_A_WEB_Zone\n!\nvrf
    instance Tenant_B_OP_Zone\n!\nvrf instance Tenant_C_OP_Zone\n!\ninterface Port-Channel5\n
    \  description MLAG_PEER_DC1-LEAF2B_Po5\n   no shutdown\n   switchport mode trunk\n
    \  switchport trunk group LEAF_PEER_L3\n   switchport trunk group MLAG\n   switchport\n!\ninterface
    Port-Channel7\n   description DC1-L2LEAF1A_Po1\n   no shutdown\n   switchport
    trunk allowed vlan 110-111,120-121,130-131\n   switchport mode trunk\n   switchport\n
    \  mlag 7\n!\ninterface Port-Channel10\n   description server01_MLAG_PortChanne1\n
    \  no shutdown\n   switchport trunk allowed vlan 210-211\n   switchport mode trunk\n
    \  switchport\n   mlag 10\n!\ninterface Ethernet1\n   description P2P_LINK_TO_DC1-SPINE1_Ethernet2\n
    \  no shutdown\n   mtu 1500\n   no switchport\n   ip address 172.31.255.9/31\n!\ninterface
    Ethernet2\n   description P2P_LINK_TO_DC1-SPINE2_Ethernet2\n   no shutdown\n   mtu
    1500\n   no switchport\n   ip address 172.31.255.11/31\n!\ninterface Ethernet3\n
    \  description P2P_LINK_TO_DC1-SPINE3_Ethernet2\n   no shutdown\n   mtu 1500\n
    \  no switchport\n   ip address 172.31.255.13/31\n!\ninterface Ethernet4\n   description
    P2P_LINK_TO_DC1-SPINE4_Ethernet2\n   no shutdown\n   mtu 1500\n   no switchport\n
    \  ip address 172.31.255.15/31\n!\ninterface Ethernet5\n   description MLAG_PEER_DC1-LEAF2B_Ethernet5\n
    \  no shutdown\n   channel-group 5 mode active\n!\ninterface Ethernet6\n   description
    MLAG_PEER_DC1-LEAF2B_Ethernet6\n   no shutdown\n   channel-group 5 mode active\n!\ninterface
    Ethernet7\n   description DC1-L2LEAF1A_Ethernet1\n   no shutdown\n   channel-group
    7 mode active\n!\ninterface Ethernet10\n   description server01_MLAG_Eth2\n   no
    shutdown\n   channel-group 10 mode active\n!\ninterface Loopback0\n   description
    ROUTER_ID\n   no shutdown\n   ip address 192.168.255.6/32\n!\ninterface Loopback1\n
    \  description VXLAN_TUNNEL_SOURCE\n   no shutdown\n   ip address 192.168.254.6/32\n!\ninterface
    Loopback100\n   description Tenant_A_OP_Zone_VTEP_DIAGNOSTICS\n   no shutdown\n
    \  vrf Tenant_A_OP_Zone\n   ip address 10.255.1.6/32\n!\ninterface Management1\n
    \  description OOB_MANAGEMENT\n   no shutdown\n   vrf MGMT\n   ip address 192.168.200.106/24\n!\ninterface
    Vlan110\n   description Tenant_A_OP_Zone_1\n   no shutdown\n   vrf Tenant_A_OP_Zone\n
    \  ip address virtual 10.1.10.1/24\n!\ninterface Vlan111\n   description Tenant_A_OP_Zone_2\n
    \  no shutdown\n   vrf Tenant_A_OP_Zone\n   ip helper-address 1.1.1.1 vrf MGMT
    source-interface lo100\n   ip address virtual 10.1.11.1/24\n!\ninterface Vlan120\n
    \  description Tenant_A_WEB_Zone_1\n   no shutdown\n   vrf Tenant_A_WEB_Zone\n
    \  ip helper-address 1.1.1.1 vrf TEST source-interface lo100\n   ip address virtual
    10.1.20.1/24\n!\ninterface Vlan121\n   description Tenant_A_WEBZone_2\n   shutdown\n
    \  mtu 1560\n   vrf Tenant_A_WEB_Zone\n   ip address virtual 10.1.10.254/24\n!\ninterface
    Vlan130\n   description Tenant_A_APP_Zone_1\n   no shutdown\n   vrf Tenant_A_APP_Zone\n
    \  ip address virtual 10.1.30.1/24\n!\ninterface Vlan131\n   description Tenant_A_APP_Zone_2\n
    \  no shutdown\n   vrf Tenant_A_APP_Zone\n   ip address virtual 10.1.31.1/24\n!\ninterface
    Vlan140\n   description Tenant_A_DB_BZone_1\n   no shutdown\n   vrf Tenant_A_DB_Zone\n
    \  ip address virtual 10.1.40.1/24\n!\ninterface Vlan141\n   description Tenant_A_DB_Zone_2\n
    \  no shutdown\n   vrf Tenant_A_DB_Zone\n   ip address virtual 10.1.41.1/24\n!\ninterface
    Vlan210\n   description Tenant_B_OP_Zone_1\n   no shutdown\n   vrf Tenant_B_OP_Zone\n
    \  ip address virtual 10.2.10.1/24\n!\ninterface Vlan211\n   description Tenant_B_OP_Zone_2\n
    \  no shutdown\n   vrf Tenant_B_OP_Zone\n   ip address virtual 10.2.11.1/24\n!\ninterface
    Vlan310\n   description Tenant_C_OP_Zone_1\n   no shutdown\n   vrf Tenant_C_OP_Zone\n
    \  ip address virtual 10.3.10.1/24\n!\ninterface Vlan311\n   description Tenant_C_OP_Zone_2\n
    \  no shutdown\n   vrf Tenant_C_OP_Zone\n   ip address virtual 10.3.11.1/24\n!\ninterface
    Vlan3009\n   description MLAG_PEER_L3_iBGP: vrf Tenant_A_OP_Zone\n   no shutdown\n
    \  mtu 1500\n   vrf Tenant_A_OP_Zone\n   ip address 10.255.251.2/31\n!\ninterface
    Vlan3010\n   description MLAG_PEER_L3_iBGP: vrf Tenant_A_WEB_Zone\n   no shutdown\n
    \  mtu 1500\n   vrf Tenant_A_WEB_Zone\n   ip address 10.255.251.2/31\n!\ninterface
    Vlan3011\n   description MLAG_PEER_L3_iBGP: vrf Tenant_A_APP_Zone\n   no shutdown\n
    \  mtu 1500\n   vrf Tenant_A_APP_Zone\n   ip address 10.255.251.2/31\n!\ninterface
    Vlan3012\n   description MLAG_PEER_L3_iBGP: vrf Tenant_A_DB_Zone\n   no shutdown\n
    \  mtu 1500\n   vrf Tenant_A_DB_Zone\n   ip address 10.255.251.2/31\n!\ninterface
    Vlan3019\n   description MLAG_PEER_L3_iBGP: vrf Tenant_B_OP_Zone\n   no shutdown\n
    \  mtu 1500\n   vrf Tenant_B_OP_Zone\n   ip address 10.255.251.2/31\n!\ninterface
    Vlan3029\n   description MLAG_PEER_L3_iBGP: vrf Tenant_C_OP_Zone\n   no shutdown\n
    \  mtu 1500\n   vrf Tenant_C_OP_Zone\n   ip address 10.255.251.2/31\n!\ninterface
    Vlan4093\n   description MLAG_PEER_L3_PEERING\n   no shutdown\n   mtu 1500\n   ip
    address 10.255.251.2/31\n!\ninterface Vlan4094\n   description MLAG_PEER\n   no
    shutdown\n   mtu 1500\n   no autostate\n   ip address 10.255.252.2/31\n!\ninterface
    Vxlan1\n   description DC1-LEAF2A_VTEP\n   vxlan source-interface Loopback1\n
    \  vxlan virtual-router encapsulation mac-address mlag-system-id\n   vxlan udp-port
    4789\n   vxlan vlan 110 vni 10110\n   vxlan vlan 111 vni 50111\n   vxlan vlan
    120 vni 10120\n   vxlan vlan 121 vni 10121\n   vxlan vlan 130 vni 10130\n   vxlan
    vlan 131 vni 10131\n   vxlan vlan 140 vni 10140\n   vxlan vlan 141 vni 10141\n
    \  vxlan vlan 210 vni 20210\n   vxlan vlan 211 vni 20211\n   vxlan vlan 310 vni
    30310\n   vxlan vlan 311 vni 30311\n   vxlan vrf Tenant_A_APP_Zone vni 12\n   vxlan
    vrf Tenant_A_DB_Zone vni 13\n   vxlan vrf Tenant_A_OP_Zone vni 10\n   vxlan vrf
    Tenant_A_WEB_Zone vni 11\n   vxlan vrf Tenant_B_OP_Zone vni 20\n   vxlan vrf Tenant_C_OP_Zone
    vni 30\n!\nip virtual-router mac-address 00:dc:00:00:00:0a\n!\nip address virtual
    source-nat vrf Tenant_A_OP_Zone address 10.255.1.6\n!\nip routing\nno ip routing
    vrf MGMT\nip routing vrf Tenant_A_APP_Zone\nip routing vrf Tenant_A_DB_Zone\nip
    routing vrf Tenant_A_OP_Zone\nip routing vrf Tenant_A_WEB_Zone\nip routing vrf
    Tenant_B_OP_Zone\nip routing vrf Tenant_C_OP_Zone\n!\nip prefix-list PL-LOOPBACKS-EVPN-OVERLAY\n
    \  seq 10 permit 192.168.255.0/24 eq 32\n   seq 20 permit 192.168.254.0/24 eq
    32\n!\nmlag configuration\n   domain-id DC1_LEAF2\n   local-interface Vlan4094\n
    \  peer-address 10.255.252.3\n   peer-link Port-Channel5\n   reload-delay mlag
    300\n   reload-delay non-mlag 330\n!\nip route vrf MGMT 0.0.0.0/0 192.168.200.5\n!\nntp
    local-interface vrf MGMT Management1\nntp server vrf MGMT 192.168.200.5 prefer\n!\nroute-map
    RM-CONN-2-BGP permit 10\n   match ip address prefix-list PL-LOOPBACKS-EVPN-OVERLAY\n!\nroute-map
    RM-MLAG-PEER-IN permit 10\n   description Make routes learned over MLAG Peer-link
    less preferred on spines to ensure optimal routing\n   set origin incomplete\n!\nrouter
    bfd\n   multihop interval 1200 min-rx 1200 multiplier 3\n!\nrouter bgp 65102\n
    \  router-id 192.168.255.6\n   maximum-paths 4 ecmp 4\n   update wait-install\n
    \  no bgp default ipv4-unicast\n   distance bgp 20 200 200\n   neighbor EVPN-OVERLAY-PEERS
    peer group\n   neighbor EVPN-OVERLAY-PEERS update-source Loopback0\n   neighbor
    EVPN-OVERLAY-PEERS bfd\n   neighbor EVPN-OVERLAY-PEERS ebgp-multihop 3\n   neighbor
    EVPN-OVERLAY-PEERS password 7 q+VNViP5i4rVjW1cxFv2wA==\n   neighbor EVPN-OVERLAY-PEERS
    send-community\n   neighbor EVPN-OVERLAY-PEERS maximum-routes 0\n   neighbor IPv4-UNDERLAY-PEERS
    peer group\n   neighbor IPv4-UNDERLAY-PEERS password 7 AQQvKeimxJu+uGQ/yYvv9w==\n
    \  neighbor IPv4-UNDERLAY-PEERS send-community\n   neighbor IPv4-UNDERLAY-PEERS
    maximum-routes 12000\n   neighbor MLAG-IPv4-UNDERLAY-PEER peer group\n   neighbor
    MLAG-IPv4-UNDERLAY-PEER remote-as 65102\n   neighbor MLAG-IPv4-UNDERLAY-PEER next-hop-self\n
    \  neighbor MLAG-IPv4-UNDERLAY-PEER description DC1-LEAF2B\n   neighbor MLAG-IPv4-UNDERLAY-PEER
    password 7 vnEaG8gMeQf3d3cN6PktXQ==\n   neighbor MLAG-IPv4-UNDERLAY-PEER send-community\n
    \  neighbor MLAG-IPv4-UNDERLAY-PEER maximum-routes 12000\n   neighbor MLAG-IPv4-UNDERLAY-PEER
    route-map RM-MLAG-PEER-IN in\n   neighbor 10.255.251.3 peer group MLAG-IPv4-UNDERLAY-PEER\n
    \  neighbor 10.255.251.3 description DC1-LEAF2B\n   neighbor 172.31.255.8 peer
    group IPv4-UNDERLAY-PEERS\n   neighbor 172.31.255.8 remote-as 65001\n   neighbor
    172.31.255.8 description DC1-SPINE1_Ethernet2\n   neighbor 172.31.255.10 peer
    group IPv4-UNDERLAY-PEERS\n   neighbor 172.31.255.10 remote-as 65001\n   neighbor
    172.31.255.10 description DC1-SPINE2_Ethernet2\n   neighbor 172.31.255.12 peer
    group IPv4-UNDERLAY-PEERS\n   neighbor 172.31.255.12 remote-as 65001\n   neighbor
    172.31.255.12 description DC1-SPINE3_Ethernet2\n   neighbor 172.31.255.14 peer
    group IPv4-UNDERLAY-PEERS\n   neighbor 172.31.255.14 remote-as 65001\n   neighbor
    172.31.255.14 description DC1-SPINE4_Ethernet2\n   neighbor 192.168.255.1 peer
    group EVPN-OVERLAY-PEERS\n   neighbor 192.168.255.1 remote-as 65001\n   neighbor
    192.168.255.1 description DC1-SPINE1\n   neighbor 192.168.255.2 peer group EVPN-OVERLAY-PEERS\n
    \  neighbor 192.168.255.2 remote-as 65001\n   neighbor 192.168.255.2 description
    DC1-SPINE2\n   neighbor 192.168.255.3 peer group EVPN-OVERLAY-PEERS\n   neighbor
    192.168.255.3 remote-as 65001\n   neighbor 192.168.255.3 description DC1-SPINE3\n
    \  neighbor 192.168.255.4 peer group EVPN-OVERLAY-PEERS\n   neighbor 192.168.255.4
    remote-as 65001\n   neighbor 192.168.255.4 description DC1-SPINE4\n   redistribute
    connected route-map RM-CONN-2-BGP\n   !\n   vlan-aware-bundle Tenant_A_APP_Zone\n
    \     rd 192.168.255.6:12\n      route-target both 12:12\n      redistribute learned\n
    \     vlan 130-131\n   !\n   vlan-aware-bundle Tenant_A_DB_Zone\n      rd 192.168.255.6:13\n
    \     route-target both 13:13\n      redistribute learned\n      vlan 140-141\n
    \  !\n   vlan-aware-bundle Tenant_A_OP_Zone\n      rd 192.168.255.6:10\n      route-target
    both 10:10\n      redistribute learned\n      vlan 110-111\n   !\n   vlan-aware-bundle
    Tenant_A_WEB_Zone\n      rd 192.168.255.6:11\n      route-target both 11:11\n
    \     redistribute learned\n      vlan 120-121\n   !\n   vlan-aware-bundle Tenant_B_OP_Zone\n
    \     rd 192.168.255.6:20\n      route-target both 20:20\n      redistribute learned\n
    \     vlan 210-211\n   !\n   vlan-aware-bundle Tenant_C_OP_Zone\n      rd 192.168.255.6:30\n
    \     route-target both 30:30\n      redistribute learned\n      vlan 310-311\n
    \  !\n   address-family evpn\n      neighbor EVPN-OVERLAY-PEERS activate\n   !\n
    \  address-family ipv4\n      no neighbor EVPN-OVERLAY-PEERS activate\n      neighbor
    IPv4-UNDERLAY-PEERS activate\n      neighbor MLAG-IPv4-UNDERLAY-PEER activate\n
    \  !\n   vrf Tenant_A_APP_Zone\n      rd 192.168.255.6:12\n      route-target
    import evpn 12:12\n      route-target export evpn 12:12\n      router-id 192.168.255.6\n
    \     update wait-install\n      neighbor 10.255.251.3 peer group MLAG-IPv4-UNDERLAY-PEER\n
    \     neighbor 10.255.251.3 description DC1-LEAF2B\n      redistribute connected\n
    \  !\n   vrf Tenant_A_DB_Zone\n      rd 192.168.255.6:13\n      route-target import
    evpn 13:13\n      route-target export evpn 13:13\n      router-id 192.168.255.6\n
    \     update wait-install\n      neighbor 10.255.251.3 peer group MLAG-IPv4-UNDERLAY-PEER\n
    \     neighbor 10.255.251.3 description DC1-LEAF2B\n      redistribute connected\n
    \  !\n   vrf Tenant_A_OP_Zone\n      rd 192.168.255.6:10\n      route-target import
    evpn 10:10\n      route-target export evpn 10:10\n      router-id 192.168.255.6\n
    \     update wait-install\n      neighbor 10.255.251.3 peer group MLAG-IPv4-UNDERLAY-PEER\n
    \     neighbor 10.255.251.3 description DC1-LEAF2B\n      redistribute connected\n
    \  !\n   vrf Tenant_A_WEB_Zone\n      rd 192.168.255.6:11\n      route-target
    import evpn 11:11\n      route-target export evpn 11:11\n      router-id 192.168.255.6\n
    \     update wait-install\n      neighbor 10.255.251.3 peer group MLAG-IPv4-UNDERLAY-PEER\n
    \     neighbor 10.255.251.3 description DC1-LEAF2B\n      redistribute connected\n
    \  !\n   vrf Tenant_B_OP_Zone\n      rd 192.168.255.6:20\n      route-target import
    evpn 20:20\n      route-target export evpn 20:20\n      router-id 192.168.255.6\n
    \     update wait-install\n      neighbor 10.255.251.3 peer group MLAG-IPv4-UNDERLAY-PEER\n
    \     neighbor 10.255.251.3 description DC1-LEAF2B\n      redistribute connected\n
    \  !\n   vrf Tenant_C_OP_Zone\n      rd 192.168.255.6:30\n      route-target import
    evpn 30:30\n      route-target export evpn 30:30\n      router-id 192.168.255.6\n
    \     update wait-install\n      neighbor 10.255.251.3 peer group MLAG-IPv4-UNDERLAY-PEER\n
    \     neighbor 10.255.251.3 description DC1-LEAF2B\n      redistribute connected\n!\nend\n"
  AVD_DC1-LEAF2B: "!\nno enable password\nno aaa root\n!\nusername admin privilege
    15 role network-admin nopassword\nusername cvpadmin privilege 15 role network-admin
    secret sha512 $6$rZKcbIZ7iWGAWTUM$TCgDn1KcavS0s.OV8lacMTUkxTByfzcGlFlYUWroxYuU7M/9bIodhRO7nXGzMweUxvbk8mJmQl8Bh44cRktUj.\n!\nmanagement
    api http-commands\n   protocol https\n   no shutdown\n   !\n   vrf MGMT\n      no
    shutdown\n!\ndaemon TerminAttr\n   exec /usr/bin/TerminAttr -cvaddr=192.168.200.11:9910
    -cvauth=key,telarista -cvvrf=MGMT -smashexcludes=ale,flexCounter,hardware,kni,pulse,strata
    -ingestexclude=/Sysdb/cell/1/agent,/Sysdb/cell/2/agent -taillogs\n   no shutdown\n!\nvlan
    internal order ascending range 1006 1199\n!\nno ip igmp snooping vlan 120\n!\ntransceiver
    qsfp default-mode 4x10G\n!\nservice routing protocols model multi-agent\n!\nhostname
    DC1-LEAF2B\nip name-server vrf MGMT 8.8.8.8\nip name-server vrf MGMT 192.168.200.5\n!\nspanning-tree
    mode mstp\nno spanning-tree vlan-id 4093-4094\nspanning-tree mst 0 priority 4096\n!\nvlan
    110\n   name Tenant_A_OP_Zone_1\n!\nvlan 111\n   name Tenant_A_OP_Zone_2\n!\nvlan
    120\n   name Tenant_A_WEB_Zone_1\n!\nvlan 121\n   name Tenant_A_WEBZone_2\n!\nvlan
    130\n   name Tenant_A_APP_Zone_1\n!\nvlan 131\n   name Tenant_A_APP_Zone_2\n!\nvlan
    140\n   name Tenant_A_DB_BZone_1\n!\nvlan 141\n   name Tenant_A_DB_Zone_2\n!\nvlan
    210\n   name Tenant_B_OP_Zone_1\n!\nvlan 211\n   name Tenant_B_OP_Zone_2\n!\nvlan
    310\n   name Tenant_C_OP_Zone_1\n!\nvlan 311\n   name Tenant_C_OP_Zone_2\n!\nvlan
    3009\n   name MLAG_iBGP_Tenant_A_OP_Zone\n   trunk group LEAF_PEER_L3\n!\nvlan
    3010\n   name MLAG_iBGP_Tenant_A_WEB_Zone\n   trunk group LEAF_PEER_L3\n!\nvlan
    3011\n   name MLAG_iBGP_Tenant_A_APP_Zone\n   trunk group LEAF_PEER_L3\n!\nvlan
    3012\n   name MLAG_iBGP_Tenant_A_DB_Zone\n   trunk group LEAF_PEER_L3\n!\nvlan
    3019\n   name MLAG_iBGP_Tenant_B_OP_Zone\n   trunk group LEAF_PEER_L3\n!\nvlan
    3029\n   name MLAG_iBGP_Tenant_C_OP_Zone\n   trunk group LEAF_PEER_L3\n!\nvlan
    4093\n   name LEAF_PEER_L3\n   trunk group LEAF_PEER_L3\n!\nvlan 4094\n   name
    MLAG_PEER\n   trunk group MLAG\n!\nvrf instance MGMT\n!\nvrf instance Tenant_A_APP_Zone\n!\nvrf
    instance Tenant_A_DB_Zone\n!\nvrf instance Tenant_A_OP_Zone\n!\nvrf instance Tenant_A_WEB_Zone\n!\nvrf
    instance Tenant_B_OP_Zone\n!\nvrf instance Tenant_C_OP_Zone\n!\ninterface Port-Channel5\n
    \  description MLAG_PEER_DC1-LEAF2A_Po5\n   no shutdown\n   switchport mode trunk\n
    \  switchport trunk group LEAF_PEER_L3\n   switchport trunk group MLAG\n   switchport\n!\ninterface
    Port-Channel7\n   description DC1-L2LEAF1A_Po1\n   no shutdown\n   switchport
    trunk allowed vlan 110-111,120-121,130-131\n   switchport mode trunk\n   switchport\n
    \  mlag 7\n!\ninterface Port-Channel10\n   description server01_MLAG_PortChanne1\n
    \  no shutdown\n   switchport trunk allowed vlan 210-211\n   switchport mode trunk\n
    \  switchport\n   mlag 10\n!\ninterface Ethernet1\n   description P2P_LINK_TO_DC1-SPINE1_Ethernet3\n
    \  no shutdown\n   mtu 1500\n   no switchport\n   ip address 172.31.255.17/31\n!\ninterface
    Ethernet2\n   description P2P_LINK_TO_DC1-SPINE2_Ethernet3\n   no shutdown\n   mtu
    1500\n   no switchport\n   ip address 172.31.255.19/31\n!\ninterface Ethernet3\n
    \  description P2P_LINK_TO_DC1-SPINE3_Ethernet3\n   no shutdown\n   mtu 1500\n
    \  no switchport\n   ip address 172.31.255.21/31\n!\ninterface Ethernet4\n   description
    P2P_LINK_TO_DC1-SPINE4_Ethernet3\n   no shutdown\n   mtu 1500\n   no switchport\n
    \  ip address 172.31.255.23/31\n!\ninterface Ethernet5\n   description MLAG_PEER_DC1-LEAF2A_Ethernet5\n
    \  no shutdown\n   channel-group 5 mode active\n!\ninterface Ethernet6\n   description
    MLAG_PEER_DC1-LEAF2A_Ethernet6\n   no shutdown\n   channel-group 5 mode active\n!\ninterface
    Ethernet7\n   description DC1-L2LEAF1A_Ethernet2\n   no shutdown\n   channel-group
    7 mode active\n!\ninterface Ethernet10\n   description server01_MLAG_Eth3\n   no
    shutdown\n   channel-group 10 mode active\n!\ninterface Loopback0\n   description
    ROUTER_ID\n   no shutdown\n   ip address 192.168.255.7/32\n!\ninterface Loopback1\n
    \  description VXLAN_TUNNEL_SOURCE\n   no shutdown\n   ip address 192.168.254.6/32\n!\ninterface
    Loopback100\n   description Tenant_A_OP_Zone_VTEP_DIAGNOSTICS\n   no shutdown\n
    \  vrf Tenant_A_OP_Zone\n   ip address 10.255.1.7/32\n!\ninterface Management1\n
    \  description OOB_MANAGEMENT\n   no shutdown\n   vrf MGMT\n   ip address 192.168.200.107/24\n!\ninterface
    Vlan110\n   description Tenant_A_OP_Zone_1\n   no shutdown\n   vrf Tenant_A_OP_Zone\n
    \  ip address virtual 10.1.10.1/24\n!\ninterface Vlan111\n   description Tenant_A_OP_Zone_2\n
    \  no shutdown\n   vrf Tenant_A_OP_Zone\n   ip helper-address 1.1.1.1 vrf MGMT
    source-interface lo100\n   ip address virtual 10.1.11.1/24\n!\ninterface Vlan120\n
    \  description Tenant_A_WEB_Zone_1\n   no shutdown\n   vrf Tenant_A_WEB_Zone\n
    \  ip helper-address 1.1.1.1 vrf TEST source-interface lo100\n   ip address virtual
    10.1.20.1/24\n!\ninterface Vlan121\n   description Tenant_A_WEBZone_2\n   shutdown\n
    \  mtu 1560\n   vrf Tenant_A_WEB_Zone\n   ip address virtual 10.1.10.254/24\n!\ninterface
    Vlan130\n   description Tenant_A_APP_Zone_1\n   no shutdown\n   vrf Tenant_A_APP_Zone\n
    \  ip address virtual 10.1.30.1/24\n!\ninterface Vlan131\n   description Tenant_A_APP_Zone_2\n
    \  no shutdown\n   vrf Tenant_A_APP_Zone\n   ip address virtual 10.1.31.1/24\n!\ninterface
    Vlan140\n   description Tenant_A_DB_BZone_1\n   no shutdown\n   vrf Tenant_A_DB_Zone\n
    \  ip address virtual 10.1.40.1/24\n!\ninterface Vlan141\n   description Tenant_A_DB_Zone_2\n
    \  no shutdown\n   vrf Tenant_A_DB_Zone\n   ip address virtual 10.1.41.1/24\n!\ninterface
    Vlan210\n   description Tenant_B_OP_Zone_1\n   no shutdown\n   vrf Tenant_B_OP_Zone\n
    \  ip address virtual 10.2.10.1/24\n!\ninterface Vlan211\n   description Tenant_B_OP_Zone_2\n
    \  no shutdown\n   vrf Tenant_B_OP_Zone\n   ip address virtual 10.2.11.1/24\n!\ninterface
    Vlan310\n   description Tenant_C_OP_Zone_1\n   no shutdown\n   vrf Tenant_C_OP_Zone\n
    \  ip address virtual 10.3.10.1/24\n!\ninterface Vlan311\n   description Tenant_C_OP_Zone_2\n
    \  no shutdown\n   vrf Tenant_C_OP_Zone\n   ip address virtual 10.3.11.1/24\n!\ninterface
    Vlan3009\n   description MLAG_PEER_L3_iBGP: vrf Tenant_A_OP_Zone\n   no shutdown\n
    \  mtu 1500\n   vrf Tenant_A_OP_Zone\n   ip address 10.255.251.3/31\n!\ninterface
    Vlan3010\n   description MLAG_PEER_L3_iBGP: vrf Tenant_A_WEB_Zone\n   no shutdown\n
    \  mtu 1500\n   vrf Tenant_A_WEB_Zone\n   ip address 10.255.251.3/31\n!\ninterface
    Vlan3011\n   description MLAG_PEER_L3_iBGP: vrf Tenant_A_APP_Zone\n   no shutdown\n
    \  mtu 1500\n   vrf Tenant_A_APP_Zone\n   ip address 10.255.251.3/31\n!\ninterface
    Vlan3012\n   description MLAG_PEER_L3_iBGP: vrf Tenant_A_DB_Zone\n   no shutdown\n
    \  mtu 1500\n   vrf Tenant_A_DB_Zone\n   ip address 10.255.251.3/31\n!\ninterface
    Vlan3019\n   description MLAG_PEER_L3_iBGP: vrf Tenant_B_OP_Zone\n   no shutdown\n
    \  mtu 1500\n   vrf Tenant_B_OP_Zone\n   ip address 10.255.251.3/31\n!\ninterface
    Vlan3029\n   description MLAG_PEER_L3_iBGP: vrf Tenant_C_OP_Zone\n   no shutdown\n
    \  mtu 1500\n   vrf Tenant_C_OP_Zone\n   ip address 10.255.251.3/31\n!\ninterface
    Vlan4093\n   description MLAG_PEER_L3_PEERING\n   no shutdown\n   mtu 1500\n   ip
    address 10.255.251.3/31\n!\ninterface Vlan4094\n   description MLAG_PEER\n   no
    shutdown\n   mtu 1500\n   no autostate\n   ip address 10.255.252.3/31\n!\ninterface
    Vxlan1\n   description DC1-LEAF2B_VTEP\n   vxlan source-interface Loopback1\n
    \  vxlan virtual-router encapsulation mac-address mlag-system-id\n   vxlan udp-port
    4789\n   vxlan vlan 110 vni 10110\n   vxlan vlan 111 vni 50111\n   vxlan vlan
    120 vni 10120\n   vxlan vlan 121 vni 10121\n   vxlan vlan 130 vni 10130\n   vxlan
    vlan 131 vni 10131\n   vxlan vlan 140 vni 10140\n   vxlan vlan 141 vni 10141\n
    \  vxlan vlan 210 vni 20210\n   vxlan vlan 211 vni 20211\n   vxlan vlan 310 vni
    30310\n   vxlan vlan 311 vni 30311\n   vxlan vrf Tenant_A_APP_Zone vni 12\n   vxlan
    vrf Tenant_A_DB_Zone vni 13\n   vxlan vrf Tenant_A_OP_Zone vni 10\n   vxlan vrf
    Tenant_A_WEB_Zone vni 11\n   vxlan vrf Tenant_B_OP_Zone vni 20\n   vxlan vrf Tenant_C_OP_Zone
    vni 30\n!\nip virtual-router mac-address 00:dc:00:00:00:0a\n!\nip address virtual
    source-nat vrf Tenant_A_OP_Zone address 10.255.1.7\n!\nip routing\nno ip routing
    vrf MGMT\nip routing vrf Tenant_A_APP_Zone\nip routing vrf Tenant_A_DB_Zone\nip
    routing vrf Tenant_A_OP_Zone\nip routing vrf Tenant_A_WEB_Zone\nip routing vrf
    Tenant_B_OP_Zone\nip routing vrf Tenant_C_OP_Zone\n!\nip prefix-list PL-LOOPBACKS-EVPN-OVERLAY\n
    \  seq 10 permit 192.168.255.0/24 eq 32\n   seq 20 permit 192.168.254.0/24 eq
    32\n!\nmlag configuration\n   domain-id DC1_LEAF2\n   local-interface Vlan4094\n
    \  peer-address 10.255.252.2\n   peer-link Port-Channel5\n   reload-delay mlag
    300\n   reload-delay non-mlag 330\n!\nip route vrf MGMT 0.0.0.0/0 192.168.200.5\n!\nntp
    local-interface vrf MGMT Management1\nntp server vrf MGMT 192.168.200.5 prefer\n!\nroute-map
    RM-CONN-2-BGP permit 10\n   match ip address prefix-list PL-LOOPBACKS-EVPN-OVERLAY\n!\nroute-map
    RM-MLAG-PEER-IN permit 10\n   description Make routes learned over MLAG Peer-link
    less preferred on spines to ensure optimal routing\n   set origin incomplete\n!\nrouter
    bfd\n   multihop interval 1200 min-rx 1200 multiplier 3\n!\nrouter bgp 65102\n
    \  router-id 192.168.255.7\n   maximum-paths 4 ecmp 4\n   update wait-install\n
    \  no bgp default ipv4-unicast\n   distance bgp 20 200 200\n   neighbor EVPN-OVERLAY-PEERS
    peer group\n   neighbor EVPN-OVERLAY-PEERS update-source Loopback0\n   neighbor
    EVPN-OVERLAY-PEERS bfd\n   neighbor EVPN-OVERLAY-PEERS ebgp-multihop 3\n   neighbor
    EVPN-OVERLAY-PEERS password 7 q+VNViP5i4rVjW1cxFv2wA==\n   neighbor EVPN-OVERLAY-PEERS
    send-community\n   neighbor EVPN-OVERLAY-PEERS maximum-routes 0\n   neighbor IPv4-UNDERLAY-PEERS
    peer group\n   neighbor IPv4-UNDERLAY-PEERS password 7 AQQvKeimxJu+uGQ/yYvv9w==\n
    \  neighbor IPv4-UNDERLAY-PEERS send-community\n   neighbor IPv4-UNDERLAY-PEERS
    maximum-routes 12000\n   neighbor MLAG-IPv4-UNDERLAY-PEER peer group\n   neighbor
    MLAG-IPv4-UNDERLAY-PEER remote-as 65102\n   neighbor MLAG-IPv4-UNDERLAY-PEER next-hop-self\n
    \  neighbor MLAG-IPv4-UNDERLAY-PEER description DC1-LEAF2A\n   neighbor MLAG-IPv4-UNDERLAY-PEER
    password 7 vnEaG8gMeQf3d3cN6PktXQ==\n   neighbor MLAG-IPv4-UNDERLAY-PEER send-community\n
    \  neighbor MLAG-IPv4-UNDERLAY-PEER maximum-routes 12000\n   neighbor MLAG-IPv4-UNDERLAY-PEER
    route-map RM-MLAG-PEER-IN in\n   neighbor 10.255.251.2 peer group MLAG-IPv4-UNDERLAY-PEER\n
    \  neighbor 10.255.251.2 description DC1-LEAF2A\n   neighbor 172.31.255.16 peer
    group IPv4-UNDERLAY-PEERS\n   neighbor 172.31.255.16 remote-as 65001\n   neighbor
    172.31.255.16 description DC1-SPINE1_Ethernet3\n   neighbor 172.31.255.18 peer
    group IPv4-UNDERLAY-PEERS\n   neighbor 172.31.255.18 remote-as 65001\n   neighbor
    172.31.255.18 description DC1-SPINE2_Ethernet3\n   neighbor 172.31.255.20 peer
    group IPv4-UNDERLAY-PEERS\n   neighbor 172.31.255.20 remote-as 65001\n   neighbor
    172.31.255.20 description DC1-SPINE3_Ethernet3\n   neighbor 172.31.255.22 peer
    group IPv4-UNDERLAY-PEERS\n   neighbor 172.31.255.22 remote-as 65001\n   neighbor
    172.31.255.22 description DC1-SPINE4_Ethernet3\n   neighbor 192.168.255.1 peer
    group EVPN-OVERLAY-PEERS\n   neighbor 192.168.255.1 remote-as 65001\n   neighbor
    192.168.255.1 description DC1-SPINE1\n   neighbor 192.168.255.2 peer group EVPN-OVERLAY-PEERS\n
    \  neighbor 192.168.255.2 remote-as 65001\n   neighbor 192.168.255.2 description
    DC1-SPINE2\n   neighbor 192.168.255.3 peer group EVPN-OVERLAY-PEERS\n   neighbor
    192.168.255.3 remote-as 65001\n   neighbor 192.168.255.3 description DC1-SPINE3\n
    \  neighbor 192.168.255.4 peer group EVPN-OVERLAY-PEERS\n   neighbor 192.168.255.4
    remote-as 65001\n   neighbor 192.168.255.4 description DC1-SPINE4\n   redistribute
    connected route-map RM-CONN-2-BGP\n   !\n   vlan-aware-bundle Tenant_A_APP_Zone\n
    \     rd 192.168.255.7:12\n      route-target both 12:12\n      redistribute learned\n
    \     vlan 130-131\n   !\n   vlan-aware-bundle Tenant_A_DB_Zone\n      rd 192.168.255.7:13\n
    \     route-target both 13:13\n      redistribute learned\n      vlan 140-141\n
    \  !\n   vlan-aware-bundle Tenant_A_OP_Zone\n      rd 192.168.255.7:10\n      route-target
    both 10:10\n      redistribute learned\n      vlan 110-111\n   !\n   vlan-aware-bundle
    Tenant_A_WEB_Zone\n      rd 192.168.255.7:11\n      route-target both 11:11\n
    \     redistribute learned\n      vlan 120-121\n   !\n   vlan-aware-bundle Tenant_B_OP_Zone\n
    \     rd 192.168.255.7:20\n      route-target both 20:20\n      redistribute learned\n
    \     vlan 210-211\n   !\n   vlan-aware-bundle Tenant_C_OP_Zone\n      rd 192.168.255.7:30\n
    \     route-target both 30:30\n      redistribute learned\n      vlan 310-311\n
    \  !\n   address-family evpn\n      neighbor EVPN-OVERLAY-PEERS activate\n   !\n
    \  address-family ipv4\n      no neighbor EVPN-OVERLAY-PEERS activate\n      neighbor
    IPv4-UNDERLAY-PEERS activate\n      neighbor MLAG-IPv4-UNDERLAY-PEER activate\n
    \  !\n   vrf Tenant_A_APP_Zone\n      rd 192.168.255.7:12\n      route-target
    import evpn 12:12\n      route-target export evpn 12:12\n      router-id 192.168.255.7\n
    \     update wait-install\n      neighbor 10.255.251.2 peer group MLAG-IPv4-UNDERLAY-PEER\n
    \     neighbor 10.255.251.2 description DC1-LEAF2A\n      redistribute connected\n
    \  !\n   vrf Tenant_A_DB_Zone\n      rd 192.168.255.7:13\n      route-target import
    evpn 13:13\n      route-target export evpn 13:13\n      router-id 192.168.255.7\n
    \     update wait-install\n      neighbor 10.255.251.2 peer group MLAG-IPv4-UNDERLAY-PEER\n
    \     neighbor 10.255.251.2 description DC1-LEAF2A\n      redistribute connected\n
    \  !\n   vrf Tenant_A_OP_Zone\n      rd 192.168.255.7:10\n      route-target import
    evpn 10:10\n      route-target export evpn 10:10\n      router-id 192.168.255.7\n
    \     update wait-install\n      neighbor 10.255.251.2 peer group MLAG-IPv4-UNDERLAY-PEER\n
    \     neighbor 10.255.251.2 description DC1-LEAF2A\n      redistribute connected\n
    \  !\n   vrf Tenant_A_WEB_Zone\n      rd 192.168.255.7:11\n      route-target
    import evpn 11:11\n      route-target export evpn 11:11\n      router-id 192.168.255.7\n
    \     update wait-install\n      neighbor 10.255.251.2 peer group MLAG-IPv4-UNDERLAY-PEER\n
    \     neighbor 10.255.251.2 description DC1-LEAF2A\n      redistribute connected\n
    \  !\n   vrf Tenant_B_OP_Zone\n      rd 192.168.255.7:20\n      route-target import
    evpn 20:20\n      route-target export evpn 20:20\n      router-id 192.168.255.7\n
    \     update wait-install\n      neighbor 10.255.251.2 peer group MLAG-IPv4-UNDERLAY-PEER\n
    \     neighbor 10.255.251.2 description DC1-LEAF2A\n      redistribute connected\n
    \  !\n   vrf Tenant_C_OP_Zone\n      rd 192.168.255.7:30\n      route-target import
    evpn 30:30\n      route-target export evpn 30:30\n      router-id 192.168.255.7\n
    \     update wait-install\n      neighbor 10.255.251.2 peer group MLAG-IPv4-UNDERLAY-PEER\n
    \     neighbor 10.255.251.2 description DC1-LEAF2A\n      redistribute connected\n!\nend\n"
  AVD_DC1-SPINE1: "!\nno enable password\nno aaa root\n!\nusername admin privilege
    15 role network-admin nopassword\nusername cvpadmin privilege 15 role network-admin
    secret sha512 $6$rZKcbIZ7iWGAWTUM$TCgDn1KcavS0s.OV8lacMTUkxTByfzcGlFlYUWroxYuU7M/9bIodhRO7nXGzMweUxvbk8mJmQl8Bh44cRktUj.\n!\nmanagement
    api http-commands\n   protocol https\n   no shutdown\n   !\n   vrf MGMT\n      no
    shutdown\n!\ndaemon TerminAttr\n   exec /usr/bin/TerminAttr -cvaddr=192.168.200.11:9910
    -cvauth=key,telarista -cvvrf=MGMT -smashexcludes=ale,flexCounter,hardware,kni,pulse,strata
    -ingestexclude=/Sysdb/cell/1/agent,/Sysdb/cell/2/agent -taillogs\n   no shutdown\n!\nvlan
    internal order ascending range 1006 1199\n!\ntransceiver qsfp default-mode 4x10G\n!\nservice
    routing protocols model multi-agent\n!\nhostname DC1-SPINE1\nip name-server vrf
    MGMT 8.8.8.8\nip name-server vrf MGMT 192.168.200.5\n!\nspanning-tree mode none\n!\nvrf
    instance MGMT\n!\ninterface Ethernet1\n   description P2P_LINK_TO_DC1-LEAF1A_Ethernet1\n
    \  no shutdown\n   mtu 1500\n   no switchport\n   ip address 172.31.255.0/31\n!\ninterface
    Ethernet2\n   description P2P_LINK_TO_DC1-LEAF2A_Ethernet1\n   no shutdown\n   mtu
    1500\n   no switchport\n   ip address 172.31.255.8/31\n!\ninterface Ethernet3\n
    \  description P2P_LINK_TO_DC1-LEAF2B_Ethernet1\n   no shutdown\n   mtu 1500\n
    \  no switchport\n   ip address 172.31.255.16/31\n!\ninterface Ethernet4\n   description
    P2P_LINK_TO_DC1-SVC3A_Ethernet1\n   shutdown\n   mtu 1500\n   no switchport\n
    \  ip address 172.31.255.24/31\n!\ninterface Ethernet5\n   description P2P_LINK_TO_DC1-SVC3B_Ethernet1\n
    \  shutdown\n   mtu 1500\n   no switchport\n   ip address 172.31.255.32/31\n!\ninterface
    Ethernet6\n   description P2P_LINK_TO_DC1-BL1A_Ethernet1\n   no shutdown\n   mtu
    1500\n   no switchport\n   ip address 172.31.255.40/31\n!\ninterface Ethernet7\n
    \  description P2P_LINK_TO_DC1-BL1B_Ethernet1\n   no shutdown\n   mtu 1500\n   no
    switchport\n   ip address 172.31.255.48/31\n!\ninterface Loopback0\n   description
    ROUTER_ID\n   no shutdown\n   ip address 192.168.255.1/32\n!\ninterface Management1\n
    \  description OOB_MANAGEMENT\n   no shutdown\n   vrf MGMT\n   ip address 192.168.200.101/24\n!\nip
    routing\nno ip routing vrf MGMT\n!\nip prefix-list PL-LOOPBACKS-EVPN-OVERLAY\n
    \  seq 10 permit 192.168.255.0/24 eq 32\n!\nip route vrf MGMT 0.0.0.0/0 192.168.200.5\n!\nntp
    local-interface vrf MGMT Management1\nntp server vrf MGMT 192.168.200.5 prefer\n!\nroute-map
    RM-CONN-2-BGP permit 10\n   match ip address prefix-list PL-LOOPBACKS-EVPN-OVERLAY\n!\nrouter
    bfd\n   multihop interval 1200 min-rx 1200 multiplier 3\n!\nrouter bgp 65001\n
    \  router-id 192.168.255.1\n   maximum-paths 4 ecmp 4\n   update wait-install\n
    \  no bgp default ipv4-unicast\n   distance bgp 20 200 200\n   neighbor EVPN-OVERLAY-PEERS
    peer group\n   neighbor EVPN-OVERLAY-PEERS next-hop-unchanged\n   neighbor EVPN-OVERLAY-PEERS
    update-source Loopback0\n   neighbor EVPN-OVERLAY-PEERS bfd\n   neighbor EVPN-OVERLAY-PEERS
    ebgp-multihop 3\n   neighbor EVPN-OVERLAY-PEERS password 7 q+VNViP5i4rVjW1cxFv2wA==\n
    \  neighbor EVPN-OVERLAY-PEERS send-community\n   neighbor EVPN-OVERLAY-PEERS
    maximum-routes 0\n   neighbor IPv4-UNDERLAY-PEERS peer group\n   neighbor IPv4-UNDERLAY-PEERS
    password 7 AQQvKeimxJu+uGQ/yYvv9w==\n   neighbor IPv4-UNDERLAY-PEERS send-community\n
    \  neighbor IPv4-UNDERLAY-PEERS maximum-routes 12000\n   neighbor 172.31.255.1
    peer group IPv4-UNDERLAY-PEERS\n   neighbor 172.31.255.1 remote-as 65101\n   neighbor
    172.31.255.1 description DC1-LEAF1A_Ethernet1\n   neighbor 172.31.255.9 peer group
    IPv4-UNDERLAY-PEERS\n   neighbor 172.31.255.9 remote-as 65102\n   neighbor 172.31.255.9
    description DC1-LEAF2A_Ethernet1\n   neighbor 172.31.255.17 peer group IPv4-UNDERLAY-PEERS\n
    \  neighbor 172.31.255.17 remote-as 65102\n   neighbor 172.31.255.17 description
    DC1-LEAF2B_Ethernet1\n   neighbor 172.31.255.25 peer group IPv4-UNDERLAY-PEERS\n
    \  neighbor 172.31.255.25 remote-as 65103\n   neighbor 172.31.255.25 shutdown\n
    \  neighbor 172.31.255.25 description DC1-SVC3A_Ethernet1\n   neighbor 172.31.255.33
    peer group IPv4-UNDERLAY-PEERS\n   neighbor 172.31.255.33 remote-as 65103\n   neighbor
    172.31.255.33 shutdown\n   neighbor 172.31.255.33 description DC1-SVC3B_Ethernet1\n
    \  neighbor 172.31.255.41 peer group IPv4-UNDERLAY-PEERS\n   neighbor 172.31.255.41
    remote-as 65104\n   neighbor 172.31.255.41 description DC1-BL1A_Ethernet1\n   neighbor
    172.31.255.49 peer group IPv4-UNDERLAY-PEERS\n   neighbor 172.31.255.49 remote-as
    65104\n   neighbor 172.31.255.49 description DC1-BL1B_Ethernet1\n   neighbor 192.168.255.5
    peer group EVPN-OVERLAY-PEERS\n   neighbor 192.168.255.5 remote-as 65101\n   neighbor
    192.168.255.5 description DC1-LEAF1A\n   neighbor 192.168.255.6 peer group EVPN-OVERLAY-PEERS\n
    \  neighbor 192.168.255.6 remote-as 65102\n   neighbor 192.168.255.6 description
    DC1-LEAF2A\n   neighbor 192.168.255.7 peer group EVPN-OVERLAY-PEERS\n   neighbor
    192.168.255.7 remote-as 65102\n   neighbor 192.168.255.7 description DC1-LEAF2B\n
    \  neighbor 192.168.255.8 peer group EVPN-OVERLAY-PEERS\n   neighbor 192.168.255.8
    remote-as 65103\n   neighbor 192.168.255.8 shutdown\n   neighbor 192.168.255.8
    description DC1-SVC3A\n   neighbor 192.168.255.9 peer group EVPN-OVERLAY-PEERS\n
    \  neighbor 192.168.255.9 remote-as 65103\n   neighbor 192.168.255.9 shutdown\n
    \  neighbor 192.168.255.9 description DC1-SVC3B\n   neighbor 192.168.255.10 peer
    group EVPN-OVERLAY-PEERS\n   neighbor 192.168.255.10 remote-as 65104\n   neighbor
    192.168.255.10 description DC1-BL1A\n   neighbor 192.168.255.11 peer group EVPN-OVERLAY-PEERS\n
    \  neighbor 192.168.255.11 remote-as 65104\n   neighbor 192.168.255.11 description
    DC1-BL1B\n   redistribute connected route-map RM-CONN-2-BGP\n   !\n   address-family
    evpn\n      neighbor EVPN-OVERLAY-PEERS activate\n   !\n   address-family ipv4\n
    \     no neighbor EVPN-OVERLAY-PEERS activate\n      neighbor IPv4-UNDERLAY-PEERS
    activate\n!\nend\n"
  AVD_DC1-SPINE2: "!\nno enable password\nno aaa root\n!\nusername admin privilege
    15 role network-admin nopassword\nusername cvpadmin privilege 15 role network-admin
    secret sha512 $6$rZKcbIZ7iWGAWTUM$TCgDn1KcavS0s.OV8lacMTUkxTByfzcGlFlYUWroxYuU7M/9bIodhRO7nXGzMweUxvbk8mJmQl8Bh44cRktUj.\n!\nmanagement
    api http-commands\n   protocol https\n   no shutdown\n   !\n   vrf MGMT\n      no
    shutdown\n!\ndaemon TerminAttr\n   exec /usr/bin/TerminAttr -cvaddr=192.168.200.11:9910
    -cvauth=key,telarista -cvvrf=MGMT -smashexcludes=ale,flexCounter,hardware,kni,pulse,strata
    -ingestexclude=/Sysdb/cell/1/agent,/Sysdb/cell/2/agent -taillogs\n   no shutdown\n!\nvlan
    internal order ascending range 1006 1199\n!\ntransceiver qsfp default-mode 4x10G\n!\nservice
    routing protocols model multi-agent\n!\nhostname DC1-SPINE2\nip name-server vrf
    MGMT 8.8.8.8\nip name-server vrf MGMT 192.168.200.5\n!\nspanning-tree mode none\n!\nvrf
    instance MGMT\n!\ninterface Ethernet1\n   description P2P_LINK_TO_DC1-LEAF1A_Ethernet2\n
    \  no shutdown\n   mtu 1500\n   no switchport\n   ip address 172.31.255.2/31\n!\ninterface
    Ethernet2\n   description P2P_LINK_TO_DC1-LEAF2A_Ethernet2\n   no shutdown\n   mtu
    1500\n   no switchport\n   ip address 172.31.255.10/31\n!\ninterface Ethernet3\n
    \  description P2P_LINK_TO_DC1-LEAF2B_Ethernet2\n   no shutdown\n   mtu 1500\n
    \  no switchport\n   ip address 172.31.255.18/31\n!\ninterface Ethernet4\n   description
    P2P_LINK_TO_DC1-SVC3A_Ethernet2\n   shutdown\n   mtu 1500\n   no switchport\n
    \  ip address 172.31.255.26/31\n!\ninterface Ethernet5\n   description P2P_LINK_TO_DC1-SVC3B_Ethernet2\n
    \  shutdown\n   mtu 1500\n   no switchport\n   ip address 172.31.255.34/31\n!\ninterface
    Ethernet6\n   description P2P_LINK_TO_DC1-BL1A_Ethernet2\n   no shutdown\n   mtu
    1500\n   no switchport\n   ip address 172.31.255.42/31\n!\ninterface Ethernet7\n
    \  description P2P_LINK_TO_DC1-BL1B_Ethernet2\n   no shutdown\n   mtu 1500\n   no
    switchport\n   ip address 172.31.255.50/31\n!\ninterface Loopback0\n   description
    ROUTER_ID\n   no shutdown\n   ip address 192.168.255.2/32\n!\ninterface Management1\n
    \  description OOB_MANAGEMENT\n   no shutdown\n   vrf MGMT\n   ip address 192.168.200.102/24\n!\nip
    routing\nno ip routing vrf MGMT\n!\nip prefix-list PL-LOOPBACKS-EVPN-OVERLAY\n
    \  seq 10 permit 192.168.255.0/24 eq 32\n!\nip route vrf MGMT 0.0.0.0/0 192.168.200.5\n!\nntp
    local-interface vrf MGMT Management1\nntp server vrf MGMT 192.168.200.5 prefer\n!\nroute-map
    RM-CONN-2-BGP permit 10\n   match ip address prefix-list PL-LOOPBACKS-EVPN-OVERLAY\n!\nrouter
    bfd\n   multihop interval 1200 min-rx 1200 multiplier 3\n!\nrouter bgp 65001\n
    \  router-id 192.168.255.2\n   maximum-paths 4 ecmp 4\n   update wait-install\n
    \  no bgp default ipv4-unicast\n   distance bgp 20 200 200\n   neighbor EVPN-OVERLAY-PEERS
    peer group\n   neighbor EVPN-OVERLAY-PEERS next-hop-unchanged\n   neighbor EVPN-OVERLAY-PEERS
    update-source Loopback0\n   neighbor EVPN-OVERLAY-PEERS bfd\n   neighbor EVPN-OVERLAY-PEERS
    ebgp-multihop 3\n   neighbor EVPN-OVERLAY-PEERS password 7 q+VNViP5i4rVjW1cxFv2wA==\n
    \  neighbor EVPN-OVERLAY-PEERS send-community\n   neighbor EVPN-OVERLAY-PEERS
    maximum-routes 0\n   neighbor IPv4-UNDERLAY-PEERS peer group\n   neighbor IPv4-UNDERLAY-PEERS
    password 7 AQQvKeimxJu+uGQ/yYvv9w==\n   neighbor IPv4-UNDERLAY-PEERS send-community\n
    \  neighbor IPv4-UNDERLAY-PEERS maximum-routes 12000\n   neighbor 172.31.255.3
    peer group IPv4-UNDERLAY-PEERS\n   neighbor 172.31.255.3 remote-as 65101\n   neighbor
    172.31.255.3 description DC1-LEAF1A_Ethernet2\n   neighbor 172.31.255.11 peer
    group IPv4-UNDERLAY-PEERS\n   neighbor 172.31.255.11 remote-as 65102\n   neighbor
    172.31.255.11 description DC1-LEAF2A_Ethernet2\n   neighbor 172.31.255.19 peer
    group IPv4-UNDERLAY-PEERS\n   neighbor 172.31.255.19 remote-as 65102\n   neighbor
    172.31.255.19 description DC1-LEAF2B_Ethernet2\n   neighbor 172.31.255.27 peer
    group IPv4-UNDERLAY-PEERS\n   neighbor 172.31.255.27 remote-as 65103\n   neighbor
    172.31.255.27 shutdown\n   neighbor 172.31.255.27 description DC1-SVC3A_Ethernet2\n
    \  neighbor 172.31.255.35 peer group IPv4-UNDERLAY-PEERS\n   neighbor 172.31.255.35
    remote-as 65103\n   neighbor 172.31.255.35 shutdown\n   neighbor 172.31.255.35
    description DC1-SVC3B_Ethernet2\n   neighbor 172.31.255.43 peer group IPv4-UNDERLAY-PEERS\n
    \  neighbor 172.31.255.43 remote-as 65104\n   neighbor 172.31.255.43 description
    DC1-BL1A_Ethernet2\n   neighbor 172.31.255.51 peer group IPv4-UNDERLAY-PEERS\n
    \  neighbor 172.31.255.51 remote-as 65104\n   neighbor 172.31.255.51 description
    DC1-BL1B_Ethernet2\n   neighbor 192.168.255.5 peer group EVPN-OVERLAY-PEERS\n
    \  neighbor 192.168.255.5 remote-as 65101\n   neighbor 192.168.255.5 description
    DC1-LEAF1A\n   neighbor 192.168.255.6 peer group EVPN-OVERLAY-PEERS\n   neighbor
    192.168.255.6 remote-as 65102\n   neighbor 192.168.255.6 description DC1-LEAF2A\n
    \  neighbor 192.168.255.7 peer group EVPN-OVERLAY-PEERS\n   neighbor 192.168.255.7
    remote-as 65102\n   neighbor 192.168.255.7 description DC1-LEAF2B\n   neighbor
    192.168.255.8 peer group EVPN-OVERLAY-PEERS\n   neighbor 192.168.255.8 remote-as
    65103\n   neighbor 192.168.255.8 shutdown\n   neighbor 192.168.255.8 description
    DC1-SVC3A\n   neighbor 192.168.255.9 peer group EVPN-OVERLAY-PEERS\n   neighbor
    192.168.255.9 remote-as 65103\n   neighbor 192.168.255.9 shutdown\n   neighbor
    192.168.255.9 description DC1-SVC3B\n   neighbor 192.168.255.10 peer group EVPN-OVERLAY-PEERS\n
    \  neighbor 192.168.255.10 remote-as 65104\n   neighbor 192.168.255.10 description
    DC1-BL1A\n   neighbor 192.168.255.11 peer group EVPN-OVERLAY-PEERS\n   neighbor
    192.168.255.11 remote-as 65104\n   neighbor 192.168.255.11 description DC1-BL1B\n
    \  redistribute connected route-map RM-CONN-2-BGP\n   !\n   address-family evpn\n
    \     neighbor EVPN-OVERLAY-PEERS activate\n   !\n   address-family ipv4\n      no
    neighbor EVPN-OVERLAY-PEERS activate\n      neighbor IPv4-UNDERLAY-PEERS activate\n!\nend\n"
  AVD_DC1-SPINE3: "!\nno enable password\nno aaa root\n!\nusername admin privilege
    15 role network-admin nopassword\nusername cvpadmin privilege 15 role network-admin
    secret sha512 $6$rZKcbIZ7iWGAWTUM$TCgDn1KcavS0s.OV8lacMTUkxTByfzcGlFlYUWroxYuU7M/9bIodhRO7nXGzMweUxvbk8mJmQl8Bh44cRktUj.\n!\nmanagement
    api http-commands\n   protocol https\n   no shutdown\n   !\n   vrf MGMT\n      no
    shutdown\n!\ndaemon TerminAttr\n   exec /usr/bin/TerminAttr -cvaddr=192.168.200.11:9910
    -cvauth=key,telarista -cvvrf=MGMT -smashexcludes=ale,flexCounter,hardware,kni,pulse,strata
    -ingestexclude=/Sysdb/cell/1/agent,/Sysdb/cell/2/agent -taillogs\n   no shutdown\n!\nvlan
    internal order ascending range 1006 1199\n!\ntransceiver qsfp default-mode 4x10G\n!\nservice
    routing protocols model multi-agent\n!\nhostname DC1-SPINE3\nip name-server vrf
    MGMT 8.8.8.8\nip name-server vrf MGMT 192.168.200.5\n!\nspanning-tree mode none\n!\nvrf
    instance MGMT\n!\ninterface Ethernet1\n   description P2P_LINK_TO_DC1-LEAF1A_Ethernet3\n
    \  no shutdown\n   mtu 1500\n   no switchport\n   ip address 172.31.255.4/31\n!\ninterface
    Ethernet2\n   description P2P_LINK_TO_DC1-LEAF2A_Ethernet3\n   no shutdown\n   mtu
    1500\n   no switchport\n   ip address 172.31.255.12/31\n!\ninterface Ethernet3\n
    \  description P2P_LINK_TO_DC1-LEAF2B_Ethernet3\n   no shutdown\n   mtu 1500\n
    \  no switchport\n   ip address 172.31.255.20/31\n!\ninterface Ethernet4\n   description
    P2P_LINK_TO_DC1-SVC3A_Ethernet3\n   shutdown\n   mtu 1500\n   no switchport\n
    \  ip address 172.31.255.28/31\n!\ninterface Ethernet5\n   description P2P_LINK_TO_DC1-SVC3B_Ethernet3\n
    \  shutdown\n   mtu 1500\n   no switchport\n   ip address 172.31.255.36/31\n!\ninterface
    Ethernet6\n   description P2P_LINK_TO_DC1-BL1A_Ethernet3\n   no shutdown\n   mtu
    1500\n   no switchport\n   ip address 172.31.255.44/31\n!\ninterface Ethernet7\n
    \  description P2P_LINK_TO_DC1-BL1B_Ethernet3\n   no shutdown\n   mtu 1500\n   no
    switchport\n   ip address 172.31.255.52/31\n!\ninterface Loopback0\n   description
    ROUTER_ID\n   no shutdown\n   ip address 192.168.255.3/32\n!\ninterface Management1\n
    \  description OOB_MANAGEMENT\n   no shutdown\n   vrf MGMT\n   ip address 192.168.200.103/24\n!\nip
    routing\nno ip routing vrf MGMT\n!\nip prefix-list PL-LOOPBACKS-EVPN-OVERLAY\n
    \  seq 10 permit 192.168.255.0/24 eq 32\n!\nip route vrf MGMT 0.0.0.0/0 192.168.200.5\n!\nntp
    local-interface vrf MGMT Management1\nntp server vrf MGMT 192.168.200.5 prefer\n!\nroute-map
    RM-CONN-2-BGP permit 10\n   match ip address prefix-list PL-LOOPBACKS-EVPN-OVERLAY\n!\nrouter
    bfd\n   multihop interval 1200 min-rx 1200 multiplier 3\n!\nrouter bgp 65001\n
    \  router-id 192.168.255.3\n   maximum-paths 4 ecmp 4\n   update wait-install\n
    \  no bgp default ipv4-unicast\n   distance bgp 20 200 200\n   neighbor EVPN-OVERLAY-PEERS
    peer group\n   neighbor EVPN-OVERLAY-PEERS next-hop-unchanged\n   neighbor EVPN-OVERLAY-PEERS
    update-source Loopback0\n   neighbor EVPN-OVERLAY-PEERS bfd\n   neighbor EVPN-OVERLAY-PEERS
    ebgp-multihop 3\n   neighbor EVPN-OVERLAY-PEERS password 7 q+VNViP5i4rVjW1cxFv2wA==\n
    \  neighbor EVPN-OVERLAY-PEERS send-community\n   neighbor EVPN-OVERLAY-PEERS
    maximum-routes 0\n   neighbor IPv4-UNDERLAY-PEERS peer group\n   neighbor IPv4-UNDERLAY-PEERS
    password 7 AQQvKeimxJu+uGQ/yYvv9w==\n   neighbor IPv4-UNDERLAY-PEERS send-community\n
    \  neighbor IPv4-UNDERLAY-PEERS maximum-routes 12000\n   neighbor 172.31.255.5
    peer group IPv4-UNDERLAY-PEERS\n   neighbor 172.31.255.5 remote-as 65101\n   neighbor
    172.31.255.5 description DC1-LEAF1A_Ethernet3\n   neighbor 172.31.255.13 peer
    group IPv4-UNDERLAY-PEERS\n   neighbor 172.31.255.13 remote-as 65102\n   neighbor
    172.31.255.13 description DC1-LEAF2A_Ethernet3\n   neighbor 172.31.255.21 peer
    group IPv4-UNDERLAY-PEERS\n   neighbor 172.31.255.21 remote-as 65102\n   neighbor
    172.31.255.21 description DC1-LEAF2B_Ethernet3\n   neighbor 172.31.255.29 peer
    group IPv4-UNDERLAY-PEERS\n   neighbor 172.31.255.29 remote-as 65103\n   neighbor
    172.31.255.29 shutdown\n   neighbor 172.31.255.29 description DC1-SVC3A_Ethernet3\n
    \  neighbor 172.31.255.37 peer group IPv4-UNDERLAY-PEERS\n   neighbor 172.31.255.37
    remote-as 65103\n   neighbor 172.31.255.37 shutdown\n   neighbor 172.31.255.37
    description DC1-SVC3B_Ethernet3\n   neighbor 172.31.255.45 peer group IPv4-UNDERLAY-PEERS\n
    \  neighbor 172.31.255.45 remote-as 65104\n   neighbor 172.31.255.45 description
    DC1-BL1A_Ethernet3\n   neighbor 172.31.255.53 peer group IPv4-UNDERLAY-PEERS\n
    \  neighbor 172.31.255.53 remote-as 65104\n   neighbor 172.31.255.53 description
    DC1-BL1B_Ethernet3\n   neighbor 192.168.255.5 peer group EVPN-OVERLAY-PEERS\n
    \  neighbor 192.168.255.5 remote-as 65101\n   neighbor 192.168.255.5 description
    DC1-LEAF1A\n   neighbor 192.168.255.6 peer group EVPN-OVERLAY-PEERS\n   neighbor
    192.168.255.6 remote-as 65102\n   neighbor 192.168.255.6 description DC1-LEAF2A\n
    \  neighbor 192.168.255.7 peer group EVPN-OVERLAY-PEERS\n   neighbor 192.168.255.7
    remote-as 65102\n   neighbor 192.168.255.7 description DC1-LEAF2B\n   neighbor
    192.168.255.8 peer group EVPN-OVERLAY-PEERS\n   neighbor 192.168.255.8 remote-as
    65103\n   neighbor 192.168.255.8 shutdown\n   neighbor 192.168.255.8 description
    DC1-SVC3A\n   neighbor 192.168.255.9 peer group EVPN-OVERLAY-PEERS\n   neighbor
    192.168.255.9 remote-as 65103\n   neighbor 192.168.255.9 shutdown\n   neighbor
    192.168.255.9 description DC1-SVC3B\n   neighbor 192.168.255.10 peer group EVPN-OVERLAY-PEERS\n
    \  neighbor 192.168.255.10 remote-as 65104\n   neighbor 192.168.255.10 description
    DC1-BL1A\n   neighbor 192.168.255.11 peer group EVPN-OVERLAY-PEERS\n   neighbor
    192.168.255.11 remote-as 65104\n   neighbor 192.168.255.11 description DC1-BL1B\n
    \  redistribute connected route-map RM-CONN-2-BGP\n   !\n   address-family evpn\n
    \     neighbor EVPN-OVERLAY-PEERS activate\n   !\n   address-family ipv4\n      no
    neighbor EVPN-OVERLAY-PEERS activate\n      neighbor IPv4-UNDERLAY-PEERS activate\n!\nend\n"
  AVD_DC1-SPINE4: "!\nno enable password\nno aaa root\n!\nusername admin privilege
    15 role network-admin nopassword\nusername cvpadmin privilege 15 role network-admin
    secret sha512 $6$rZKcbIZ7iWGAWTUM$TCgDn1KcavS0s.OV8lacMTUkxTByfzcGlFlYUWroxYuU7M/9bIodhRO7nXGzMweUxvbk8mJmQl8Bh44cRktUj.\n!\nmanagement
    api http-commands\n   protocol https\n   no shutdown\n   !\n   vrf MGMT\n      no
    shutdown\n!\ndaemon TerminAttr\n   exec /usr/bin/TerminAttr -cvaddr=192.168.200.11:9910
    -cvauth=key,telarista -cvvrf=MGMT -smashexcludes=ale,flexCounter,hardware,kni,pulse,strata
    -ingestexclude=/Sysdb/cell/1/agent,/Sysdb/cell/2/agent -taillogs\n   no shutdown\n!\nvlan
    internal order ascending range 1006 1199\n!\ntransceiver qsfp default-mode 4x10G\n!\nservice
    routing protocols model multi-agent\n!\nhostname DC1-SPINE4\nip name-server vrf
    MGMT 8.8.8.8\nip name-server vrf MGMT 192.168.200.5\n!\nspanning-tree mode none\n!\nvrf
    instance MGMT\n!\ninterface Ethernet1\n   description P2P_LINK_TO_DC1-LEAF1A_Ethernet4\n
    \  no shutdown\n   mtu 1500\n   no switchport\n   ip address 172.31.255.6/31\n!\ninterface
    Ethernet2\n   description P2P_LINK_TO_DC1-LEAF2A_Ethernet4\n   no shutdown\n   mtu
    1500\n   no switchport\n   ip address 172.31.255.14/31\n!\ninterface Ethernet3\n
    \  description P2P_LINK_TO_DC1-LEAF2B_Ethernet4\n   no shutdown\n   mtu 1500\n
    \  no switchport\n   ip address 172.31.255.22/31\n!\ninterface Ethernet4\n   description
    P2P_LINK_TO_DC1-SVC3A_Ethernet4\n   shutdown\n   mtu 1500\n   no switchport\n
    \  ip address 172.31.255.30/31\n!\ninterface Ethernet5\n   description P2P_LINK_TO_DC1-SVC3B_Ethernet4\n
    \  shutdown\n   mtu 1500\n   no switchport\n   ip address 172.31.255.38/31\n!\ninterface
    Ethernet6\n   description P2P_LINK_TO_DC1-BL1A_Ethernet4\n   no shutdown\n   mtu
    1500\n   no switchport\n   ip address 172.31.255.46/31\n!\ninterface Ethernet7\n
    \  description P2P_LINK_TO_DC1-BL1B_Ethernet4\n   no shutdown\n   mtu 1500\n   no
    switchport\n   ip address 172.31.255.54/31\n!\ninterface Loopback0\n   description
    ROUTER_ID\n   no shutdown\n   ip address 192.168.255.4/32\n!\ninterface Management1\n
    \  description OOB_MANAGEMENT\n   no shutdown\n   vrf MGMT\n   ip address 192.168.200.104/24\n!\nip
    routing\nno ip routing vrf MGMT\n!\nip prefix-list PL-LOOPBACKS-EVPN-OVERLAY\n
    \  seq 10 permit 192.168.255.0/24 eq 32\n!\nip route vrf MGMT 0.0.0.0/0 192.168.200.5\n!\nntp
    local-interface vrf MGMT Management1\nntp server vrf MGMT 192.168.200.5 prefer\n!\nroute-map
    RM-CONN-2-BGP permit 10\n   match ip address prefix-list PL-LOOPBACKS-EVPN-OVERLAY\n!\nrouter
    bfd\n   multihop interval 1200 min-rx 1200 multiplier 3\n!\nrouter bgp 65001\n
    \  router-id 192.168.255.4\n   maximum-paths 4 ecmp 4\n   update wait-install\n
    \  no bgp default ipv4-unicast\n   distance bgp 20 200 200\n   neighbor EVPN-OVERLAY-PEERS
    peer group\n   neighbor EVPN-OVERLAY-PEERS next-hop-unchanged\n   neighbor EVPN-OVERLAY-PEERS
    update-source Loopback0\n   neighbor EVPN-OVERLAY-PEERS bfd\n   neighbor EVPN-OVERLAY-PEERS
    ebgp-multihop 3\n   neighbor EVPN-OVERLAY-PEERS password 7 q+VNViP5i4rVjW1cxFv2wA==\n
    \  neighbor EVPN-OVERLAY-PEERS send-community\n   neighbor EVPN-OVERLAY-PEERS
    maximum-routes 0\n   neighbor IPv4-UNDERLAY-PEERS peer group\n   neighbor IPv4-UNDERLAY-PEERS
    password 7 AQQvKeimxJu+uGQ/yYvv9w==\n   neighbor IPv4-UNDERLAY-PEERS send-community\n
    \  neighbor IPv4-UNDERLAY-PEERS maximum-routes 12000\n   neighbor 172.31.255.7
    peer group IPv4-UNDERLAY-PEERS\n   neighbor 172.31.255.7 remote-as 65101\n   neighbor
    172.31.255.7 description DC1-LEAF1A_Ethernet4\n   neighbor 172.31.255.15 peer
    group IPv4-UNDERLAY-PEERS\n   neighbor 172.31.255.15 remote-as 65102\n   neighbor
    172.31.255.15 description DC1-LEAF2A_Ethernet4\n   neighbor 172.31.255.23 peer
    group IPv4-UNDERLAY-PEERS\n   neighbor 172.31.255.23 remote-as 65102\n   neighbor
    172.31.255.23 description DC1-LEAF2B_Ethernet4\n   neighbor 172.31.255.31 peer
    group IPv4-UNDERLAY-PEERS\n   neighbor 172.31.255.31 remote-as 65103\n   neighbor
    172.31.255.31 shutdown\n   neighbor 172.31.255.31 description DC1-SVC3A_Ethernet4\n
    \  neighbor 172.31.255.39 peer group IPv4-UNDERLAY-PEERS\n   neighbor 172.31.255.39
    remote-as 65103\n   neighbor 172.31.255.39 shutdown\n   neighbor 172.31.255.39
    description DC1-SVC3B_Ethernet4\n   neighbor 172.31.255.47 peer group IPv4-UNDERLAY-PEERS\n
    \  neighbor 172.31.255.47 remote-as 65104\n   neighbor 172.31.255.47 description
    DC1-BL1A_Ethernet4\n   neighbor 172.31.255.55 peer group IPv4-UNDERLAY-PEERS\n
    \  neighbor 172.31.255.55 remote-as 65104\n   neighbor 172.31.255.55 description
    DC1-BL1B_Ethernet4\n   neighbor 192.168.255.5 peer group EVPN-OVERLAY-PEERS\n
    \  neighbor 192.168.255.5 remote-as 65101\n   neighbor 192.168.255.5 description
    DC1-LEAF1A\n   neighbor 192.168.255.6 peer group EVPN-OVERLAY-PEERS\n   neighbor
    192.168.255.6 remote-as 65102\n   neighbor 192.168.255.6 description DC1-LEAF2A\n
    \  neighbor 192.168.255.7 peer group EVPN-OVERLAY-PEERS\n   neighbor 192.168.255.7
    remote-as 65102\n   neighbor 192.168.255.7 description DC1-LEAF2B\n   neighbor
    192.168.255.8 peer group EVPN-OVERLAY-PEERS\n   neighbor 192.168.255.8 remote-as
    65103\n   neighbor 192.168.255.8 shutdown\n   neighbor 192.168.255.8 description
    DC1-SVC3A\n   neighbor 192.168.255.9 peer group EVPN-OVERLAY-PEERS\n   neighbor
    192.168.255.9 remote-as 65103\n   neighbor 192.168.255.9 shutdown\n   neighbor
    192.168.255.9 description DC1-SVC3B\n   neighbor 192.168.255.10 peer group EVPN-OVERLAY-PEERS\n
    \  neighbor 192.168.255.10 remote-as 65104\n   neighbor 192.168.255.10 description
    DC1-BL1A\n   neighbor 192.168.255.11 peer group EVPN-OVERLAY-PEERS\n   neighbor
    192.168.255.11 remote-as 65104\n   neighbor 192.168.255.11 description DC1-BL1B\n
    \  redistribute connected route-map RM-CONN-2-BGP\n   !\n   address-family evpn\n
    \     neighbor EVPN-OVERLAY-PEERS activate\n   !\n   address-family ipv4\n      no
    neighbor EVPN-OVERLAY-PEERS activate\n      neighbor IPv4-UNDERLAY-PEERS activate\n!\nend\n"
  AVD_DC1-SVC3A: "!\nno enable password\nno aaa root\n!\nusername admin privilege
    15 role network-admin nopassword\nusername cvpadmin privilege 15 role network-admin
    secret sha512 $6$rZKcbIZ7iWGAWTUM$TCgDn1KcavS0s.OV8lacMTUkxTByfzcGlFlYUWroxYuU7M/9bIodhRO7nXGzMweUxvbk8mJmQl8Bh44cRktUj.\n!\nmanagement
    api http-commands\n   protocol https\n   no shutdown\n   !\n   vrf MGMT\n      no
    shutdown\n!\ndaemon TerminAttr\n   exec /usr/bin/TerminAttr -cvaddr=192.168.200.11:9910
    -cvauth=key,telarista -cvvrf=MGMT -smashexcludes=ale,flexCounter,hardware,kni,pulse,strata
    -ingestexclude=/Sysdb/cell/1/agent,/Sysdb/cell/2/agent -taillogs\n   no shutdown\n!\nvlan
    internal order ascending range 1006 1199\n!\nno ip igmp snooping vlan 120\n!\ntransceiver
    qsfp default-mode 4x10G\n!\nservice routing protocols model multi-agent\n!\nhostname
    DC1-SVC3A\nip name-server vrf MGMT 8.8.8.8\nip name-server vrf MGMT 192.168.200.5\n!\nspanning-tree
    mode mstp\nno spanning-tree vlan-id 4093-4094\nspanning-tree mst 0 priority 4096\n!\nvlan
    110\n   name Tenant_A_OP_Zone_1\n!\nvlan 111\n   name Tenant_A_OP_Zone_2\n!\nvlan
    120\n   name Tenant_A_WEB_Zone_1\n!\nvlan 121\n   name Tenant_A_WEBZone_2\n!\nvlan
    130\n   name Tenant_A_APP_Zone_1\n!\nvlan 131\n   name Tenant_A_APP_Zone_2\n!\nvlan
    140\n   name Tenant_A_DB_BZone_1\n!\nvlan 141\n   name Tenant_A_DB_Zone_2\n!\nvlan
    150\n   name Tenant_A_WAN_Zone_1\n!\nvlan 210\n   name Tenant_B_OP_Zone_1\n!\nvlan
    211\n   name Tenant_B_OP_Zone_2\n!\nvlan 250\n   name Tenant_B_WAN_Zone_1\n!\nvlan
    310\n   name Tenant_C_OP_Zone_1\n!\nvlan 311\n   name Tenant_C_OP_Zone_2\n!\nvlan
    350\n   name Tenant_C_WAN_Zone_1\n!\nvlan 3009\n   name MLAG_iBGP_Tenant_A_OP_Zone\n
    \  trunk group LEAF_PEER_L3\n!\nvlan 3010\n   name MLAG_iBGP_Tenant_A_WEB_Zone\n
    \  trunk group LEAF_PEER_L3\n!\nvlan 3011\n   name MLAG_iBGP_Tenant_A_APP_Zone\n
    \  trunk group LEAF_PEER_L3\n!\nvlan 3012\n   name MLAG_iBGP_Tenant_A_DB_Zone\n
    \  trunk group LEAF_PEER_L3\n!\nvlan 3013\n   name MLAG_iBGP_Tenant_A_WAN_Zone\n
    \  trunk group LEAF_PEER_L3\n!\nvlan 3019\n   name MLAG_iBGP_Tenant_B_OP_Zone\n
    \  trunk group LEAF_PEER_L3\n!\nvlan 3020\n   name MLAG_iBGP_Tenant_B_WAN_Zone\n
    \  trunk group LEAF_PEER_L3\n!\nvlan 3029\n   name MLAG_iBGP_Tenant_C_OP_Zone\n
    \  trunk group LEAF_PEER_L3\n!\nvlan 3030\n   name MLAG_iBGP_Tenant_C_WAN_Zone\n
    \  trunk group LEAF_PEER_L3\n!\nvlan 4093\n   name LEAF_PEER_L3\n   trunk group
    LEAF_PEER_L3\n!\nvlan 4094\n   name MLAG_PEER\n   trunk group MLAG\n!\nvrf instance
    MGMT\n!\nvrf instance Tenant_A_APP_Zone\n!\nvrf instance Tenant_A_DB_Zone\n!\nvrf
    instance Tenant_A_OP_Zone\n!\nvrf instance Tenant_A_WAN_Zone\n!\nvrf instance
    Tenant_A_WEB_Zone\n!\nvrf instance Tenant_B_OP_Zone\n!\nvrf instance Tenant_B_WAN_Zone\n!\nvrf
    instance Tenant_C_OP_Zone\n!\nvrf instance Tenant_C_WAN_Zone\n!\ninterface Port-Channel5\n
    \  description MLAG_PEER_DC1-SVC3B_Po5\n   no shutdown\n   switchport mode trunk\n
    \  switchport trunk group LEAF_PEER_L3\n   switchport trunk group MLAG\n   switchport\n!\ninterface
    Port-Channel7\n   description DC1_L2LEAF2_Po1\n   no shutdown\n   switchport trunk
    allowed vlan 110-111,120-121,130-131,140-141,150,210-211,250,310-311,350\n   switchport
    mode trunk\n   switchport\n   mlag 7\n!\ninterface Port-Channel10\n   description
    server03_ESI_PortChanne1\n   no shutdown\n   switchport trunk allowed vlan 110-111,210-211\n
    \  switchport mode trunk\n   switchport\n   evpn ethernet-segment\n      identifier
    0000:0000:0303:0202:0101\n      route-target import 03:03:02:02:01:01\n   lacp
    system-id 0303.0202.0101\n!\ninterface Ethernet1\n   description P2P_LINK_TO_DC1-SPINE1_Ethernet4\n
    \  no shutdown\n   mtu 1500\n   no switchport\n   ip address 172.31.255.25/31\n!\ninterface
    Ethernet2\n   description P2P_LINK_TO_DC1-SPINE2_Ethernet4\n   no shutdown\n   mtu
    1500\n   no switchport\n   ip address 172.31.255.27/31\n!\ninterface Ethernet3\n
    \  description P2P_LINK_TO_DC1-SPINE3_Ethernet4\n   no shutdown\n   mtu 1500\n
    \  no switchport\n   ip address 172.31.255.29/31\n!\ninterface Ethernet4\n   description
    P2P_LINK_TO_DC1-SPINE4_Ethernet4\n   no shutdown\n   mtu 1500\n   no switchport\n
    \  ip address 172.31.255.31/31\n!\ninterface Ethernet5\n   description MLAG_PEER_DC1-SVC3B_Ethernet5\n
    \  no shutdown\n   channel-group 5 mode active\n!\ninterface Ethernet6\n   description
    MLAG_PEER_DC1-SVC3B_Ethernet6\n   no shutdown\n   channel-group 5 mode active\n!\ninterface
    Ethernet7\n   description DC1-L2LEAF2A_Ethernet1\n   no shutdown\n   channel-group
    7 mode active\n!\ninterface Ethernet8\n   description DC1-L2LEAF2B_Ethernet1\n
    \  no shutdown\n   channel-group 7 mode active\n!\ninterface Ethernet10\n   description
    server03_ESI_Eth1\n   no shutdown\n   channel-group 10 mode active\n!\ninterface
    Loopback0\n   description ROUTER_ID\n   no shutdown\n   ip address 192.168.255.8/32\n!\ninterface
    Loopback1\n   description VXLAN_TUNNEL_SOURCE\n   no shutdown\n   ip address 192.168.254.8/32\n!\ninterface
    Loopback100\n   description Tenant_A_OP_Zone_VTEP_DIAGNOSTICS\n   no shutdown\n
    \  vrf Tenant_A_OP_Zone\n   ip address 10.255.1.8/32\n!\ninterface Management1\n
    \  description OOB_MANAGEMENT\n   no shutdown\n   vrf MGMT\n   ip address 192.168.200.108/24\n!\ninterface
    Vlan110\n   description Tenant_A_OP_Zone_1\n   no shutdown\n   vrf Tenant_A_OP_Zone\n
    \  ip address virtual 10.1.10.1/24\n!\ninterface Vlan111\n   description Tenant_A_OP_Zone_2\n
    \  no shutdown\n   vrf Tenant_A_OP_Zone\n   ip helper-address 1.1.1.1 vrf MGMT
    source-interface lo100\n   ip address virtual 10.1.11.1/24\n!\ninterface Vlan120\n
    \  description Tenant_A_WEB_Zone_1\n   no shutdown\n   vrf Tenant_A_WEB_Zone\n
    \  ip helper-address 1.1.1.1 vrf TEST source-interface lo100\n   ip address virtual
    10.1.20.1/24\n!\ninterface Vlan121\n   description Tenant_A_WEBZone_2\n   shutdown\n
    \  mtu 1560\n   vrf Tenant_A_WEB_Zone\n   ip address virtual 10.1.10.254/24\n!\ninterface
    Vlan130\n   description Tenant_A_APP_Zone_1\n   no shutdown\n   vrf Tenant_A_APP_Zone\n
    \  ip address virtual 10.1.30.1/24\n!\ninterface Vlan131\n   description Tenant_A_APP_Zone_2\n
    \  no shutdown\n   vrf Tenant_A_APP_Zone\n   ip address virtual 10.1.31.1/24\n!\ninterface
    Vlan140\n   description Tenant_A_DB_BZone_1\n   no shutdown\n   vrf Tenant_A_DB_Zone\n
    \  ip address virtual 10.1.40.1/24\n!\ninterface Vlan141\n   description Tenant_A_DB_Zone_2\n
    \  no shutdown\n   vrf Tenant_A_DB_Zone\n   ip address virtual 10.1.41.1/24\n!\ninterface
    Vlan150\n   description Tenant_A_WAN_Zone_1\n   no shutdown\n   vrf Tenant_A_WAN_Zone\n
    \  ip address virtual 10.1.40.1/24\n!\ninterface Vlan210\n   description Tenant_B_OP_Zone_1\n
    \  no shutdown\n   vrf Tenant_B_OP_Zone\n   ip address virtual 10.2.10.1/24\n!\ninterface
    Vlan211\n   description Tenant_B_OP_Zone_2\n   no shutdown\n   vrf Tenant_B_OP_Zone\n
    \  ip address virtual 10.2.11.1/24\n!\ninterface Vlan250\n   description Tenant_B_WAN_Zone_1\n
    \  no shutdown\n   vrf Tenant_B_WAN_Zone\n   ip address virtual 10.2.50.1/24\n!\ninterface
    Vlan310\n   description Tenant_C_OP_Zone_1\n   no shutdown\n   vrf Tenant_C_OP_Zone\n
    \  ip address virtual 10.3.10.1/24\n!\ninterface Vlan311\n   description Tenant_C_OP_Zone_2\n
    \  no shutdown\n   vrf Tenant_C_OP_Zone\n   ip address virtual 10.3.11.1/24\n!\ninterface
    Vlan350\n   description Tenant_C_WAN_Zone_1\n   no shutdown\n   vrf Tenant_C_WAN_Zone\n
    \  ip address virtual 10.3.50.1/24\n!\ninterface Vlan3009\n   description MLAG_PEER_L3_iBGP:
    vrf Tenant_A_OP_Zone\n   no shutdown\n   mtu 1500\n   vrf Tenant_A_OP_Zone\n   ip
    address 10.255.251.6/31\n!\ninterface Vlan3010\n   description MLAG_PEER_L3_iBGP:
    vrf Tenant_A_WEB_Zone\n   no shutdown\n   mtu 1500\n   vrf Tenant_A_WEB_Zone\n
    \  ip address 10.255.251.6/31\n!\ninterface Vlan3011\n   description MLAG_PEER_L3_iBGP:
    vrf Tenant_A_APP_Zone\n   no shutdown\n   mtu 1500\n   vrf Tenant_A_APP_Zone\n
    \  ip address 10.255.251.6/31\n!\ninterface Vlan3012\n   description MLAG_PEER_L3_iBGP:
    vrf Tenant_A_DB_Zone\n   no shutdown\n   mtu 1500\n   vrf Tenant_A_DB_Zone\n   ip
    address 10.255.251.6/31\n!\ninterface Vlan3013\n   description MLAG_PEER_L3_iBGP:
    vrf Tenant_A_WAN_Zone\n   no shutdown\n   mtu 1500\n   vrf Tenant_A_WAN_Zone\n
    \  ip address 10.255.251.6/31\n!\ninterface Vlan3019\n   description MLAG_PEER_L3_iBGP:
    vrf Tenant_B_OP_Zone\n   no shutdown\n   mtu 1500\n   vrf Tenant_B_OP_Zone\n   ip
    address 10.255.251.6/31\n!\ninterface Vlan3020\n   description MLAG_PEER_L3_iBGP:
    vrf Tenant_B_WAN_Zone\n   no shutdown\n   mtu 1500\n   vrf Tenant_B_WAN_Zone\n
    \  ip address 10.255.251.6/31\n!\ninterface Vlan3029\n   description MLAG_PEER_L3_iBGP:
    vrf Tenant_C_OP_Zone\n   no shutdown\n   mtu 1500\n   vrf Tenant_C_OP_Zone\n   ip
    address 10.255.251.6/31\n!\ninterface Vlan3030\n   description MLAG_PEER_L3_iBGP:
    vrf Tenant_C_WAN_Zone\n   no shutdown\n   mtu 1500\n   vrf Tenant_C_WAN_Zone\n
    \  ip address 10.255.251.6/31\n!\ninterface Vlan4093\n   description MLAG_PEER_L3_PEERING\n
    \  no shutdown\n   mtu 1500\n   ip address 10.255.251.6/31\n!\ninterface Vlan4094\n
    \  description MLAG_PEER\n   no shutdown\n   mtu 1500\n   no autostate\n   ip
    address 10.255.252.6/31\n!\ninterface Vxlan1\n   description DC1-SVC3A_VTEP\n
    \  vxlan source-interface Loopback1\n   vxlan virtual-router encapsulation mac-address
    mlag-system-id\n   vxlan udp-port 4789\n   vxlan vlan 110 vni 10110\n   vxlan
    vlan 111 vni 50111\n   vxlan vlan 120 vni 10120\n   vxlan vlan 121 vni 10121\n
    \  vxlan vlan 130 vni 10130\n   vxlan vlan 131 vni 10131\n   vxlan vlan 140 vni
    10140\n   vxlan vlan 141 vni 10141\n   vxlan vlan 150 vni 10150\n   vxlan vlan
    210 vni 20210\n   vxlan vlan 211 vni 20211\n   vxlan vlan 250 vni 20250\n   vxlan
    vlan 310 vni 30310\n   vxlan vlan 311 vni 30311\n   vxlan vlan 350 vni 30350\n
    \  vxlan vrf Tenant_A_APP_Zone vni 12\n   vxlan vrf Tenant_A_DB_Zone vni 13\n
    \  vxlan vrf Tenant_A_OP_Zone vni 10\n   vxlan vrf Tenant_A_WAN_Zone vni 14\n
    \  vxlan vrf Tenant_A_WEB_Zone vni 11\n   vxlan vrf Tenant_B_OP_Zone vni 20\n
    \  vxlan vrf Tenant_B_WAN_Zone vni 21\n   vxlan vrf Tenant_C_OP_Zone vni 30\n
    \  vxlan vrf Tenant_C_WAN_Zone vni 31\n!\nip virtual-router mac-address 00:dc:00:00:00:0a\n!\nip
    address virtual source-nat vrf Tenant_A_OP_Zone address 10.255.1.8\n!\nip routing\nno
    ip routing vrf MGMT\nip routing vrf Tenant_A_APP_Zone\nip routing vrf Tenant_A_DB_Zone\nip
    routing vrf Tenant_A_OP_Zone\nip routing vrf Tenant_A_WAN_Zone\nip routing vrf
    Tenant_A_WEB_Zone\nip routing vrf Tenant_B_OP_Zone\nip routing vrf Tenant_B_WAN_Zone\nip
    routing vrf Tenant_C_OP_Zone\nip routing vrf Tenant_C_WAN_Zone\n!\nip prefix-list
    PL-LOOPBACKS-EVPN-OVERLAY\n   seq 10 permit 192.168.255.0/24 eq 32\n   seq 20
    permit 192.168.254.0/24 eq 32\n!\nmlag configuration\n   domain-id DC1_SVC3\n
    \  local-interface Vlan4094\n   peer-address 10.255.252.7\n   peer-link Port-Channel5\n
    \  reload-delay mlag 300\n   reload-delay non-mlag 330\n!\nip route vrf MGMT 0.0.0.0/0
    192.168.200.5\n!\nntp local-interface vrf MGMT Management1\nntp server vrf MGMT
    192.168.200.5 prefer\n!\nroute-map RM-CONN-2-BGP permit 10\n   match ip address
    prefix-list PL-LOOPBACKS-EVPN-OVERLAY\n!\nroute-map RM-MLAG-PEER-IN permit 10\n
    \  description Make routes learned over MLAG Peer-link less preferred on spines
    to ensure optimal routing\n   set origin incomplete\n!\nrouter bfd\n   multihop
    interval 1200 min-rx 1200 multiplier 3\n!\nrouter bgp 65103\n   router-id 192.168.255.8\n
    \  maximum-paths 4 ecmp 4\n   update wait-install\n   no bgp default ipv4-unicast\n
    \  distance bgp 20 200 200\n   neighbor EVPN-OVERLAY-PEERS peer group\n   neighbor
    EVPN-OVERLAY-PEERS update-source Loopback0\n   neighbor EVPN-OVERLAY-PEERS bfd\n
    \  neighbor EVPN-OVERLAY-PEERS ebgp-multihop 3\n   neighbor EVPN-OVERLAY-PEERS
    password 7 q+VNViP5i4rVjW1cxFv2wA==\n   neighbor EVPN-OVERLAY-PEERS send-community\n
    \  neighbor EVPN-OVERLAY-PEERS maximum-routes 0\n   neighbor IPv4-UNDERLAY-PEERS
    peer group\n   neighbor IPv4-UNDERLAY-PEERS password 7 AQQvKeimxJu+uGQ/yYvv9w==\n
    \  neighbor IPv4-UNDERLAY-PEERS send-community\n   neighbor IPv4-UNDERLAY-PEERS
    maximum-routes 12000\n   neighbor MLAG-IPv4-UNDERLAY-PEER peer group\n   neighbor
    MLAG-IPv4-UNDERLAY-PEER remote-as 65103\n   neighbor MLAG-IPv4-UNDERLAY-PEER next-hop-self\n
    \  neighbor MLAG-IPv4-UNDERLAY-PEER description DC1-SVC3B\n   neighbor MLAG-IPv4-UNDERLAY-PEER
    password 7 vnEaG8gMeQf3d3cN6PktXQ==\n   neighbor MLAG-IPv4-UNDERLAY-PEER send-community\n
    \  neighbor MLAG-IPv4-UNDERLAY-PEER maximum-routes 12000\n   neighbor MLAG-IPv4-UNDERLAY-PEER
    route-map RM-MLAG-PEER-IN in\n   neighbor 10.255.251.7 peer group MLAG-IPv4-UNDERLAY-PEER\n
    \  neighbor 10.255.251.7 description DC1-SVC3B\n   neighbor 172.31.255.24 peer
    group IPv4-UNDERLAY-PEERS\n   neighbor 172.31.255.24 remote-as 65001\n   neighbor
    172.31.255.24 description DC1-SPINE1_Ethernet4\n   neighbor 172.31.255.26 peer
    group IPv4-UNDERLAY-PEERS\n   neighbor 172.31.255.26 remote-as 65001\n   neighbor
    172.31.255.26 description DC1-SPINE2_Ethernet4\n   neighbor 172.31.255.28 peer
    group IPv4-UNDERLAY-PEERS\n   neighbor 172.31.255.28 remote-as 65001\n   neighbor
    172.31.255.28 description DC1-SPINE3_Ethernet4\n   neighbor 172.31.255.30 peer
    group IPv4-UNDERLAY-PEERS\n   neighbor 172.31.255.30 remote-as 65001\n   neighbor
    172.31.255.30 description DC1-SPINE4_Ethernet4\n   neighbor 192.168.255.1 peer
    group EVPN-OVERLAY-PEERS\n   neighbor 192.168.255.1 remote-as 65001\n   neighbor
    192.168.255.1 description DC1-SPINE1\n   neighbor 192.168.255.2 peer group EVPN-OVERLAY-PEERS\n
    \  neighbor 192.168.255.2 remote-as 65001\n   neighbor 192.168.255.2 description
    DC1-SPINE2\n   neighbor 192.168.255.3 peer group EVPN-OVERLAY-PEERS\n   neighbor
    192.168.255.3 remote-as 65001\n   neighbor 192.168.255.3 description DC1-SPINE3\n
    \  neighbor 192.168.255.4 peer group EVPN-OVERLAY-PEERS\n   neighbor 192.168.255.4
    remote-as 65001\n   neighbor 192.168.255.4 description DC1-SPINE4\n   redistribute
    connected route-map RM-CONN-2-BGP\n   !\n   vlan-aware-bundle Tenant_A_APP_Zone\n
    \     rd 192.168.255.8:12\n      route-target both 12:12\n      redistribute learned\n
    \     vlan 130-131\n   !\n   vlan-aware-bundle Tenant_A_DB_Zone\n      rd 192.168.255.8:13\n
    \     route-target both 13:13\n      redistribute learned\n      vlan 140-141\n
    \  !\n   vlan-aware-bundle Tenant_A_OP_Zone\n      rd 192.168.255.8:10\n      route-target
    both 10:10\n      redistribute learned\n      vlan 110-111\n   !\n   vlan-aware-bundle
    Tenant_A_WAN_Zone\n      rd 192.168.255.8:14\n      route-target both 14:14\n
    \     redistribute learned\n      vlan 150\n   !\n   vlan-aware-bundle Tenant_A_WEB_Zone\n
    \     rd 192.168.255.8:11\n      route-target both 11:11\n      redistribute learned\n
    \     vlan 120-121\n   !\n   vlan-aware-bundle Tenant_B_OP_Zone\n      rd 192.168.255.8:20\n
    \     route-target both 20:20\n      redistribute learned\n      vlan 210-211\n
    \  !\n   vlan-aware-bundle Tenant_B_WAN_Zone\n      rd 192.168.255.8:21\n      route-target
    both 21:21\n      redistribute learned\n      vlan 250\n   !\n   vlan-aware-bundle
    Tenant_C_OP_Zone\n      rd 192.168.255.8:30\n      route-target both 30:30\n      redistribute
    learned\n      vlan 310-311\n   !\n   vlan-aware-bundle Tenant_C_WAN_Zone\n      rd
    192.168.255.8:31\n      route-target both 31:31\n      redistribute learned\n
    \     vlan 350\n   !\n   address-family evpn\n      neighbor EVPN-OVERLAY-PEERS
    activate\n   !\n   address-family ipv4\n      no neighbor EVPN-OVERLAY-PEERS activate\n
    \     neighbor IPv4-UNDERLAY-PEERS activate\n      neighbor MLAG-IPv4-UNDERLAY-PEER
    activate\n   !\n   vrf Tenant_A_APP_Zone\n      rd 192.168.255.8:12\n      route-target
    import evpn 12:12\n      route-target export evpn 12:12\n      router-id 192.168.255.8\n
    \     update wait-install\n      neighbor 10.255.251.7 peer group MLAG-IPv4-UNDERLAY-PEER\n
    \     neighbor 10.255.251.7 description DC1-SVC3B\n      redistribute connected\n
    \  !\n   vrf Tenant_A_DB_Zone\n      rd 192.168.255.8:13\n      route-target import
    evpn 13:13\n      route-target export evpn 13:13\n      router-id 192.168.255.8\n
    \     update wait-install\n      neighbor 10.255.251.7 peer group MLAG-IPv4-UNDERLAY-PEER\n
    \     neighbor 10.255.251.7 description DC1-SVC3B\n      redistribute connected\n
    \  !\n   vrf Tenant_A_OP_Zone\n      rd 192.168.255.8:10\n      route-target import
    evpn 10:10\n      route-target export evpn 10:10\n      router-id 192.168.255.8\n
    \     update wait-install\n      neighbor 10.255.251.7 peer group MLAG-IPv4-UNDERLAY-PEER\n
    \     neighbor 10.255.251.7 description DC1-SVC3B\n      redistribute connected\n
    \  !\n   vrf Tenant_A_WAN_Zone\n      rd 192.168.255.8:14\n      route-target
    import evpn 14:14\n      route-target export evpn 14:14\n      router-id 192.168.255.8\n
    \     update wait-install\n      neighbor 10.255.251.7 peer group MLAG-IPv4-UNDERLAY-PEER\n
    \     neighbor 10.255.251.7 description DC1-SVC3B\n      redistribute connected\n
    \  !\n   vrf Tenant_A_WEB_Zone\n      rd 192.168.255.8:11\n      route-target
    import evpn 11:11\n      route-target export evpn 11:11\n      router-id 192.168.255.8\n
    \     update wait-install\n      neighbor 10.255.251.7 peer group MLAG-IPv4-UNDERLAY-PEER\n
    \     neighbor 10.255.251.7 description DC1-SVC3B\n      redistribute connected\n
    \  !\n   vrf Tenant_B_OP_Zone\n      rd 192.168.255.8:20\n      route-target import
    evpn 20:20\n      route-target export evpn 20:20\n      router-id 192.168.255.8\n
    \     update wait-install\n      neighbor 10.255.251.7 peer group MLAG-IPv4-UNDERLAY-PEER\n
    \     neighbor 10.255.251.7 description DC1-SVC3B\n      redistribute connected\n
    \  !\n   vrf Tenant_B_WAN_Zone\n      rd 192.168.255.8:21\n      route-target
    import evpn 21:21\n      route-target export evpn 21:21\n      router-id 192.168.255.8\n
    \     update wait-install\n      neighbor 10.255.251.7 peer group MLAG-IPv4-UNDERLAY-PEER\n
    \     neighbor 10.255.251.7 description DC1-SVC3B\n      redistribute connected\n
    \  !\n   vrf Tenant_C_OP_Zone\n      rd 192.168.255.8:30\n      route-target import
    evpn 30:30\n      route-target export evpn 30:30\n      router-id 192.168.255.8\n
    \     update wait-install\n      neighbor 10.255.251.7 peer group MLAG-IPv4-UNDERLAY-PEER\n
    \     neighbor 10.255.251.7 description DC1-SVC3B\n      redistribute connected\n
    \  !\n   vrf Tenant_C_WAN_Zone\n      rd 192.168.255.8:31\n      route-target
    import evpn 31:31\n      route-target export evpn 31:31\n      router-id 192.168.255.8\n
    \     update wait-install\n      neighbor 10.255.251.7 peer group MLAG-IPv4-UNDERLAY-PEER\n
    \     neighbor 10.255.251.7 description DC1-SVC3B\n      redistribute connected\n!\nend\n"
  AVD_DC1-SVC3B: "!\nno enable password\nno aaa root\n!\nusername admin privilege
    15 role network-admin nopassword\nusername cvpadmin privilege 15 role network-admin
    secret sha512 $6$rZKcbIZ7iWGAWTUM$TCgDn1KcavS0s.OV8lacMTUkxTByfzcGlFlYUWroxYuU7M/9bIodhRO7nXGzMweUxvbk8mJmQl8Bh44cRktUj.\n!\nmanagement
    api http-commands\n   protocol https\n   no shutdown\n   !\n   vrf MGMT\n      no
    shutdown\n!\ndaemon TerminAttr\n   exec /usr/bin/TerminAttr -cvaddr=192.168.200.11:9910
    -cvauth=key,telarista -cvvrf=MGMT -smashexcludes=ale,flexCounter,hardware,kni,pulse,strata
    -ingestexclude=/Sysdb/cell/1/agent,/Sysdb/cell/2/agent -taillogs\n   no shutdown\n!\nvlan
    internal order ascending range 1006 1199\n!\nno ip igmp snooping vlan 120\n!\ntransceiver
    qsfp default-mode 4x10G\n!\nservice routing protocols model multi-agent\n!\nhostname
    DC1-SVC3B\nip name-server vrf MGMT 8.8.8.8\nip name-server vrf MGMT 192.168.200.5\n!\nspanning-tree
    mode mstp\nno spanning-tree vlan-id 4093-4094\nspanning-tree mst 0 priority 4096\n!\nvlan
    110\n   name Tenant_A_OP_Zone_1\n!\nvlan 111\n   name Tenant_A_OP_Zone_2\n!\nvlan
    120\n   name Tenant_A_WEB_Zone_1\n!\nvlan 121\n   name Tenant_A_WEBZone_2\n!\nvlan
    130\n   name Tenant_A_APP_Zone_1\n!\nvlan 131\n   name Tenant_A_APP_Zone_2\n!\nvlan
    140\n   name Tenant_A_DB_BZone_1\n!\nvlan 141\n   name Tenant_A_DB_Zone_2\n!\nvlan
    150\n   name Tenant_A_WAN_Zone_1\n!\nvlan 210\n   name Tenant_B_OP_Zone_1\n!\nvlan
    211\n   name Tenant_B_OP_Zone_2\n!\nvlan 250\n   name Tenant_B_WAN_Zone_1\n!\nvlan
    310\n   name Tenant_C_OP_Zone_1\n!\nvlan 311\n   name Tenant_C_OP_Zone_2\n!\nvlan
    350\n   name Tenant_C_WAN_Zone_1\n!\nvlan 3009\n   name MLAG_iBGP_Tenant_A_OP_Zone\n
    \  trunk group LEAF_PEER_L3\n!\nvlan 3010\n   name MLAG_iBGP_Tenant_A_WEB_Zone\n
    \  trunk group LEAF_PEER_L3\n!\nvlan 3011\n   name MLAG_iBGP_Tenant_A_APP_Zone\n
    \  trunk group LEAF_PEER_L3\n!\nvlan 3012\n   name MLAG_iBGP_Tenant_A_DB_Zone\n
    \  trunk group LEAF_PEER_L3\n!\nvlan 3013\n   name MLAG_iBGP_Tenant_A_WAN_Zone\n
    \  trunk group LEAF_PEER_L3\n!\nvlan 3019\n   name MLAG_iBGP_Tenant_B_OP_Zone\n
    \  trunk group LEAF_PEER_L3\n!\nvlan 3020\n   name MLAG_iBGP_Tenant_B_WAN_Zone\n
    \  trunk group LEAF_PEER_L3\n!\nvlan 3029\n   name MLAG_iBGP_Tenant_C_OP_Zone\n
    \  trunk group LEAF_PEER_L3\n!\nvlan 3030\n   name MLAG_iBGP_Tenant_C_WAN_Zone\n
    \  trunk group LEAF_PEER_L3\n!\nvlan 4093\n   name LEAF_PEER_L3\n   trunk group
    LEAF_PEER_L3\n!\nvlan 4094\n   name MLAG_PEER\n   trunk group MLAG\n!\nvrf instance
    MGMT\n!\nvrf instance Tenant_A_APP_Zone\n!\nvrf instance Tenant_A_DB_Zone\n!\nvrf
    instance Tenant_A_OP_Zone\n!\nvrf instance Tenant_A_WAN_Zone\n!\nvrf instance
    Tenant_A_WEB_Zone\n!\nvrf instance Tenant_B_OP_Zone\n!\nvrf instance Tenant_B_WAN_Zone\n!\nvrf
    instance Tenant_C_OP_Zone\n!\nvrf instance Tenant_C_WAN_Zone\n!\ninterface Port-Channel5\n
    \  description MLAG_PEER_DC1-SVC3A_Po5\n   no shutdown\n   switchport mode trunk\n
    \  switchport trunk group LEAF_PEER_L3\n   switchport trunk group MLAG\n   switchport\n!\ninterface
    Port-Channel7\n   description DC1_L2LEAF2_Po1\n   no shutdown\n   switchport trunk
    allowed vlan 110-111,120-121,130-131,140-141,150,210-211,250,310-311,350\n   switchport
    mode trunk\n   switchport\n   mlag 7\n!\ninterface Ethernet1\n   description P2P_LINK_TO_DC1-SPINE1_Ethernet5\n
    \  no shutdown\n   mtu 1500\n   no switchport\n   ip address 172.31.255.33/31\n!\ninterface
    Ethernet2\n   description P2P_LINK_TO_DC1-SPINE2_Ethernet5\n   no shutdown\n   mtu
    1500\n   no switchport\n   ip address 172.31.255.35/31\n!\ninterface Ethernet3\n
    \  description P2P_LINK_TO_DC1-SPINE3_Ethernet5\n   no shutdown\n   mtu 1500\n
    \  no switchport\n   ip address 172.31.255.37/31\n!\ninterface Ethernet4\n   description
    P2P_LINK_TO_DC1-SPINE4_Ethernet5\n   no shutdown\n   mtu 1500\n   no switchport\n
    \  ip address 172.31.255.39/31\n!\ninterface Ethernet5\n   description MLAG_PEER_DC1-SVC3A_Ethernet5\n
    \  no shutdown\n   channel-group 5 mode active\n!\ninterface Ethernet6\n   description
    MLAG_PEER_DC1-SVC3A_Ethernet6\n   no shutdown\n   channel-group 5 mode active\n!\ninterface
    Ethernet7\n   description DC1-L2LEAF2A_Ethernet2\n   no shutdown\n   channel-group
    7 mode active\n!\ninterface Ethernet8\n   description DC1-L2LEAF2B_Ethernet2\n
    \  no shutdown\n   channel-group 7 mode active\n!\ninterface Loopback0\n   description
    ROUTER_ID\n   no shutdown\n   ip address 192.168.255.9/32\n!\ninterface Loopback1\n
    \  description VXLAN_TUNNEL_SOURCE\n   no shutdown\n   ip address 192.168.254.8/32\n!\ninterface
    Loopback100\n   description Tenant_A_OP_Zone_VTEP_DIAGNOSTICS\n   no shutdown\n
    \  vrf Tenant_A_OP_Zone\n   ip address 10.255.1.9/32\n!\ninterface Management1\n
    \  description OOB_MANAGEMENT\n   no shutdown\n   vrf MGMT\n   ip address 192.168.200.109/24\n!\ninterface
    Vlan110\n   description Tenant_A_OP_Zone_1\n   no shutdown\n   vrf Tenant_A_OP_Zone\n
    \  ip address virtual 10.1.10.1/24\n!\ninterface Vlan111\n   description Tenant_A_OP_Zone_2\n
    \  no shutdown\n   vrf Tenant_A_OP_Zone\n   ip helper-address 1.1.1.1 vrf MGMT
    source-interface lo100\n   ip address virtual 10.1.11.1/24\n!\ninterface Vlan120\n
    \  description Tenant_A_WEB_Zone_1\n   no shutdown\n   vrf Tenant_A_WEB_Zone\n
    \  ip helper-address 1.1.1.1 vrf TEST source-interface lo100\n   ip address virtual
    10.1.20.1/24\n!\ninterface Vlan121\n   description Tenant_A_WEBZone_2\n   shutdown\n
    \  mtu 1560\n   vrf Tenant_A_WEB_Zone\n   ip address virtual 10.1.10.254/24\n!\ninterface
    Vlan130\n   description Tenant_A_APP_Zone_1\n   no shutdown\n   vrf Tenant_A_APP_Zone\n
    \  ip address virtual 10.1.30.1/24\n!\ninterface Vlan131\n   description Tenant_A_APP_Zone_2\n
    \  no shutdown\n   vrf Tenant_A_APP_Zone\n   ip address virtual 10.1.31.1/24\n!\ninterface
    Vlan140\n   description Tenant_A_DB_BZone_1\n   no shutdown\n   vrf Tenant_A_DB_Zone\n
    \  ip address virtual 10.1.40.1/24\n!\ninterface Vlan141\n   description Tenant_A_DB_Zone_2\n
    \  no shutdown\n   vrf Tenant_A_DB_Zone\n   ip address virtual 10.1.41.1/24\n!\ninterface
    Vlan150\n   description Tenant_A_WAN_Zone_1\n   no shutdown\n   vrf Tenant_A_WAN_Zone\n
    \  ip address virtual 10.1.40.1/24\n!\ninterface Vlan210\n   description Tenant_B_OP_Zone_1\n
    \  no shutdown\n   vrf Tenant_B_OP_Zone\n   ip address virtual 10.2.10.1/24\n!\ninterface
    Vlan211\n   description Tenant_B_OP_Zone_2\n   no shutdown\n   vrf Tenant_B_OP_Zone\n
    \  ip address virtual 10.2.11.1/24\n!\ninterface Vlan250\n   description Tenant_B_WAN_Zone_1\n
    \  no shutdown\n   vrf Tenant_B_WAN_Zone\n   ip address virtual 10.2.50.1/24\n!\ninterface
    Vlan310\n   description Tenant_C_OP_Zone_1\n   no shutdown\n   vrf Tenant_C_OP_Zone\n
    \  ip address virtual 10.3.10.1/24\n!\ninterface Vlan311\n   description Tenant_C_OP_Zone_2\n
    \  no shutdown\n   vrf Tenant_C_OP_Zone\n   ip address virtual 10.3.11.1/24\n!\ninterface
    Vlan350\n   description Tenant_C_WAN_Zone_1\n   no shutdown\n   vrf Tenant_C_WAN_Zone\n
    \  ip address virtual 10.3.50.1/24\n!\ninterface Vlan3009\n   description MLAG_PEER_L3_iBGP:
    vrf Tenant_A_OP_Zone\n   no shutdown\n   mtu 1500\n   vrf Tenant_A_OP_Zone\n   ip
    address 10.255.251.7/31\n!\ninterface Vlan3010\n   description MLAG_PEER_L3_iBGP:
    vrf Tenant_A_WEB_Zone\n   no shutdown\n   mtu 1500\n   vrf Tenant_A_WEB_Zone\n
    \  ip address 10.255.251.7/31\n!\ninterface Vlan3011\n   description MLAG_PEER_L3_iBGP:
    vrf Tenant_A_APP_Zone\n   no shutdown\n   mtu 1500\n   vrf Tenant_A_APP_Zone\n
    \  ip address 10.255.251.7/31\n!\ninterface Vlan3012\n   description MLAG_PEER_L3_iBGP:
    vrf Tenant_A_DB_Zone\n   no shutdown\n   mtu 1500\n   vrf Tenant_A_DB_Zone\n   ip
    address 10.255.251.7/31\n!\ninterface Vlan3013\n   description MLAG_PEER_L3_iBGP:
    vrf Tenant_A_WAN_Zone\n   no shutdown\n   mtu 1500\n   vrf Tenant_A_WAN_Zone\n
    \  ip address 10.255.251.7/31\n!\ninterface Vlan3019\n   description MLAG_PEER_L3_iBGP:
    vrf Tenant_B_OP_Zone\n   no shutdown\n   mtu 1500\n   vrf Tenant_B_OP_Zone\n   ip
    address 10.255.251.7/31\n!\ninterface Vlan3020\n   description MLAG_PEER_L3_iBGP:
    vrf Tenant_B_WAN_Zone\n   no shutdown\n   mtu 1500\n   vrf Tenant_B_WAN_Zone\n
    \  ip address 10.255.251.7/31\n!\ninterface Vlan3029\n   description MLAG_PEER_L3_iBGP:
    vrf Tenant_C_OP_Zone\n   no shutdown\n   mtu 1500\n   vrf Tenant_C_OP_Zone\n   ip
    address 10.255.251.7/31\n!\ninterface Vlan3030\n   description MLAG_PEER_L3_iBGP:
    vrf Tenant_C_WAN_Zone\n   no shutdown\n   mtu 1500\n   vrf Tenant_C_WAN_Zone\n
    \  ip address 10.255.251.7/31\n!\ninterface Vlan4093\n   description MLAG_PEER_L3_PEERING\n
    \  no shutdown\n   mtu 1500\n   ip address 10.255.251.7/31\n!\ninterface Vlan4094\n
    \  description MLAG_PEER\n   no shutdown\n   mtu 1500\n   no autostate\n   ip
    address 10.255.252.7/31\n!\ninterface Vxlan1\n   description DC1-SVC3B_VTEP\n
    \  vxlan source-interface Loopback1\n   vxlan virtual-router encapsulation mac-address
    mlag-system-id\n   vxlan udp-port 4789\n   vxlan vlan 110 vni 10110\n   vxlan
    vlan 111 vni 50111\n   vxlan vlan 120 vni 10120\n   vxlan vlan 121 vni 10121\n
    \  vxlan vlan 130 vni 10130\n   vxlan vlan 131 vni 10131\n   vxlan vlan 140 vni
    10140\n   vxlan vlan 141 vni 10141\n   vxlan vlan 150 vni 10150\n   vxlan vlan
    210 vni 20210\n   vxlan vlan 211 vni 20211\n   vxlan vlan 250 vni 20250\n   vxlan
    vlan 310 vni 30310\n   vxlan vlan 311 vni 30311\n   vxlan vlan 350 vni 30350\n
    \  vxlan vrf Tenant_A_APP_Zone vni 12\n   vxlan vrf Tenant_A_DB_Zone vni 13\n
    \  vxlan vrf Tenant_A_OP_Zone vni 10\n   vxlan vrf Tenant_A_WAN_Zone vni 14\n
    \  vxlan vrf Tenant_A_WEB_Zone vni 11\n   vxlan vrf Tenant_B_OP_Zone vni 20\n
    \  vxlan vrf Tenant_B_WAN_Zone vni 21\n   vxlan vrf Tenant_C_OP_Zone vni 30\n
    \  vxlan vrf Tenant_C_WAN_Zone vni 31\n!\nip virtual-router mac-address 00:dc:00:00:00:0a\n!\nip
    address virtual source-nat vrf Tenant_A_OP_Zone address 10.255.1.9\n!\nip routing\nno
    ip routing vrf MGMT\nip routing vrf Tenant_A_APP_Zone\nip routing vrf Tenant_A_DB_Zone\nip
    routing vrf Tenant_A_OP_Zone\nip routing vrf Tenant_A_WAN_Zone\nip routing vrf
    Tenant_A_WEB_Zone\nip routing vrf Tenant_B_OP_Zone\nip routing vrf Tenant_B_WAN_Zone\nip
    routing vrf Tenant_C_OP_Zone\nip routing vrf Tenant_C_WAN_Zone\n!\nip prefix-list
    PL-LOOPBACKS-EVPN-OVERLAY\n   seq 10 permit 192.168.255.0/24 eq 32\n   seq 20
    permit 192.168.254.0/24 eq 32\n!\nmlag configuration\n   domain-id DC1_SVC3\n
    \  local-interface Vlan4094\n   peer-address 10.255.252.6\n   peer-link Port-Channel5\n
    \  reload-delay mlag 300\n   reload-delay non-mlag 330\n!\nip route vrf MGMT 0.0.0.0/0
    192.168.200.5\n!\nntp local-interface vrf MGMT Management1\nntp server vrf MGMT
    192.168.200.5 prefer\n!\nroute-map RM-CONN-2-BGP permit 10\n   match ip address
    prefix-list PL-LOOPBACKS-EVPN-OVERLAY\n!\nroute-map RM-MLAG-PEER-IN permit 10\n
    \  description Make routes learned over MLAG Peer-link less preferred on spines
    to ensure optimal routing\n   set origin incomplete\n!\nrouter bfd\n   multihop
    interval 1200 min-rx 1200 multiplier 3\n!\nrouter bgp 65103\n   router-id 192.168.255.9\n
    \  maximum-paths 4 ecmp 4\n   update wait-install\n   no bgp default ipv4-unicast\n
    \  distance bgp 20 200 200\n   neighbor EVPN-OVERLAY-PEERS peer group\n   neighbor
    EVPN-OVERLAY-PEERS update-source Loopback0\n   neighbor EVPN-OVERLAY-PEERS bfd\n
    \  neighbor EVPN-OVERLAY-PEERS ebgp-multihop 3\n   neighbor EVPN-OVERLAY-PEERS
    password 7 q+VNViP5i4rVjW1cxFv2wA==\n   neighbor EVPN-OVERLAY-PEERS send-community\n
    \  neighbor EVPN-OVERLAY-PEERS maximum-routes 0\n   neighbor IPv4-UNDERLAY-PEERS
    peer group\n   neighbor IPv4-UNDERLAY-PEERS password 7 AQQvKeimxJu+uGQ/yYvv9w==\n
    \  neighbor IPv4-UNDERLAY-PEERS send-community\n   neighbor IPv4-UNDERLAY-PEERS
    maximum-routes 12000\n   neighbor MLAG-IPv4-UNDERLAY-PEER peer group\n   neighbor
    MLAG-IPv4-UNDERLAY-PEER remote-as 65103\n   neighbor MLAG-IPv4-UNDERLAY-PEER next-hop-self\n
    \  neighbor MLAG-IPv4-UNDERLAY-PEER description DC1-SVC3A\n   neighbor MLAG-IPv4-UNDERLAY-PEER
    password 7 vnEaG8gMeQf3d3cN6PktXQ==\n   neighbor MLAG-IPv4-UNDERLAY-PEER send-community\n
    \  neighbor MLAG-IPv4-UNDERLAY-PEER maximum-routes 12000\n   neighbor MLAG-IPv4-UNDERLAY-PEER
    route-map RM-MLAG-PEER-IN in\n   neighbor 10.255.251.6 peer group MLAG-IPv4-UNDERLAY-PEER\n
    \  neighbor 10.255.251.6 description DC1-SVC3A\n   neighbor 172.31.255.32 peer
    group IPv4-UNDERLAY-PEERS\n   neighbor 172.31.255.32 remote-as 65001\n   neighbor
    172.31.255.32 description DC1-SPINE1_Ethernet5\n   neighbor 172.31.255.34 peer
    group IPv4-UNDERLAY-PEERS\n   neighbor 172.31.255.34 remote-as 65001\n   neighbor
    172.31.255.34 description DC1-SPINE2_Ethernet5\n   neighbor 172.31.255.36 peer
    group IPv4-UNDERLAY-PEERS\n   neighbor 172.31.255.36 remote-as 65001\n   neighbor
    172.31.255.36 description DC1-SPINE3_Ethernet5\n   neighbor 172.31.255.38 peer
    group IPv4-UNDERLAY-PEERS\n   neighbor 172.31.255.38 remote-as 65001\n   neighbor
    172.31.255.38 description DC1-SPINE4_Ethernet5\n   neighbor 192.168.255.1 peer
    group EVPN-OVERLAY-PEERS\n   neighbor 192.168.255.1 remote-as 65001\n   neighbor
    192.168.255.1 description DC1-SPINE1\n   neighbor 192.168.255.2 peer group EVPN-OVERLAY-PEERS\n
    \  neighbor 192.168.255.2 remote-as 65001\n   neighbor 192.168.255.2 description
    DC1-SPINE2\n   neighbor 192.168.255.3 peer group EVPN-OVERLAY-PEERS\n   neighbor
    192.168.255.3 remote-as 65001\n   neighbor 192.168.255.3 description DC1-SPINE3\n
    \  neighbor 192.168.255.4 peer group EVPN-OVERLAY-PEERS\n   neighbor 192.168.255.4
    remote-as 65001\n   neighbor 192.168.255.4 description DC1-SPINE4\n   redistribute
    connected route-map RM-CONN-2-BGP\n   !\n   vlan-aware-bundle Tenant_A_APP_Zone\n
    \     rd 192.168.255.9:12\n      route-target both 12:12\n      redistribute learned\n
    \     vlan 130-131\n   !\n   vlan-aware-bundle Tenant_A_DB_Zone\n      rd 192.168.255.9:13\n
    \     route-target both 13:13\n      redistribute learned\n      vlan 140-141\n
    \  !\n   vlan-aware-bundle Tenant_A_OP_Zone\n      rd 192.168.255.9:10\n      route-target
    both 10:10\n      redistribute learned\n      vlan 110-111\n   !\n   vlan-aware-bundle
    Tenant_A_WAN_Zone\n      rd 192.168.255.9:14\n      route-target both 14:14\n
    \     redistribute learned\n      vlan 150\n   !\n   vlan-aware-bundle Tenant_A_WEB_Zone\n
    \     rd 192.168.255.9:11\n      route-target both 11:11\n      redistribute learned\n
    \     vlan 120-121\n   !\n   vlan-aware-bundle Tenant_B_OP_Zone\n      rd 192.168.255.9:20\n
    \     route-target both 20:20\n      redistribute learned\n      vlan 210-211\n
    \  !\n   vlan-aware-bundle Tenant_B_WAN_Zone\n      rd 192.168.255.9:21\n      route-target
    both 21:21\n      redistribute learned\n      vlan 250\n   !\n   vlan-aware-bundle
    Tenant_C_OP_Zone\n      rd 192.168.255.9:30\n      route-target both 30:30\n      redistribute
    learned\n      vlan 310-311\n   !\n   vlan-aware-bundle Tenant_C_WAN_Zone\n      rd
    192.168.255.9:31\n      route-target both 31:31\n      redistribute learned\n
    \     vlan 350\n   !\n   address-family evpn\n      neighbor EVPN-OVERLAY-PEERS
    activate\n   !\n   address-family ipv4\n      no neighbor EVPN-OVERLAY-PEERS activate\n
    \     neighbor IPv4-UNDERLAY-PEERS activate\n      neighbor MLAG-IPv4-UNDERLAY-PEER
    activate\n   !\n   vrf Tenant_A_APP_Zone\n      rd 192.168.255.9:12\n      route-target
    import evpn 12:12\n      route-target export evpn 12:12\n      router-id 192.168.255.9\n
    \     update wait-install\n      neighbor 10.255.251.6 peer group MLAG-IPv4-UNDERLAY-PEER\n
    \     neighbor 10.255.251.6 description DC1-SVC3A\n      redistribute connected\n
    \  !\n   vrf Tenant_A_DB_Zone\n      rd 192.168.255.9:13\n      route-target import
    evpn 13:13\n      route-target export evpn 13:13\n      router-id 192.168.255.9\n
    \     update wait-install\n      neighbor 10.255.251.6 peer group MLAG-IPv4-UNDERLAY-PEER\n
    \     neighbor 10.255.251.6 description DC1-SVC3A\n      redistribute connected\n
    \  !\n   vrf Tenant_A_OP_Zone\n      rd 192.168.255.9:10\n      route-target import
    evpn 10:10\n      route-target export evpn 10:10\n      router-id 192.168.255.9\n
    \     update wait-install\n      neighbor 10.255.251.6 peer group MLAG-IPv4-UNDERLAY-PEER\n
    \     neighbor 10.255.251.6 description DC1-SVC3A\n      redistribute connected\n
    \  !\n   vrf Tenant_A_WAN_Zone\n      rd 192.168.255.9:14\n      route-target
    import evpn 14:14\n      route-target export evpn 14:14\n      router-id 192.168.255.9\n
    \     update wait-install\n      neighbor 10.255.251.6 peer group MLAG-IPv4-UNDERLAY-PEER\n
    \     neighbor 10.255.251.6 description DC1-SVC3A\n      redistribute connected\n
    \  !\n   vrf Tenant_A_WEB_Zone\n      rd 192.168.255.9:11\n      route-target
    import evpn 11:11\n      route-target export evpn 11:11\n      router-id 192.168.255.9\n
    \     update wait-install\n      neighbor 10.255.251.6 peer group MLAG-IPv4-UNDERLAY-PEER\n
    \     neighbor 10.255.251.6 description DC1-SVC3A\n      redistribute connected\n
    \  !\n   vrf Tenant_B_OP_Zone\n      rd 192.168.255.9:20\n      route-target import
    evpn 20:20\n      route-target export evpn 20:20\n      router-id 192.168.255.9\n
    \     update wait-install\n      neighbor 10.255.251.6 peer group MLAG-IPv4-UNDERLAY-PEER\n
    \     neighbor 10.255.251.6 description DC1-SVC3A\n      redistribute connected\n
    \  !\n   vrf Tenant_B_WAN_Zone\n      rd 192.168.255.9:21\n      route-target
    import evpn 21:21\n      route-target export evpn 21:21\n      router-id 192.168.255.9\n
    \     update wait-install\n      neighbor 10.255.251.6 peer group MLAG-IPv4-UNDERLAY-PEER\n
    \     neighbor 10.255.251.6 description DC1-SVC3A\n      redistribute connected\n
    \  !\n   vrf Tenant_C_OP_Zone\n      rd 192.168.255.9:30\n      route-target import
    evpn 30:30\n      route-target export evpn 30:30\n      router-id 192.168.255.9\n
    \     update wait-install\n      neighbor 10.255.251.6 peer group MLAG-IPv4-UNDERLAY-PEER\n
    \     neighbor 10.255.251.6 description DC1-SVC3A\n      redistribute connected\n
    \  !\n   vrf Tenant_C_WAN_Zone\n      rd 192.168.255.9:31\n      route-target
    import evpn 31:31\n      route-target export evpn 31:31\n      router-id 192.168.255.9\n
    \     update wait-install\n      neighbor 10.255.251.6 peer group MLAG-IPv4-UNDERLAY-PEER\n
    \     neighbor 10.255.251.6 description DC1-SVC3A\n      redistribute connected\n!\nend\n"
cvp_topology:
  DC1_BL1:
    devices:
    - DC1-BL1A
    - DC1-BL1B
    parent_container: DC1_LEAFS
  DC1_FABRIC:
    devices: []
    parent_container: Tenant
  DC1_L2LEAF1:
    devices:
    - DC1-L2LEAF1A
    parent_container: DC1_L2LEAFS
  DC1_L2LEAF2:
    devices:
    - DC1-L2LEAF2A
    - DC1-L2LEAF2B
    parent_container: DC1_L2LEAFS
  DC1_L2LEAFS:
    devices: []
    parent_container: DC1_FABRIC
  DC1_LEAF1:
    devices:
    - DC1-LEAF1A
    parent_container: DC1_LEAFS
  DC1_LEAF2:
    devices:
    - DC1-LEAF2A
    - DC1-LEAF2B
    parent_container: DC1_LEAFS
  DC1_LEAFS:
    devices: []
    parent_container: DC1_FABRIC
  DC1_SPINES:
    devices:
    - DC1-SPINE1
    - DC1-SPINE2
    - DC1-SPINE3
    - DC1-SPINE4
    parent_container: DC1_FABRIC
  DC1_SVC3:
    devices: []
    parent_container: DC1_LEAFS<|MERGE_RESOLUTION|>--- conflicted
+++ resolved
@@ -238,45 +238,24 @@
     -ingestexclude=/Sysdb/cell/1/agent,/Sysdb/cell/2/agent -taillogs\n   no shutdown\n!\nvlan
     internal order ascending range 1006 1199\n!\nno ip igmp snooping vlan 120\n!\ntransceiver
     qsfp default-mode 4x10G\n!\nservice routing protocols model multi-agent\n!\nhostname
-<<<<<<< HEAD
-    DC1-L2LEAF1A\nip name-server vrf MGMT 8.8.8.8\nip name-server vrf MGMT 192.168.200.5\n!\nntp
-    local-interface vrf MGMT Management1\nntp server vrf MGMT 192.168.200.5 prefer\n!\nspanning-tree
-    mode mstp\nspanning-tree mst 0 priority 16384\n!\nno enable password\nno aaa root\n!\nusername
-    admin privilege 15 role network-admin nopassword\nusername cvpadmin privilege
-    15 role network-admin secret sha512 $6$rZKcbIZ7iWGAWTUM$TCgDn1KcavS0s.OV8lacMTUkxTByfzcGlFlYUWroxYuU7M/9bIodhRO7nXGzMweUxvbk8mJmQl8Bh44cRktUj.\n!\nvlan
-    110\n   name Tenant_A_OP_Zone_1\n!\nvlan 111\n   name Tenant_A_OP_Zone_2\n!\nvlan
-    120\n   name Tenant_A_WEB_Zone_1\n!\nvlan 121\n   name Tenant_A_WEBZone_2\n!\nvlan
-    130\n   name Tenant_A_APP_Zone_1\n!\nvlan 131\n   name Tenant_A_APP_Zone_2\n!\nvrf
-    instance MGMT\n!\ninterface Port-Channel1\n   description DC1_LEAF2_Po7\n   no
-    shutdown\n   switchport trunk allowed vlan 110-111,120-121,130-131\n   switchport
-    mode trunk\n   switchport\n!\ninterface Ethernet1\n   description DC1-LEAF2A_Ethernet7\n
-    \  no shutdown\n   channel-group 1 mode active\n!\ninterface Ethernet2\n   description
-    DC1-LEAF2B_Ethernet7\n   no shutdown\n   channel-group 1 mode active\n!\ninterface
-    Management1\n   description oob_management\n   no shutdown\n   vrf MGMT\n   ip
-    address 192.168.200.112/24\nno ip routing vrf MGMT\n!\nip route vrf MGMT 0.0.0.0/0
-    192.168.200.5\n!\nmanagement api http-commands\n   protocol https\n   no shutdown\n
-    \  !\n   vrf MGMT\n      no shutdown\n!\nend\n"
-  AVD_DC1-L2LEAF2A: "!\ndaemon TerminAttr\n   exec /usr/bin/TerminAttr -cvaddr=192.168.200.11:9910
-=======
     DC1-L2LEAF1A\nip name-server vrf MGMT 8.8.8.8\nip name-server vrf MGMT 192.168.200.5\n!\nspanning-tree
     mode mstp\nspanning-tree mst 0 priority 16384\n!\nvlan 110\n   name Tenant_A_OP_Zone_1\n!\nvlan
     111\n   name Tenant_A_OP_Zone_2\n!\nvlan 120\n   name Tenant_A_WEB_Zone_1\n!\nvlan
     121\n   name Tenant_A_WEBZone_2\n!\nvlan 130\n   name Tenant_A_APP_Zone_1\n!\nvlan
     131\n   name Tenant_A_APP_Zone_2\n!\nvrf instance MGMT\n!\ninterface Port-Channel1\n
-    \  description DC1_LEAF2_Po7\n   no shutdown\n   switchport\n   switchport trunk
-    allowed vlan 110-111,120-121,130-131\n   switchport mode trunk\n!\ninterface Ethernet1\n
-    \  description DC1-LEAF2A_Ethernet7\n   no shutdown\n   channel-group 1 mode active\n!\ninterface
-    Ethernet2\n   description DC1-LEAF2B_Ethernet7\n   no shutdown\n   channel-group
-    1 mode active\n!\ninterface Management1\n   description OOB_MANAGEMENT\n   no
-    shutdown\n   vrf MGMT\n   ip address 192.168.200.112/24\nno ip routing vrf MGMT\n!\nip
-    route vrf MGMT 0.0.0.0/0 192.168.200.5\n!\nntp local-interface vrf MGMT Management1\nntp
-    server vrf MGMT 192.168.200.5 prefer\n!\nend\n"
+    \  description DC1_LEAF2_Po7\n   no shutdown\n   switchport trunk allowed vlan
+    110-111,120-121,130-131\n   switchport mode trunk\n   switchport\n!\ninterface
+    Ethernet1\n   description DC1-LEAF2A_Ethernet7\n   no shutdown\n   channel-group
+    1 mode active\n!\ninterface Ethernet2\n   description DC1-LEAF2B_Ethernet7\n   no
+    shutdown\n   channel-group 1 mode active\n!\ninterface Management1\n   description
+    OOB_MANAGEMENT\n   no shutdown\n   vrf MGMT\n   ip address 192.168.200.112/24\nno
+    ip routing vrf MGMT\n!\nip route vrf MGMT 0.0.0.0/0 192.168.200.5\n!\nntp local-interface
+    vrf MGMT Management1\nntp server vrf MGMT 192.168.200.5 prefer\n!\nend\n"
   AVD_DC1-L2LEAF2A: "!\nno enable password\nno aaa root\n!\nusername admin privilege
     15 role network-admin nopassword\nusername cvpadmin privilege 15 role network-admin
     secret sha512 $6$rZKcbIZ7iWGAWTUM$TCgDn1KcavS0s.OV8lacMTUkxTByfzcGlFlYUWroxYuU7M/9bIodhRO7nXGzMweUxvbk8mJmQl8Bh44cRktUj.\n!\nmanagement
     api http-commands\n   protocol https\n   no shutdown\n   !\n   vrf MGMT\n      no
     shutdown\n!\ndaemon TerminAttr\n   exec /usr/bin/TerminAttr -cvaddr=192.168.200.11:9910
->>>>>>> 6051cd34
     -cvauth=key,telarista -cvvrf=MGMT -smashexcludes=ale,flexCounter,hardware,kni,pulse,strata
     -ingestexclude=/Sysdb/cell/1/agent,/Sysdb/cell/2/agent -taillogs\n   no shutdown\n!\nvlan
     internal order ascending range 1006 1199\n!\nno ip igmp snooping vlan 120\n!\ntransceiver
