--- conflicted
+++ resolved
@@ -332,7 +332,6 @@
     -ingestexclude=/Sysdb/cell/1/agent,/Sysdb/cell/2/agent -taillogs\n   no shutdown\n!\nvlan
     internal order ascending range 1006 1199\n!\nno ip igmp snooping vlan 120\n!\ntransceiver
     qsfp default-mode 4x10G\n!\nservice routing protocols model multi-agent\n!\nhostname
-<<<<<<< HEAD
     DC1-LEAF1A\nip name-server vrf MGMT 8.8.8.8\nip name-server vrf MGMT 192.168.200.5\n!\nspanning-tree
     mode mstp\nspanning-tree mst 0 priority 4096\n!\nvlan 120\n   name Tenant_A_WEB_Zone_1\n!\nvlan
     121\n   name Tenant_A_WEBZone_2\n!\nvlan 130\n   name Tenant_A_APP_Zone_1\n!\nvlan
@@ -349,54 +348,6 @@
     mode trunk\n   switchport\n!\ninterface Ethernet7\n   description server02_SINGLE_NODE_Eth1\n
     \  no shutdown\n   switchport access vlan 110\n   switchport mode access\n   switchport\n!\ninterface
     Loopback0\n   description ROUTER_ID\n   no shutdown\n   ip address 192.168.255.5/32\n!\ninterface
-    Loopback1\n   description VTEP_VXLAN_Tunnel_Source\n   no shutdown\n   ip address
-    192.168.254.5/32\n!\ninterface Management1\n   description oob_management\n   no
-    shutdown\n   vrf MGMT\n   ip address 192.168.200.105/24\n!\ninterface Vlan120\n
-    \  description Tenant_A_WEB_Zone_1\n   no shutdown\n   vrf Tenant_A_WEB_Zone\n
-    \  ip helper-address 1.1.1.1 vrf TEST source-interface lo100\n   ip address virtual
-    10.1.20.1/24\n!\ninterface Vlan121\n   description Tenant_A_WEBZone_2\n   shutdown\n
-    \  mtu 1560\n   vrf Tenant_A_WEB_Zone\n   ip address virtual 10.1.10.254/24\n!\ninterface
-    Vlan130\n   description Tenant_A_APP_Zone_1\n   no shutdown\n   vrf Tenant_A_APP_Zone\n
-    \  ip address virtual 10.1.30.1/24\n!\ninterface Vlan131\n   description Tenant_A_APP_Zone_2\n
-    \  no shutdown\n   vrf Tenant_A_APP_Zone\n   ip address virtual 10.1.31.1/24\n!\ninterface
-    Vxlan1\n   description DC1-LEAF1A_VTEP\n   vxlan source-interface Loopback1\n
-    \  vxlan udp-port 4789\n   vxlan vlan 120 vni 10120\n   vxlan vlan 121 vni 10121\n
-    \  vxlan vlan 130 vni 10130\n   vxlan vlan 131 vni 10131\n   vxlan vrf Tenant_A_APP_Zone
-    vni 12\n   vxlan vrf Tenant_A_WEB_Zone vni 11\n!\nip virtual-router mac-address
-    00:dc:00:00:00:0a\n!\nip routing\nno ip routing vrf MGMT\nip routing vrf Tenant_A_APP_Zone\nip
-    routing vrf Tenant_A_WEB_Zone\n!\nip prefix-list PL-LOOPBACKS-EVPN-OVERLAY\n   seq
-    10 permit 192.168.255.0/24 eq 32\n   seq 20 permit 192.168.254.0/24 eq 32\n!\nip
-    route vrf MGMT 0.0.0.0/0 192.168.200.5\n!\nntp local-interface vrf MGMT Management1\nntp
-    server vrf MGMT 192.168.200.5 prefer\n!\nroute-map RM-CONN-2-BGP permit 10\n   match
-    ip address prefix-list PL-LOOPBACKS-EVPN-OVERLAY\n!\nrouter bfd\n   multihop interval
-    1200 min-rx 1200 multiplier 3\n!\nrouter bgp 65101\n   router-id 192.168.255.5\n
-    \  maximum-paths 4 ecmp 4\n   update wait-install\n   no bgp default ipv4-unicast\n
-    \  distance bgp 20 200 200\n   neighbor EVPN-OVERLAY-PEERS peer group\n   neighbor
-    EVPN-OVERLAY-PEERS update-source Loopback0\n   neighbor EVPN-OVERLAY-PEERS bfd\n
-    \  neighbor EVPN-OVERLAY-PEERS ebgp-multihop 3\n   neighbor EVPN-OVERLAY-PEERS
-    password 7 q+VNViP5i4rVjW1cxFv2wA==\n   neighbor EVPN-OVERLAY-PEERS send-community\n
-    \  neighbor EVPN-OVERLAY-PEERS maximum-routes 0\n   neighbor IPv4-UNDERLAY-PEERS
-=======
-    DC1-LEAF1A\nip name-server vrf MGMT 8.8.8.8\nip name-server vrf MGMT 192.168.200.5\n!\nntp
-    local-interface vrf MGMT Management1\nntp server vrf MGMT 192.168.200.5 prefer\n!\nspanning-tree
-    mode mstp\nspanning-tree mst 0 priority 4096\n!\nno enable password\nno aaa root\n!\nusername
-    admin privilege 15 role network-admin nopassword\nusername cvpadmin privilege
-    15 role network-admin secret sha512 $6$rZKcbIZ7iWGAWTUM$TCgDn1KcavS0s.OV8lacMTUkxTByfzcGlFlYUWroxYuU7M/9bIodhRO7nXGzMweUxvbk8mJmQl8Bh44cRktUj.\n!\nvlan
-    120\n   name Tenant_A_WEB_Zone_1\n!\nvlan 121\n   name Tenant_A_WEBZone_2\n!\nvlan
-    130\n   name Tenant_A_APP_Zone_1\n!\nvlan 131\n   name Tenant_A_APP_Zone_2\n!\nvrf
-    instance MGMT\n!\nvrf instance Tenant_A_APP_Zone\n!\nvrf instance Tenant_A_WEB_Zone\n!\ninterface
-    Ethernet1\n   description P2P_LINK_TO_DC1-SPINE1_Ethernet1\n   no shutdown\n   mtu
-    1500\n   no switchport\n   ip address 172.31.255.1/31\n!\ninterface Ethernet2\n
-    \  description P2P_LINK_TO_DC1-SPINE2_Ethernet1\n   no shutdown\n   mtu 1500\n
-    \  no switchport\n   ip address 172.31.255.3/31\n!\ninterface Ethernet3\n   description
-    P2P_LINK_TO_DC1-SPINE3_Ethernet1\n   no shutdown\n   mtu 1500\n   no switchport\n
-    \  ip address 172.31.255.5/31\n!\ninterface Ethernet4\n   description P2P_LINK_TO_DC1-SPINE4_Ethernet1\n
-    \  no shutdown\n   mtu 1500\n   no switchport\n   ip address 172.31.255.7/31\n!\ninterface
-    Ethernet6\n   description server02_SINGLE_NODE_TRUNK_Eth1\n   no shutdown\n   switchport
-    trunk allowed vlan 110-111,210-211\n   switchport mode trunk\n   switchport\n!\ninterface
-    Ethernet7\n   description server02_SINGLE_NODE_Eth1\n   no shutdown\n   switchport
-    access vlan 110\n   switchport mode access\n   switchport\n!\ninterface Loopback0\n
-    \  description ROUTER_ID\n   no shutdown\n   ip address 192.168.255.5/32\n!\ninterface
     Loopback1\n   description VXLAN_TUNNEL_SOURCE\n   no shutdown\n   ip address 192.168.254.5/32\n!\ninterface
     Management1\n   description oob_management\n   no shutdown\n   vrf MGMT\n   ip
     address 192.168.200.105/24\n!\ninterface Vlan120\n   description Tenant_A_WEB_Zone_1\n
@@ -413,7 +364,8 @@
     vni 11\n!\nip virtual-router mac-address 00:dc:00:00:00:0a\n!\nip routing\nno
     ip routing vrf MGMT\nip routing vrf Tenant_A_APP_Zone\nip routing vrf Tenant_A_WEB_Zone\n!\nip
     prefix-list PL-LOOPBACKS-EVPN-OVERLAY\n   seq 10 permit 192.168.255.0/24 eq 32\n
-    \  seq 20 permit 192.168.254.0/24 eq 32\n!\nip route vrf MGMT 0.0.0.0/0 192.168.200.5\n!\nroute-map
+    \  seq 20 permit 192.168.254.0/24 eq 32\n!\nip route vrf MGMT 0.0.0.0/0 192.168.200.5\n!\nntp
+    local-interface vrf MGMT Management1\nntp server vrf MGMT 192.168.200.5 prefer\n!\nroute-map
     RM-CONN-2-BGP permit 10\n   match ip address prefix-list PL-LOOPBACKS-EVPN-OVERLAY\n!\nrouter
     bfd\n   multihop interval 1200 min-rx 1200 multiplier 3\n!\nrouter bgp 65101\n
     \  router-id 192.168.255.5\n   maximum-paths 4 ecmp 4\n   update wait-install\n
@@ -422,7 +374,6 @@
     EVPN-OVERLAY-PEERS bfd\n   neighbor EVPN-OVERLAY-PEERS ebgp-multihop 3\n   neighbor
     EVPN-OVERLAY-PEERS password 7 q+VNViP5i4rVjW1cxFv2wA==\n   neighbor EVPN-OVERLAY-PEERS
     send-community\n   neighbor EVPN-OVERLAY-PEERS maximum-routes 0\n   neighbor IPv4-UNDERLAY-PEERS
->>>>>>> f6d38e71
     peer group\n   neighbor IPv4-UNDERLAY-PEERS password 7 AQQvKeimxJu+uGQ/yYvv9w==\n
     \  neighbor IPv4-UNDERLAY-PEERS send-community\n   neighbor IPv4-UNDERLAY-PEERS
     maximum-routes 12000\n   neighbor 172.31.255.0 peer group IPv4-UNDERLAY-PEERS\n
@@ -1142,134 +1093,6 @@
     \  no shutdown\n   channel-group 7 mode active\n!\ninterface Ethernet10\n   description
     server03_ESI_Eth1\n   no shutdown\n   channel-group 10 mode active\n!\ninterface
     Loopback0\n   description ROUTER_ID\n   no shutdown\n   ip address 192.168.255.8/32\n!\ninterface
-<<<<<<< HEAD
-    Loopback1\n   description VTEP_VXLAN_Tunnel_Source\n   no shutdown\n   ip address
-    192.168.254.8/32\n!\ninterface Loopback100\n   description Tenant_A_OP_Zone_VTEP_DIAGNOSTICS\n
-    \  no shutdown\n   vrf Tenant_A_OP_Zone\n   ip address 10.255.1.8/32\n!\ninterface
-    Management1\n   description oob_management\n   no shutdown\n   vrf MGMT\n   ip
-    address 192.168.200.108/24\n!\ninterface Vlan110\n   description Tenant_A_OP_Zone_1\n
-    \  no shutdown\n   vrf Tenant_A_OP_Zone\n   ip address virtual 10.1.10.1/24\n!\ninterface
-    Vlan111\n   description Tenant_A_OP_Zone_2\n   no shutdown\n   vrf Tenant_A_OP_Zone\n
-    \  ip helper-address 1.1.1.1 vrf MGMT source-interface lo100\n   ip address virtual
-    10.1.11.1/24\n!\ninterface Vlan120\n   description Tenant_A_WEB_Zone_1\n   no
-    shutdown\n   vrf Tenant_A_WEB_Zone\n   ip helper-address 1.1.1.1 vrf TEST source-interface
-    lo100\n   ip address virtual 10.1.20.1/24\n!\ninterface Vlan121\n   description
-    Tenant_A_WEBZone_2\n   shutdown\n   mtu 1560\n   vrf Tenant_A_WEB_Zone\n   ip
-    address virtual 10.1.10.254/24\n!\ninterface Vlan130\n   description Tenant_A_APP_Zone_1\n
-    \  no shutdown\n   vrf Tenant_A_APP_Zone\n   ip address virtual 10.1.30.1/24\n!\ninterface
-    Vlan131\n   description Tenant_A_APP_Zone_2\n   no shutdown\n   vrf Tenant_A_APP_Zone\n
-    \  ip address virtual 10.1.31.1/24\n!\ninterface Vlan140\n   description Tenant_A_DB_BZone_1\n
-    \  no shutdown\n   vrf Tenant_A_DB_Zone\n   ip address virtual 10.1.40.1/24\n!\ninterface
-    Vlan141\n   description Tenant_A_DB_Zone_2\n   no shutdown\n   vrf Tenant_A_DB_Zone\n
-    \  ip address virtual 10.1.41.1/24\n!\ninterface Vlan150\n   description Tenant_A_WAN_Zone_1\n
-    \  no shutdown\n   vrf Tenant_A_WAN_Zone\n   ip address virtual 10.1.40.1/24\n!\ninterface
-    Vlan210\n   description Tenant_B_OP_Zone_1\n   no shutdown\n   vrf Tenant_B_OP_Zone\n
-    \  ip address virtual 10.2.10.1/24\n!\ninterface Vlan211\n   description Tenant_B_OP_Zone_2\n
-    \  no shutdown\n   vrf Tenant_B_OP_Zone\n   ip address virtual 10.2.11.1/24\n!\ninterface
-    Vlan250\n   description Tenant_B_WAN_Zone_1\n   no shutdown\n   vrf Tenant_B_WAN_Zone\n
-    \  ip address virtual 10.2.50.1/24\n!\ninterface Vlan310\n   description Tenant_C_OP_Zone_1\n
-    \  no shutdown\n   vrf Tenant_C_OP_Zone\n   ip address virtual 10.3.10.1/24\n!\ninterface
-    Vlan311\n   description Tenant_C_OP_Zone_2\n   no shutdown\n   vrf Tenant_C_OP_Zone\n
-    \  ip address virtual 10.3.11.1/24\n!\ninterface Vlan350\n   description Tenant_C_WAN_Zone_1\n
-    \  no shutdown\n   vrf Tenant_C_WAN_Zone\n   ip address virtual 10.3.50.1/24\n!\ninterface
-    Vlan3009\n   description MLAG_PEER_L3_iBGP: vrf Tenant_A_OP_Zone\n   no shutdown\n
-    \  mtu 1500\n   vrf Tenant_A_OP_Zone\n   ip address 10.255.251.6/31\n!\ninterface
-    Vlan3010\n   description MLAG_PEER_L3_iBGP: vrf Tenant_A_WEB_Zone\n   no shutdown\n
-    \  mtu 1500\n   vrf Tenant_A_WEB_Zone\n   ip address 10.255.251.6/31\n!\ninterface
-    Vlan3011\n   description MLAG_PEER_L3_iBGP: vrf Tenant_A_APP_Zone\n   no shutdown\n
-    \  mtu 1500\n   vrf Tenant_A_APP_Zone\n   ip address 10.255.251.6/31\n!\ninterface
-    Vlan3012\n   description MLAG_PEER_L3_iBGP: vrf Tenant_A_DB_Zone\n   no shutdown\n
-    \  mtu 1500\n   vrf Tenant_A_DB_Zone\n   ip address 10.255.251.6/31\n!\ninterface
-    Vlan3013\n   description MLAG_PEER_L3_iBGP: vrf Tenant_A_WAN_Zone\n   no shutdown\n
-    \  mtu 1500\n   vrf Tenant_A_WAN_Zone\n   ip address 10.255.251.6/31\n!\ninterface
-    Vlan3019\n   description MLAG_PEER_L3_iBGP: vrf Tenant_B_OP_Zone\n   no shutdown\n
-    \  mtu 1500\n   vrf Tenant_B_OP_Zone\n   ip address 10.255.251.6/31\n!\ninterface
-    Vlan3020\n   description MLAG_PEER_L3_iBGP: vrf Tenant_B_WAN_Zone\n   no shutdown\n
-    \  mtu 1500\n   vrf Tenant_B_WAN_Zone\n   ip address 10.255.251.6/31\n!\ninterface
-    Vlan3029\n   description MLAG_PEER_L3_iBGP: vrf Tenant_C_OP_Zone\n   no shutdown\n
-    \  mtu 1500\n   vrf Tenant_C_OP_Zone\n   ip address 10.255.251.6/31\n!\ninterface
-    Vlan3030\n   description MLAG_PEER_L3_iBGP: vrf Tenant_C_WAN_Zone\n   no shutdown\n
-    \  mtu 1500\n   vrf Tenant_C_WAN_Zone\n   ip address 10.255.251.6/31\n!\ninterface
-    Vlan4093\n   description MLAG_PEER_L3_PEERING\n   no shutdown\n   mtu 1500\n   ip
-    address 10.255.251.6/31\n!\ninterface Vlan4094\n   description MLAG_PEER\n   no
-    shutdown\n   mtu 1500\n   no autostate\n   ip address 10.255.252.6/31\n!\ninterface
-    Vxlan1\n   description DC1-SVC3A_VTEP\n   vxlan source-interface Loopback1\n   vxlan
-    virtual-router encapsulation mac-address mlag-system-id\n   vxlan udp-port 4789\n
-    \  vxlan vlan 110 vni 10110\n   vxlan vlan 111 vni 50111\n   vxlan vlan 120 vni
-    10120\n   vxlan vlan 121 vni 10121\n   vxlan vlan 130 vni 10130\n   vxlan vlan
-    131 vni 10131\n   vxlan vlan 140 vni 10140\n   vxlan vlan 141 vni 10141\n   vxlan
-    vlan 150 vni 10150\n   vxlan vlan 210 vni 20210\n   vxlan vlan 211 vni 20211\n
-    \  vxlan vlan 250 vni 20250\n   vxlan vlan 310 vni 30310\n   vxlan vlan 311 vni
-    30311\n   vxlan vlan 350 vni 30350\n   vxlan vrf Tenant_A_APP_Zone vni 12\n   vxlan
-    vrf Tenant_A_DB_Zone vni 13\n   vxlan vrf Tenant_A_OP_Zone vni 10\n   vxlan vrf
-    Tenant_A_WAN_Zone vni 14\n   vxlan vrf Tenant_A_WEB_Zone vni 11\n   vxlan vrf
-    Tenant_B_OP_Zone vni 20\n   vxlan vrf Tenant_B_WAN_Zone vni 21\n   vxlan vrf Tenant_C_OP_Zone
-    vni 30\n   vxlan vrf Tenant_C_WAN_Zone vni 31\n!\nip virtual-router mac-address
-    00:dc:00:00:00:0a\n!\nip address virtual source-nat vrf Tenant_A_OP_Zone address
-    10.255.1.8\n!\nip routing\nno ip routing vrf MGMT\nip routing vrf Tenant_A_APP_Zone\nip
-    routing vrf Tenant_A_DB_Zone\nip routing vrf Tenant_A_OP_Zone\nip routing vrf
-    Tenant_A_WAN_Zone\nip routing vrf Tenant_A_WEB_Zone\nip routing vrf Tenant_B_OP_Zone\nip
-    routing vrf Tenant_B_WAN_Zone\nip routing vrf Tenant_C_OP_Zone\nip routing vrf
-    Tenant_C_WAN_Zone\n!\nip prefix-list PL-LOOPBACKS-EVPN-OVERLAY\n   seq 10 permit
-    192.168.255.0/24 eq 32\n   seq 20 permit 192.168.254.0/24 eq 32\n!\nmlag configuration\n
-    \  domain-id DC1_SVC3\n   local-interface Vlan4094\n   peer-address 10.255.252.7\n
-    \  peer-link Port-Channel5\n   reload-delay mlag 300\n   reload-delay non-mlag
-    330\n!\nip route vrf MGMT 0.0.0.0/0 192.168.200.5\n!\nntp local-interface vrf
-    MGMT Management1\nntp server vrf MGMT 192.168.200.5 prefer\n!\nroute-map RM-CONN-2-BGP
-    permit 10\n   match ip address prefix-list PL-LOOPBACKS-EVPN-OVERLAY\n!\nroute-map
-    RM-MLAG-PEER-IN permit 10\n   description Make routes learned over MLAG Peer-link
-    less preferred on spines to ensure optimal routing\n   set origin incomplete\n!\nrouter
-    bfd\n   multihop interval 1200 min-rx 1200 multiplier 3\n!\nrouter bgp 65103\n
-    \  router-id 192.168.255.8\n   maximum-paths 4 ecmp 4\n   update wait-install\n
-    \  no bgp default ipv4-unicast\n   distance bgp 20 200 200\n   neighbor EVPN-OVERLAY-PEERS
-    peer group\n   neighbor EVPN-OVERLAY-PEERS update-source Loopback0\n   neighbor
-    EVPN-OVERLAY-PEERS bfd\n   neighbor EVPN-OVERLAY-PEERS ebgp-multihop 3\n   neighbor
-    EVPN-OVERLAY-PEERS password 7 q+VNViP5i4rVjW1cxFv2wA==\n   neighbor EVPN-OVERLAY-PEERS
-    send-community\n   neighbor EVPN-OVERLAY-PEERS maximum-routes 0\n   neighbor IPv4-UNDERLAY-PEERS
-    peer group\n   neighbor IPv4-UNDERLAY-PEERS password 7 AQQvKeimxJu+uGQ/yYvv9w==\n
-    \  neighbor IPv4-UNDERLAY-PEERS send-community\n   neighbor IPv4-UNDERLAY-PEERS
-    maximum-routes 12000\n   neighbor MLAG-IPv4-UNDERLAY-PEER peer group\n   neighbor
-    MLAG-IPv4-UNDERLAY-PEER remote-as 65103\n   neighbor MLAG-IPv4-UNDERLAY-PEER next-hop-self\n
-    \  neighbor MLAG-IPv4-UNDERLAY-PEER description DC1-SVC3B\n   neighbor MLAG-IPv4-UNDERLAY-PEER
-    password 7 vnEaG8gMeQf3d3cN6PktXQ==\n   neighbor MLAG-IPv4-UNDERLAY-PEER send-community\n
-    \  neighbor MLAG-IPv4-UNDERLAY-PEER maximum-routes 12000\n   neighbor MLAG-IPv4-UNDERLAY-PEER
-    route-map RM-MLAG-PEER-IN in\n   neighbor 10.255.251.7 peer group MLAG-IPv4-UNDERLAY-PEER\n
-    \  neighbor 10.255.251.7 description DC1-SVC3B\n   neighbor 172.31.255.24 peer
-    group IPv4-UNDERLAY-PEERS\n   neighbor 172.31.255.24 remote-as 65001\n   neighbor
-    172.31.255.24 description DC1-SPINE1_Ethernet4\n   neighbor 172.31.255.26 peer
-    group IPv4-UNDERLAY-PEERS\n   neighbor 172.31.255.26 remote-as 65001\n   neighbor
-    172.31.255.26 description DC1-SPINE2_Ethernet4\n   neighbor 172.31.255.28 peer
-    group IPv4-UNDERLAY-PEERS\n   neighbor 172.31.255.28 remote-as 65001\n   neighbor
-    172.31.255.28 description DC1-SPINE3_Ethernet4\n   neighbor 172.31.255.30 peer
-    group IPv4-UNDERLAY-PEERS\n   neighbor 172.31.255.30 remote-as 65001\n   neighbor
-    172.31.255.30 description DC1-SPINE4_Ethernet4\n   neighbor 192.168.255.1 peer
-    group EVPN-OVERLAY-PEERS\n   neighbor 192.168.255.1 remote-as 65001\n   neighbor
-    192.168.255.1 description DC1-SPINE1\n   neighbor 192.168.255.2 peer group EVPN-OVERLAY-PEERS\n
-    \  neighbor 192.168.255.2 remote-as 65001\n   neighbor 192.168.255.2 description
-    DC1-SPINE2\n   neighbor 192.168.255.3 peer group EVPN-OVERLAY-PEERS\n   neighbor
-    192.168.255.3 remote-as 65001\n   neighbor 192.168.255.3 description DC1-SPINE3\n
-    \  neighbor 192.168.255.4 peer group EVPN-OVERLAY-PEERS\n   neighbor 192.168.255.4
-    remote-as 65001\n   neighbor 192.168.255.4 description DC1-SPINE4\n   redistribute
-    connected route-map RM-CONN-2-BGP\n   !\n   vlan-aware-bundle Tenant_A_APP_Zone\n
-    \     rd 192.168.255.8:12\n      route-target both 12:12\n      redistribute learned\n
-    \     vlan 130-131\n   !\n   vlan-aware-bundle Tenant_A_DB_Zone\n      rd 192.168.255.8:13\n
-    \     route-target both 13:13\n      redistribute learned\n      vlan 140-141\n
-    \  !\n   vlan-aware-bundle Tenant_A_OP_Zone\n      rd 192.168.255.8:10\n      route-target
-    both 10:10\n      redistribute learned\n      vlan 110-111\n   !\n   vlan-aware-bundle
-    Tenant_A_WAN_Zone\n      rd 192.168.255.8:14\n      route-target both 14:14\n
-    \     redistribute learned\n      vlan 150\n   !\n   vlan-aware-bundle Tenant_A_WEB_Zone\n
-    \     rd 192.168.255.8:11\n      route-target both 11:11\n      redistribute learned\n
-    \     vlan 120-121\n   !\n   vlan-aware-bundle Tenant_B_OP_Zone\n      rd 192.168.255.8:20\n
-    \     route-target both 20:20\n      redistribute learned\n      vlan 210-211\n
-    \  !\n   vlan-aware-bundle Tenant_B_WAN_Zone\n      rd 192.168.255.8:21\n      route-target
-    both 21:21\n      redistribute learned\n      vlan 250\n   !\n   vlan-aware-bundle
-    Tenant_C_OP_Zone\n      rd 192.168.255.8:30\n      route-target both 30:30\n      redistribute
-    learned\n      vlan 310-311\n   !\n   vlan-aware-bundle Tenant_C_WAN_Zone\n      rd
-    192.168.255.8:31\n      route-target both 31:31\n      redistribute learned\n
-    \     vlan 350\n   !\n   address-family evpn\n      neighbor EVPN-OVERLAY-PEERS
-    activate\n   !\n   address-family ipv4\n      no neighbor EVPN-OVERLAY-PEERS activate\n
-    \     neighbor IPv4-UNDERLAY-PEERS activate\n      neighbor MLAG-IPv4-UNDERLAY-PEER
-=======
     Loopback1\n   description VXLAN_TUNNEL_SOURCE\n   no shutdown\n   ip address 192.168.254.8/32\n!\ninterface
     Loopback100\n   description Tenant_A_OP_Zone_VTEP_DIAGNOSTICS\n   no shutdown\n
     \  vrf Tenant_A_OP_Zone\n   ip address 10.255.1.8/32\n!\ninterface Management1\n
@@ -1341,60 +1164,61 @@
     permit 192.168.254.0/24 eq 32\n!\nmlag configuration\n   domain-id DC1_SVC3\n
     \  local-interface Vlan4094\n   peer-address 10.255.252.7\n   peer-link Port-Channel5\n
     \  reload-delay mlag 300\n   reload-delay non-mlag 330\n!\nip route vrf MGMT 0.0.0.0/0
-    192.168.200.5\n!\nroute-map RM-CONN-2-BGP permit 10\n   match ip address prefix-list
-    PL-LOOPBACKS-EVPN-OVERLAY\n!\nroute-map RM-MLAG-PEER-IN permit 10\n   description
-    Make routes learned over MLAG Peer-link less preferred on spines to ensure optimal
-    routing\n   set origin incomplete\n!\nrouter bfd\n   multihop interval 1200 min-rx
-    1200 multiplier 3\n!\nrouter bgp 65103\n   router-id 192.168.255.8\n   maximum-paths
-    4 ecmp 4\n   update wait-install\n   no bgp default ipv4-unicast\n   distance
-    bgp 20 200 200\n   neighbor EVPN-OVERLAY-PEERS peer group\n   neighbor EVPN-OVERLAY-PEERS
-    update-source Loopback0\n   neighbor EVPN-OVERLAY-PEERS bfd\n   neighbor EVPN-OVERLAY-PEERS
-    ebgp-multihop 3\n   neighbor EVPN-OVERLAY-PEERS password 7 q+VNViP5i4rVjW1cxFv2wA==\n
-    \  neighbor EVPN-OVERLAY-PEERS send-community\n   neighbor EVPN-OVERLAY-PEERS
-    maximum-routes 0\n   neighbor IPv4-UNDERLAY-PEERS peer group\n   neighbor IPv4-UNDERLAY-PEERS
-    password 7 AQQvKeimxJu+uGQ/yYvv9w==\n   neighbor IPv4-UNDERLAY-PEERS send-community\n
-    \  neighbor IPv4-UNDERLAY-PEERS maximum-routes 12000\n   neighbor MLAG-IPv4-UNDERLAY-PEER
-    peer group\n   neighbor MLAG-IPv4-UNDERLAY-PEER remote-as 65103\n   neighbor MLAG-IPv4-UNDERLAY-PEER
-    next-hop-self\n   neighbor MLAG-IPv4-UNDERLAY-PEER description DC1-SVC3B\n   neighbor
-    MLAG-IPv4-UNDERLAY-PEER password 7 vnEaG8gMeQf3d3cN6PktXQ==\n   neighbor MLAG-IPv4-UNDERLAY-PEER
-    send-community\n   neighbor MLAG-IPv4-UNDERLAY-PEER maximum-routes 12000\n   neighbor
-    MLAG-IPv4-UNDERLAY-PEER route-map RM-MLAG-PEER-IN in\n   neighbor 10.255.251.7
-    peer group MLAG-IPv4-UNDERLAY-PEER\n   neighbor 10.255.251.7 description DC1-SVC3B\n
-    \  neighbor 172.31.255.24 peer group IPv4-UNDERLAY-PEERS\n   neighbor 172.31.255.24
-    remote-as 65001\n   neighbor 172.31.255.24 description DC1-SPINE1_Ethernet4\n
-    \  neighbor 172.31.255.26 peer group IPv4-UNDERLAY-PEERS\n   neighbor 172.31.255.26
-    remote-as 65001\n   neighbor 172.31.255.26 description DC1-SPINE2_Ethernet4\n
-    \  neighbor 172.31.255.28 peer group IPv4-UNDERLAY-PEERS\n   neighbor 172.31.255.28
-    remote-as 65001\n   neighbor 172.31.255.28 description DC1-SPINE3_Ethernet4\n
-    \  neighbor 172.31.255.30 peer group IPv4-UNDERLAY-PEERS\n   neighbor 172.31.255.30
-    remote-as 65001\n   neighbor 172.31.255.30 description DC1-SPINE4_Ethernet4\n
-    \  neighbor 192.168.255.1 peer group EVPN-OVERLAY-PEERS\n   neighbor 192.168.255.1
-    remote-as 65001\n   neighbor 192.168.255.1 description DC1-SPINE1\n   neighbor
-    192.168.255.2 peer group EVPN-OVERLAY-PEERS\n   neighbor 192.168.255.2 remote-as
-    65001\n   neighbor 192.168.255.2 description DC1-SPINE2\n   neighbor 192.168.255.3
-    peer group EVPN-OVERLAY-PEERS\n   neighbor 192.168.255.3 remote-as 65001\n   neighbor
-    192.168.255.3 description DC1-SPINE3\n   neighbor 192.168.255.4 peer group EVPN-OVERLAY-PEERS\n
-    \  neighbor 192.168.255.4 remote-as 65001\n   neighbor 192.168.255.4 description
-    DC1-SPINE4\n   redistribute connected route-map RM-CONN-2-BGP\n   !\n   vlan-aware-bundle
-    Tenant_A_APP_Zone\n      rd 192.168.255.8:12\n      route-target both 12:12\n
-    \     redistribute learned\n      vlan 130-131\n   !\n   vlan-aware-bundle Tenant_A_DB_Zone\n
-    \     rd 192.168.255.8:13\n      route-target both 13:13\n      redistribute learned\n
-    \     vlan 140-141\n   !\n   vlan-aware-bundle Tenant_A_OP_Zone\n      rd 192.168.255.8:10\n
-    \     route-target both 10:10\n      redistribute learned\n      vlan 110-111\n
-    \  !\n   vlan-aware-bundle Tenant_A_WAN_Zone\n      rd 192.168.255.8:14\n      route-target
-    both 14:14\n      redistribute learned\n      vlan 150\n   !\n   vlan-aware-bundle
-    Tenant_A_WEB_Zone\n      rd 192.168.255.8:11\n      route-target both 11:11\n
-    \     redistribute learned\n      vlan 120-121\n   !\n   vlan-aware-bundle Tenant_B_OP_Zone\n
-    \     rd 192.168.255.8:20\n      route-target both 20:20\n      redistribute learned\n
-    \     vlan 210-211\n   !\n   vlan-aware-bundle Tenant_B_WAN_Zone\n      rd 192.168.255.8:21\n
-    \     route-target both 21:21\n      redistribute learned\n      vlan 250\n   !\n
-    \  vlan-aware-bundle Tenant_C_OP_Zone\n      rd 192.168.255.8:30\n      route-target
-    both 30:30\n      redistribute learned\n      vlan 310-311\n   !\n   vlan-aware-bundle
-    Tenant_C_WAN_Zone\n      rd 192.168.255.8:31\n      route-target both 31:31\n
-    \     redistribute learned\n      vlan 350\n   !\n   address-family evpn\n      neighbor
-    EVPN-OVERLAY-PEERS activate\n   !\n   address-family ipv4\n      no neighbor EVPN-OVERLAY-PEERS
-    activate\n      neighbor IPv4-UNDERLAY-PEERS activate\n      neighbor MLAG-IPv4-UNDERLAY-PEER
->>>>>>> f6d38e71
+    192.168.200.5\n!\nntp local-interface vrf MGMT Management1\nntp server vrf MGMT
+    192.168.200.5 prefer\n!\nroute-map RM-CONN-2-BGP permit 10\n   match ip address
+    prefix-list PL-LOOPBACKS-EVPN-OVERLAY\n!\nroute-map RM-MLAG-PEER-IN permit 10\n
+    \  description Make routes learned over MLAG Peer-link less preferred on spines
+    to ensure optimal routing\n   set origin incomplete\n!\nrouter bfd\n   multihop
+    interval 1200 min-rx 1200 multiplier 3\n!\nrouter bgp 65103\n   router-id 192.168.255.8\n
+    \  maximum-paths 4 ecmp 4\n   update wait-install\n   no bgp default ipv4-unicast\n
+    \  distance bgp 20 200 200\n   neighbor EVPN-OVERLAY-PEERS peer group\n   neighbor
+    EVPN-OVERLAY-PEERS update-source Loopback0\n   neighbor EVPN-OVERLAY-PEERS bfd\n
+    \  neighbor EVPN-OVERLAY-PEERS ebgp-multihop 3\n   neighbor EVPN-OVERLAY-PEERS
+    password 7 q+VNViP5i4rVjW1cxFv2wA==\n   neighbor EVPN-OVERLAY-PEERS send-community\n
+    \  neighbor EVPN-OVERLAY-PEERS maximum-routes 0\n   neighbor IPv4-UNDERLAY-PEERS
+    peer group\n   neighbor IPv4-UNDERLAY-PEERS password 7 AQQvKeimxJu+uGQ/yYvv9w==\n
+    \  neighbor IPv4-UNDERLAY-PEERS send-community\n   neighbor IPv4-UNDERLAY-PEERS
+    maximum-routes 12000\n   neighbor MLAG-IPv4-UNDERLAY-PEER peer group\n   neighbor
+    MLAG-IPv4-UNDERLAY-PEER remote-as 65103\n   neighbor MLAG-IPv4-UNDERLAY-PEER next-hop-self\n
+    \  neighbor MLAG-IPv4-UNDERLAY-PEER description DC1-SVC3B\n   neighbor MLAG-IPv4-UNDERLAY-PEER
+    password 7 vnEaG8gMeQf3d3cN6PktXQ==\n   neighbor MLAG-IPv4-UNDERLAY-PEER send-community\n
+    \  neighbor MLAG-IPv4-UNDERLAY-PEER maximum-routes 12000\n   neighbor MLAG-IPv4-UNDERLAY-PEER
+    route-map RM-MLAG-PEER-IN in\n   neighbor 10.255.251.7 peer group MLAG-IPv4-UNDERLAY-PEER\n
+    \  neighbor 10.255.251.7 description DC1-SVC3B\n   neighbor 172.31.255.24 peer
+    group IPv4-UNDERLAY-PEERS\n   neighbor 172.31.255.24 remote-as 65001\n   neighbor
+    172.31.255.24 description DC1-SPINE1_Ethernet4\n   neighbor 172.31.255.26 peer
+    group IPv4-UNDERLAY-PEERS\n   neighbor 172.31.255.26 remote-as 65001\n   neighbor
+    172.31.255.26 description DC1-SPINE2_Ethernet4\n   neighbor 172.31.255.28 peer
+    group IPv4-UNDERLAY-PEERS\n   neighbor 172.31.255.28 remote-as 65001\n   neighbor
+    172.31.255.28 description DC1-SPINE3_Ethernet4\n   neighbor 172.31.255.30 peer
+    group IPv4-UNDERLAY-PEERS\n   neighbor 172.31.255.30 remote-as 65001\n   neighbor
+    172.31.255.30 description DC1-SPINE4_Ethernet4\n   neighbor 192.168.255.1 peer
+    group EVPN-OVERLAY-PEERS\n   neighbor 192.168.255.1 remote-as 65001\n   neighbor
+    192.168.255.1 description DC1-SPINE1\n   neighbor 192.168.255.2 peer group EVPN-OVERLAY-PEERS\n
+    \  neighbor 192.168.255.2 remote-as 65001\n   neighbor 192.168.255.2 description
+    DC1-SPINE2\n   neighbor 192.168.255.3 peer group EVPN-OVERLAY-PEERS\n   neighbor
+    192.168.255.3 remote-as 65001\n   neighbor 192.168.255.3 description DC1-SPINE3\n
+    \  neighbor 192.168.255.4 peer group EVPN-OVERLAY-PEERS\n   neighbor 192.168.255.4
+    remote-as 65001\n   neighbor 192.168.255.4 description DC1-SPINE4\n   redistribute
+    connected route-map RM-CONN-2-BGP\n   !\n   vlan-aware-bundle Tenant_A_APP_Zone\n
+    \     rd 192.168.255.8:12\n      route-target both 12:12\n      redistribute learned\n
+    \     vlan 130-131\n   !\n   vlan-aware-bundle Tenant_A_DB_Zone\n      rd 192.168.255.8:13\n
+    \     route-target both 13:13\n      redistribute learned\n      vlan 140-141\n
+    \  !\n   vlan-aware-bundle Tenant_A_OP_Zone\n      rd 192.168.255.8:10\n      route-target
+    both 10:10\n      redistribute learned\n      vlan 110-111\n   !\n   vlan-aware-bundle
+    Tenant_A_WAN_Zone\n      rd 192.168.255.8:14\n      route-target both 14:14\n
+    \     redistribute learned\n      vlan 150\n   !\n   vlan-aware-bundle Tenant_A_WEB_Zone\n
+    \     rd 192.168.255.8:11\n      route-target both 11:11\n      redistribute learned\n
+    \     vlan 120-121\n   !\n   vlan-aware-bundle Tenant_B_OP_Zone\n      rd 192.168.255.8:20\n
+    \     route-target both 20:20\n      redistribute learned\n      vlan 210-211\n
+    \  !\n   vlan-aware-bundle Tenant_B_WAN_Zone\n      rd 192.168.255.8:21\n      route-target
+    both 21:21\n      redistribute learned\n      vlan 250\n   !\n   vlan-aware-bundle
+    Tenant_C_OP_Zone\n      rd 192.168.255.8:30\n      route-target both 30:30\n      redistribute
+    learned\n      vlan 310-311\n   !\n   vlan-aware-bundle Tenant_C_WAN_Zone\n      rd
+    192.168.255.8:31\n      route-target both 31:31\n      redistribute learned\n
+    \     vlan 350\n   !\n   address-family evpn\n      neighbor EVPN-OVERLAY-PEERS
+    activate\n   !\n   address-family ipv4\n      no neighbor EVPN-OVERLAY-PEERS activate\n
+    \     neighbor IPv4-UNDERLAY-PEERS activate\n      neighbor MLAG-IPv4-UNDERLAY-PEER
     activate\n   !\n   vrf Tenant_A_APP_Zone\n      rd 192.168.255.8:12\n      route-target
     import evpn 12:12\n      route-target export evpn 12:12\n      router-id 192.168.255.8\n
     \     update wait-install\n      neighbor 10.255.251.7 peer group MLAG-IPv4-UNDERLAY-PEER\n
