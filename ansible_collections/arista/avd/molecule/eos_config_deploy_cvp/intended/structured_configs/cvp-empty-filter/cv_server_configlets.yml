--- conflicted
+++ resolved
@@ -12,14 +12,13 @@
     spanning-tree vlan-id 4093-4094\nspanning-tree mst 0 priority 4096\n!\nvlan 150\n
     \  name Tenant_A_WAN_Zone_1\n!\nvlan 250\n   name Tenant_B_WAN_Zone_1\n!\nvlan
     350\n   name Tenant_C_WAN_Zone_1\n!\nvlan 3013\n   name MLAG_iBGP_Tenant_A_WAN_Zone\n
-<<<<<<< HEAD
     \  trunk group MLAG\n!\nvlan 3020\n   name MLAG_iBGP_Tenant_B_WAN_Zone\n   trunk
     group MLAG\n!\nvlan 3030\n   name MLAG_iBGP_Tenant_C_WAN_Zone\n   trunk group
     MLAG\n!\nvlan 4093\n   name LEAF_PEER_L3\n   trunk group MLAG\n!\nvlan 4094\n
     \  name MLAG_PEER\n   trunk group MLAG\n!\nvrf instance MGMT\n!\nvrf instance
     Tenant_A_WAN_Zone\n!\nvrf instance Tenant_B_WAN_Zone\n!\nvrf instance Tenant_C_WAN_Zone\n!\ninterface
-    Port-Channel5\n   description MLAG_PEER_DC1-BL1B_Po5\n   no shutdown\n   switchport\n
-    \  switchport mode trunk\n   switchport trunk group MLAG\n!\ninterface Ethernet1\n
+    Port-Channel5\n   description MLAG_PEER_DC1-BL1B_Po5\n   no shutdown\n   switchport
+    mode trunk\n   switchport trunk group MLAG\n   switchport\n!\ninterface Ethernet1\n
     \  description P2P_LINK_TO_DC1-SPINE1_Ethernet6\n   no shutdown\n   mtu 1500\n
     \  no switchport\n   ip address 172.31.255.41/31\n!\ninterface Ethernet2\n   description
     P2P_LINK_TO_DC1-SPINE2_Ethernet6\n   no shutdown\n   mtu 1500\n   no switchport\n
@@ -60,56 +59,6 @@
     300\n   reload-delay non-mlag 330\n!\nip route vrf MGMT 0.0.0.0/0 192.168.200.5\n!\nntp
     local-interface vrf MGMT Management1\nntp server vrf MGMT 192.168.200.5 prefer\n!\nroute-map
     RM-CONN-2-BGP permit 10\n   match ip address prefix-list PL-LOOPBACKS-EVPN-OVERLAY\n!\nroute-map
-=======
-    \  trunk group LEAF_PEER_L3\n!\nvlan 3020\n   name MLAG_iBGP_Tenant_B_WAN_Zone\n
-    \  trunk group LEAF_PEER_L3\n!\nvlan 3030\n   name MLAG_iBGP_Tenant_C_WAN_Zone\n
-    \  trunk group LEAF_PEER_L3\n!\nvlan 4093\n   name LEAF_PEER_L3\n   trunk group
-    LEAF_PEER_L3\n!\nvlan 4094\n   name MLAG_PEER\n   trunk group MLAG\n!\nvrf instance
-    MGMT\n!\nvrf instance Tenant_A_WAN_Zone\n!\nvrf instance Tenant_B_WAN_Zone\n!\nvrf
-    instance Tenant_C_WAN_Zone\n!\ninterface Port-Channel5\n   description MLAG_PEER_DC1-BL1B_Po5\n
-    \  no shutdown\n   switchport mode trunk\n   switchport trunk group LEAF_PEER_L3\n
-    \  switchport trunk group MLAG\n   switchport\n!\ninterface Ethernet1\n   description
-    P2P_LINK_TO_DC1-SPINE1_Ethernet6\n   no shutdown\n   mtu 1500\n   no switchport\n
-    \  ip address 172.31.255.41/31\n!\ninterface Ethernet2\n   description P2P_LINK_TO_DC1-SPINE2_Ethernet6\n
-    \  no shutdown\n   mtu 1500\n   no switchport\n   ip address 172.31.255.43/31\n!\ninterface
-    Ethernet3\n   description P2P_LINK_TO_DC1-SPINE3_Ethernet6\n   no shutdown\n   mtu
-    1500\n   no switchport\n   ip address 172.31.255.45/31\n!\ninterface Ethernet4\n
-    \  description P2P_LINK_TO_DC1-SPINE4_Ethernet6\n   no shutdown\n   mtu 1500\n
-    \  no switchport\n   ip address 172.31.255.47/31\n!\ninterface Ethernet5\n   description
-    MLAG_PEER_DC1-BL1B_Ethernet5\n   no shutdown\n   channel-group 5 mode active\n!\ninterface
-    Ethernet6\n   description MLAG_PEER_DC1-BL1B_Ethernet6\n   no shutdown\n   channel-group
-    5 mode active\n!\ninterface Loopback0\n   description ROUTER_ID\n   no shutdown\n
-    \  ip address 192.168.255.10/32\n!\ninterface Loopback1\n   description VXLAN_TUNNEL_SOURCE\n
-    \  no shutdown\n   ip address 192.168.254.10/32\n!\ninterface Management1\n   description
-    OOB_MANAGEMENT\n   no shutdown\n   vrf MGMT\n   ip address 192.168.200.110/24\n!\ninterface
-    Vlan150\n   description Tenant_A_WAN_Zone_1\n   no shutdown\n   vrf Tenant_A_WAN_Zone\n
-    \  ip address virtual 10.1.40.1/24\n!\ninterface Vlan250\n   description Tenant_B_WAN_Zone_1\n
-    \  no shutdown\n   vrf Tenant_B_WAN_Zone\n   ip address virtual 10.2.50.1/24\n!\ninterface
-    Vlan350\n   description Tenant_C_WAN_Zone_1\n   no shutdown\n   vrf Tenant_C_WAN_Zone\n
-    \  ip address virtual 10.3.50.1/24\n!\ninterface Vlan3013\n   description MLAG_PEER_L3_iBGP:
-    vrf Tenant_A_WAN_Zone\n   no shutdown\n   mtu 1500\n   vrf Tenant_A_WAN_Zone\n
-    \  ip address 10.255.251.10/31\n!\ninterface Vlan3020\n   description MLAG_PEER_L3_iBGP:
-    vrf Tenant_B_WAN_Zone\n   no shutdown\n   mtu 1500\n   vrf Tenant_B_WAN_Zone\n
-    \  ip address 10.255.251.10/31\n!\ninterface Vlan3030\n   description MLAG_PEER_L3_iBGP:
-    vrf Tenant_C_WAN_Zone\n   no shutdown\n   mtu 1500\n   vrf Tenant_C_WAN_Zone\n
-    \  ip address 10.255.251.10/31\n!\ninterface Vlan4093\n   description MLAG_PEER_L3_PEERING\n
-    \  no shutdown\n   mtu 1500\n   ip address 10.255.251.10/31\n!\ninterface Vlan4094\n
-    \  description MLAG_PEER\n   no shutdown\n   mtu 1500\n   no autostate\n   ip
-    address 10.255.252.10/31\n!\ninterface Vxlan1\n   description DC1-BL1A_VTEP\n
-    \  vxlan source-interface Loopback1\n   vxlan virtual-router encapsulation mac-address
-    mlag-system-id\n   vxlan udp-port 4789\n   vxlan vlan 150 vni 10150\n   vxlan
-    vlan 250 vni 20250\n   vxlan vlan 350 vni 30350\n   vxlan vrf Tenant_A_WAN_Zone
-    vni 14\n   vxlan vrf Tenant_B_WAN_Zone vni 21\n   vxlan vrf Tenant_C_WAN_Zone
-    vni 31\n!\nip virtual-router mac-address 00:dc:00:00:00:0a\n!\nip routing\nno
-    ip routing vrf MGMT\nip routing vrf Tenant_A_WAN_Zone\nip routing vrf Tenant_B_WAN_Zone\nip
-    routing vrf Tenant_C_WAN_Zone\n!\nip prefix-list PL-LOOPBACKS-EVPN-OVERLAY\n   seq
-    10 permit 192.168.255.0/24 eq 32\n   seq 20 permit 192.168.254.0/24 eq 32\n!\nmlag
-    configuration\n   domain-id DC1_BL1\n   local-interface Vlan4094\n   peer-address
-    10.255.252.11\n   peer-link Port-Channel5\n   reload-delay mlag 300\n   reload-delay
-    non-mlag 330\n!\nip route vrf MGMT 0.0.0.0/0 192.168.200.5\n!\nntp local-interface
-    vrf MGMT Management1\nntp server vrf MGMT 192.168.200.5 prefer\n!\nroute-map RM-CONN-2-BGP
-    permit 10\n   match ip address prefix-list PL-LOOPBACKS-EVPN-OVERLAY\n!\nroute-map
->>>>>>> bcdf59b5
     RM-MLAG-PEER-IN permit 10\n   description Make routes learned over MLAG Peer-link
     less preferred on spines to ensure optimal routing\n   set origin incomplete\n!\nrouter
     bfd\n   multihop interval 1200 min-rx 1200 multiplier 3\n!\nrouter bgp 65104\n
@@ -177,14 +126,13 @@
     spanning-tree vlan-id 4093-4094\nspanning-tree mst 0 priority 4096\n!\nvlan 150\n
     \  name Tenant_A_WAN_Zone_1\n!\nvlan 250\n   name Tenant_B_WAN_Zone_1\n!\nvlan
     350\n   name Tenant_C_WAN_Zone_1\n!\nvlan 3013\n   name MLAG_iBGP_Tenant_A_WAN_Zone\n
-<<<<<<< HEAD
     \  trunk group MLAG\n!\nvlan 3020\n   name MLAG_iBGP_Tenant_B_WAN_Zone\n   trunk
     group MLAG\n!\nvlan 3030\n   name MLAG_iBGP_Tenant_C_WAN_Zone\n   trunk group
     MLAG\n!\nvlan 4093\n   name LEAF_PEER_L3\n   trunk group MLAG\n!\nvlan 4094\n
     \  name MLAG_PEER\n   trunk group MLAG\n!\nvrf instance MGMT\n!\nvrf instance
     Tenant_A_WAN_Zone\n!\nvrf instance Tenant_B_WAN_Zone\n!\nvrf instance Tenant_C_WAN_Zone\n!\ninterface
-    Port-Channel5\n   description MLAG_PEER_DC1-BL1A_Po5\n   no shutdown\n   switchport\n
-    \  switchport mode trunk\n   switchport trunk group MLAG\n!\ninterface Ethernet1\n
+    Port-Channel5\n   description MLAG_PEER_DC1-BL1A_Po5\n   no shutdown\n   switchport
+    mode trunk\n   switchport trunk group MLAG\n   switchport\n!\ninterface Ethernet1\n
     \  description P2P_LINK_TO_DC1-SPINE1_Ethernet7\n   no shutdown\n   mtu 1500\n
     \  no switchport\n   ip address 172.31.255.49/31\n!\ninterface Ethernet2\n   description
     P2P_LINK_TO_DC1-SPINE2_Ethernet7\n   no shutdown\n   mtu 1500\n   no switchport\n
@@ -225,56 +173,6 @@
     300\n   reload-delay non-mlag 330\n!\nip route vrf MGMT 0.0.0.0/0 192.168.200.5\n!\nntp
     local-interface vrf MGMT Management1\nntp server vrf MGMT 192.168.200.5 prefer\n!\nroute-map
     RM-CONN-2-BGP permit 10\n   match ip address prefix-list PL-LOOPBACKS-EVPN-OVERLAY\n!\nroute-map
-=======
-    \  trunk group LEAF_PEER_L3\n!\nvlan 3020\n   name MLAG_iBGP_Tenant_B_WAN_Zone\n
-    \  trunk group LEAF_PEER_L3\n!\nvlan 3030\n   name MLAG_iBGP_Tenant_C_WAN_Zone\n
-    \  trunk group LEAF_PEER_L3\n!\nvlan 4093\n   name LEAF_PEER_L3\n   trunk group
-    LEAF_PEER_L3\n!\nvlan 4094\n   name MLAG_PEER\n   trunk group MLAG\n!\nvrf instance
-    MGMT\n!\nvrf instance Tenant_A_WAN_Zone\n!\nvrf instance Tenant_B_WAN_Zone\n!\nvrf
-    instance Tenant_C_WAN_Zone\n!\ninterface Port-Channel5\n   description MLAG_PEER_DC1-BL1A_Po5\n
-    \  no shutdown\n   switchport mode trunk\n   switchport trunk group LEAF_PEER_L3\n
-    \  switchport trunk group MLAG\n   switchport\n!\ninterface Ethernet1\n   description
-    P2P_LINK_TO_DC1-SPINE1_Ethernet7\n   no shutdown\n   mtu 1500\n   no switchport\n
-    \  ip address 172.31.255.49/31\n!\ninterface Ethernet2\n   description P2P_LINK_TO_DC1-SPINE2_Ethernet7\n
-    \  no shutdown\n   mtu 1500\n   no switchport\n   ip address 172.31.255.51/31\n!\ninterface
-    Ethernet3\n   description P2P_LINK_TO_DC1-SPINE3_Ethernet7\n   no shutdown\n   mtu
-    1500\n   no switchport\n   ip address 172.31.255.53/31\n!\ninterface Ethernet4\n
-    \  description P2P_LINK_TO_DC1-SPINE4_Ethernet7\n   no shutdown\n   mtu 1500\n
-    \  no switchport\n   ip address 172.31.255.55/31\n!\ninterface Ethernet5\n   description
-    MLAG_PEER_DC1-BL1A_Ethernet5\n   no shutdown\n   channel-group 5 mode active\n!\ninterface
-    Ethernet6\n   description MLAG_PEER_DC1-BL1A_Ethernet6\n   no shutdown\n   channel-group
-    5 mode active\n!\ninterface Loopback0\n   description ROUTER_ID\n   no shutdown\n
-    \  ip address 192.168.255.11/32\n!\ninterface Loopback1\n   description VXLAN_TUNNEL_SOURCE\n
-    \  no shutdown\n   ip address 192.168.254.10/32\n!\ninterface Management1\n   description
-    OOB_MANAGEMENT\n   no shutdown\n   vrf MGMT\n   ip address 192.168.200.111/24\n!\ninterface
-    Vlan150\n   description Tenant_A_WAN_Zone_1\n   no shutdown\n   vrf Tenant_A_WAN_Zone\n
-    \  ip address virtual 10.1.40.1/24\n!\ninterface Vlan250\n   description Tenant_B_WAN_Zone_1\n
-    \  no shutdown\n   vrf Tenant_B_WAN_Zone\n   ip address virtual 10.2.50.1/24\n!\ninterface
-    Vlan350\n   description Tenant_C_WAN_Zone_1\n   no shutdown\n   vrf Tenant_C_WAN_Zone\n
-    \  ip address virtual 10.3.50.1/24\n!\ninterface Vlan3013\n   description MLAG_PEER_L3_iBGP:
-    vrf Tenant_A_WAN_Zone\n   no shutdown\n   mtu 1500\n   vrf Tenant_A_WAN_Zone\n
-    \  ip address 10.255.251.11/31\n!\ninterface Vlan3020\n   description MLAG_PEER_L3_iBGP:
-    vrf Tenant_B_WAN_Zone\n   no shutdown\n   mtu 1500\n   vrf Tenant_B_WAN_Zone\n
-    \  ip address 10.255.251.11/31\n!\ninterface Vlan3030\n   description MLAG_PEER_L3_iBGP:
-    vrf Tenant_C_WAN_Zone\n   no shutdown\n   mtu 1500\n   vrf Tenant_C_WAN_Zone\n
-    \  ip address 10.255.251.11/31\n!\ninterface Vlan4093\n   description MLAG_PEER_L3_PEERING\n
-    \  no shutdown\n   mtu 1500\n   ip address 10.255.251.11/31\n!\ninterface Vlan4094\n
-    \  description MLAG_PEER\n   no shutdown\n   mtu 1500\n   no autostate\n   ip
-    address 10.255.252.11/31\n!\ninterface Vxlan1\n   description DC1-BL1B_VTEP\n
-    \  vxlan source-interface Loopback1\n   vxlan virtual-router encapsulation mac-address
-    mlag-system-id\n   vxlan udp-port 4789\n   vxlan vlan 150 vni 10150\n   vxlan
-    vlan 250 vni 20250\n   vxlan vlan 350 vni 30350\n   vxlan vrf Tenant_A_WAN_Zone
-    vni 14\n   vxlan vrf Tenant_B_WAN_Zone vni 21\n   vxlan vrf Tenant_C_WAN_Zone
-    vni 31\n!\nip virtual-router mac-address 00:dc:00:00:00:0a\n!\nip routing\nno
-    ip routing vrf MGMT\nip routing vrf Tenant_A_WAN_Zone\nip routing vrf Tenant_B_WAN_Zone\nip
-    routing vrf Tenant_C_WAN_Zone\n!\nip prefix-list PL-LOOPBACKS-EVPN-OVERLAY\n   seq
-    10 permit 192.168.255.0/24 eq 32\n   seq 20 permit 192.168.254.0/24 eq 32\n!\nmlag
-    configuration\n   domain-id DC1_BL1\n   local-interface Vlan4094\n   peer-address
-    10.255.252.10\n   peer-link Port-Channel5\n   reload-delay mlag 300\n   reload-delay
-    non-mlag 330\n!\nip route vrf MGMT 0.0.0.0/0 192.168.200.5\n!\nntp local-interface
-    vrf MGMT Management1\nntp server vrf MGMT 192.168.200.5 prefer\n!\nroute-map RM-CONN-2-BGP
-    permit 10\n   match ip address prefix-list PL-LOOPBACKS-EVPN-OVERLAY\n!\nroute-map
->>>>>>> bcdf59b5
     RM-MLAG-PEER-IN permit 10\n   description Make routes learned over MLAG Peer-link
     less preferred on spines to ensure optimal routing\n   set origin incomplete\n!\nrouter
     bfd\n   multihop interval 1200 min-rx 1200 multiplier 3\n!\nrouter bgp 65104\n
@@ -529,13 +427,12 @@
     \  trunk group MLAG\n!\nvrf instance MGMT\n!\nvrf instance Tenant_A_APP_Zone\n!\nvrf
     instance Tenant_A_DB_Zone\n!\nvrf instance Tenant_A_OP_Zone\n!\nvrf instance Tenant_A_WEB_Zone\n!\nvrf
     instance Tenant_B_OP_Zone\n!\nvrf instance Tenant_C_OP_Zone\n!\ninterface Port-Channel5\n
-<<<<<<< HEAD
-    \  description MLAG_PEER_DC1-LEAF2B_Po5\n   no shutdown\n   switchport\n   switchport
-    mode trunk\n   switchport trunk group MLAG\n!\ninterface Port-Channel7\n   description
-    DC1-L2LEAF1A_Po1\n   no shutdown\n   switchport\n   switchport trunk allowed vlan
-    110-111,120-121,130-131\n   switchport mode trunk\n   mlag 7\n!\ninterface Port-Channel10\n
-    \  description server01_MLAG_PortChanne1\n   no shutdown\n   switchport\n   switchport
-    trunk allowed vlan 210-211\n   switchport mode trunk\n   mlag 10\n!\ninterface
+    \  description MLAG_PEER_DC1-LEAF2B_Po5\n   no shutdown\n   switchport mode trunk\n
+    \  switchport trunk group MLAG\n   switchport\n!\ninterface Port-Channel7\n   description
+    DC1-L2LEAF1A_Po1\n   no shutdown\n   switchport trunk allowed vlan 110-111,120-121,130-131\n
+    \  switchport mode trunk\n   switchport\n   mlag 7\n!\ninterface Port-Channel10\n
+    \  description server01_MLAG_PortChanne1\n   no shutdown\n   switchport trunk
+    allowed vlan 210-211\n   switchport mode trunk\n   switchport\n   mlag 10\n!\ninterface
     Ethernet1\n   description P2P_LINK_TO_DC1-SPINE1_Ethernet2\n   no shutdown\n   mtu
     1500\n   no switchport\n   ip address 172.31.255.9/31\n!\ninterface Ethernet2\n
     \  description P2P_LINK_TO_DC1-SPINE2_Ethernet2\n   no shutdown\n   mtu 1500\n
@@ -556,34 +453,6 @@
     \  no shutdown\n   vrf MGMT\n   ip address 192.168.200.106/24\n!\ninterface Vlan110\n
     \  description Tenant_A_OP_Zone_1\n   no shutdown\n   vrf Tenant_A_OP_Zone\n   ip
     address virtual 10.1.10.1/24\n!\ninterface Vlan111\n   description Tenant_A_OP_Zone_2\n
-=======
-    \  description MLAG_PEER_DC1-LEAF2B_Po5\n   no shutdown\n   switchport mode trunk\n
-    \  switchport trunk group LEAF_PEER_L3\n   switchport trunk group MLAG\n   switchport\n!\ninterface
-    Port-Channel7\n   description DC1-L2LEAF1A_Po1\n   no shutdown\n   switchport
-    trunk allowed vlan 110-111,120-121,130-131\n   switchport mode trunk\n   switchport\n
-    \  mlag 7\n!\ninterface Port-Channel10\n   description server01_MLAG_PortChanne1\n
-    \  no shutdown\n   switchport trunk allowed vlan 210-211\n   switchport mode trunk\n
-    \  switchport\n   mlag 10\n!\ninterface Ethernet1\n   description P2P_LINK_TO_DC1-SPINE1_Ethernet2\n
-    \  no shutdown\n   mtu 1500\n   no switchport\n   ip address 172.31.255.9/31\n!\ninterface
-    Ethernet2\n   description P2P_LINK_TO_DC1-SPINE2_Ethernet2\n   no shutdown\n   mtu
-    1500\n   no switchport\n   ip address 172.31.255.11/31\n!\ninterface Ethernet3\n
-    \  description P2P_LINK_TO_DC1-SPINE3_Ethernet2\n   no shutdown\n   mtu 1500\n
-    \  no switchport\n   ip address 172.31.255.13/31\n!\ninterface Ethernet4\n   description
-    P2P_LINK_TO_DC1-SPINE4_Ethernet2\n   no shutdown\n   mtu 1500\n   no switchport\n
-    \  ip address 172.31.255.15/31\n!\ninterface Ethernet5\n   description MLAG_PEER_DC1-LEAF2B_Ethernet5\n
-    \  no shutdown\n   channel-group 5 mode active\n!\ninterface Ethernet6\n   description
-    MLAG_PEER_DC1-LEAF2B_Ethernet6\n   no shutdown\n   channel-group 5 mode active\n!\ninterface
-    Ethernet7\n   description DC1-L2LEAF1A_Ethernet1\n   no shutdown\n   channel-group
-    7 mode active\n!\ninterface Ethernet10\n   description server01_MLAG_Eth2\n   no
-    shutdown\n   channel-group 10 mode active\n!\ninterface Loopback0\n   description
-    ROUTER_ID\n   no shutdown\n   ip address 192.168.255.6/32\n!\ninterface Loopback1\n
-    \  description VXLAN_TUNNEL_SOURCE\n   no shutdown\n   ip address 192.168.254.6/32\n!\ninterface
-    Loopback100\n   description Tenant_A_OP_Zone_VTEP_DIAGNOSTICS\n   no shutdown\n
-    \  vrf Tenant_A_OP_Zone\n   ip address 10.255.1.6/32\n!\ninterface Management1\n
-    \  description OOB_MANAGEMENT\n   no shutdown\n   vrf MGMT\n   ip address 192.168.200.106/24\n!\ninterface
-    Vlan110\n   description Tenant_A_OP_Zone_1\n   no shutdown\n   vrf Tenant_A_OP_Zone\n
-    \  ip address virtual 10.1.10.1/24\n!\ninterface Vlan111\n   description Tenant_A_OP_Zone_2\n
->>>>>>> bcdf59b5
     \  no shutdown\n   vrf Tenant_A_OP_Zone\n   ip helper-address 1.1.1.1 vrf MGMT
     source-interface lo100\n   ip address virtual 10.1.11.1/24\n!\ninterface Vlan120\n
     \  description Tenant_A_WEB_Zone_1\n   no shutdown\n   vrf Tenant_A_WEB_Zone\n
@@ -734,13 +603,12 @@
     \  trunk group MLAG\n!\nvrf instance MGMT\n!\nvrf instance Tenant_A_APP_Zone\n!\nvrf
     instance Tenant_A_DB_Zone\n!\nvrf instance Tenant_A_OP_Zone\n!\nvrf instance Tenant_A_WEB_Zone\n!\nvrf
     instance Tenant_B_OP_Zone\n!\nvrf instance Tenant_C_OP_Zone\n!\ninterface Port-Channel5\n
-<<<<<<< HEAD
-    \  description MLAG_PEER_DC1-LEAF2A_Po5\n   no shutdown\n   switchport\n   switchport
-    mode trunk\n   switchport trunk group MLAG\n!\ninterface Port-Channel7\n   description
-    DC1-L2LEAF1A_Po1\n   no shutdown\n   switchport\n   switchport trunk allowed vlan
-    110-111,120-121,130-131\n   switchport mode trunk\n   mlag 7\n!\ninterface Port-Channel10\n
-    \  description server01_MLAG_PortChanne1\n   no shutdown\n   switchport\n   switchport
-    trunk allowed vlan 210-211\n   switchport mode trunk\n   mlag 10\n!\ninterface
+    \  description MLAG_PEER_DC1-LEAF2A_Po5\n   no shutdown\n   switchport mode trunk\n
+    \  switchport trunk group MLAG\n   switchport\n!\ninterface Port-Channel7\n   description
+    DC1-L2LEAF1A_Po1\n   no shutdown\n   switchport trunk allowed vlan 110-111,120-121,130-131\n
+    \  switchport mode trunk\n   switchport\n   mlag 7\n!\ninterface Port-Channel10\n
+    \  description server01_MLAG_PortChanne1\n   no shutdown\n   switchport trunk
+    allowed vlan 210-211\n   switchport mode trunk\n   switchport\n   mlag 10\n!\ninterface
     Ethernet1\n   description P2P_LINK_TO_DC1-SPINE1_Ethernet3\n   no shutdown\n   mtu
     1500\n   no switchport\n   ip address 172.31.255.17/31\n!\ninterface Ethernet2\n
     \  description P2P_LINK_TO_DC1-SPINE2_Ethernet3\n   no shutdown\n   mtu 1500\n
@@ -761,34 +629,6 @@
     \  no shutdown\n   vrf MGMT\n   ip address 192.168.200.107/24\n!\ninterface Vlan110\n
     \  description Tenant_A_OP_Zone_1\n   no shutdown\n   vrf Tenant_A_OP_Zone\n   ip
     address virtual 10.1.10.1/24\n!\ninterface Vlan111\n   description Tenant_A_OP_Zone_2\n
-=======
-    \  description MLAG_PEER_DC1-LEAF2A_Po5\n   no shutdown\n   switchport mode trunk\n
-    \  switchport trunk group LEAF_PEER_L3\n   switchport trunk group MLAG\n   switchport\n!\ninterface
-    Port-Channel7\n   description DC1-L2LEAF1A_Po1\n   no shutdown\n   switchport
-    trunk allowed vlan 110-111,120-121,130-131\n   switchport mode trunk\n   switchport\n
-    \  mlag 7\n!\ninterface Port-Channel10\n   description server01_MLAG_PortChanne1\n
-    \  no shutdown\n   switchport trunk allowed vlan 210-211\n   switchport mode trunk\n
-    \  switchport\n   mlag 10\n!\ninterface Ethernet1\n   description P2P_LINK_TO_DC1-SPINE1_Ethernet3\n
-    \  no shutdown\n   mtu 1500\n   no switchport\n   ip address 172.31.255.17/31\n!\ninterface
-    Ethernet2\n   description P2P_LINK_TO_DC1-SPINE2_Ethernet3\n   no shutdown\n   mtu
-    1500\n   no switchport\n   ip address 172.31.255.19/31\n!\ninterface Ethernet3\n
-    \  description P2P_LINK_TO_DC1-SPINE3_Ethernet3\n   no shutdown\n   mtu 1500\n
-    \  no switchport\n   ip address 172.31.255.21/31\n!\ninterface Ethernet4\n   description
-    P2P_LINK_TO_DC1-SPINE4_Ethernet3\n   no shutdown\n   mtu 1500\n   no switchport\n
-    \  ip address 172.31.255.23/31\n!\ninterface Ethernet5\n   description MLAG_PEER_DC1-LEAF2A_Ethernet5\n
-    \  no shutdown\n   channel-group 5 mode active\n!\ninterface Ethernet6\n   description
-    MLAG_PEER_DC1-LEAF2A_Ethernet6\n   no shutdown\n   channel-group 5 mode active\n!\ninterface
-    Ethernet7\n   description DC1-L2LEAF1A_Ethernet2\n   no shutdown\n   channel-group
-    7 mode active\n!\ninterface Ethernet10\n   description server01_MLAG_Eth3\n   no
-    shutdown\n   channel-group 10 mode active\n!\ninterface Loopback0\n   description
-    ROUTER_ID\n   no shutdown\n   ip address 192.168.255.7/32\n!\ninterface Loopback1\n
-    \  description VXLAN_TUNNEL_SOURCE\n   no shutdown\n   ip address 192.168.254.6/32\n!\ninterface
-    Loopback100\n   description Tenant_A_OP_Zone_VTEP_DIAGNOSTICS\n   no shutdown\n
-    \  vrf Tenant_A_OP_Zone\n   ip address 10.255.1.7/32\n!\ninterface Management1\n
-    \  description OOB_MANAGEMENT\n   no shutdown\n   vrf MGMT\n   ip address 192.168.200.107/24\n!\ninterface
-    Vlan110\n   description Tenant_A_OP_Zone_1\n   no shutdown\n   vrf Tenant_A_OP_Zone\n
-    \  ip address virtual 10.1.10.1/24\n!\ninterface Vlan111\n   description Tenant_A_OP_Zone_2\n
->>>>>>> bcdf59b5
     \  no shutdown\n   vrf Tenant_A_OP_Zone\n   ip helper-address 1.1.1.1 vrf MGMT
     source-interface lo100\n   ip address virtual 10.1.11.1/24\n!\ninterface Vlan120\n
     \  description Tenant_A_WEB_Zone_1\n   no shutdown\n   vrf Tenant_A_WEB_Zone\n
@@ -1212,7 +1052,6 @@
     211\n   name Tenant_B_OP_Zone_2\n!\nvlan 250\n   name Tenant_B_WAN_Zone_1\n!\nvlan
     310\n   name Tenant_C_OP_Zone_1\n!\nvlan 311\n   name Tenant_C_OP_Zone_2\n!\nvlan
     350\n   name Tenant_C_WAN_Zone_1\n!\nvlan 3009\n   name MLAG_iBGP_Tenant_A_OP_Zone\n
-<<<<<<< HEAD
     \  trunk group MLAG\n!\nvlan 3010\n   name MLAG_iBGP_Tenant_A_WEB_Zone\n   trunk
     group MLAG\n!\nvlan 3011\n   name MLAG_iBGP_Tenant_A_APP_Zone\n   trunk group
     MLAG\n!\nvlan 3012\n   name MLAG_iBGP_Tenant_A_DB_Zone\n   trunk group MLAG\n!\nvlan
@@ -1226,35 +1065,12 @@
     instance Tenant_A_WAN_Zone\n!\nvrf instance Tenant_A_WEB_Zone\n!\nvrf instance
     Tenant_B_OP_Zone\n!\nvrf instance Tenant_B_WAN_Zone\n!\nvrf instance Tenant_C_OP_Zone\n!\nvrf
     instance Tenant_C_WAN_Zone\n!\ninterface Port-Channel5\n   description MLAG_PEER_DC1-SVC3B_Po5\n
-    \  no shutdown\n   switchport\n   switchport mode trunk\n   switchport trunk group
-    MLAG\n!\ninterface Port-Channel7\n   description DC1_L2LEAF2_Po1\n   no shutdown\n
-    \  switchport\n   switchport trunk allowed vlan 110-111,120-121,130-131,140-141,150,210-211,250,310-311,350\n
-    \  switchport mode trunk\n   mlag 7\n!\ninterface Port-Channel10\n   description
-    server03_ESI_PortChanne1\n   no shutdown\n   switchport\n   switchport trunk allowed
-    vlan 110-111,210-211\n   switchport mode trunk\n   evpn ethernet-segment\n      identifier
-=======
-    \  trunk group LEAF_PEER_L3\n!\nvlan 3010\n   name MLAG_iBGP_Tenant_A_WEB_Zone\n
-    \  trunk group LEAF_PEER_L3\n!\nvlan 3011\n   name MLAG_iBGP_Tenant_A_APP_Zone\n
-    \  trunk group LEAF_PEER_L3\n!\nvlan 3012\n   name MLAG_iBGP_Tenant_A_DB_Zone\n
-    \  trunk group LEAF_PEER_L3\n!\nvlan 3013\n   name MLAG_iBGP_Tenant_A_WAN_Zone\n
-    \  trunk group LEAF_PEER_L3\n!\nvlan 3019\n   name MLAG_iBGP_Tenant_B_OP_Zone\n
-    \  trunk group LEAF_PEER_L3\n!\nvlan 3020\n   name MLAG_iBGP_Tenant_B_WAN_Zone\n
-    \  trunk group LEAF_PEER_L3\n!\nvlan 3029\n   name MLAG_iBGP_Tenant_C_OP_Zone\n
-    \  trunk group LEAF_PEER_L3\n!\nvlan 3030\n   name MLAG_iBGP_Tenant_C_WAN_Zone\n
-    \  trunk group LEAF_PEER_L3\n!\nvlan 4093\n   name LEAF_PEER_L3\n   trunk group
-    LEAF_PEER_L3\n!\nvlan 4094\n   name MLAG_PEER\n   trunk group MLAG\n!\nvrf instance
-    MGMT\n!\nvrf instance Tenant_A_APP_Zone\n!\nvrf instance Tenant_A_DB_Zone\n!\nvrf
-    instance Tenant_A_OP_Zone\n!\nvrf instance Tenant_A_WAN_Zone\n!\nvrf instance
-    Tenant_A_WEB_Zone\n!\nvrf instance Tenant_B_OP_Zone\n!\nvrf instance Tenant_B_WAN_Zone\n!\nvrf
-    instance Tenant_C_OP_Zone\n!\nvrf instance Tenant_C_WAN_Zone\n!\ninterface Port-Channel5\n
-    \  description MLAG_PEER_DC1-SVC3B_Po5\n   no shutdown\n   switchport mode trunk\n
-    \  switchport trunk group LEAF_PEER_L3\n   switchport trunk group MLAG\n   switchport\n!\ninterface
+    \  no shutdown\n   switchport mode trunk\n   switchport trunk group MLAG\n   switchport\n!\ninterface
     Port-Channel7\n   description DC1_L2LEAF2_Po1\n   no shutdown\n   switchport trunk
     allowed vlan 110-111,120-121,130-131,140-141,150,210-211,250,310-311,350\n   switchport
     mode trunk\n   switchport\n   mlag 7\n!\ninterface Port-Channel10\n   description
     server03_ESI_PortChanne1\n   no shutdown\n   switchport trunk allowed vlan 110-111,210-211\n
     \  switchport mode trunk\n   switchport\n   evpn ethernet-segment\n      identifier
->>>>>>> bcdf59b5
     0000:0000:0303:0202:0101\n      route-target import 03:03:02:02:01:01\n   lacp
     system-id 0303.0202.0101\n!\ninterface Ethernet1\n   description P2P_LINK_TO_DC1-SPINE1_Ethernet4\n
     \  no shutdown\n   mtu 1500\n   no switchport\n   ip address 172.31.255.25/31\n!\ninterface
@@ -1452,7 +1268,6 @@
     211\n   name Tenant_B_OP_Zone_2\n!\nvlan 250\n   name Tenant_B_WAN_Zone_1\n!\nvlan
     310\n   name Tenant_C_OP_Zone_1\n!\nvlan 311\n   name Tenant_C_OP_Zone_2\n!\nvlan
     350\n   name Tenant_C_WAN_Zone_1\n!\nvlan 3009\n   name MLAG_iBGP_Tenant_A_OP_Zone\n
-<<<<<<< HEAD
     \  trunk group MLAG\n!\nvlan 3010\n   name MLAG_iBGP_Tenant_A_WEB_Zone\n   trunk
     group MLAG\n!\nvlan 3011\n   name MLAG_iBGP_Tenant_A_APP_Zone\n   trunk group
     MLAG\n!\nvlan 3012\n   name MLAG_iBGP_Tenant_A_DB_Zone\n   trunk group MLAG\n!\nvlan
@@ -1466,31 +1281,10 @@
     instance Tenant_A_WAN_Zone\n!\nvrf instance Tenant_A_WEB_Zone\n!\nvrf instance
     Tenant_B_OP_Zone\n!\nvrf instance Tenant_B_WAN_Zone\n!\nvrf instance Tenant_C_OP_Zone\n!\nvrf
     instance Tenant_C_WAN_Zone\n!\ninterface Port-Channel5\n   description MLAG_PEER_DC1-SVC3A_Po5\n
-    \  no shutdown\n   switchport\n   switchport mode trunk\n   switchport trunk group
-    MLAG\n!\ninterface Port-Channel7\n   description DC1_L2LEAF2_Po1\n   no shutdown\n
-    \  switchport\n   switchport trunk allowed vlan 110-111,120-121,130-131,140-141,150,210-211,250,310-311,350\n
-    \  switchport mode trunk\n   mlag 7\n!\ninterface Ethernet1\n   description P2P_LINK_TO_DC1-SPINE1_Ethernet5\n
-=======
-    \  trunk group LEAF_PEER_L3\n!\nvlan 3010\n   name MLAG_iBGP_Tenant_A_WEB_Zone\n
-    \  trunk group LEAF_PEER_L3\n!\nvlan 3011\n   name MLAG_iBGP_Tenant_A_APP_Zone\n
-    \  trunk group LEAF_PEER_L3\n!\nvlan 3012\n   name MLAG_iBGP_Tenant_A_DB_Zone\n
-    \  trunk group LEAF_PEER_L3\n!\nvlan 3013\n   name MLAG_iBGP_Tenant_A_WAN_Zone\n
-    \  trunk group LEAF_PEER_L3\n!\nvlan 3019\n   name MLAG_iBGP_Tenant_B_OP_Zone\n
-    \  trunk group LEAF_PEER_L3\n!\nvlan 3020\n   name MLAG_iBGP_Tenant_B_WAN_Zone\n
-    \  trunk group LEAF_PEER_L3\n!\nvlan 3029\n   name MLAG_iBGP_Tenant_C_OP_Zone\n
-    \  trunk group LEAF_PEER_L3\n!\nvlan 3030\n   name MLAG_iBGP_Tenant_C_WAN_Zone\n
-    \  trunk group LEAF_PEER_L3\n!\nvlan 4093\n   name LEAF_PEER_L3\n   trunk group
-    LEAF_PEER_L3\n!\nvlan 4094\n   name MLAG_PEER\n   trunk group MLAG\n!\nvrf instance
-    MGMT\n!\nvrf instance Tenant_A_APP_Zone\n!\nvrf instance Tenant_A_DB_Zone\n!\nvrf
-    instance Tenant_A_OP_Zone\n!\nvrf instance Tenant_A_WAN_Zone\n!\nvrf instance
-    Tenant_A_WEB_Zone\n!\nvrf instance Tenant_B_OP_Zone\n!\nvrf instance Tenant_B_WAN_Zone\n!\nvrf
-    instance Tenant_C_OP_Zone\n!\nvrf instance Tenant_C_WAN_Zone\n!\ninterface Port-Channel5\n
-    \  description MLAG_PEER_DC1-SVC3A_Po5\n   no shutdown\n   switchport mode trunk\n
-    \  switchport trunk group LEAF_PEER_L3\n   switchport trunk group MLAG\n   switchport\n!\ninterface
+    \  no shutdown\n   switchport mode trunk\n   switchport trunk group MLAG\n   switchport\n!\ninterface
     Port-Channel7\n   description DC1_L2LEAF2_Po1\n   no shutdown\n   switchport trunk
     allowed vlan 110-111,120-121,130-131,140-141,150,210-211,250,310-311,350\n   switchport
     mode trunk\n   switchport\n   mlag 7\n!\ninterface Ethernet1\n   description P2P_LINK_TO_DC1-SPINE1_Ethernet5\n
->>>>>>> bcdf59b5
     \  no shutdown\n   mtu 1500\n   no switchport\n   ip address 172.31.255.33/31\n!\ninterface
     Ethernet2\n   description P2P_LINK_TO_DC1-SPINE2_Ethernet5\n   no shutdown\n   mtu
     1500\n   no switchport\n   ip address 172.31.255.35/31\n!\ninterface Ethernet3\n
