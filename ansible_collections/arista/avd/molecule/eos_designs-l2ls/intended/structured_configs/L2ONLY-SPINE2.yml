--- conflicted
+++ resolved
@@ -49,6 +49,9 @@
   enable_https: true
   enable_vrfs:
   - name: MGMT
+metadata:
+  pod_name: L2LS_L2ONLY
+  fabric_name: L2LS
 mlag_configuration:
   domain_id: L2ONLY_SPINES
   local_interface: Vlan4094
@@ -56,13 +59,6 @@
   peer_link: Port-Channel3
   reload_delay_mlag: '300'
   reload_delay_non_mlag: '330'
-<<<<<<< HEAD
-ip_igmp_snooping:
-  globally_enabled: true
-metadata:
-  pod_name: L2LS_L2ONLY
-  fabric_name: L2LS
-=======
 port_channel_interfaces:
 - name: Port-Channel3
   description: MLAG_L2ONLY-SPINE1_Port-Channel3
@@ -122,5 +118,4 @@
   tenant: L2LS_L2ONLY
 vrfs:
 - name: MGMT
-  ip_routing: false
->>>>>>> 6ac93b3e
+  ip_routing: false