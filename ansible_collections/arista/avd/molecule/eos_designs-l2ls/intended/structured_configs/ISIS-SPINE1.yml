aaa_root:
  disabled: true
config_end: true
enable_password:
  disabled: true
ethernet_interfaces:
- name: Ethernet1
  description: L2_ISIS-LEAF1_Ethernet1
  shutdown: false
  channel_group:
    id: 1
    mode: active
  peer: ISIS-LEAF1
  peer_interface: Ethernet1
  peer_type: l2leaf
- name: Ethernet10
  description: Endpoint
  shutdown: false
  peer_type: network_port
  switchport:
    enabled: true
    mode: access
    access_vlan: 110
hostname: ISIS-SPINE1
ip_igmp_snooping:
  globally_enabled: true
ip_routing: true
ip_virtual_router_mac_address: 00:1c:73:00:00:9a
is_deployed: true
loopback_interfaces:
- name: Loopback0
  description: ROUTER_ID
  shutdown: false
  ip_address: 192.168.255.1/32
  isis_enable: EVPN_UNDERLAY
  isis_passive: true
management_api_http:
  enable_https: true
  enable_vrfs:
  - name: MGMT
management_interfaces:
- name: Management1
  description: OOB_MANAGEMENT
  shutdown: false
  vrf: MGMT
  ip_address: 192.168.200.101/24
  type: oob
  gateway: 172.31.0.1
metadata:
  platform: vEOS-LAB
port_channel_interfaces:
- name: Port-Channel1
  description: L2_ISIS-LEAF1_Port-Channel1
  shutdown: false
  switchport:
    enabled: true
    mode: trunk
    trunk:
      allowed_vlan: 110,4092
router_isis:
  instance: EVPN_UNDERLAY
  net: 49.0001.1921.6825.5001.00
  router_id: 192.168.255.1
  is_type: level-2
  log_adjacency_changes: true
  redistribute_routes:
  - source_protocol: connected
  - source_protocol: static
  address_family_ipv4:
    enabled: true
    maximum_paths: 4
service_routing_protocols_model: multi-agent
static_routes:
- vrf: MGMT
  destination_address_prefix: 0.0.0.0/0
  gateway: 172.31.0.1
- vrf: default
  destination_address_prefix: 10.1.0.0/16
  gateway: 10.1.100.100
transceiver_qsfp_default_mode_4x10: true
vlan_interfaces:
- name: Vlan110
  description: SVI_110
  shutdown: false
  ip_address_virtual: 10.0.110.1/24
  tenant: L2LS_ISIS
- name: Vlan4092
  description: Inband Management
  shutdown: false
  ip_address: 172.23.254.2/24
  ip_virtual_router_addresses:
  - 172.23.254.1
  mtu: 1500
  ip_attached_host_route_export:
    enabled: true
    distance: 19
<<<<<<< HEAD
  ip_address: 172.23.254.2/24
  ip_virtual_router_addresses:
  - 172.23.254.1
metadata:
  platform: vEOS-LAB
  pod_name: L2LS_ISIS
  fabric_name: L2LS
=======
vlan_internal_order:
  allocation: ascending
  range:
    beginning: 1006
    ending: 1199
vlans:
- id: 110
  name: SVI_110
  tenant: L2LS_ISIS
- id: 4092
  name: INBAND_MGMT
  tenant: system
vrfs:
- name: MGMT
  ip_routing: false
>>>>>>> 6ac93b3e
<|MERGE_RESOLUTION|>--- conflicted
+++ resolved
@@ -48,6 +48,8 @@
   gateway: 172.31.0.1
 metadata:
   platform: vEOS-LAB
+  pod_name: L2LS_ISIS
+  fabric_name: L2LS
 port_channel_interfaces:
 - name: Port-Channel1
   description: L2_ISIS-LEAF1_Port-Channel1
@@ -94,15 +96,6 @@
   ip_attached_host_route_export:
     enabled: true
     distance: 19
-<<<<<<< HEAD
-  ip_address: 172.23.254.2/24
-  ip_virtual_router_addresses:
-  - 172.23.254.1
-metadata:
-  platform: vEOS-LAB
-  pod_name: L2LS_ISIS
-  fabric_name: L2LS
-=======
 vlan_internal_order:
   allocation: ascending
   range:
@@ -117,5 +110,4 @@
   tenant: system
 vrfs:
 - name: MGMT
-  ip_routing: false
->>>>>>> 6ac93b3e
+  ip_routing: false