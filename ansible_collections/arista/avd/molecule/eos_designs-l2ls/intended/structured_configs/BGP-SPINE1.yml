aaa_root:
  disabled: true
config_end: true
enable_password:
  disabled: true
ethernet_interfaces:
- name: Ethernet3
  description: MLAG_BGP-SPINE2_Ethernet3
  shutdown: false
  channel_group:
    id: 3
    mode: active
  peer: BGP-SPINE2
  peer_interface: Ethernet3
  peer_type: mlag_peer
- name: Ethernet4
  description: MLAG_BGP-SPINE2_Ethernet4
  shutdown: false
  channel_group:
    id: 3
    mode: active
  peer: BGP-SPINE2
  peer_interface: Ethernet4
  peer_type: mlag_peer
- name: Ethernet1
  description: L2_BGP-LEAF1_Ethernet1
  shutdown: false
  channel_group:
    id: 1
    mode: active
  peer: BGP-LEAF1
  peer_interface: Ethernet1
  peer_type: l2leaf
- name: Ethernet2
  description: L2_BGP-LEAF2_Ethernet1
  shutdown: false
  channel_group:
    id: 2
    mode: active
  peer: BGP-LEAF2
  peer_interface: Ethernet1
  peer_type: l2leaf
- name: Ethernet5
  description: P2P_DUMMY-CORE_Ethernet1/3
  shutdown: false
  mtu: 9214
  ip_address: 192.168.253.4/31
  peer: DUMMY-CORE
  peer_interface: Ethernet1/3
  peer_type: other
  switchport:
    enabled: false
hostname: BGP-SPINE1
ip_igmp_snooping:
  globally_enabled: true
ip_routing: true
ip_virtual_router_mac_address: 00:1c:73:00:00:99
is_deployed: true
loopback_interfaces:
- name: Loopback0
  description: ROUTER_ID
  shutdown: false
  ip_address: 192.168.255.1/32
management_api_http:
  enable_https: true
  enable_vrfs:
  - name: MGMT
mlag_configuration:
  domain_id: BGP_SPINES
  local_interface: Vlan4094
  peer_address: 192.168.254.1
  peer_link: Port-Channel3
  reload_delay_mlag: '300'
  reload_delay_non_mlag: '330'
port_channel_interfaces:
- name: Port-Channel3
  description: MLAG_BGP-SPINE2_Port-Channel3
  shutdown: false
  switchport:
    enabled: true
    mode: trunk
    trunk:
      groups:
      - MLAG
- name: Port-Channel1
  description: L2_BGP-LEAF1_Port-Channel1
  shutdown: false
  mlag: 1
  switchport:
    enabled: true
    mode: trunk
    trunk:
      allowed_vlan: 1,100,200,4092
- name: Port-Channel2
  description: L2_BGP-LEAF2_Port-Channel1
  shutdown: false
  mlag: 2
  switchport:
    enabled: true
    mode: trunk
    trunk:
      allowed_vlan: 100,4092
route_maps:
- name: RM-MLAG-PEER-IN
  sequence_numbers:
  - sequence: 10
    type: permit
    description: Make routes learned over MLAG Peer-link less preferred on spines to ensure optimal routing
    set:
    - origin incomplete
router_bgp:
  as: '65001'
  router_id: 192.168.255.1
  maximum_paths:
    paths: 4
    ecmp: 4
  updates:
    wait_install: true
  bgp:
    default:
      ipv4_unicast: false
  peer_groups:
  - name: MLAG-IPv4-UNDERLAY-PEER
    type: ipv4
    remote_as: '65001'
    description: BGP-SPINE2
    next_hop_self: true
    send_community: all
    maximum_routes: 12000
    route_map_in: RM-MLAG-PEER-IN
  - name: IPv4-UNDERLAY-PEERS
    type: ipv4
    send_community: all
    maximum_routes: 12000
  neighbors:
  - ip_address: 192.168.254.1
    peer_group: MLAG-IPv4-UNDERLAY-PEER
    peer: BGP-SPINE2
    description: BGP-SPINE2_Vlan4094
  - ip_address: 192.168.253.5
    peer_group: IPv4-UNDERLAY-PEERS
    remote_as: '65000'
    peer: DUMMY-CORE
    description: DUMMY-CORE
  redistribute:
    attached_host:
      enabled: true
    connected:
      enabled: true
  address_family_ipv4:
    peer_groups:
    - name: MLAG-IPv4-UNDERLAY-PEER
      activate: true
    - name: IPv4-UNDERLAY-PEERS
      activate: true
service_routing_protocols_model: multi-agent
spanning_tree:
  no_spanning_tree_vlan: '4094'
static_routes:
- vrf: MGMT
  destination_address_prefix: 0.0.0.0/0
  gateway: 172.31.0.1
transceiver_qsfp_default_mode_4x10: true
vlan_interfaces:
- name: Vlan4094
  description: MLAG
  shutdown: false
  ip_address: 192.168.254.0/31
  mtu: 9214
  no_autostate: true
- name: Vlan1
  description: SVI_1
  shutdown: false
  ip_address_virtual: 10.1.1.1/24
  tenant: L2LS_BGP
- name: Vlan100
  description: SVI_100
  shutdown: false
  ip_address_virtual: 10.1.100.1/24
  tenant: L2LS_BGP
- name: Vlan200
  description: SVI_200
  shutdown: false
  ip_address_virtual: 10.1.200.1/24
  tenant: L2LS_BGP
- name: Vlan220
  description: SVI_220
  shutdown: false
  ip_address_virtual: 10.1.220.1/24
  tenant: L2LS_BGP
- name: Vlan4092
  description: Inband Management
  shutdown: false
  ip_address: 172.23.254.2/24
  ip_virtual_router_addresses:
  - 172.23.254.1
  mtu: 1500
  ip_attached_host_route_export:
    enabled: true
<<<<<<< HEAD
    mode: trunk
    trunk:
      allowed_vlan: 100,4092
  shutdown: false
  mlag: 2
ethernet_interfaces:
- name: Ethernet3
  peer: BGP-SPINE2
  peer_interface: Ethernet3
  peer_type: mlag_peer
  description: MLAG_BGP-SPINE2_Ethernet3
  shutdown: false
  channel_group:
    id: 3
    mode: active
- name: Ethernet4
  peer: BGP-SPINE2
  peer_interface: Ethernet4
  peer_type: mlag_peer
  description: MLAG_BGP-SPINE2_Ethernet4
  shutdown: false
  channel_group:
    id: 3
    mode: active
- name: Ethernet1
  peer: BGP-LEAF1
  peer_interface: Ethernet1
  peer_type: l2leaf
  description: L2_BGP-LEAF1_Ethernet1
  shutdown: false
  channel_group:
    id: 1
    mode: active
- name: Ethernet2
  peer: BGP-LEAF2
  peer_interface: Ethernet1
  peer_type: l2leaf
  description: L2_BGP-LEAF2_Ethernet1
  shutdown: false
  channel_group:
    id: 2
    mode: active
- name: Ethernet5
  peer: DUMMY-CORE
  peer_interface: Ethernet1/3
  peer_type: other
  switchport:
    enabled: false
  shutdown: false
  mtu: 9214
  ip_address: 192.168.253.4/31
  description: P2P_DUMMY-CORE_Ethernet1/3
mlag_configuration:
  domain_id: BGP_SPINES
  local_interface: Vlan4094
  peer_address: 192.168.254.1
  peer_link: Port-Channel3
  reload_delay_mlag: '300'
  reload_delay_non_mlag: '330'
route_maps:
- name: RM-MLAG-PEER-IN
  sequence_numbers:
  - sequence: 10
    type: permit
    set:
    - origin incomplete
    description: Make routes learned over MLAG Peer-link less preferred on spines to ensure optimal routing
loopback_interfaces:
- name: Loopback0
  description: ROUTER_ID
  shutdown: false
  ip_address: 192.168.255.1/32
ip_igmp_snooping:
  globally_enabled: true
ip_virtual_router_mac_address: 00:1c:73:00:00:99
metadata:
  pod_name: L2LS_BGP
  fabric_name: L2LS
=======
    distance: 19
vlan_internal_order:
  allocation: ascending
  range:
    beginning: 1006
    ending: 1199
vlans:
- id: 4094
  name: MLAG
  trunk_groups:
  - MLAG
  tenant: system
- id: 1
  name: SVI_1
  tenant: L2LS_BGP
- id: 100
  name: SVI_100
  tenant: L2LS_BGP
- id: 200
  name: SVI_200
  tenant: L2LS_BGP
- id: 220
  name: SVI_220
  tenant: L2LS_BGP
- id: 4092
  name: INBAND_MGMT
  tenant: system
vrfs:
- name: MGMT
  ip_routing: false
>>>>>>> 6ac93b3e
<|MERGE_RESOLUTION|>--- conflicted
+++ resolved
@@ -65,6 +65,9 @@
   enable_https: true
   enable_vrfs:
   - name: MGMT
+metadata:
+  pod_name: L2LS_BGP
+  fabric_name: L2LS
 mlag_configuration:
   domain_id: BGP_SPINES
   local_interface: Vlan4094
@@ -197,86 +200,6 @@
   mtu: 1500
   ip_attached_host_route_export:
     enabled: true
-<<<<<<< HEAD
-    mode: trunk
-    trunk:
-      allowed_vlan: 100,4092
-  shutdown: false
-  mlag: 2
-ethernet_interfaces:
-- name: Ethernet3
-  peer: BGP-SPINE2
-  peer_interface: Ethernet3
-  peer_type: mlag_peer
-  description: MLAG_BGP-SPINE2_Ethernet3
-  shutdown: false
-  channel_group:
-    id: 3
-    mode: active
-- name: Ethernet4
-  peer: BGP-SPINE2
-  peer_interface: Ethernet4
-  peer_type: mlag_peer
-  description: MLAG_BGP-SPINE2_Ethernet4
-  shutdown: false
-  channel_group:
-    id: 3
-    mode: active
-- name: Ethernet1
-  peer: BGP-LEAF1
-  peer_interface: Ethernet1
-  peer_type: l2leaf
-  description: L2_BGP-LEAF1_Ethernet1
-  shutdown: false
-  channel_group:
-    id: 1
-    mode: active
-- name: Ethernet2
-  peer: BGP-LEAF2
-  peer_interface: Ethernet1
-  peer_type: l2leaf
-  description: L2_BGP-LEAF2_Ethernet1
-  shutdown: false
-  channel_group:
-    id: 2
-    mode: active
-- name: Ethernet5
-  peer: DUMMY-CORE
-  peer_interface: Ethernet1/3
-  peer_type: other
-  switchport:
-    enabled: false
-  shutdown: false
-  mtu: 9214
-  ip_address: 192.168.253.4/31
-  description: P2P_DUMMY-CORE_Ethernet1/3
-mlag_configuration:
-  domain_id: BGP_SPINES
-  local_interface: Vlan4094
-  peer_address: 192.168.254.1
-  peer_link: Port-Channel3
-  reload_delay_mlag: '300'
-  reload_delay_non_mlag: '330'
-route_maps:
-- name: RM-MLAG-PEER-IN
-  sequence_numbers:
-  - sequence: 10
-    type: permit
-    set:
-    - origin incomplete
-    description: Make routes learned over MLAG Peer-link less preferred on spines to ensure optimal routing
-loopback_interfaces:
-- name: Loopback0
-  description: ROUTER_ID
-  shutdown: false
-  ip_address: 192.168.255.1/32
-ip_igmp_snooping:
-  globally_enabled: true
-ip_virtual_router_mac_address: 00:1c:73:00:00:99
-metadata:
-  pod_name: L2LS_BGP
-  fabric_name: L2LS
-=======
     distance: 19
 vlan_internal_order:
   allocation: ascending
@@ -306,5 +229,4 @@
   tenant: system
 vrfs:
 - name: MGMT
-  ip_routing: false
->>>>>>> 6ac93b3e
+  ip_routing: false