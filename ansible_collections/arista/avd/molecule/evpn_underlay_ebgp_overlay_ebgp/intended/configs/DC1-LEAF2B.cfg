--- conflicted
+++ resolved
@@ -29,10 +29,6 @@
 !
 spanning-tree root super
 spanning-tree mode mstp
-<<<<<<< HEAD
-no spanning-tree vlan-id 4090,4092
-=======
->>>>>>> cb449c74
 spanning-tree mst 0 priority 4096
 !
 platform sand lag hardware-only
@@ -85,37 +81,6 @@
 vlan 311
    name Tenant_C_OP_Zone_2
 !
-<<<<<<< HEAD
-vlan 3009
-   name MLAG_iBGP_Tenant_A_OP_Zone
-   trunk group LEAF_PEER_L3
-!
-vlan 3010
-   name MLAG_iBGP_Tenant_A_WEB_Zone
-   trunk group LEAF_PEER_L3
-!
-vlan 3011
-   name MLAG_iBGP_Tenant_A_APP_Zone
-   trunk group LEAF_PEER_L3
-!
-vlan 3012
-   name MLAG_iBGP_Tenant_A_DB_Zone
-   trunk group LEAF_PEER_L3
-!
-vlan 3019
-   name MLAG_iBGP_Tenant_B_OP_Zone
-   trunk group LEAF_PEER_L3
-!
-vlan 4090
-   name LEAF_PEER_L3
-   trunk group LEAF_PEER_L3
-!
-vlan 4092
-   name MLAG_PEER
-   trunk group MLAG
-!
-=======
->>>>>>> cb449c74
 vrf instance MGMT
 !
 vrf instance Tenant_A_APP_Zone
@@ -354,57 +319,6 @@
    vrf Tenant_C_OP_Zone
    ip address virtual 10.3.11.1/24
 !
-<<<<<<< HEAD
-interface Vlan3009
-   description MLAG_PEER_L3_iBGP: vrf Tenant_A_OP_Zone
-   no shutdown
-   mtu 1500
-   vrf Tenant_A_OP_Zone
-   ip address 10.255.251.3/31
-!
-interface Vlan3010
-   description MLAG_PEER_L3_iBGP: vrf Tenant_A_WEB_Zone
-   no shutdown
-   mtu 1500
-   vrf Tenant_A_WEB_Zone
-   ip address 10.255.251.3/31
-!
-interface Vlan3011
-   description MLAG_PEER_L3_iBGP: vrf Tenant_A_APP_Zone
-   no shutdown
-   mtu 1500
-   vrf Tenant_A_APP_Zone
-   ip address 10.255.251.3/31
-!
-interface Vlan3012
-   description MLAG_PEER_L3_iBGP: vrf Tenant_A_DB_Zone
-   no shutdown
-   mtu 1500
-   vrf Tenant_A_DB_Zone
-   ip address 10.255.251.3/31
-!
-interface Vlan3019
-   description MLAG_PEER_L3_iBGP: vrf Tenant_B_OP_Zone
-   no shutdown
-   mtu 1500
-   vrf Tenant_B_OP_Zone
-   ip address 10.255.251.3/31
-!
-interface Vlan4090
-   description MLAG_PEER_L3_PEERING
-   no shutdown
-   mtu 1500
-   ip address 10.255.251.3/31
-!
-interface Vlan4092
-   description MLAG_PEER
-   no shutdown
-   mtu 1500
-   no autostate
-   ip address 10.255.252.3/31
-!
-=======
->>>>>>> cb449c74
 interface Vxlan1
    vxlan source-interface Loopback1
    vxlan udp-port 4789
@@ -449,17 +363,6 @@
    seq 10 permit 192.168.255.0/24 eq 32
    seq 20 permit 192.168.254.0/24 eq 32
 !
-<<<<<<< HEAD
-mlag configuration
-   domain-id DC1_LEAF2
-   local-interface Vlan4092
-   peer-address 10.255.252.2
-   peer-link Port-Channel5
-   reload-delay mlag 780
-   reload-delay non-mlag 1020
-!
-=======
->>>>>>> cb449c74
 ip route vrf MGMT 0.0.0.0/0 192.168.200.5
 !
 route-map RM-CONN-2-BGP permit 10
