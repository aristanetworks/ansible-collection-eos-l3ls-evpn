--- conflicted
+++ resolved
@@ -354,6 +354,7 @@
   gateway: 192.168.200.5
 metadata:
   platform: 7050SX3
+  fabric_name: DC1_FABRIC
 mlag_configuration:
   domain_id: DC1_SVC3
   local_interface: Vlan4092
@@ -1459,14 +1460,4 @@
       - name: Tenant_C_OP_Zone
         vni: 30
       - name: Tenant_C_WAN_Zone
-<<<<<<< HEAD
-        vni: 31
-virtual_source_nat_vrfs:
-- name: Tenant_A_OP_Zone
-  ip_address: 10.255.1.13
-metadata:
-  platform: 7050SX3
-  fabric_name: DC1_FABRIC
-=======
-        vni: 31
->>>>>>> 6ac93b3e
+        vni: 31