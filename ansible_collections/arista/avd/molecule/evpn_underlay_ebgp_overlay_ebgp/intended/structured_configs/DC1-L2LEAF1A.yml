--- conflicted
+++ resolved
@@ -89,6 +89,8 @@
   gateway: 192.168.200.5
 metadata:
   platform: vEOS-LAB
+  rack: rackE
+  fabric_name: DC1_FABRIC
 mlag_configuration:
   domain_id: DC1_L2LEAF1
   local_interface: Vlan4091
@@ -195,92 +197,6 @@
 - id: 162
   name: Tenant_A_FTP
   tenant: Tenant_A
-<<<<<<< HEAD
-vlan_interfaces:
-- name: Vlan4091
-  description: MLAG
-  shutdown: false
-  no_autostate: true
-  mtu: 1500
-  ip_address: 10.255.247.14/31
-port_channel_interfaces:
-- name: Port-Channel3
-  description: MLAG_DC1-L2LEAF1B_Port-Channel3
-  switchport:
-    enabled: true
-    mode: trunk
-    trunk:
-      groups:
-      - MLAG
-  shutdown: false
-- name: Port-Channel1
-  description: CUSTOM_DC1-LEAF2A_Po7
-  switchport:
-    enabled: true
-    mode: trunk
-    trunk:
-      allowed_vlan: 110-111,120-124,130-131,160-162
-  shutdown: false
-  mlag: 1
-ethernet_interfaces:
-- name: Ethernet3
-  peer: DC1-L2LEAF1B
-  peer_interface: Ethernet3
-  peer_type: mlag_peer
-  description: MLAG_DC1-L2LEAF1B_Ethernet3
-  shutdown: false
-  channel_group:
-    id: 3
-    mode: active
-- name: Ethernet4
-  peer: DC1-L2LEAF1B
-  peer_interface: Ethernet4
-  peer_type: mlag_peer
-  description: MLAG_DC1-L2LEAF1B_Ethernet4
-  shutdown: false
-  channel_group:
-    id: 3
-    mode: active
-- name: Ethernet1
-  peer: DC1-LEAF2A
-  peer_interface: Ethernet7
-  peer_type: l3leaf
-  description: CUSTOM_DC1-LEAF2A_Ethernet7
-  shutdown: false
-  channel_group:
-    id: 1
-    mode: active
-- name: Ethernet2
-  peer: DC1-LEAF2B
-  peer_interface: Ethernet7
-  peer_type: l3leaf
-  description: CUSTOM_DC1-LEAF2B_Ethernet7
-  shutdown: false
-  channel_group:
-    id: 1
-    mode: active
-mlag_configuration:
-  domain_id: DC1_L2LEAF1
-  local_interface: Vlan4091
-  peer_address: 10.255.247.15
-  peer_link: Port-Channel3
-  reload_delay_mlag: '300'
-  reload_delay_non_mlag: '330'
-ip_igmp_snooping:
-  globally_enabled: true
-  vlans:
-  - id: 120
-    enabled: false
-  - id: 160
-    enabled: true
-  - id: 161
-    enabled: false
-metadata:
-  platform: vEOS-LAB
-  rack: rackE
-  fabric_name: DC1_FABRIC
-=======
 vrfs:
 - name: MGMT
-  ip_routing: false
->>>>>>> 6ac93b3e
+  ip_routing: false