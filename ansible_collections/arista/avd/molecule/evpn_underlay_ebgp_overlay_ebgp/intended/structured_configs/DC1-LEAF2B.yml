--- conflicted
+++ resolved
@@ -367,7 +367,6 @@
     channel_group:
       id: 7
       mode: active
-<<<<<<< HEAD
   Ethernet8:
     peer: DC1-L2LEAF1B
     peer_interface: Ethernet2
@@ -388,7 +387,6 @@
     channel_group:
       id: 9
       mode: active
-=======
   Ethernet20:
     peer: FIREWALL01
     peer_interface: E1
@@ -412,7 +410,6 @@
     mode: access
     vlans: 110
     profile: TENANT_A
->>>>>>> 9aa4564a
   Ethernet10:
     peer: server01_MLAG
     peer_interface: Eth3
