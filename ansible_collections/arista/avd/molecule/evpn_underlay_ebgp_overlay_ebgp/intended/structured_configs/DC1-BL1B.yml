--- conflicted
+++ resolved
@@ -171,6 +171,7 @@
   gateway: 192.168.200.5
 metadata:
   platform: 7280R
+  fabric_name: DC1_FABRIC
 ntp: null
 platform:
   sand:
@@ -561,11 +562,4 @@
       - name: Tenant_B_WAN_Zone
         vni: 21
       - name: Tenant_C_WAN_Zone
-<<<<<<< HEAD
-        vni: 31
-metadata:
-  platform: 7280R
-  fabric_name: DC1_FABRIC
-=======
-        vni: 31
->>>>>>> 6ac93b3e
+        vni: 31