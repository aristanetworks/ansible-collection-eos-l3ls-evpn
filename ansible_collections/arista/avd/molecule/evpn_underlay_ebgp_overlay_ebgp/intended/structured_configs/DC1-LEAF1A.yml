--- conflicted
+++ resolved
@@ -140,6 +140,8 @@
   gateway: 192.168.200.5
 metadata:
   platform: 7050SX3
+  rack: rackA
+  fabric_name: DC1_FABRIC
 ntp:
   local_interface:
     name: Management1
@@ -449,11 +451,4 @@
         vni: 12
       - name: Tenant_A_WEB_Zone
         vni: 11
-<<<<<<< HEAD
-metadata:
-  platform: 7050SX3
-  rack: rackA
-  fabric_name: DC1_FABRIC
-=======
->>>>>>> 6ac93b3e
 tags: no-monitor