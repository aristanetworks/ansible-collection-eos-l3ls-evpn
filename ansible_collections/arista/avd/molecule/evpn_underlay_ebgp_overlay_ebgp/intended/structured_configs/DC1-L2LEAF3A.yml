aaa_root:
  disabled: true
config_end: true
daemon_terminattr:
  cvaddrs:
  - 192.168.200.11:9910
  cvauth:
    method: key
    key: telarista
  cvvrf: MGMT
  disable_aaa: false
  ingestexclude: /Sysdb/cell/1/agent,/Sysdb/cell/2/agent
  smashexcludes: ale,flexCounter,hardware,kni,pulse,strata
enable_password:
  disabled: true
ethernet_interfaces:
- name: Ethernet1
  description: CUSTOM_DC1-LEAF2A_Ethernet9
  shutdown: false
  channel_group:
    id: 1
    mode: active
  peer: DC1-LEAF2A
  peer_interface: Ethernet9
  peer_type: l3leaf
- name: Ethernet2
  description: CUSTOM_DC1-LEAF2B_Ethernet9
  shutdown: false
  channel_group:
    id: 1
    mode: active
  peer: DC1-LEAF2B
  peer_interface: Ethernet9
  peer_type: l3leaf
hostname: DC1-L2LEAF3A
ip_igmp_snooping:
  globally_enabled: true
  vlans:
  - id: 120
    enabled: false
  - id: 160
    enabled: true
  - id: 161
    enabled: false
ip_name_servers:
- ip_address: 192.168.200.5
  vrf: MGMT
- ip_address: 8.8.8.8
  vrf: MGMT
is_deployed: true
local_users:
- name: admin
  privilege: 15
  role: network-admin
  no_password: true
- name: cvpadmin
  privilege: 15
  role: network-admin
  sha512_password: $6$rZKcbIZ7iWGAWTUM$TCgDn1KcavS0s.OV8lacMTUkxTByfzcGlFlYUWroxYuU7M/9bIodhRO7nXGzMweUxvbk8mJmQl8Bh44cRktUj.
management_api_http:
  enable_https: true
  enable_vrfs:
  - name: MGMT
management_interfaces:
- name: Management1
  description: OOB_MANAGEMENT
  shutdown: false
  vrf: MGMT
  ip_address: 192.168.200.116/24
  type: oob
  gateway: 192.168.200.5
metadata:
  platform: vEOS-LAB
ntp:
  local_interface:
    name: Management1
    vrf: MGMT
  servers:
  - name: 192.168.200.5
    preferred: true
    vrf: MGMT
port_channel_interfaces:
- name: Port-Channel1
  description: CUSTOM_DC1-LEAF2A_Po9
  shutdown: false
  switchport:
    enabled: true
    mode: trunk
    trunk:
      allowed_vlan: 110-111,120-124,130-131,160-162
queue_monitor_length:
  enabled: true
  log: 5
service_routing_protocols_model: multi-agent
snmp_server:
  contact: example@example.com
  location: DC1_FABRIC rackE DC1-L2LEAF3A
spanning_tree:
  mode: mstp
  mst_instances:
  - id: '0'
    priority: 16384
static_routes:
- vrf: MGMT
  destination_address_prefix: 0.0.0.0/0
  gateway: 192.168.200.5
transceiver_qsfp_default_mode_4x10: true
vlan_internal_order:
  allocation: ascending
  range:
    beginning: 1006
    ending: 1199
vlans:
- id: 130
  name: Tenant_A_APP_Zone_1
  tenant: Tenant_A
- id: 131
  name: Tenant_A_APP_Zone_2
  tenant: Tenant_A
- id: 110
  name: Tenant_A_OP_Zone_1
  tenant: Tenant_A
- id: 111
  name: Tenant_A_OP_Zone_2
  tenant: Tenant_A
- id: 120
  name: Tenant_A_WEB_Zone_1
  tenant: Tenant_A
- id: 121
  name: Tenant_A_WEBZone_2
  tenant: Tenant_A
- id: 122
  name: Tenant_a_WEB_DHCP_no_source_int_no_vrf
  tenant: Tenant_A
- id: 123
  name: Tenant_a_WEB_DHCP_source_int_no_vrf
  tenant: Tenant_A
- id: 124
  name: Tenant_a_WEB_DHCP_vrf_no_source_int
  tenant: Tenant_A
- id: 160
  name: Tenant_A_VMOTION
  tenant: Tenant_A
- id: 161
  name: Tenant_A_NFS
  tenant: Tenant_A
- id: 162
  name: Tenant_A_FTP
  tenant: Tenant_A
<<<<<<< HEAD
ip_igmp_snooping:
  globally_enabled: true
  vlans:
  - id: 120
    enabled: false
  - id: 160
    enabled: true
  - id: 161
    enabled: false
metadata:
  platform: vEOS-LAB
  rack: rackE
  fabric_name: DC1_FABRIC
=======
vrfs:
- name: MGMT
  ip_routing: false
>>>>>>> 6ac93b3e
<|MERGE_RESOLUTION|>--- conflicted
+++ resolved
@@ -71,6 +71,8 @@
   gateway: 192.168.200.5
 metadata:
   platform: vEOS-LAB
+  rack: rackE
+  fabric_name: DC1_FABRIC
 ntp:
   local_interface:
     name: Management1
@@ -147,22 +149,6 @@
 - id: 162
   name: Tenant_A_FTP
   tenant: Tenant_A
-<<<<<<< HEAD
-ip_igmp_snooping:
-  globally_enabled: true
-  vlans:
-  - id: 120
-    enabled: false
-  - id: 160
-    enabled: true
-  - id: 161
-    enabled: false
-metadata:
-  platform: vEOS-LAB
-  rack: rackE
-  fabric_name: DC1_FABRIC
-=======
 vrfs:
 - name: MGMT
-  ip_routing: false
->>>>>>> 6ac93b3e
+  ip_routing: false