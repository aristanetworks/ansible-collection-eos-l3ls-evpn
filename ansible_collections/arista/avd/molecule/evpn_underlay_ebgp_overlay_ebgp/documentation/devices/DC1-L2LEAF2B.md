--- conflicted
+++ resolved
@@ -431,8 +431,6 @@
    switchport trunk group MLAG
 ```
 
-<<<<<<< HEAD
-=======
 ## VLAN Interfaces
 
 ### VLAN Interfaces Summary
@@ -460,7 +458,6 @@
    ip address 10.255.252.17/31
 ```
 
->>>>>>> 61e23be6
 # Routing
 
 ## IP Routing
