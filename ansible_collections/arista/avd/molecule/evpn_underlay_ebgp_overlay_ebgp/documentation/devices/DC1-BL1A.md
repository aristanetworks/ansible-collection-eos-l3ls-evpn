--- conflicted
+++ resolved
@@ -311,21 +311,13 @@
 
 | Interface | Description | Type | Channel Group | IP Address | VRF |  MTU | Shutdown | ACL In | ACL Out |
 | --------- | ----------- | -----| ------------- | ---------- | ----| ---- | -------- | ------ | ------- |
-<<<<<<< HEAD
-| Ethernet1 |  P2P_LINK_TO_DC1-SPINE1_Ethernet6  |  routed  | - |  172.31.255.81/31  |  default  |  1500  |  false  |  -  |  -  |
-| Ethernet2 |  P2P_LINK_TO_DC1-SPINE2_Ethernet6  |  routed  | - |  172.31.255.83/31  |  default  |  1500  |  false  |  -  |  -  |
-| Ethernet3 |  P2P_LINK_TO_DC1-SPINE3_Ethernet6  |  routed  | - |  172.31.255.85/31  |  default  |  1500  |  false  |  -  |  -  |
-| Ethernet4 |  P2P_LINK_TO_DC1-SPINE4_Ethernet6  |  routed  | - |  172.31.255.87/31  |  default  |  1500  |  false  |  -  |  -  |
-| Ethernet7 |  P2P_LINK_TO_DC1-BL1B_Ethernet7  |  routed  | - |  100.100.100.101/24  |  Tenant_B_OP_Zone  |  1500  |  false  |  -  |  -  |
-| Ethernet8 |  P2P_LINK_TO_DC1-BL1B_Ethernet8  |  routed  | - |  100.100.101.101/24  |  default  |  1500  |  false  |  -  |  -  |
-| Ethernet4000 |  My test  |  routed  | - |  10.3.2.1/21  |  default  |  1500  |  false  |  -  |  -  |
-=======
 | Ethernet1 | P2P_LINK_TO_DC1-SPINE1_Ethernet6 | routed | - | 172.31.255.81/31 | default | 1500 | false | - | - |
 | Ethernet2 | P2P_LINK_TO_DC1-SPINE2_Ethernet6 | routed | - | 172.31.255.83/31 | default | 1500 | false | - | - |
 | Ethernet3 | P2P_LINK_TO_DC1-SPINE3_Ethernet6 | routed | - | 172.31.255.85/31 | default | 1500 | false | - | - |
 | Ethernet4 | P2P_LINK_TO_DC1-SPINE4_Ethernet6 | routed | - | 172.31.255.87/31 | default | 1500 | false | - | - |
+| Ethernet7 | P2P_LINK_TO_DC1-BL1B_Ethernet7 | routed | - | 100.100.100.101/24 | Tenant_B_OP_Zone | 1500 | false | - | - |
+| Ethernet8 | P2P_LINK_TO_DC1-BL1B_Ethernet8 | routed | - | 100.100.101.101/24 | default | 1500 | false | - | - |
 | Ethernet4000 | My test | routed | - | 10.3.2.1/21 | default | 1500 | false | - | - |
->>>>>>> 115922ab
 
 ### Ethernet Interfaces Device Configuration
 
