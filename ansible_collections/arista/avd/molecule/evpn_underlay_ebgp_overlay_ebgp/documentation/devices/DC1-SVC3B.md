--- conflicted
+++ resolved
@@ -1065,14 +1065,8 @@
 | Settings | Value |
 | -------- | ----- |
 | Address Family | ipv4 |
-<<<<<<< HEAD
-| Remote_as | 65103 |
-| Next-hop self | True |
-| Send community | true |
-=======
 | Remote_as | 65001 |
 | Send community | all |
->>>>>>> d54231ba
 | Maximum routes | 12000 |
 
 #### UNDERLAY-PEERS
@@ -1080,14 +1074,9 @@
 | Settings | Value |
 | -------- | ----- |
 | Address Family | ipv4 |
-<<<<<<< HEAD
-| Remote_as | 65001 |
-| Send community | true |
-=======
 | Remote_as | 65103 |
 | Next-hop self | True |
 | Send community | all |
->>>>>>> d54231ba
 | Maximum routes | 12000 |
 
 ### BGP Neighbors
