--- conflicted
+++ resolved
@@ -891,14 +891,8 @@
 | Settings | Value |
 | -------- | ----- |
 | Address Family | ipv4 |
-<<<<<<< HEAD
-| Remote_as | 65102 |
-| Next-hop self | True |
-| Send community | true |
-=======
 | Remote_as | 65001 |
 | Send community | all |
->>>>>>> d54231ba
 | Maximum routes | 12000 |
 
 #### UNDERLAY-PEERS
@@ -906,14 +900,9 @@
 | Settings | Value |
 | -------- | ----- |
 | Address Family | ipv4 |
-<<<<<<< HEAD
-| Remote_as | 65001 |
-| Send community | true |
-=======
 | Remote_as | 65102 |
 | Next-hop self | True |
 | Send community | all |
->>>>>>> d54231ba
 | Maximum routes | 12000 |
 
 ### BGP Neighbors
