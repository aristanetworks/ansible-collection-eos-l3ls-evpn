--- conflicted
+++ resolved
@@ -162,6 +162,7 @@
   gateway: 192.168.200.5
 metadata:
   platform: vEOS-LAB
+  fabric_name: DC1_FABRIC
 mlag_configuration:
   domain_id: DC1_SVC3
   local_interface: Vlan4094
@@ -308,12 +309,5 @@
     description: DC1-SVC3A_VTEP
     vxlan:
       source_interface: Loopback1
-<<<<<<< HEAD
-      virtual_router_encapsulation_mac_address: mlag-system-id
-metadata:
-  platform: vEOS-LAB
-  fabric_name: DC1_FABRIC
-=======
       udp_port: 4789
-      virtual_router_encapsulation_mac_address: mlag-system-id
->>>>>>> 6ac93b3e
+      virtual_router_encapsulation_mac_address: mlag-system-id