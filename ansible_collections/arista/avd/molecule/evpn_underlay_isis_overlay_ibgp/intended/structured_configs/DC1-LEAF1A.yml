--- conflicted
+++ resolved
@@ -120,6 +120,7 @@
   gateway: 192.168.200.5
 metadata:
   platform: vEOS-LAB
+  fabric_name: DC1_FABRIC
 ntp:
   local_interface:
     name: Management1
@@ -222,10 +223,4 @@
     description: DC1-LEAF1A_VTEP
     vxlan:
       source_interface: Loopback0
-<<<<<<< HEAD
-metadata:
-  platform: vEOS-LAB
-  fabric_name: DC1_FABRIC
-=======
-      udp_port: 4789
->>>>>>> 6ac93b3e
+      udp_port: 4789