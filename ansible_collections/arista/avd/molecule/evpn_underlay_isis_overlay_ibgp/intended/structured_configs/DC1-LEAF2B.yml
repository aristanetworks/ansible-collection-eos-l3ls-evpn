aaa_root:
  disabled: true
config_end: true
daemon_terminattr:
  cvaddrs:
  - 192.168.200.11:9910
  cvauth:
    method: key
    key: telarista
  cvvrf: MGMT
  disable_aaa: true
  ingestexclude: /Sysdb/cell/1/agent,/Sysdb/cell/2/agent
  smashexcludes: ale,flexCounter,hardware,kni,pulse,strata
enable_password:
  disabled: true
ethernet_interfaces:
- name: Ethernet5
  description: MLAG_DC1-LEAF2A_Ethernet5
  shutdown: false
  channel_group:
    id: 5
    mode: active
  peer: DC1-LEAF2A
  peer_interface: Ethernet5
  peer_type: mlag_peer
- name: Ethernet6
  description: MLAG_DC1-LEAF2A_Ethernet6
  shutdown: false
  channel_group:
    id: 5
    mode: active
  peer: DC1-LEAF2A
  peer_interface: Ethernet6
  peer_type: mlag_peer
- name: Ethernet1
  description: P2P_DC1-SPINE1_Ethernet3
  shutdown: false
  mtu: 1500
  ip_address: 172.31.255.17/31
  isis_enable: EVPN_UNDERLAY
  isis_bfd: true
  isis_metric: 50
  isis_network_point_to_point: true
  isis_circuit_type: level-2
  peer: DC1-SPINE1
  peer_interface: Ethernet3
  peer_type: spine
  switchport:
    enabled: false
- name: Ethernet2
  description: P2P_DC1-SPINE2_Ethernet3
  shutdown: false
  mtu: 1500
  ip_address: 172.31.255.19/31
  isis_enable: EVPN_UNDERLAY
  isis_bfd: true
  isis_metric: 50
  isis_network_point_to_point: true
  isis_circuit_type: level-2
  peer: DC1-SPINE2
  peer_interface: Ethernet3
  peer_type: spine
  switchport:
    enabled: false
- name: Ethernet3
  description: P2P_DC1-SPINE3_Ethernet3
  shutdown: false
  mtu: 1500
  ip_address: 172.31.255.21/31
  isis_enable: EVPN_UNDERLAY
  isis_bfd: true
  isis_metric: 50
  isis_network_point_to_point: true
  isis_circuit_type: level-2
  peer: DC1-SPINE3
  peer_interface: Ethernet3
  peer_type: spine
  switchport:
    enabled: false
- name: Ethernet4
  description: P2P_DC1-SPINE4_Ethernet3
  shutdown: false
  mtu: 1500
  ip_address: 172.31.255.23/31
  isis_enable: EVPN_UNDERLAY
  isis_bfd: true
  isis_metric: 50
  isis_network_point_to_point: true
  isis_circuit_type: level-2
  peer: DC1-SPINE4
  peer_interface: Ethernet3
  peer_type: spine
  switchport:
    enabled: false
- name: Ethernet7
  description: L2_DC1-L2LEAF1A_Ethernet2
  shutdown: false
  channel_group:
    id: 7
    mode: active
  peer: DC1-L2LEAF1A
  peer_interface: Ethernet2
  peer_type: l2leaf
hostname: DC1-LEAF2B
ip_extcommunity_lists:
- name: ECL-EVPN-SOO
  entries:
  - type: permit
    extcommunities: soo 192.168.254.6:1
ip_igmp_snooping:
  globally_enabled: true
ip_name_servers:
- ip_address: 192.168.200.5
  vrf: MGMT
- ip_address: 8.8.8.8
  vrf: MGMT
ip_routing: true
ip_virtual_router_mac_address: 00:dc:00:00:00:0a
is_deployed: true
local_users:
- name: admin
  privilege: 15
  role: network-admin
  no_password: true
- name: cvpadmin
  privilege: 15
  role: network-admin
  sha512_password: $6$rZKcbIZ7iWGAWTUM$TCgDn1KcavS0s.OV8lacMTUkxTByfzcGlFlYUWroxYuU7M/9bIodhRO7nXGzMweUxvbk8mJmQl8Bh44cRktUj.
loopback_interfaces:
- name: Loopback0
  description: ROUTER_ID
  shutdown: false
  ip_address: 192.168.255.7/32
  isis_enable: EVPN_UNDERLAY
  isis_passive: true
- name: Loopback10
  description: VXLAN_TUNNEL_SOURCE
  shutdown: false
  ip_address: 192.168.254.6/32
  isis_enable: EVPN_UNDERLAY
  isis_passive: true
management_api_http:
  enable_https: true
  enable_vrfs:
  - name: MGMT
management_interfaces:
- name: Management1
  description: OOB_MANAGEMENT
  shutdown: false
  vrf: MGMT
  ip_address: 192.168.200.107/24
  type: oob
  gateway: 192.168.200.5
metadata:
  platform: vEOS-LAB
mlag_configuration:
  domain_id: DC1_LEAF2
  local_interface: Vlan4094
  peer_address: 10.255.252.2
  peer_link: Port-Channel5
  reload_delay_mlag: '300'
  reload_delay_non_mlag: '330'
ntp:
  local_interface:
    name: Management1
    vrf: MGMT
  servers:
  - name: 192.168.200.5
    preferred: true
    vrf: MGMT
port_channel_interfaces:
- name: Port-Channel5
  description: MLAG_DC1-LEAF2A_Port-Channel5
  shutdown: false
  switchport:
    enabled: true
    mode: trunk
    trunk:
      groups:
      - MLAG
- name: Port-Channel7
  description: L2_DC1-L2LEAF1A_Port-Channel1
  shutdown: false
  mlag: 7
  switchport:
    enabled: true
    mode: trunk
    trunk:
      allowed_vlan: none
route_maps:
- name: RM-EVPN-SOO-IN
  sequence_numbers:
  - sequence: 10
    type: deny
    match:
    - extcommunity ECL-EVPN-SOO
  - sequence: 20
    type: permit
- name: RM-EVPN-SOO-OUT
  sequence_numbers:
  - sequence: 10
    type: permit
    set:
    - extcommunity soo 192.168.254.6:1 additive
router_bfd:
  multihop:
    interval: 1200
    min_rx: 1200
    multiplier: 3
router_bgp:
  as: '65000'
  router_id: 192.168.255.7
  maximum_paths:
    paths: 4
    ecmp: 4
  updates:
    wait_install: true
  bgp_defaults:
  - distance bgp 20 200 200
  bgp:
    default:
      ipv4_unicast: false
  peer_groups:
  - name: OVERLAY-PEERS
    type: evpn
    remote_as: '65000'
    update_source: Loopback0
    bfd: true
    password: 64fqSH5CFUNLRHErezMrRg==
    send_community: all
    maximum_routes: 0
  neighbors:
  - ip_address: 192.168.255.1
    peer_group: OVERLAY-PEERS
    peer: DC1-SPINE1
    description: DC1-SPINE1_Loopback0
  - ip_address: 192.168.255.4
    peer_group: OVERLAY-PEERS
    peer: DC1-SPINE4
    description: DC1-SPINE4_Loopback0
  address_family_evpn:
    peer_groups:
    - name: OVERLAY-PEERS
      activate: true
      route_map_in: RM-EVPN-SOO-IN
      route_map_out: RM-EVPN-SOO-OUT
  address_family_ipv4:
    peer_groups:
    - name: OVERLAY-PEERS
      activate: false
router_isis:
  instance: EVPN_UNDERLAY
  net: 49.0001.1921.6825.5007.00
  router_id: 192.168.255.7
  is_type: level-2
  log_adjacency_changes: true
  address_family_ipv4:
    enabled: true
    maximum_paths: 4
service_routing_protocols_model: multi-agent
spanning_tree:
  mode: mstp
  mst_instances:
  - id: '0'
    priority: 4096
  no_spanning_tree_vlan: 4093-4094
static_routes:
- vrf: MGMT
  destination_address_prefix: 0.0.0.0/0
  gateway: 192.168.200.5
transceiver_qsfp_default_mode_4x10: true
vlan_interfaces:
- name: Vlan4093
  description: MLAG_L3
  shutdown: false
  ip_address: 10.255.251.3/31
  isis_enable: EVPN_UNDERLAY
  isis_bfd: true
  isis_metric: 50
  isis_network_point_to_point: true
  mtu: 1500
- name: Vlan4094
  description: MLAG
  shutdown: false
  ip_address: 10.255.252.3/31
  mtu: 1500
  no_autostate: true
vlan_internal_order:
  allocation: ascending
  range:
    beginning: 1006
    ending: 1199
vlans:
- id: 4093
  name: MLAG_L3
  trunk_groups:
  - MLAG
  tenant: system
- id: 4094
  name: MLAG
  trunk_groups:
  - MLAG
  tenant: system
vrfs:
- name: MGMT
  ip_routing: false
vxlan_interface:
  vxlan1:
    description: DC1-LEAF2B_VTEP
    vxlan:
      source_interface: Loopback10
<<<<<<< HEAD
      virtual_router_encapsulation_mac_address: mlag-system-id
metadata:
  platform: vEOS-LAB
  fabric_name: DC1_FABRIC
=======
      udp_port: 4789
      virtual_router_encapsulation_mac_address: mlag-system-id
>>>>>>> 6ac93b3e
<|MERGE_RESOLUTION|>--- conflicted
+++ resolved
@@ -153,6 +153,7 @@
   gateway: 192.168.200.5
 metadata:
   platform: vEOS-LAB
+  fabric_name: DC1_FABRIC
 mlag_configuration:
   domain_id: DC1_LEAF2
   local_interface: Vlan4094
@@ -309,12 +310,5 @@
     description: DC1-LEAF2B_VTEP
     vxlan:
       source_interface: Loopback10
-<<<<<<< HEAD
-      virtual_router_encapsulation_mac_address: mlag-system-id
-metadata:
-  platform: vEOS-LAB
-  fabric_name: DC1_FABRIC
-=======
       udp_port: 4789
-      virtual_router_encapsulation_mac_address: mlag-system-id
->>>>>>> 6ac93b3e
+      virtual_router_encapsulation_mac_address: mlag-system-id