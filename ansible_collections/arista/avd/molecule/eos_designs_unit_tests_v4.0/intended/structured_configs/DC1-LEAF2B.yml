router_bgp:
  as: '65102'
  router_id: 192.168.255.11
  bgp_defaults:
  - no bgp default ipv4-unicast
  - distance bgp 20 200 200
  - maximum-paths 4 ecmp 4
  peer_groups:
  - name: UNDERLAY-PEERS
    type: ipv4
    password: 0nsCUm70mvSTxVO0ldytrg==
    maximum_routes: 12000
    send_community: all
  - name: EVPN-OVERLAY-PEERS
    type: evpn
    update_source: Loopback0
    bfd: true
    password: q+VNViP5i4rVjW1cxFv2wA==
    send_community: all
    maximum_routes: 0
    ebgp_multihop: 3
  address_family_ipv4:
    peer_groups:
    - name: UNDERLAY-PEERS
      activate: true
    - name: EVPN-OVERLAY-PEERS
      activate: false
  redistribute_routes:
  - source_protocol: connected
    route_map: RM-CONN-2-BGP
  neighbors:
  - ip_address: 172.31.255.32
    peer_group: UNDERLAY-PEERS
    remote_as: '65001'
    description: DC1-SPINE1_Ethernet3
  - ip_address: 172.31.255.34
    peer_group: UNDERLAY-PEERS
    remote_as: '65001'
    description: DC1-SPINE2_Ethernet3
  - ip_address: 172.31.255.36
    peer_group: UNDERLAY-PEERS
    remote_as: '65001'
    description: DC1-SPINE3_Ethernet3
  - ip_address: 172.31.255.38
    peer_group: UNDERLAY-PEERS
    remote_as: '65001'
    description: DC1-SPINE4_Ethernet3
  - ip_address: 192.168.255.1
    peer_group: EVPN-OVERLAY-PEERS
    description: DC1-SPINE1
    remote_as: '65001'
  - ip_address: 192.168.255.2
    peer_group: EVPN-OVERLAY-PEERS
    description: DC1-SPINE2
    remote_as: '65001'
  - ip_address: 192.168.255.3
    peer_group: EVPN-OVERLAY-PEERS
    description: DC1-SPINE3
    remote_as: '65001'
  - ip_address: 192.168.255.4
    peer_group: EVPN-OVERLAY-PEERS
    description: DC1-SPINE4
    remote_as: '65001'
  address_family_evpn:
    peer_groups:
    - name: EVPN-OVERLAY-PEERS
      activate: true
    evpn_hostflap_detection:
      window: 180
      threshold: 5
      enabled: true
      expiry_timeout: 10
  vrfs:
  - name: Tenant_A_APP_Zone
    router_id: 192.168.255.11
    rd: '65001:12'
    route_targets:
      import:
      - address_family: evpn
        route_targets:
        - '100000:12'
      export:
      - address_family: evpn
        route_targets:
        - '100000:12'
    redistribute_routes:
    - source_protocol: connected
  - name: Tenant_A_DB_Zone
    router_id: 192.168.255.11
    rd: '65001:13'
    route_targets:
      import:
      - address_family: evpn
        route_targets:
        - '100000:13'
      export:
      - address_family: evpn
        route_targets:
        - '100000:13'
    redistribute_routes:
    - source_protocol: connected
  - name: Tenant_A_OP_Zone
    router_id: 192.168.255.11
    rd: '65001:9'
    route_targets:
      import:
      - address_family: evpn
        route_targets:
        - '100000:9'
      export:
      - address_family: evpn
        route_targets:
        - '100000:9'
    redistribute_routes:
    - source_protocol: connected
  - name: Tenant_A_WEB_Zone
    router_id: 192.168.255.11
    rd: '65001:11'
    route_targets:
      import:
      - address_family: evpn
        route_targets:
        - '100000:11'
      export:
      - address_family: evpn
        route_targets:
        - '100000:11'
    redistribute_routes:
    - source_protocol: connected
  - name: Tenant_B_OP_Zone
    router_id: 192.168.255.11
    rd: '65001:20'
    route_targets:
      import:
      - address_family: evpn
        route_targets:
        - '100000:20'
      export:
      - address_family: evpn
        route_targets:
        - '100000:20'
    redistribute_routes:
    - source_protocol: connected
  - name: Tenant_C_OP_Zone
    router_id: 192.168.255.11
    rd: '65001:30'
    route_targets:
      import:
      - address_family: evpn
        route_targets:
        - '100000:30'
      export:
      - address_family: evpn
        route_targets:
        - '100000:30'
    redistribute_routes:
    - source_protocol: connected
  vlan_aware_bundles:
  - name: Tenant_A_APP_Zone
    rd: '65001:12'
    route_targets:
      both:
      - '100000:12'
    redistribute_routes:
    - learned
    vlan: 130-131
  - name: Tenant_A_DB_Zone
    rd: '65001:13'
    route_targets:
      both:
      - '100000:13'
    redistribute_routes:
    - learned
    vlan: 140-141
  - name: Tenant_A_OP_Zone
    rd: '65001:9'
    route_targets:
      both:
      - '100000:9'
    redistribute_routes:
    - learned
    vlan: 110-112
  - name: Tenant_A_WEB_Zone
    rd: '65001:11'
    route_targets:
      both:
      - '100000:11'
    redistribute_routes:
    - learned
    vlan: 120-121
  - name: Tenant_A_NFS
    tenant: Tenant_A
    rd: 65001:20161
    route_targets:
      both:
      - 100000:20161
    redistribute_routes:
    - learned
    vlan: '161'
  - name: Tenant_A_VMOTION
    tenant: Tenant_A
    rd: 65001:20160
    route_targets:
      both:
      - 100000:20160
    redistribute_routes:
    - learned
    vlan: '160'
  - name: Tenant_B_OP_Zone
    rd: '65001:20'
    route_targets:
      both:
      - '100000:20'
    redistribute_routes:
    - learned
    vlan: 210-211
  - name: Tenant_C_OP_Zone
    rd: '65001:30'
    route_targets:
      both:
      - '100000:30'
    redistribute_routes:
    - learned
    vlan: 310-311
static_routes:
- vrf: MGMT
  destination_address_prefix: 0.0.0.0/0
  gateway: 192.168.200.5
service_routing_protocols_model: multi-agent
ip_routing: true
hardware:
  speed_groups:
  - speed_group: 1
    serdes: 10G
  - speed_group: 2
    serdes: 25G
  - speed_group: 3
    serdes: 25G
  - speed_group: 4
    serdes: 10G
daemon_terminattr:
  cvaddrs:
  - 192.168.200.11:9910
  cvauth:
    method: key
    key: telarista
  cvvrf: MGMT
  smashexcludes: ale,flexCounter,hardware,kni,pulse,strata
  ingestexclude: /Sysdb/cell/1/agent,/Sysdb/cell/2/agent
  disable_aaa: false
vlan_internal_order:
  allocation: ascending
  range:
    beginning: 1006
    ending: 1199
ip_name_servers:
- ip_address: 192.168.200.5
  vrf: MGMT
- ip_address: 8.8.8.8
  vrf: MGMT
snmp_server:
  contact: example@example.com
  location: EOS_DESIGNS_UNIT_TESTS rackD DC1-LEAF2B
spanning_tree:
  root_super: true
  mode: mstp
  mst_instances:
  - id: '0'
    priority: 4096
local_users:
- name: admin
  privilege: 15
  role: network-admin
  no_password: true
- name: cvpadmin
  privilege: 15
  role: network-admin
  sha512_password: $6$rZKcbIZ7iWGAWTUM$TCgDn1KcavS0s.OV8lacMTUkxTByfzcGlFlYUWroxYuU7M/9bIodhRO7nXGzMweUxvbk8mJmQl8Bh44cRktUj.
  ssh_key: ssh-rsa AAAAB3NzaC1yc2EAA82spi2mkxp4FgaLi4CjWkpnL1A/MD7WhrSNgqXToF7QCb9Lidagy9IHafQxfu7LwkFdyQIMu8XNwDZIycuf29wHbDdz1N+YNVK8zwyNAbMOeKMqblsEm2YIorgjzQX1m9+/rJeFBKz77PSgeMp/Rc3txFVuSmFmeTy3aMkU=
    cvpadmin@hostmachine.local
vrfs:
- name: MGMT
  ip_routing: false
- name: Tenant_A_APP_Zone
  tenant: Tenant_A
  ip_routing: true
- name: Tenant_A_DB_Zone
  tenant: Tenant_A
  ip_routing: true
- name: Tenant_A_OP_Zone
  tenant: Tenant_A
  ip_routing: true
  description: Tenant_A_OP_Zone
- name: Tenant_A_WEB_Zone
  tenant: Tenant_A
  ip_routing: true
- name: Tenant_B_OP_Zone
  tenant: Tenant_B
  ip_routing: true
- name: Tenant_C_OP_Zone
  tenant: Tenant_C
  ip_routing: true
management_interfaces:
- name: Management1
  description: oob_management
  shutdown: false
  vrf: MGMT
  ip_address: 192.168.200.107/24
  gateway: 192.168.200.5
  type: oob
tcam_profile:
  system: vxlan-routing
platform:
  sand:
    lag:
      hardware_only: true
management_api_http:
  enable_vrfs:
  - name: MGMT
  enable_https: true
  default_services: false
ethernet_interfaces:
<<<<<<< HEAD
- name: Ethernet1
  peer: DC1-SPINE1
  peer_interface: Ethernet3
  peer_type: spine
  description: P2P_LINK_TO_DC1-SPINE1_Ethernet3
  speed: forced 100gfull
  shutdown: false
  mtu: 1500
  type: routed
  ip_address: 172.31.255.33/31
- name: Ethernet2
  peer: DC1-SPINE2
  peer_interface: Ethernet3
  peer_type: spine
  description: P2P_LINK_TO_DC1-SPINE2_Ethernet3
  speed: forced 100gfull
  shutdown: false
  mtu: 1500
  type: routed
  ip_address: 172.31.255.35/31
- name: Ethernet3
  peer: DC1-SPINE3
  peer_interface: Ethernet3
  peer_type: spine
  description: P2P_LINK_TO_DC1-SPINE3_Ethernet3
  speed: forced 100gfull
  shutdown: false
  mtu: 1500
  type: routed
  ip_address: 172.31.255.37/31
- name: Ethernet4
  peer: DC1-SPINE4
  peer_interface: Ethernet3
  peer_type: spine
  description: P2P_LINK_TO_DC1-SPINE4_Ethernet3
  speed: forced 100gfull
  shutdown: false
  mtu: 1500
  type: routed
  ip_address: 172.31.255.39/31
- name: Ethernet7
  peer: DC1-L2LEAF1A
  peer_interface: Ethernet2
  peer_type: l2leaf
  description: DC1-L2LEAF1A_Ethernet2
  shutdown: false
  type: switched
  channel_group:
    id: 7
    mode: active
- name: Ethernet8
  peer: DC1-L2LEAF1B
  peer_interface: Ethernet2
  peer_type: l2leaf
  description: DC1-L2LEAF1B_Ethernet2
  shutdown: false
  type: switched
  channel_group:
    id: 7
    mode: active
- name: Ethernet9
  peer: DC1-L2LEAF3A
  peer_interface: Ethernet2
  peer_type: l2leaf
  description: DC1-L2LEAF3A_Ethernet2
  shutdown: false
  type: switched
  channel_group:
    id: 9
    mode: active
- name: Ethernet13
  peer: DC1-L2LEAF4A
  peer_interface: Ethernet2
  peer_type: l2leaf
  description: DC1-L2LEAF4A_Ethernet2
  shutdown: false
  type: switched
  channel_group:
    id: 13
    mode: active
- name: Ethernet14
  peer: DC1-L2LEAF5A
  peer_interface: Ethernet2
  peer_type: l2leaf
  description: DC1-L2LEAF5A_Ethernet2
  shutdown: false
  type: switched
  channel_group:
    id: 14
    mode: active
- name: Ethernet15
  peer: DC1-L2LEAF5B
  peer_interface: Ethernet2
  peer_type: l2leaf
  description: DC1-L2LEAF5B_Ethernet2
  shutdown: false
  type: switched
  channel_group:
    id: 14
    mode: active
- name: Ethernet10
  peer: server01_MLAG
  peer_interface: Eth3
  peer_type: server
  port_profile: TENANT_B
  description: server01_MLAG_Eth3
  type: switched
  shutdown: false
  mode: trunk
  vlans: 210-211
  spanning_tree_bpdufilter: disabled
  spanning_tree_bpduguard: disabled
  channel_group:
    id: 10
    mode: active
- name: Ethernet11
  peer: server01_MTU_PROFILE_MLAG
  peer_interface: Eth5
  peer_type: server
  port_profile: TENANT_A_MTU
  description: server01_MTU_PROFILE_MLAG_Eth5
  mtu: 1600
  type: switched
  shutdown: false
  mode: access
  vlans: '110'
  spanning_tree_bpdufilter: enabled
  spanning_tree_bpduguard: enabled
  channel_group:
    id: 11
    mode: active
- name: Ethernet12
  peer: server01_MTU_ADAPTOR_MLAG
  peer_interface: Eth7
  peer_type: server
  description: server01_MTU_ADAPTOR_MLAG_Eth7
  mtu: 1601
  type: switched
  shutdown: false
  spanning_tree_bpdufilter: 'True'
  spanning_tree_bpduguard: 'True'
  channel_group:
    id: 12
    mode: active
- name: Ethernet20
  peer: FIREWALL01
  peer_interface: E1
  peer_type: firewall
  port_profile: TENANT_A_B
  description: FIREWALL01_E1
  type: switched
  shutdown: false
  mode: trunk
  vlans: 110-111,210-211
  channel_group:
    id: 20
    mode: active
- name: Ethernet21
  peer: ROUTER01
  peer_interface: Eth1
  peer_type: router
  port_profile: TENANT_A
  description: ROUTER01_Eth1
  type: switched
  shutdown: false
  mode: access
  vlans: '110'
=======
  Ethernet1:
    peer: DC1-SPINE1
    peer_interface: Ethernet3
    peer_type: spine
    description: P2P_LINK_TO_DC1-SPINE1_Ethernet3
    speed: forced 100gfull
    shutdown: false
    mtu: 1500
    type: routed
    ip_address: 172.31.255.33/31
  Ethernet2:
    peer: DC1-SPINE2
    peer_interface: Ethernet3
    peer_type: spine
    description: P2P_LINK_TO_DC1-SPINE2_Ethernet3
    speed: forced 100gfull
    shutdown: false
    mtu: 1500
    type: routed
    ip_address: 172.31.255.35/31
  Ethernet3:
    peer: DC1-SPINE3
    peer_interface: Ethernet3
    peer_type: spine
    description: P2P_LINK_TO_DC1-SPINE3_Ethernet3
    speed: forced 100gfull
    shutdown: false
    mtu: 1500
    type: routed
    ip_address: 172.31.255.37/31
  Ethernet4:
    peer: DC1-SPINE4
    peer_interface: Ethernet3
    peer_type: spine
    description: P2P_LINK_TO_DC1-SPINE4_Ethernet3
    speed: forced 100gfull
    shutdown: false
    mtu: 1500
    type: routed
    ip_address: 172.31.255.39/31
  Ethernet7:
    peer: DC1-L2LEAF1A
    peer_interface: Ethernet2
    peer_type: l2leaf
    description: DC1-L2LEAF1A_Ethernet2
    shutdown: false
    type: switched
    channel_group:
      id: 7
      mode: active
  Ethernet8:
    peer: DC1-L2LEAF1B
    peer_interface: Ethernet2
    peer_type: l2leaf
    description: DC1-L2LEAF1B_Ethernet2
    shutdown: false
    type: switched
    channel_group:
      id: 7
      mode: active
  Ethernet9:
    peer: DC1-L2LEAF3A
    peer_interface: Ethernet2
    peer_type: l2leaf
    description: DC1-L2LEAF3A_Ethernet2
    shutdown: false
    type: switched
    channel_group:
      id: 9
      mode: active
  Ethernet13:
    peer: DC1-L2LEAF4A
    peer_interface: Ethernet2
    peer_type: l2leaf
    description: DC1-L2LEAF4A_Ethernet2
    shutdown: false
    type: switched
    channel_group:
      id: 13
      mode: active
  Ethernet14:
    peer: DC1-L2LEAF5A
    peer_interface: Ethernet2
    peer_type: l2leaf
    description: DC1-L2LEAF5A_Ethernet2
    shutdown: false
    type: switched
    channel_group:
      id: 14
      mode: active
  Ethernet15:
    peer: DC1-L2LEAF5B
    peer_interface: Ethernet2
    peer_type: l2leaf
    description: DC1-L2LEAF5B_Ethernet2
    shutdown: false
    type: switched
    channel_group:
      id: 14
      mode: active
  Ethernet10:
    peer: server01_MLAG
    peer_interface: Eth3
    peer_type: server
    port_profile: TENANT_B
    description: server01_MLAG_Eth3
    type: switched
    shutdown: false
    mode: trunk
    vlans: 210-211
    spanning_tree_bpdufilter: disabled
    spanning_tree_bpduguard: disabled
    channel_group:
      id: 10
      mode: active
  Ethernet11:
    peer: server01_MTU_PROFILE_MLAG
    peer_interface: Eth5
    peer_type: server
    port_profile: TENANT_A_MTU
    description: server01_MTU_PROFILE_MLAG_Eth5
    mtu: 1600
    type: switched
    shutdown: false
    mode: access
    vlans: '110'
    spanning_tree_bpdufilter: enabled
    spanning_tree_bpduguard: enabled
    channel_group:
      id: 11
      mode: active
  Ethernet12:
    peer: server01_MTU_ADAPTOR_MLAG
    peer_interface: Eth7
    peer_type: server
    description: server01_MTU_ADAPTOR_MLAG_Eth7
    mtu: 1601
    type: switched
    shutdown: false
    spanning_tree_bpdufilter: 'True'
    spanning_tree_bpduguard: 'True'
    channel_group:
      id: 12
      mode: active
  Ethernet20:
    peer: FIREWALL01
    peer_interface: E1
    peer_type: firewall
    port_profile: TENANT_A_B
    description: FIREWALL01_E1
    type: switched
    shutdown: false
    mode: trunk
    vlans: 110-111,210-211
    channel_group:
      id: 20
      mode: active
  Ethernet21:
    peer: ROUTER01
    peer_interface: Eth1
    peer_type: router
    port_profile: TENANT_A
    description: ROUTER01_Eth1
    type: switched
    shutdown: false
    mode: access
    vlans: '110'
>>>>>>> a0f29c00
port_channel_interfaces:
- name: Port-Channel7
  description: DC1_L2LEAF1_Po1
  type: switched
  shutdown: false
  mode: trunk
  vlans: 110-112,120-121,130-131,160-161
  evpn_ethernet_segment:
    identifier: 0000:0000:0808:0707:0606
    route_target: 08:08:07:07:06:06
  lacp_id: 0808.0707.0606
- name: Port-Channel9
  description: DC1-L2LEAF3A_Po1
  type: switched
  shutdown: false
  mode: trunk
  vlans: 110-112,120-121,130-131,160-161
  evpn_ethernet_segment:
    identifier: 0000:0000:0606:0707:0808
    route_target: 06:06:07:07:08:08
  lacp_id: 0606.0707.0808
- name: Port-Channel13
  description: DC1-L2LEAF4A_Po1
  type: switched
  shutdown: false
  mode: trunk
  vlans: 110-112,120-121,130-131,160-161
  evpn_ethernet_segment:
    identifier: 0000:0000:a36b:7013:457b
    route_target: a3:6b:70:13:45:7b
  lacp_id: a36b.7013.457b
- name: Port-Channel14
  description: DC1_L2LEAF5_Po1
  type: switched
  shutdown: false
  mode: trunk
  vlans: 110-112,120-121,130-131,160-161
  evpn_ethernet_segment:
    identifier: 0000:0000:71da:d362:2084
    route_target: 71:da:d3:62:20:84
  lacp_id: 71da.d362.2084
- name: Port-Channel10
  description: server01_MLAG_PortChanne1
  type: switched
  shutdown: false
  mode: trunk
  vlans: 210-211
  spanning_tree_bpdufilter: disabled
  spanning_tree_bpduguard: disabled
- name: Port-Channel11
  description: server01_MTU_PROFILE_MLAG_PortChanne1
  type: switched
  shutdown: false
  mtu: 1600
  mode: access
  vlans: '110'
  spanning_tree_bpdufilter: enabled
  spanning_tree_bpduguard: enabled
- name: Port-Channel12
  description: server01_MTU_ADAPTOR_MLAG_PortChanne1
  type: switched
  shutdown: false
  mtu: 1601
  spanning_tree_bpdufilter: 'True'
  spanning_tree_bpduguard: 'True'
- name: Port-Channel20
  description: FIREWALL01_PortChanne1
  type: switched
  shutdown: false
  mode: trunk
  vlans: 110-111,210-211
loopback_interfaces:
- name: Loopback0
  description: EVPN_Overlay_Peering
  shutdown: false
  ip_address: 192.168.255.11/32
- name: Loopback1
  description: VTEP_VXLAN_Tunnel_Source
  shutdown: false
  ip_address: 192.168.254.11/32
- name: Loopback100
  description: Tenant_A_OP_Zone_VTEP_DIAGNOSTICS
  shutdown: false
  vrf: Tenant_A_OP_Zone
  ip_address: 10.255.1.11/32
prefix_lists:
- name: PL-LOOPBACKS-EVPN-OVERLAY
  sequence_numbers:
  - sequence: 10
    action: permit 192.168.255.0/24 eq 32
  - sequence: 20
    action: permit 192.168.254.0/24 eq 32
route_maps:
- name: RM-CONN-2-BGP
  sequence_numbers:
  - sequence: 10
    type: permit
    match:
    - ip address prefix-list PL-LOOPBACKS-EVPN-OVERLAY
router_bfd:
  multihop:
    interval: 1200
    min_rx: 1200
    multiplier: 3
vlans:
- id: 130
  name: Tenant_A_APP_Zone_1
  tenant: Tenant_A
- id: 131
  name: Tenant_A_APP_Zone_2
  tenant: Tenant_A
- id: 140
  name: Tenant_A_DB_BZone_1
  tenant: Tenant_A
- id: 141
  name: Tenant_A_DB_Zone_2
  tenant: Tenant_A
- id: 110
  name: Tenant_A_OP_Zone_1
  tenant: Tenant_A
- id: 111
  name: Tenant_A_OP_Zone_2
  tenant: Tenant_A
- id: 112
  name: Tenant_A_OP_Zone_3
  tenant: Tenant_A
- id: 120
  name: Tenant_A_WEB_Zone_1
  tenant: Tenant_A
- id: 121
  name: Tenant_A_WEBZone_2
  tenant: Tenant_A
- id: 160
  name: Tenant_A_VMOTION
  tenant: Tenant_A
- id: 161
  name: Tenant_A_NFS
  tenant: Tenant_A
- id: 210
  name: Tenant_B_OP_Zone_1
  tenant: Tenant_B
- id: 211
  name: Tenant_B_OP_Zone_2
  tenant: Tenant_B
- id: 310
  name: Tenant_C_OP_Zone_1
  tenant: Tenant_C
- id: 311
  name: Tenant_C_OP_Zone_2
  tenant: Tenant_C
ip_igmp_snooping:
  globally_enabled: true
  vlans:
  - enabled: false
    id: 120
ip_virtual_router_mac_address: 00:dc:00:00:00:0a
vlan_interfaces:
- name: Vlan130
  tenant: Tenant_A
  tags:
  - app
  - erp1
  description: Tenant_A_APP_Zone_1
  shutdown: false
  ip_address_virtual: 10.1.30.1/24
  vrf: Tenant_A_APP_Zone
- name: Vlan131
  tenant: Tenant_A
  tags:
  - app
  description: Tenant_A_APP_Zone_2
  shutdown: false
  ip_address_virtual: 10.1.31.1/24
  vrf: Tenant_A_APP_Zone
- name: Vlan140
  tenant: Tenant_A
  tags:
  - db
  - erp1
  description: Tenant_A_DB_BZone_1
  shutdown: false
  ip_address_virtual: 10.1.40.1/24
  vrf: Tenant_A_DB_Zone
- name: Vlan141
  tenant: Tenant_A
  tags:
  - db
  description: Tenant_A_DB_Zone_2
  shutdown: false
  ip_address_virtual: 10.1.41.1/24
  vrf: Tenant_A_DB_Zone
- name: Vlan110
  tenant: Tenant_A
  tags:
  - opzone
  description: Tenant_A_OP_Zone_1
  shutdown: false
  ip_address_virtual: 10.1.10.1/24
  vrf: Tenant_A_OP_Zone
- name: Vlan111
  tenant: Tenant_A
  tags:
  - opzone
  description: Tenant_A_OP_Zone_2
  shutdown: false
  ip_address_virtual: 10.1.11.1/24
  vrf: Tenant_A_OP_Zone
  ip_helpers:
  - ip_helper: 1.1.1.1
    source_interface: lo100
    vrf: MGMT
- name: Vlan112
  tenant: Tenant_A
  tags:
  - opzone
  description: Tenant_A_OP_Zone_3
  shutdown: false
  mtu: 1560
  vrf: Tenant_A_OP_Zone
  ip_helpers:
  - ip_helper: 2.2.2.2
    source_interface: lo101
    vrf: MGMT
- name: Vlan120
  tenant: Tenant_A
  tags:
  - web
  - erp1
  description: Tenant_A_WEB_Zone_1
  shutdown: false
  ip_address_virtual: 10.1.20.1/24
  ip_address_virtual_secondaries:
  - 10.2.20.1/24
  - 10.2.21.1/24
  vrf: Tenant_A_WEB_Zone
  ip_helpers:
  - ip_helper: 1.1.1.1
    source_interface: lo100
    vrf: TEST
- name: Vlan121
  tenant: Tenant_A
  tags:
  - web
  description: Tenant_A_WEBZone_2
  shutdown: true
  mtu: 1560
  ip_address_virtual: 10.1.10.254/24
  vrf: Tenant_A_WEB_Zone
- name: Vlan210
  tenant: Tenant_B
  tags:
  - opzone
  description: Tenant_B_OP_Zone_1
  shutdown: false
  ip_address_virtual: 10.2.10.1/24
  vrf: Tenant_B_OP_Zone
- name: Vlan211
  tenant: Tenant_B
  tags:
  - opzone
  description: Tenant_B_OP_Zone_2
  shutdown: false
  ip_address_virtual: 10.2.11.1/24
  vrf: Tenant_B_OP_Zone
- name: Vlan310
  tenant: Tenant_C
  tags:
  - opzone
  description: Tenant_C_OP_Zone_1
  shutdown: false
  ip_address_virtual: 10.3.10.1/24
  vrf: Tenant_C_OP_Zone
- name: Vlan311
  tenant: Tenant_C
  tags:
  - opzone
  description: Tenant_C_OP_Zone_2
  shutdown: false
  ip_address_virtual: 10.3.11.1/24
  vrf: Tenant_C_OP_Zone
vxlan_interface:
  Vxlan1:
    description: DC1-LEAF2B_VTEP
    vxlan:
      udp_port: 4789
      source_interface: Loopback1
      vlans:
      - id: 130
        vni: 10130
      - id: 131
        vni: 10131
      - id: 140
        vni: 10140
      - id: 141
        vni: 10141
      - id: 110
        vni: 10110
      - id: 111
        vni: 50111
      - id: 112
        vni: 10112
      - id: 120
        vni: 10120
      - id: 121
        vni: 10121
      - id: 160
        vni: 10160
      - id: 161
        vni: 10161
      - id: 210
        vni: 20210
      - id: 211
        vni: 20211
      - id: 310
        vni: 30310
      - id: 311
        vni: 30311
      vrfs:
      - name: Tenant_A_APP_Zone
        vni: 12
      - name: Tenant_A_DB_Zone
        vni: 13
      - name: Tenant_A_OP_Zone
        vni: 10
      - name: Tenant_A_WEB_Zone
        vni: 11
      - name: Tenant_B_OP_Zone
        vni: 20
      - name: Tenant_C_OP_Zone
        vni: 30
virtual_source_nat_vrfs:
- name: Tenant_A_OP_Zone
  ip_address: 10.255.1.11<|MERGE_RESOLUTION|>--- conflicted
+++ resolved
@@ -320,7 +320,6 @@
   enable_https: true
   default_services: false
 ethernet_interfaces:
-<<<<<<< HEAD
 - name: Ethernet1
   peer: DC1-SPINE1
   peer_interface: Ethernet3
@@ -488,7 +487,6 @@
   shutdown: false
   mode: access
   vlans: '110'
-=======
   Ethernet1:
     peer: DC1-SPINE1
     peer_interface: Ethernet3
@@ -656,7 +654,6 @@
     shutdown: false
     mode: access
     vlans: '110'
->>>>>>> a0f29c00
 port_channel_interfaces:
 - name: Port-Channel7
   description: DC1_L2LEAF1_Po1
