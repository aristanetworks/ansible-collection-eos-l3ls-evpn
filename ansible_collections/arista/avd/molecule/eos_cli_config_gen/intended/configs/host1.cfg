--- conflicted
+++ resolved
@@ -435,13 +435,6 @@
    field-set l4-port src_port_set2
       5700-5800, 6500-6600
 !
-<<<<<<< HEAD
-ip address virtual source-nat vrf TEST_01 address 1.1.1.1
-ip address virtual source-nat vrf TEST_02 address 1.1.1.2
-ip address virtual source-nat vrf TEST_04 address 1.1.1.3
-ipv6 address virtual source-nat vrf TEST_03 address 2001:db8:85a3::8a2e:370:7334
-ipv6 address virtual source-nat vrf TEST_04 address 2001:db8:85a3::8a2e:370:7335
-=======
 event-handler CONFIG_VERSIONING
    trigger on-startup-config
    action bash FN=/mnt/flash/startup-config; LFN="`ls -1 $FN.*-* | tail -n 1`"; if [ -z "$LFN" -o -n "`diff -I 'last modified' $FN $LFN`" ]; then cp $FN $FN.`date +%Y%m%d-%H%M%S`; ls -1r $FN.*-* | tail -n +11 | xargs -I % rm %; fi
@@ -550,7 +543,12 @@
 interface profile TEST-PROFILE-2
    command mtu 9214
    command ptp enable
->>>>>>> 72f24a77
+!
+ip address virtual source-nat vrf TEST_01 address 1.1.1.1
+ip address virtual source-nat vrf TEST_02 address 1.1.1.2
+ip address virtual source-nat vrf TEST_04 address 1.1.1.3
+ipv6 address virtual source-nat vrf TEST_03 address 2001:db8:85a3::8a2e:370:7334
+ipv6 address virtual source-nat vrf TEST_04 address 2001:db8:85a3::8a2e:370:7335
 !
 class-map type pbr match-any CM_PBR_EXCLUDE
    match ip access-group ACL_PBR_EXCLUDE
