!
!This is a test comment to test config_comment.
!This is multiline comment.
!
boot secret 5 a153de6290ff1409257a
!
enable password sha512 $6$nXycSRhVPaxRINPL$tM1MNjjRCbFD5di4XWsj8CPkm8Pdwmf9fVqRV015y3DXD4t1vi8CAWQpFP8Vbi9Y2i7.JuFey5UaafXvI6quD1
aaa root secret sha512 $6$u/gcPay8$acyobpJ88zHxkziwGJPcMbp9B/JukvShxg0fDJu7WuMCeB8H0XKX.90w1cAfwcXBrYCR.gjfzaolFgP2zBUua.
!
username admin privilege 15 role network-admin nopassword
no username admin1
username ansible privilege 15 role network-admin secret sha512 $6$.I7/ZR/zlLIUv8fr$vR/JvLTbq5amMt6Y1SE4CKlPDv/AzJYlFYHkUZ17BDovm0Oi4aLdBULe1EmZ0Y9xKjVLMKpxCSKmlrAioDxbQ0
username cvpadmin privilege 15 role network-admin secret sha512 $6$.I7/ZR/zlLIUv8fr$vR/JvLTbq5amMt6Y1SE4CKlPDv/AzJYlFYHkUZ17BDovm0Oi4aLdBULe1EmZ0Y9xKjVLMKpxCSKmlrAioDxbQ0
username cvpadmin ssh-key ssh-rsa AAAAB3NzaC1yc2EAAAADAQABAAABgQC9OuVC4D+ARBrc9sP0VRmP6osTo8fgA4Z/dkacQuiOgph6VTHaBkIuqR7XswKKCOH36GXeIChnIF+d1HSoe05mZX+bT2Nu1SObnO8jZjqIFZqUlXUTHWgmnChchABmXS3KMQlivVDE/r9o3vmHEFTfKPZsmG7YHZuavfYXxFJtqtDW0nGH/WJ+mm4v2CP1tOPBLvNE3mLXXyTepDkmrCH/fkwgPR3gBqLrkhWlma0bz+7I851RpCQemhVJFxeI/SnvQfL2VJU2ZMM3pPRSTlLry7Od6kZNAkr4dIOFDCVAaIDbBxPUZ/LvPfyEUwicEo/EKmpLBQ6E2UqcCK2pTyV/K63682spi2mkxp4FgaLi4CjWkpnL1A/MD7WhrSNgqXToF7QCb9Lidagy9IHafQxfu7LwkFdyQIMu8XNwDZIycuf29wHbDdz1N+YNVK8zwyNAbMOeKMqblsEm2YIorgjzQX1m9+/rJeFBKz77PSgeMp/Rc3txFVuSmFmeTy3aMkU= cvpadmin@hostmachine.local
username shell shell /sbin/nologin nopassword
username shell ssh-key ssh-rsa AAAAB3NzaC1yc2EAAAADAQABAAABgQDHMTFuLHPz/prREZZIks0ca4btBIzEbvY6KRYGzhN7JCG5CTfre0Y9UCbNul7qNl7cxomQkh/0VjQNX6ecPd0HyOTKL2EK002ejNyvooUDarnglMWtjKIl40NgDR/GNSkvC3nEylvX1H7Rfmu38NCqiwIpWA8JFwgLCLvkWUoORxHhIIy8/vttLgMxr66HGlVAnRidf3VVCnlILm4gUpc3fR43EhvVoYByY3jEa/fypiS2nDP9K2fXtpXGrIHSbyMu4Mj3fnSdcqWysRF7Tqc6Kvet8ImS07fLcgpbdLp31ssF1rssbTnD1zWuAozvXpK1d+vFO4EfFr5yzkE2Q8lM0wPpdS4LBWQfJdWgi6t5XEXewWyTYfIDKCBOI2dECGtkDjme+PDNIL9IQiiYC2iXMmQrun9fsp8jicdw1svGef8Otdb4kmHXiQ3mAxTeHLgeYPfYyekKq/+dFMcAZT+sv0g24AHc4ulitfLRoGjxYHZLGg2KQpFfAn0aQKCd5vk= noname@hostmachine-asd-cl
username shell ssh-key secondary ssh-rsa AAAAB3NzaC1yc2EAAAADAQABAAABgQDHMTFuLHPz/prREZZIks0ca4btBIzEbvY6KRYGzhN7JCG5CTfre0Y9UCbNul7qNl7cxomQkh/0VjQNX6ecPd0HyOTKL2EK002ejNyvooUDarnglMWtjKIl40NgDR/GNSkvC3nEylvX1H7Rfmu38NCqiwIpWA8JFwgLCLvkWUoORxHhIIy8/vttLgMxr66HGlVAnRidf3VVCnlILm4gUpc3fR43EhvVoYByY3jEa/fypiS2nDP9K2fXtpXGrIHSbyMu4Mj3fnSdcqWysRF7Tqc6Kvet8ImS07fLcgpbdLp31ssF1rssbTnD1zWuAozvXpK1d+vFO4EfFr5yzkE2Q8lM0wPpdS4LBWQfJdWgi6t5XEXewWyTYfIDKCBOI2dECGtkDjme+PDNIL9IQiiYC2iXMmQrun9fsp8jicdw1svGef8Otdb4kmHXiQ3mAxTeHLgeYPfYyekKq/+dFMcAZT+sv0g24AHc4ulitfLRoGjxYHZLGg2KQpFfAn0aQKCd5vk= noname@hostmachine-asd-cl
!
agent Dummy environment V1=42:V2=666
agent KernelFib environment KERNELFIB_PROGRAM_ALL_ECMP=true
!
service routing configuration bgp no-equals-default
!
prompt %H__%D{%H:%M:%S}%v%P
!
terminal length 1000
terminal width 1000
!
alias wr copy running-config startup-config
alias siib show ip interface brief

!
daemon ocprometheus
   exec /usr/bin/ocprometheus -config /usr/bin/ocprometheus.yml -addr localhost:6042
   no shutdown
!
daemon random
   exec /usr/bin/random
   shutdown
!
dhcp relay
   tunnel requests disabled
   mlag peer-link requests disabled
   server dhcp-relay-server1
   server dhcp-relay-server2
!
ip dhcp relay information option
ip dhcp relay always-on
ip dhcp relay all-subnets default
!
ipv6 dhcp relay always-on
ipv6 dhcp relay all-subnets default
ipv6 dhcp relay option link-layer address
ipv6 dhcp relay option remote-id format %m:%i
!
dhcp server vrf AVRF
   !
   subnet 172.16.254.0/24
      default-gateway 172.16.254.1
   dns server ipv4 10.0.0.1 192.168.255.254
   client class ipv4 definition Class1
!
dhcp server vrf defauls
!
dhcp server
   dns server ipv4 10.0.0.1 192.168.255.254
   dns server ipv6 2001:db8::1 2001:db8::2
   tftp server file ipv4 https://www.arista.io/ztp/bootstrap
   tftp server file ipv6 https://2001:0db8:fe/ztp/bootstrap
   !
   subnet 2a00:2::/64
   !
   subnet 10.2.3.0/24
   !
   vendor-option ipv4 NTP
      sub-option 42 type ipv4-address data 10.1.1.1
!
dhcp server vrf defaulu
!
dhcp server vrf TEST
   lease time ipv4 10 days 10 hours 10 minutes
   dns domain name ipv4 testv4.com
   lease time ipv6 12 days 12 hours 12 minutes
   dns domain name ipv6 testv6.com
   !
   subnet 10.0.0.0/24
      reservations
         mac-address 0001.0001.0001
            ipv4-address 10.0.0.2
            hostname host3
         !
         mac-address 1a1b.1c1d.1e1f
            ipv4-address 10.0.0.1
            hostname host1
      !
      range 10.0.0.10 10.0.0.100
      !
      range 10.0.0.110 10.0.0.120
      name TEST1
      dns server 10.1.1.12 10.1.1.13
      lease time 0 days 0 hours 10 minutes
      default-gateway 10.0.0.1
   !
   subnet 2001:db8:abcd:1234:c000::/66
      reservations
         mac-address 0003.0003.003
            ipv6-address 2001:db8:abcd:1234:c000::1
   !
   vendor-option ipv4 NTP
      sub-option 1 type string data "test"
      sub-option 42 type ipv4-address data 10.1.1.1
      sub-option 66 type array ipv4-address data 1.1.1.1 2.2.2.2
!
dhcp server vrf VRF01
   !
   subnet 192.168.0.0/24
   disabled
!
ip dhcp snooping bridging
ip dhcp snooping information option
ip dhcp snooping information option circuit-id type 10 format %h:%p
ip dhcp snooping vlan 10,20,500,1000-2000
!
switchport default mode access
!
switchport default phone cos 0
!
switchport default phone vlan 69
!
vlan internal order ascending range 10 40
!
errdisable detect cause acl
errdisable detect cause arp-inspection
errdisable detect cause dot1x
errdisable detect cause link-change
errdisable detect cause tapagg
errdisable detect cause xcvr-misconfigured
errdisable detect cause xcvr-overheat
errdisable detect cause xcvr-power-unsupported
errdisable recovery cause arp-inspection
errdisable recovery cause bpduguard
errdisable recovery cause dot1x
errdisable recovery cause hitless-reload-down
errdisable recovery cause lacp-rate-limit
errdisable recovery cause link-flap
errdisable recovery cause no-internal-vlan
errdisable recovery cause portchannelguard
errdisable recovery cause portsec
errdisable recovery cause speed-misconfigured
errdisable recovery cause tapagg
errdisable recovery cause uplink-failure-detection
errdisable recovery cause xcvr-misconfigured
errdisable recovery cause xcvr-overheat
errdisable recovery cause xcvr-power-unsupported
errdisable recovery cause xcvr-unsupported
errdisable recovery interval 300
!
event-monitor
!
ip igmp snooping robustness-variable 2
ip igmp snooping restart query-interval 30
ip igmp snooping interface-restart-query 500
ip igmp snooping fast-leave
ip igmp snooping vlan 23
ip igmp snooping vlan 23 querier
ip igmp snooping vlan 23 querier address 10.10.23.1
ip igmp snooping vlan 23 querier query-interval 40
ip igmp snooping vlan 23 querier max-response-time 10
ip igmp snooping vlan 23 querier last-member-query-interval 5
ip igmp snooping vlan 23 querier last-member-query-count 2
ip igmp snooping vlan 23 querier startup-query-interval 20
ip igmp snooping vlan 23 querier startup-query-count 2
ip igmp snooping vlan 23 querier version 3
ip igmp snooping vlan 23 max-groups 20
ip igmp snooping vlan 23 fast-leave
ip igmp snooping vlan 24
no ip igmp snooping vlan 25
no ip igmp snooping vlan 25 fast-leave
ip igmp snooping querier
ip igmp snooping querier address 10.10.10.1
ip igmp snooping querier query-interval 40
ip igmp snooping querier max-response-time 10
ip igmp snooping querier last-member-query-interval 5
ip igmp snooping querier last-member-query-count 2
ip igmp snooping querier startup-query-interval 20
ip igmp snooping querier startup-query-count 2
ip igmp snooping querier version 3
!
ip igmp snooping proxy
ip igmp snooping vlan 23 proxy
no ip igmp snooping vlan 25 proxy
!
load-interval default 25
!
service routing protocols model multi-agent
!
lacp port-id range 1 128
no lacp rate-limit default
!
queue-monitor length
queue-monitor length notifying
queue-monitor length tx-latency
queue-monitor length default thresholds 100 10
queue-monitor length cpu thresholds 200000 100000
!
queue-monitor length log 100
!
monitor layer1
   logging transceiver
   logging transceiver dom
   logging transceiver communication
   logging mac fault
!
link tracking group EVPN_MH_ES1
   links minimum 30
   recovery delay 500
link tracking group EVPN_MH_ES2
!
match-list input string molecule
   10 match regex ^.*MOLECULE.*$
   20 match regex ^.*TESTING.*$
!
match-list input prefix-ipv4 molecule_v4
   match prefix-ipv4 10.10.10.0/24
   match prefix-ipv4 10.10.20.0/24
!
match-list input prefix-ipv6 molecule_v6
   match prefix-ipv6 2001:0DB8::/32
!
mcs client
   no shutdown
   !
   cvx secondary default
      no shutdown
      server host 10.90.224.188
      server host 10.90.224.189
      server host leaf2.atd.lab
!
hostname hostname-set-via-hostname-var
ip domain-list domain1.local
ip domain-list domain2.local
!
aaa group server ldap LADP2
   server 10.10.10.157 vrf mgt
   server 10.10.10.249
!
aaa group server ldap LDAP1
   server 192.168.10.157 vrf mgt
   server 10.10.10.248
!
track MyTrackNoProperty interface Ethernet1/1 line-protocol
track MyTrackSetProperty interface Ethernet2/1 line-protocol
!
switchport port-security mac-address aging
switchport port-security mac-address moveable
switchport port-security persistence disabled
switchport port-security violation protect chip-based
!
redundancy
   protocol sso
!
router adaptive-virtual-topology
   topology role pathfinder
   region North_America id 1
   zone Canada id 2
   site Ottawa id 99
   !
   policy production
      !
      match application-profile videoApps
      !
      match application-profile criticalApps
         avt profile crit
         traffic-class 7
         dscp 45
      !
      match application-profile audioApps
         avt profile audio
         traffic-class 6
      !
      match application-profile mfgApp
         avt profile crit
         dscp 54
      !
      match application-profile hrApp
         avt profile hr
   !
   profile office365
   !
   profile scavenger
      internet-exit policy scavenger-ie
      path-selection load-balance scavenger-lb
   !
   profile video
      internet-exit policy video-ie
   !
   profile voice
      path-selection load-balance voice-lb
   !
   vrf blue
      avt profile video id 1
   !
   vrf red
      avt policy production
      avt profile video id 1
      avt profile voice id 2
!
router internet-exit
   exit-group eg_01
   !
   exit-group eg_02
      fib-default
   !
   exit-group eg_03
      local connection eg_03_lo_01
      local connection eg_03_lo_02
      fib-default
   !
   exit-group eg_04
      local connection eg_04_lo_01
      local connection eg_04_lo_02
      local connection eg_04_lo_03
   !
   policy po_01
      exit-group po_eg_01_02
      exit-group po_eg_01_04
      exit-group po_eg_01_01
      exit-group po_eg_01_03
      exit-group system-default-exit-group
   !
   policy po_02
   !
   policy po_03
      exit-group po_eg_03_01
!
router l2-vpn
   arp learning bridged
   arp proxy prefix-list pl-router-l2-vpn
   arp selective-install
   nd learning bridged
   nd proxy prefix-list pl-router-l2-vpn
   nd rs flooding disabled
   virtual-router neighbor advertisement flooding disabled
!
router path-selection
   peer dynamic source stun
   tcp mss ceiling ipv4 200 ingress
   !
   path-group PG-1 id 666
      keepalive interval 200 milliseconds failure-threshold 3 intervals
      !
      peer dynamic
         ip local
         ipsec
      !
      peer static router-ip 172.16.1.42
      !
      peer static router-ip 172.16.2.42
         ipv4 address 192.168.2.42
      !
      peer static router-ip 172.16.42.42
         name TEST-STATIC-PEER-WITH-NAME
         ipv4 address 192.168.42.42
         ipv4 address 192.168.1.42
   !
   path-group PG-2 id 42
      ipsec profile IPSEC-P-1
      keepalive interval auto
      flow assignment lan
      !
      local interface Ethernet1/1
      !
      local interface Ethernet1/1/3
      !
      local interface Ethernet2 public address 192.168.42.42
         stun server-profile STUN-P-1 STUN-P-2
      !
      local interface Ethernet2/4.666
      !
      local interface Ethernet3
         stun server-profile STUN-P-1
      !
      local interface Ethernet4.666
      !
      local interface Port-Channel1 public address 192.168.42.43
         stun server-profile STUN-P-1 STUN-P-2
      !
      local interface Port-Channel4.666
      !
      local ip 192.168.1.100 public address 192.168.42.42
         stun server-profile STUN-P-1 STUN-P-2
      !
      local ip 192.168.100.1
         stun server-profile STUN-P-1
      !
      peer dynamic
         ipsec disabled
   !
   path-group PG-3 id 888
   !
   path-group PG-4
   !
   load-balance policy LB-EMPTY
   !
   load-balance policy LB-P-1
      loss-rate 17
      hop count lowest
      path-group PG-5
      path-group PG-2 priority 42
      path-group PG-4 priority 42
      path-group PG-3 priority 666
   !
   load-balance policy LB-P-2
      latency 42
      jitter 666
      loss-rate 42.42
      path-group PG-1 priority 1
      path-group PG-3
   !
   policy DPS-P-1
      default-match
         load-balance LB-P-1
      !
      42 application-profile AP-3
         load-balance LB-P-1
   !
   policy DPS-P-2
      default-match
         load-balance LB-P-2
   !
   policy DPS-P-3
      42 application-profile AP-2
      !
      66 application-profile AP-1
         load-balance LB-P-1
   !
   vrf VRF-1
      path-selection-policy DPS-P-1
   !
   vrf VRF-2
      path-selection-policy DPS-P-2
   !
   vrf VRF-3
!
router service-insertion
   connection aconnection
      interface Ethernet4/1 next-hop 10.10.10.10
      monitor connectivity host host4
   connection connection1
      interface Ethernet2/2.2 next-hop 10.10.10.10
      monitor connectivity host host1
   connection connection2
      interface Tunnel1 primary
      interface Tunnel2 secondary
      monitor connectivity host host2
   connection connection3
      interface Tunnel3 secondary
      monitor connectivity host host3
   connection connection4
      interface Tunnel4 primary
   connection connection5
      interface Tunnel5 primary
      interface Tunnel6 secondary
   connection connection6
      interface Ethernet2 next-hop 10.10.10.10
   connection connection7
      interface Ethernet3/1 next-hop 10.10.10.10
      monitor connectivity host host4
!
sflow sample dangerous 1000
sflow polling-interval 10
sflow vrf AAA destination 10.6.75.62 123
sflow vrf AAA destination 10.6.75.63 333
sflow vrf AAA source-interface Ethernet2
sflow vrf BBB destination 10.6.75.62
sflow vrf BBB source 1.1.1.1
sflow vrf CCC destination 10.6.75.62
sflow vrf CCC source-interface Management1
sflow vrf MGMT destination 10.6.75.59
sflow vrf MGMT destination 10.6.75.62 123
sflow vrf MGMT destination 10.6.75.63 333
sflow vrf MGMT source-interface Ethernet3
sflow destination 10.6.75.61
sflow destination 10.6.75.62 123
sflow source-interface Management0
sflow sample input subinterface
sflow sample output subinterface
sflow extension bgp
sflow extension router
no sflow extension switch
no sflow extension tunnel
sflow interface disable default
sflow interface egress unmodified enable default
sflow run
sflow hardware acceleration
sflow hardware acceleration sample 1024
sflow hardware acceleration module Linecard1
sflow hardware acceleration module Linecard2
no sflow hardware acceleration module Linecard3
!
service unsupported-transceiver test dsafDSFfvadskjh3424
!
tap aggregation
   mode exclusive profile tap-aggregation-extended
   encapsulation dot1br strip
   encapsulation vn-tag strip
   protocol lldp trap
   mode exclusive no-errdisable Ethernet1/1
   mode exclusive no-errdisable Ethetnet 42/1
   mode exclusive no-errdisable Port-Channel200
   truncation size 169
   mac timestamp header format 64-bit
   mac timestamp header eth-type 5
   mac fcs-error pass-through
!
clock timezone GMT
!
vlan 110
   name PR01-DMZ
!
vlan 111
   name PRIVATE_VLAN_COMMUNITY
   private-vlan community primary vlan 110
!
vlan 112
   name PRIVATE_VLAN_ISOLATED
   private-vlan isolated primary vlan 110
!
vlan 3010
   name MLAG_iBGP_TENANT_A_PROJECT01
   trunk group LEAF_PEER_L3
!
vlan 3011
   name MLAG_iBGP_TENANT_A_PROJECT02
   state active
   trunk group MY_TRUNK_GROUP
!
vlan 3012
   name MLAG_iBGP_TENANT_A_PROJECT03
   state suspend
   trunk group MY_TRUNK_GROUP
!
vrf instance BLAH
!
vrf instance defauls
!
vrf instance defaulu
!
vrf instance MGMT
!
vrf instance TENANT_A_PROJECT01
!
vrf instance TENANT_A_PROJECT02
!
group bgp bar
   vrf red
   neighbor peer-group-baz
   maintenance profile bgp downlink-neighbors
!
group bgp foo
   neighbor 169.254.1.1
   neighbor fe80::1
   maintenance profile bgp ixp
   maintenance profile bgp uplink-neighbors
!
group bgp without-neighbors-key
   vrf red
!
queue-monitor streaming
   max-connections 5
   ip access-group ACL-QMS
   ipv6 access-group ACLv6-QMS
   vrf test
   no shutdown
!
management security
   entropy source hardware haveged cpu jitter
   entropy source hardware exclusive
   password minimum length 17
   password encryption-key common
   password encryption reversible aes-256-gcm
   !
   password policy AVD_POLICY
      minimum digits 1
      minimum length 2
      minimum lower 3
      minimum special 4
      minimum upper 5
      maximum repetitive 6
      maximum sequential 7
   !
   session shared-secret profile profile0
      secret Secret1 7 $1c$mNvaIXPetcQ3hy7oUnTU3w== receive-lifetime 12/20/2024 10:00:00 12/20/2025 10:00:00 transmit-lifetime infinite local-time
      secret Secret2 7 $1c$mNvaIXPetcSA2UnFwIaxwA== receive-lifetime infinite transmit-lifetime infinite
   !
   session shared-secret profile profile1
      secret Secret3 8a $Ra3am9YZlbg5d65txucxTg==$DMoPxa9Wu5elK39pofFgaw==$zgEBfv+w/AIr1FnW receive-lifetime 2024-12-20 10:00:00 2025-12-20 10:00:00 transmit-lifetime 12/20/2024 10:00:00 12/10/2025 10:00:00
   !
   session shared-secret profile profile2
      secret Secret4 0 name1_secret receive-lifetime 2024-12-20 10:00:00 2025-12-20 10:00:00 transmit-lifetime 2024-12-20 10:00:00 2025-12-20 10:00:00
   !
   ssl profile certificate-profile
      certificate eAPI.crt key eAPI.key
      crl ca.crl
      crl intermediate.crl
   !
   ssl profile cipher-list-profile
      cipher-list ECDHE-RSA-AES256-GCM-SHA384:ECDHE-RSA-AES256-SHA384
   !
   ssl profile test1-chain-cert
      chain certificate test-chain-cert1.crt
      chain certificate test-chain-cert2.crt
      chain certificate requirement basic-constraint ca true
   !
   ssl profile test1-trust-cert
      trust certificate test-trust1.crt
      trust certificate test-trust2.crt
      trust certificate requirement basic-constraint ca true
      trust certificate policy expiry-date ignore
   !
   ssl profile test2-chain-cert
      chain certificate requirement include root-ca
   !
   ssl profile test2-trust-cert
      trust certificate system
      trust certificate requirement hostname fqdn
   !
   ssl profile tls-single-version-profile-as-float
      tls versions 1.0
   !
   ssl profile tls-single-version-profile-as-string
      tls versions 1.1
   !
   ssl profile tls-versions-profile
      tls versions 1.0 1.1
!
radius-server deadtime 10
radius-server attribute 32 include-in-access-req hostname
radius-server dynamic-authorization port 1700
radius-server tls ssl-profile GLOBAL_RADIUS_SSL_PROFILE
radius-server dynamic-authorization tls ssl-profile SSL_PROFILE
radius-server host 10.10.10.157 vrf mgt key 7 071B245F5A
radius-server host 10.10.10.249 key 7 071B245F5A
radius-server host 10.10.10.158 key 7 071B245F5A
radius-server host 10.10.11.157 vrf mgt timeout 1 retransmit 1 key 7 071B245F5A
radius-server host 10.10.11.159 vrf mgt retransmit 1 key 7 071B245F5A
radius-server host 10.10.11.160 vrf mgt timeout 1 key 7 071B245F5A
radius-server host 10.10.11.248 vrf mgt key 7 071B245F5A
radius-server host 10.10.11.249 timeout 1 retransmit 1 key 7 071B245F5A
radius-server host 10.10.11.158 timeout 1 retransmit 1 key 7 071B245F5A
radius-server host 10.10.11.156 tls port 1700 timeout 1 retransmit 1
radius-server host 10.10.11.155 vrf mgt tls ssl-profile HOST_SSL_PROFILE port 2083 timeout 1 retransmit 1
!
aaa group server radius RADIUS1
   server 192.168.10.157 vrf mgt
   server 10.10.10.248
!
aaa group server radius RADIUS2
   server 10.10.10.157 vrf mgt
   server 10.10.10.249
!
tacacs-server timeout 10
tacacs-server policy unknown-mandatory-attribute ignore
tacacs-server host 10.10.10.157 single-connection vrf mgt key 7 071B245F5A
tacacs-server host 10.10.10.249 timeout 23 key 7 071B245F5A
tacacs-server host 10.10.10.158 key 7 071B245F5A
tacacs-server host 10.10.10.159 key 8a $kUVyoj7FVQ//yw9D2lbqjA==$kxxohBiofI46IX3pw18KYQ==$DOOM0l9uU4TrQt2kyA7XCKtjUA==
tacacs-server host 10.10.10.160
!
aaa group server tacacs+ TACACS
   server 10.10.11.157 vrf mgt
   server 10.10.11.249
!
aaa group server tacacs+ TACACS1
   server 10.10.10.157 vrf mgt
   server 10.10.10.249
!
aaa group server tacacs+ TACACS2
   server 192.168.10.157 vrf mgt
   server 10.10.10.248
!
aaa authentication login default group TACACS local
aaa authentication login console local
aaa authentication enable default group TACACS local
aaa authentication dot1x default group RADIUS1
aaa authentication policy on-failure log
aaa authentication policy on-success log
aaa authentication policy local allow-nopassword-remote-login
aaa authentication policy lockout failure 3 window 900 duration 300
aaa authorization policy local default-role network-admin
aaa authorization serial-console
aaa authorization dynamic dot1x additional-groups group radius group RADIUS1
aaa authorization exec default group TACACS local
aaa authorization commands all default group TACACS
aaa authorization commands 5 default group radius
aaa authorization commands 10,15 default group tacacs+ local
aaa accounting exec console start-stop group TACACS logging
aaa accounting commands all console start-stop group TACACS logging
aaa accounting commands 0 console start-stop logging
aaa accounting commands 1 console start-stop group TACACS1
aaa accounting exec default start-stop group TACACS logging
aaa accounting system default start-stop group TACACS
aaa accounting dot1x default start-stop group RADIUS
aaa accounting commands all default start-stop group TACACS logging
aaa accounting commands 0 default start-stop logging
aaa accounting commands 1 default start-stop group TACACS
!
cvx
   no shutdown
   peer host 1.1.1.1
   peer host 2.2.2.2
   !
   service mcs
      redis password 7 01150F165E1C07032D
      no shutdown
   !
   service vxlan
      no shutdown
      vtep mac-learning control-plane
dot1x
   supplicant profile Profile1
      identity user_id1
      eap-method tls
      passphrase 0 1048080A02
      ssl profile PF1
   !
   supplicant profile Profile2
      identity user_id2
      passphrase 7 1048080A01
   !
   supplicant profile Profile3
      ssl profile PF2
   aaa unresponsive phone action apply cached-results timeout 10 hours else traffic allow
   aaa unresponsive action traffic allow vlan 10
   aaa unresponsive eap response success
   aaa accounting update interval 6 seconds
   mac based authentication delay 300 seconds
   mac based authentication hold period 300 seconds
   radius av-pair service-type
   radius av-pair framed-mtu 1500
   mac-based-auth radius av-pair user-name delimiter colon lowercase
   aaa unresponsive recovery action reauthenticate
   supplicant disconnect cached-results timeout 79 seconds
   captive-portal url http://portal-nacm08/captiveredirect/ ssl profile Profile1
   captive-portal access-list ipv4 ACL
   captive-portal start limit infinite
   radius av-pair lldp system-name auth-only
   radius av-pair lldp system-description auth-only
   radius av-pair dhcp hostname auth-only
   radius av-pair dhcp parameter-request-list auth-only
   radius av-pair dhcp vendor-class-id auth-only
   supplicant logging
!
<<<<<<< HEAD
monitor telemetry influx
   destination influxdb test
      url https://influx_test.localhost
      database name test
      retention policy test
      vrf test
      username test password 7 <password>
   !
   destination influxdb test1
      url https://influx_test1.localhost
      database name test1
      retention policy test1
      vrf test
      username test1 password 7 131112011F5D
   !
   source socket socket1
      url unix:///var/run/example2.sock
      connection limit 100
   !
   source socket socket2
      url unix:///var/run/example3.sock
      connection limit 22222
   tag global tag1 value1
   tag global tag2 value2
   source group standard disabled
!
ip security
   ike policy IKE-1
      integrity md5
      ike-lifetime 24
      encryption aes256
      dh-group 20
      local-id 192.168.100.1
   !
   ike policy IKE-2
      integrity sha512
   !
   ike policy IKE-FQDN
      local-id fqdn fqdn.local
   !
   ike policy IKE-UFQDN
      local-id fqdn my.awesome@fqdn.local
   !
   sa policy SA-1
      esp encryption aes128
      pfs dh-group 14
   !
   sa policy SA-2
      esp encryption aes128
      sa lifetime 42 gigabytes
      pfs dh-group 14
   !
   sa policy SA-3
      esp encryption null
      esp integrity null
      sa lifetime 8 hours
      pfs dh-group 17
   !
   sa policy SA-4
      esp encryption 3des
      esp integrity md5
   !
   sa policy SA-5
      esp integrity sha512
   !
   sa policy SA-6
      esp integrity sha384
   !
   sa policy SA-7
   !
   profile Profile-1
      ike-policy IKE-1
      sa-policy SA-1
      connection start
      shared-key 7 12312312313213AA
      dpd 42 666 clear
      mode transport
   !
   profile Profile-2
      sa-policy SA-2
      connection start
      shared-key 7 1231231231321AA
      mode tunnel
   !
   profile Profile-3
      sa-policy SA-3
      connection start
      shared-key 7 1231231231321AA
      flow parallelization encapsulation udp
      mode tunnel
   !
   profile Profile-4
   !
   key controller
      profile Profile-1
   hardware encryption disabled
=======
interface Port-Channel3
   description MLAG_PEER_DC1-LEAF1B_Po3
   switchport trunk allowed vlan 2-4094
   switchport mode trunk
   switchport trunk group LEAF_PEER_L3
   switchport trunk group MLAG
   switchport
   no snmp trap link-change
   shape rate 200000 kbps
!
interface Port-Channel5
   description DC1_L2LEAF1_Po1
   bgp session tracker ST2
   switchport trunk allowed vlan 110,201
   switchport mode trunk
   switchport
   ip verify unicast source reachable-via rx
   ip igmp host-proxy
   ip igmp host-proxy 239.0.0.1
   ip igmp host-proxy 239.0.0.2 exclude 10.0.2.1
   ip igmp host-proxy 239.0.0.3 include 10.0.3.1
   ip igmp host-proxy 239.0.0.4 include 10.0.4.3
   ip igmp host-proxy 239.0.0.4 include 10.0.4.4
   ip igmp host-proxy 239.0.0.4 exclude 10.0.4.1
   ip igmp host-proxy 239.0.0.4 exclude 10.0.4.2
   ip igmp host-proxy access-list ACL1
   ip igmp host-proxy access-list ACL2
   ip igmp host-proxy report-interval 2
   ip igmp host-proxy version 2
   l2 mtu 8000
   l2 mru 8000
   mlag 5
   storm-control broadcast level 1
   storm-control multicast level 1
   storm-control unknown-unicast level 1
   link tracking group EVPN_MH_ES1 downstream
   link tracking group EVPN_MH_ES3 downstream
   link tracking group EVPN_MH_ES4 downstream
   comment
   Comment created from eos_cli under port_channel_interfaces.Port-Channel5
   EOF

!
interface Port-Channel8
   description to Dev02 Port-channel 8
   no switchport
   switchport port-security violation protect
!
interface Port-Channel8.101
   description to Dev02 Port-Channel8.101 - VRF-C1
   encapsulation dot1q vlan 101
   ip address 10.1.2.3/31
!
interface Port-Channel9
   no switchport
   ip address 10.9.2.3/31
   bfd interval 500 min-rx 500 multiplier 5
   bfd echo
   bfd neighbor 10.1.2.4
   bfd per-link rfc-7130
   spanning-tree guard root
!
interface Port-Channel10
   description SRV01_bond0
   switchport trunk allowed vlan 2-3000
   switchport mode trunk
   switchport
   !
   evpn ethernet-segment
      identifier 0000:0000:0404:0404:0303
      route-target import 04:04:03:03:02:02
   shape rate 50 percent
!
interface Port-Channel12
   description interface_in_mode_access_with_voice
   switchport trunk native vlan 100
   switchport phone vlan 70
   switchport phone trunk untagged
   switchport mode trunk phone
   switchport
!
interface Port-Channel13
   description EVPN-Vxlan single-active redundancy
   switchport
   !
   evpn ethernet-segment
      identifier 0000:0000:0000:0102:0304
      redundancy single-active
      designated-forwarder election algorithm preference 100 dont-preempt
      designated-forwarder election hold-time 10
      designated-forwarder election candidate reachability required
      route-target import 00:00:01:02:03:04
!
interface Port-Channel14
   description EVPN-MPLS multihoming
   switchport
   !
   evpn ethernet-segment
      identifier 0000:0000:0000:0102:0305
      mpls tunnel flood filter time 100
      mpls shared index 100
      route-target import 00:00:01:02:03:05
!
interface Port-Channel15
   description DC1_L2LEAF3_Po1
   switchport trunk allowed vlan 110,201
   switchport mode trunk
   switchport
   mlag 15
   spanning-tree guard loop
   link tracking group EVPN_MH_ES2 upstream
!
interface Port-Channel16
   description DC1_L2LEAF4_Po1
   switchport trunk native vlan 10
   switchport dot1q vlan tag disallowed
   switchport trunk allowed vlan 110,201
   switchport mode trunk
   switchport
   switchport vlan translation out 23 dot1q-tunnel 22
   snmp trap link-change
   mlag 16
   switchport port-security violation protect log
   switchport port-security mac-address maximum 100
   spanning-tree guard none
   switchport backup-link Port-Channel100.102 prefer vlan 20
!
interface Port-Channel17
   description PBR Description
   no switchport
   ip address 192.0.2.3/31
   service-policy type pbr input MyPolicy
!
interface Port-Channel20
   description Po_in_mode_access_accepting_tagged_LACP_frames
   switchport access vlan 200
   switchport mode access
   switchport
   l2-protocol encapsulation dot1q vlan 200
!
interface Port-Channel50
   description SRV-POD03_PortChanne1
   switchport trunk allowed vlan 1-4000
   switchport mode trunk
   switchport
   !
   evpn ethernet-segment
      identifier 0000:0000:0303:0202:0101
      route-target import 03:03:02:02:01:01
   lacp system-id 0303.0202.0101
!
interface Port-Channel51
   description ipv6_prefix
   switchport trunk allowed vlan 1-500
   switchport mode trunk
   switchport
   ipv6 nd prefix a1::/64 infinite infinite no-autoconfig
   switchport port-security
   no switchport port-security mac-address maximum disabled
   switchport port-security vlan 1 mac-address maximum 3
   switchport port-security vlan 2 mac-address maximum 3
   switchport port-security vlan 3 mac-address maximum 3
   switchport port-security vlan default mac-address maximum 2
!
interface Port-Channel99
   description MCAST
   no switchport
   ip address 192.0.2.10/31
   pim ipv4 sparse-mode
   pim ipv4 bidirectional
   pim ipv4 hello interval 15
   pim ipv4 hello count 4.5
   pim ipv4 dr-priority 200
   pim ipv4 bfd
!
interface Port-Channel100
   logging event link-status
   switchport access vlan 200
   switchport trunk native vlan tag
   switchport phone vlan 110
   switchport phone trunk tagged
   switchport vlan translation in required
   switchport dot1q vlan tag required
   switchport trunk allowed vlan 10-11
   switchport mode dot1q-tunnel
   switchport dot1q ethertype 1536
   switchport vlan forwarding accept all
   switchport trunk group g1
   switchport trunk group g2
   no switchport
   switchport source-interface tx multicast
   switchport vlan translation 12 20
   switchport vlan translation 23 inner 74 42
   switchport vlan translation 24 inner 78 network 46
   switchport vlan translation 43 dot1q-tunnel 30
   switchport vlan translation in 34 23
   switchport vlan translation in 37 inner 56 49
   switchport vlan translation in 23 dot1q-tunnel 45
   switchport vlan translation out 34 50
   switchport vlan translation out 10 45 inner 34
   switchport vlan translation out 45 dot1q-tunnel all
   switchport trunk private-vlan secondary
   switchport pvlan mapping 20-30
   switchport port-security
   switchport port-security mac-address maximum disabled
   switchport backup-link Port-channel51
   switchport backup preemption-delay 35
   switchport backup mac-move-burst 20
   switchport backup mac-move-burst-interval 30
   switchport backup initial-mac-move-delay 10
   switchport backup dest-macaddr 01:00:00:00:00:00
!
interface Port-Channel100.101
   description IFL for TENANT01
   mtu 1500
   logging event link-status
   encapsulation dot1q vlan 101
   ip address 10.1.1.3/31
!
interface Port-Channel100.102
   description IFL for TENANT02
   mtu 1500
   no logging event link-status
   encapsulation dot1q vlan 102 inner 110
   vrf C2
   ip address 10.1.2.3/31
   logging event storm-control discards
!
interface Port-Channel101
   description PVLAN Promiscuous Access - only one secondary
   switchport access vlan 110
   switchport mode access
   switchport
   switchport pvlan mapping 111
   no qos trust
!
interface Port-Channel102
   description PVLAN Promiscuous Trunk - vlan translation out
   switchport vlan translation out required
   switchport trunk allowed vlan 110-112
   switchport mode trunk
   switchport
   switchport vlan translation out 111-112 110
!
interface Port-Channel103
   description PVLAN Secondary Trunk
   switchport trunk allowed vlan 110-112
   switchport mode trunk
   switchport
   switchport trunk private-vlan secondary
!
interface Port-Channel104
   description LACP fallback individual
   switchport trunk allowed vlan 112
   switchport mode trunk
   switchport
   port-channel lacp fallback individual
   port-channel lacp fallback timeout 300
!
interface Port-Channel105
   description bpdu disabled
   switchport
   spanning-tree bpduguard disable
   spanning-tree bpdufilter disable
!
interface Port-Channel106
   description bpdu enabled
   switchport
   spanning-tree bpduguard enable
   spanning-tree bpdufilter enable
!
interface Port-Channel107
   description bpdu true
   switchport
   spanning-tree bpduguard enable
   spanning-tree bpdufilter enable
!
interface Port-Channel108
   description bpdu false
   switchport
!
interface Port-Channel109
   description Molecule ACLs
   switchport access vlan 110
   switchport mode access
   switchport
   ip access-group IPV4_ACL_IN in
   ip access-group IPV4_ACL_OUT out
   ipv6 access-group IPV6_ACL_IN in
   ipv6 access-group IPV6_ACL_OUT out
   mac access-group MAC_ACL_IN in
   mac access-group MAC_ACL_OUT out
!
interface Port-Channel110
   description isis_interface_knobs
   no switchport
   isis enable ISIS_TEST
   isis bfd
   isis circuit-type level-2
   isis metric 99
   isis hello padding
   isis network point-to-point
   isis authentication mode text
   isis authentication key 7 asfddja23452
!
interface Port-Channel111
   description Flexencap Port-Channel
   no switchport
!
interface Port-Channel111.1
   description TENANT_A pseudowire 1 interface
   !
   encapsulation vlan
      client unmatched
!
interface Port-Channel111.100
   description TENANT_A pseudowire 2 interface
   !
   encapsulation vlan
      client dot1q 100 network client
!
interface Port-Channel111.200
   description TENANT_A pseudowire 3 interface
   !
   encapsulation vlan
      client dot1q 200
!
interface Port-Channel111.300
   description TENANT_A pseudowire 4 interface
   !
   encapsulation vlan
      client dot1q 300 network dot1q 400
!
interface Port-Channel111.400
   description TENANT_A pseudowire 3 interface
   !
   encapsulation vlan
      client dot1q outer 400 inner 20 network dot1q outer 401 inner 21
!
interface Port-Channel111.1000
   description L2 Subinterface
   vlan id 1000
   !
   encapsulation vlan
      client dot1q 100 network client
   !
   evpn ethernet-segment
      identifier 0000:0000:0303:0202:0101
      route-target import 03:03:02:02:01:01
   lacp system-id 0303.0202.0101
!
interface Port-Channel112
   description LACP fallback individual
   switchport trunk allowed vlan 112
   switchport mode trunk
   switchport
   port-channel lacp fallback individual
   port-channel lacp fallback timeout 5
!
interface Port-Channel113
   description interface_with_mpls_enabled
   no switchport
   ip address 172.31.128.9/31
   mpls ldp igp sync
   mpls ldp interface
   mpls ip
!
interface Port-Channel114
   description interface_with_mpls_disabled
   no switchport
   ip address 172.31.128.10/31
   no mpls ldp interface
   no mpls ip
!
interface Port-Channel115
   description native-vlan-tag-precedence
   switchport trunk native vlan tag
   switchport mode trunk
   switchport
!
interface Port-Channel117
   description interface_with_sflow_ingress_egress_enabled
   no switchport
   sflow enable
   sflow egress enable
!
interface Port-Channel118
   description interface_with_sflow_ingress_egress_unmodified_enabled
   no switchport
   sflow enable
   sflow egress unmodified enable
!
interface Port-Channel119
   description interface_with_sflow_ingress_egress_disabled
   no switchport
   no sflow enable
   no sflow egress enable
!
interface Port-Channel120
   description interface_with_sflow_ingress_egress_unmodified_disabled
   no switchport
   no sflow enable
   no sflow egress unmodified enable
!
interface Port-Channel121
   description access_port_with_no_vlans
   switchport mode access
   switchport
!
interface Port-Channel122
   description trunk_port_with_no_vlans
   switchport mode trunk
   switchport
!
interface Port-Channel130
   description IP NAT Testing
   switchport
   ip nat destination static 1.0.0.1 2.0.0.1
   ip nat source static 3.0.0.1 4.0.0.1
   ip nat destination dynamic access-list ACL1 pool POOL1
   ip nat source dynamic access-list ACL2 pool POOL2
!
interface Port-Channel131
   description dot1q-tunnel mode
   switchport access vlan 115
   switchport mode dot1q-tunnel
   switchport
!
interface Port-Channel131.1
   description Test_encapsulation_vlan1
   !
   encapsulation vlan
      client dot1q outer 23 inner dot1q 45 network dot1ad outer 32 inner dot1ad 54
!
interface Port-Channel131.2
   description Test_encapsulation_vlan2
   !
   encapsulation vlan
      client dot1q 10 network dot1q outer 32 inner 54
!
interface Port-Channel131.3
   description Test_encapsulation_vlan3
   !
   encapsulation vlan
      client dot1ad 12 network dot1q 25
!
interface Port-Channel131.4
   description Test_encapsulation_vlan4
   !
   encapsulation vlan
      client dot1ad outer 35 inner dot1q 60 network dot1q outer 53 inner dot1ad 6
!
interface Port-Channel131.5
   description Test_encapsulation_vlan5
   !
   encapsulation vlan
      client dot1ad outer 35 inner 60 network dot1ad outer 52 inner 62
!
interface Port-Channel131.6
   description Test_encapsulation_vlan6
   !
   encapsulation vlan
      client dot1ad outer 35 inner 60 network client
!
interface Port-Channel131.7
   description Test_encapsulation_vlan7
   !
   encapsulation vlan
      client untagged network dot1ad outer 35 inner 60
!
interface Port-Channel131.8
   description Test_encapsulation_vlan8
   !
   encapsulation vlan
      client untagged network dot1q outer 35 inner 60
!
interface Port-Channel131.9
   description Test_encapsulation_vlan9
   !
   encapsulation vlan
      client untagged network untagged
!
interface Port-Channel131.10
   description Test_encapsulation_vlan9
   !
   encapsulation vlan
      client dot1q outer 14 inner 11 network client inner
!
interface Port-Channel132
   profile test-interface-profile
   description Test_port-channel_interface-profile
>>>>>>> 889906f5
!
interface Dps1
   description Test DPS Interface
   shutdown
   mtu 666
   flow tracker hardware FT-HW
   flow tracker sampled FT-S
   ip address 192.168.42.42/24
   tcp mss ceiling ipv4 666 ipv6 666 ingress
   load-interval 42
!
<<<<<<< HEAD
interface Loopback0
   description EVPN_Overlay_Peering
   ip address 192.168.255.3/32
   comment
   Comment created from eos_cli under loopback_interfaces.Loopback0
   EOF

!
interface Loopback1
   description VTEP_VXLAN_Tunnel_Source
   ip address 192.168.254.3/32
!
interface Loopback99
   description TENANT_A_PROJECT02_VTEP_DIAGNOSTICS
   no shutdown
   vrf TENANT_A_PROJECT02
   ip proxy-arp
   ip address 10.1.255.3/32
   ip address 10.0.0.254/32 secondary
   ip address 192.168.1.1/32 secondary
   ipv6 enable
   ipv6 address 2002::CAFE/64
   mpls ldp interface
   isis enable ISIS_TEST
   isis bfd
   isis metric 100
   isis passive
   isis network point-to-point
!
interface Loopback100
   description TENANT_A_PROJECT02_VTEP_DIAGNOSTICS
   vrf TENANT_A_PROJECT02
   ip address 10.1.255.3/32
=======
interface Ethernet1
   description P2P_LINK_TO_DC1-SPINE1_Ethernet1
   mtu 1500
   bgp session tracker ST1
   l2 mtu 8000
   l2 mru 8000
   speed forced 100gfull
   switchport access vlan 200
   switchport trunk native vlan tag
   switchport phone vlan 110
   switchport phone trunk tagged
   switchport vlan translation in required
   switchport dot1q vlan tag required
   switchport trunk allowed vlan 110-111,210-211
   switchport mode dot1q-tunnel
   switchport dot1q ethertype 1536
   switchport vlan forwarding accept all
   switchport trunk group g1
   switchport trunk group g2
   no switchport
   switchport source-interface tx
   switchport vlan translation 12 20
   switchport vlan translation 24 inner 78 network 46
   switchport vlan translation 24 inner 78 46
   switchport vlan translation 43 dot1q-tunnel 30
   switchport vlan translation in 10 24
   switchport vlan translation in 37 inner 56 49
   switchport vlan translation in 23 dot1q-tunnel 45
   switchport vlan translation out 34 50
   switchport vlan translation out 10 45 inner 34
   switchport vlan translation out 45 dot1q-tunnel all
   switchport trunk private-vlan secondary
   switchport pvlan mapping 20-30
   ip address 172.31.255.1/31
   ip verify unicast source reachable-via rx
   bfd interval 500 min-rx 500 multiplier 5
   bfd echo
   ip igmp host-proxy
   ip igmp host-proxy 239.0.0.1
   ip igmp host-proxy 239.0.0.2 exclude 10.0.2.1
   ip igmp host-proxy 239.0.0.3 include 10.0.3.1
   ip igmp host-proxy 239.0.0.4 include 10.0.4.3
   ip igmp host-proxy 239.0.0.4 include 10.0.4.4
   ip igmp host-proxy 239.0.0.4 exclude 10.0.4.1
   ip igmp host-proxy 239.0.0.4 exclude 10.0.4.2
   ip igmp host-proxy access-list ACL1
   ip igmp host-proxy access-list ACL2
   ip igmp host-proxy report-interval 2
   ip igmp host-proxy version 2
   tcp mss ceiling ipv4 70 ipv6 75 egress
   switchport port-security
   switchport port-security mac-address maximum disabled
   priority-flow-control on
   priority-flow-control priority 5 drop
   switchport backup-link Ethernet5 prefer vlan 10
   switchport backup preemption-delay 35
   switchport backup mac-move-burst 20
   switchport backup mac-move-burst-interval 30
   switchport backup initial-mac-move-delay 10
   switchport backup dest-macaddr 01:00:00:00:00:00
   link tracking group EVPN_MH_ES1 upstream
   link tracking group EVPN_MH_ES3 upstream
   link tracking group EVPN_MH_ES4 upstream
   comment
   Comment created from eos_cli under ethernet_interfaces.Ethernet1
   EOF

!
interface Ethernet2
   description SRV-POD02_Eth1
   switchport dot1q vlan tag disallowed
   switchport trunk allowed vlan 110-111,210-211
   switchport mode trunk
   switchport
   ip address 10.1.255.3/24
   ip address 1.1.1.3/24 secondary
   ip address 1.1.1.4/24 secondary
   ip address 10.0.0.254/24 secondary
   ip address 192.168.1.1/24 secondary
   tcp mss ceiling ipv4 70 ingress
   multicast ipv4 boundary ACL_MULTICAST
   multicast ipv6 boundary ACL_V6_MULTICAST out
   multicast ipv4 static
   switchport port-security violation protect log
   switchport port-security mac-address maximum 100
   priority-flow-control on
   priority-flow-control priority 5 no-drop
   storm-control broadcast level pps 500
   storm-control unknown-unicast level 1
   storm-control all level 10
   spanning-tree bpduguard disable
   spanning-tree bpdufilter disable
!
interface Ethernet3
   description P2P_LINK_TO_DC1-SPINE2_Ethernet2
   mtu 1500
   switchport trunk native vlan 5
   switchport mode trunk
   no switchport
   switchport vlan translation out 23 dot1q-tunnel 50
   no snmp trap link-change
   ip address 172.31.128.1/31
   ipv6 enable
   ipv6 address 2002:ABDC::1/64
   ipv6 nd prefix 2345:ABCD:3FE0::1/96 infinite 50 no-autoconfig
   ipv6 nd prefix 2345:ABCD:3FE0::2/96 50 infinite
   ipv6 nd prefix 2345:ABCD:3FE0::3/96 100000 no-autoconfig
   tcp mss ceiling ipv6 65
   switchport port-security
   no switchport port-security mac-address maximum disabled
   switchport port-security vlan 1 mac-address maximum 3
   switchport port-security vlan 2 mac-address maximum 3
   switchport port-security vlan 2 mac-address maximum 4
   switchport port-security vlan 3 mac-address maximum 3
   switchport port-security vlan 22 mac-address maximum 4
   switchport port-security vlan 41 mac-address maximum 4
   switchport port-security vlan default mac-address maximum 2
   no priority-flow-control
   spanning-tree guard root
   switchport backup-link Ethernet4
   link tracking group EVPN_MH_ES2 downstream
!
interface Ethernet4
   description Molecule IPv6
   shutdown
   mtu 9100
   no switchport
   snmp trap link-change
   ipv6 enable
   ipv6 address 2020::2020/64
   ipv6 address FE80:FEA::AB65/64 link-local
   ipv6 nd ra disabled
   ipv6 nd managed-config-flag
   tcp mss ceiling ipv4 65
   ipv6 access-group IPv6_ACL_IN in
   ipv6 access-group IPv6_ACL_OUT out
   multicast ipv4 boundary 224.0.1.0/24 out
   multicast ipv4 boundary 224.0.2.0/24
   multicast ipv6 boundary ff00::/16 out
   multicast ipv6 boundary ff01::/16 out
   multicast ipv4 static
   switchport port-security violation protect
   priority-flow-control on
   spanning-tree guard none
!
interface Ethernet5
   description Molecule Routing
   no shutdown
   mtu 9100
   switchport access vlan 220
   no switchport
   ip ospf cost 99
   ip ospf network point-to-point
   ip ospf authentication message-digest
   ip ospf authentication-key 7 asfddja23452
   ip ospf area 100
   ip ospf message-digest-key 1 sha512 7 asfddja23452
   pim ipv4 sparse-mode
   pim ipv4 bidirectional
   pim ipv4 border-router
   pim ipv4 hello interval 10
   pim ipv4 hello count 2.5
   pim ipv4 dr-priority 200
   pim ipv4 bfd
   isis enable ISIS_TEST
   isis bfd
   isis circuit-type level-2
   isis metric 99
   no isis hello padding
   isis network point-to-point
   isis authentication mode md5
   isis authentication key 7 asfddja23452
   spanning-tree guard loop
!
interface Ethernet6
   description SRV-POD02_Eth1
   logging event link-status
   logging event congestion-drops
   switchport trunk allowed vlan 110-111,210-211
   switchport mode trunk
   switchport
   logging event storm-control discards
   spanning-tree bpduguard enable
   spanning-tree bpdufilter enable
   logging event spanning-tree
!
interface Ethernet7
   description Molecule L2
   no shutdown
   mtu 7000
   switchport
   ptp enable
   ptp announce interval 10
   ptp announce timeout 30
   ptp delay-mechanism p2p
   ptp delay-req interval 20
   ptp role master
   ptp sync-message interval 5
   ptp transport layer2
   ptp vlan all
   service-profile QoS
   qos trust cos
   qos cos 5
   storm-control broadcast level pps 10
   storm-control multicast level 50
   storm-control unknown-unicast level 10
   storm-control all level 75
   spanning-tree portfast
   spanning-tree bpduguard enable
   spanning-tree bpdufilter enable
   vmtracer vmware-esx
   transceiver media override 100gbase-ar4
!
interface Ethernet8
   description to WAN-ISP1-01 Ethernet2
   no switchport
   no lldp transmit
   no lldp receive
!
interface Ethernet8.101
   description to WAN-ISP-01 Ethernet2.101 - VRF-C1
   encapsulation dot1q vlan 101
   ip address 172.31.128.1/31
   ipv6 enable
   ipv6 address 2002:ABDC::1/64
!
interface Ethernet9
   description interface_with_mpls_enabled
   no switchport
   ip address 172.31.128.9/31
   mpls ldp interface
   multicast ipv4 boundary ACL_MULTICAST out
   multicast ipv6 static
   mpls ip
!
interface Ethernet10
   description interface_with_mpls_disabled
   no switchport
   ip address 172.31.128.10/31
   no mpls ldp interface
   no mpls ip
!
interface Ethernet11
   description interface_in_mode_access_accepting_tagged_LACP
   switchport access vlan 200
   switchport mode access
   switchport
   l2-protocol encapsulation dot1q vlan 200
!
interface Ethernet12
   description interface_with_dot1q_tunnel
   switchport access vlan 300
   switchport mode dot1q-tunnel
   switchport
!
interface Ethernet13
   description interface_in_mode_access_with_voice
   no logging event link-status
   no logging event congestion-drops
   switchport trunk native vlan 100
   switchport phone vlan 70
   switchport phone trunk untagged
   switchport mode trunk phone
   switchport
   no logging event storm-control discards
   no logging event spanning-tree
!
interface Ethernet14
   description SRV-POD02_Eth1
   logging event link-status
   switchport trunk allowed vlan 110-111,210-211
   switchport mode trunk
   switchport
!
interface Ethernet15
   description PVLAN Promiscuous Access - only one secondary
   switchport access vlan 110
   switchport mode access
   switchport
   switchport pvlan mapping 111
!
interface Ethernet16
   description PVLAN Promiscuous Trunk - vlan translation out
   switchport vlan translation out required
   switchport trunk allowed vlan 110-112
   switchport mode trunk
   switchport
   switchport vlan translation out 111-112 110
!
interface Ethernet17
   description PVLAN Secondary Trunk
   switchport trunk allowed vlan 110-112
   switchport mode trunk
   switchport
   switchport trunk private-vlan secondary
!
interface Ethernet18
   description PBR Description
   mtu 1500
   no switchport
   ip address 192.0.2.1/31
   service-policy type pbr input MyLANServicePolicy
!
interface Ethernet19
   description Switched port with no LLDP rx/tx
   switchport access vlan 110
   switchport mode access
   switchport
   no lldp transmit
   no lldp receive
   lldp tlv transmit ztp vlan 666
!
interface Ethernet20
   description Port patched through patch-panel to pseudowire
   no switchport
   no lldp transmit
   no lldp receive
!
interface Ethernet21
   description 200MBit/s shape
   switchport
   no qos trust
   shape rate 200000 kbps
!
interface Ethernet22
   description 10% shape
   switchport
   shape rate 10 percent
!
interface Ethernet23
   description Error-correction encoding
   error-correction encoding fire-code
   error-correction encoding reed-solomon
   switchport
!
interface Ethernet24
   description Disable error-correction encoding
   no error-correction encoding
   switchport
!
interface Ethernet25
   description Molecule MAC
   switchport
   mac access-group MAC_ACL_IN in
   mac access-group MAC_ACL_OUT out
!
interface Ethernet26
   no switchport
!
interface Ethernet26.1
   description TENANT_A pseudowire 1 interface
   encapsulation vlan
      client unmatched
!
interface Ethernet26.100
   description TENANT_A pseudowire 1 interface
   vlan id 10
   encapsulation vlan
      client dot1q 100 network client
!
interface Ethernet26.200
   description TENANT_A pseudowire 2 interface
   encapsulation vlan
      client dot1q 200
!
interface Ethernet26.300
   description TENANT_A pseudowire 3 interface
   encapsulation vlan
      client dot1q 300 network dot1q 400
!
interface Ethernet26.400
   description TENANT_A pseudowire 3 interface
   encapsulation vlan
      client dot1q outer 400 inner 20 network dot1q outer 401 inner 21
!
interface Ethernet26.500
   description TENANT_A pseudowire 3 interface
   encapsulation vlan
      client dot1q outer 500 inner 50 network client
!
interface Ethernet27
   description EVPN-Vxlan single-active redundancy
   switchport
   !
   evpn ethernet-segment
      identifier 0000:0000:0000:0102:0304
      redundancy single-active
      designated-forwarder election algorithm preference 100 dont-preempt
      designated-forwarder election hold-time 10
      designated-forwarder election candidate reachability required
      route-target import 00:00:01:02:03:04
!
interface Ethernet28
   description EVPN-MPLS multihoming
   switchport
   !
   evpn ethernet-segment
      identifier 0000:0000:0000:0102:0305
      mpls tunnel flood filter time 100
      mpls shared index 100
      route-target import 00:00:01:02:03:05
!
interface Ethernet29
   description DOT1X Testing - auto phone true
   switchport
   dot1x port-control auto
   dot1x port-control force-authorized phone
!
interface Ethernet30
   description DOT1X Testing - force-authorized phone false
   switchport
   dot1x port-control force-authorized
   no dot1x port-control force-authorized phone
!
interface Ethernet31
   description DOT1X Testing - force-unauthorized - no phone
   switchport
   dot1x port-control force-unauthorized
!
interface Ethernet32
   description DOT1X Testing - auto reauthentication
   switchport
   dot1x reauthentication
   dot1x port-control auto
!
interface Ethernet33
   description DOT1X Testing - pae mode authenticator
   switchport
   dot1x pae authenticator
!
interface Ethernet34
   description DOT1X Testing - authentication_failure allow
   switchport
   dot1x authentication failure action traffic allow vlan 800
!
interface Ethernet35
   description DOT1X Testing - authentication_failure drop
   switchport
   dot1x authentication failure action traffic drop
!
interface Ethernet36
   description DOT1X Testing - host-mode single-host
   switchport
   dot1x host-mode single-host
!
interface Ethernet37
   description DOT1X Testing - host-mode multi-host
   switchport
   dot1x host-mode multi-host
!
interface Ethernet38
   description DOT1X Testing - host-mode multi-host authenticated
   switchport
   dot1x host-mode multi-host authenticated
!
interface Ethernet39
   description DOT1X Testing - mac_based_authentication host-mode common true
   switchport
   dot1x mac based authentication host-mode common
!
interface Ethernet40
   description DOT1X Testing - mac_based_authentication always
   switchport
   dot1x mac based authentication always
!
interface Ethernet41
   description DOT1X Testing - mac_based_authentication always and host-mode common
   switchport
   dot1x mac based authentication host-mode common
   dot1x mac based authentication always
!
interface Ethernet42
   description DOT1X Testing - mac_based_authentication
   switchport
   dot1x mac based authentication
!
interface Ethernet43
   description DOT1X Testing - timeout values
   switchport
   dot1x timeout quiet-period 10
   dot1x timeout reauth-timeout-ignore always
   dot1x timeout tx-period 6
   dot1x timeout reauth-period server
   dot1x timeout idle-host 15 seconds
!
interface Ethernet44
   description DOT1X Testing - reauthorization_request_limit
   switchport
   dot1x eapol disabled
   dot1x reauthorization request limit 3
!
interface Ethernet45
   description DOT1X Testing - all features
   switchport
   dot1x pae authenticator
   dot1x authentication failure action traffic allow vlan 800
   dot1x reauthentication
   dot1x port-control auto
   dot1x host-mode multi-host authenticated
   dot1x mac based authentication
   dot1x timeout quiet-period 10
   dot1x timeout reauth-timeout-ignore always
   dot1x timeout tx-period 10
   dot1x timeout reauth-period server
   dot1x timeout idle-host 10 seconds
   dot1x reauthorization request limit 2
   dot1x unauthorized access vlan membership egress
   dot1x unauthorized native vlan membership egress
   dot1x eapol authentication failure fallback mba timeout 600
!
interface Ethernet46
   description native-vlan-tag-precedence
   switchport trunk native vlan tag
   switchport mode trunk
   switchport
!
interface Ethernet47
   description IP Helper
   no switchport
   ip address 172.31.255.1/31
   ip helper-address 10.10.64.151
   ip helper-address 10.10.96.101 source-interface Loopback0
   ip helper-address 10.10.96.150 vrf MGMT source-interface Loopback0
   ip helper-address 10.10.96.151 vrf MGMT
!
interface Ethernet48
   description Load Interval
   load-interval 5
   switchport
!
interface Ethernet50
   description SFlow Interface Testing - SFlow ingress enabled
   switchport
   sflow enable
!
interface Ethernet51
   description SFlow Interface Testing - SFlow egress enabled
   switchport
   sflow egress enable
!
interface Ethernet52
   description SFlow Interface Testing - SFlow ingress and egress unmodified enabled
   switchport
   sflow enable
   sflow egress unmodified enable
!
interface Ethernet53
   description SFlow Interface Testing - SFlow ingress and egress disabled
   switchport
   no sflow enable
   no sflow egress enable
!
interface Ethernet54
   description SFlow Interface Testing - SFlow ingress and egress unmodified disabled
   switchport
   no sflow enable
   no sflow egress unmodified enable
!
interface Ethernet55
   description DHCPv6 Relay Testing
   no shutdown
   no switchport
   ipv6 dhcp relay destination a0::2 link-address a0::3
   ipv6 dhcp relay destination a0::4 vrf TEST local-interface Loopback55 link-address a0::5
   ipv6 address a0::1/64
!
interface Ethernet56
   description Interface with poe commands and limit in class
   switchport
   poe priority low
   poe reboot action power-off
   poe link down action power-off 10 seconds
   poe shutdown action maintain
   poe limit 30.00 watts
   poe negotiation lldp disabled
!
interface Ethernet57
   description Interface with poe commands and limit in watts
   switchport
   poe priority critical
   poe reboot action maintain
   poe link down action maintain
   poe shutdown action power-off
   poe limit 45.00 watts fixed
   poe legacy detect
!
interface Ethernet58
   description Interface with poe disabled and no other poe keys
   switchport
   poe disabled
!
interface Ethernet60
   description IP NAT Testing
   switchport
   ip nat destination static 1.0.0.1 2.0.0.1
   ip nat destination static 1.0.0.2 22 2.0.0.2
   ip nat destination static 1.0.0.3 22 2.0.0.3 23
   ip nat destination static 1.0.0.4 22 2.0.0.4 23 protocol udp
   ip nat destination static 1.0.0.7 access-list ACL21 2.0.0.7
   ip nat source static 3.0.0.1 4.0.0.1
   ip nat source static 3.0.0.2 22 4.0.0.2
   ip nat source static 3.0.0.3 22 4.0.0.3 23
   ip nat source static 3.0.0.4 22 4.0.0.4 23 protocol udp
   ip nat source static 3.0.0.7 access-list ACL21 4.0.0.7
   ip nat source ingress static 3.0.0.8 4.0.0.8
   ip nat destination egress static 239.0.0.1 239.0.0.2
   ip nat source static 3.0.0.5 22 4.0.0.5 23 protocol tcp group 1
   ip nat destination static 1.0.0.5 22 2.0.0.5 23 protocol tcp group 1
   ip nat source static 3.0.0.6 22 4.0.0.6 23 protocol tcp group 2 comment Comment Test
   ip nat destination static 1.0.0.6 22 2.0.0.6 23 protocol tcp group 2 comment Comment Test
   ip nat destination dynamic access-list ACL1 pool POOL1
   ip nat source dynamic access-list ACL11 pool POOL11
   ip nat source dynamic access-list ACL12 pool POOL11 comment POOL11 shared with ACL11/12
   ip nat source dynamic access-list ACL13 pool POOL13 priority 10
   ip nat source dynamic access-list ACL14 pool POOL14 priority 1 comment Priority low end
   ip nat source dynamic access-list ACL15 pool POOL15 priority 4294967295 comment Priority high end
   ip nat source dynamic access-list ACL16 pool POOL16 comment Priority default
   ip nat source dynamic access-list ACL17 overload priority 10 comment Priority_10
   ip nat source dynamic access-list ACL18 pool POOL18 address-only priority 10 comment Priority_10
   ip nat source dynamic access-list ACL19 pool POOL19 full-cone priority 10 comment Priority_10
   ip nat destination dynamic access-list ACL2 pool POOL1 comment POOL1 shared with ACL1/2
   ip nat destination dynamic access-list ACL3 pool POOL3 priority 10
   ip nat destination dynamic access-list ACL4 pool POOL4 priority 1 comment Priority low end
   ip nat destination dynamic access-list ACL5 pool POOL5 priority 4294967295 comment Priority high end
   ip nat destination dynamic access-list ACL6 pool POOL6 comment Priority default
!
interface Ethernet61
   description interface_in_mode_access_with_voice
   no logging event link-status
   no logging event congestion-drops
   switchport trunk native vlan 100
   switchport phone vlan 70
   switchport phone trunk untagged phone
   switchport mode trunk phone
   switchport
   no logging event storm-control discards
   no logging event spanning-tree
!
interface Ethernet62
   description interface_in_mode_access_with_voice
   no logging event link-status
   no logging event congestion-drops
   switchport trunk native vlan 100
   switchport phone vlan 70
   switchport phone trunk tagged phone
   switchport mode trunk phone
   switchport
   no logging event storm-control discards
   no logging event spanning-tree
!
interface Ethernet63
   description DHCP client interface
   no switchport
   ip address dhcp
   dhcp client accept default-route
!
interface Ethernet64
   description DHCP server interface
   no switchport
   mac timestamp replace-fcs
   ip address 192.168.42.42/24
   dhcp server ipv4
   dhcp server ipv6
!
interface Ethernet65
   description Multiple VRIDs
   no shutdown
   no switchport
   mac timestamp header
   ip address 192.0.2.2/25
   ipv6 enable
   ipv6 address 2001:db8::2/64
   ipv6 address fe80::2/64 link-local
   vrrp 1 priority-level 105
   vrrp 1 advertisement interval 2
   vrrp 1 preempt delay minimum 30 reload 800
   vrrp 1 ipv4 192.0.2.1
   vrrp 2 ipv6 2001:db8::1
!
interface Ethernet66
   description Multiple VRIDs and tracking
   no shutdown
   no switchport
   ip address 192.0.2.2/25
   ipv6 enable
   ipv6 address 2001:db8::2/64
   ipv6 address fe80::2/64 link-local
   vrrp 1 priority-level 105
   vrrp 1 advertisement interval 2
   vrrp 1 preempt delay minimum 30 reload 800
   vrrp 1 ipv4 192.0.2.1
   vrrp 1 tracked-object ID1TrackedObjectDecrement decrement 5
   vrrp 1 tracked-object ID1TrackedObjectShutdown shutdown
   vrrp 2 ipv6 2001:db8::1
   vrrp 2 tracked-object ID2TrackedObjectDecrement decrement 10
   vrrp 2 tracked-object ID2TrackedObjectShutdown shutdown
   no vrrp 3 preempt
   vrrp 3 timers delay reload 900
   vrrp 3 ipv4 100.64.0.1
   vrrp 3 ipv4 version 3
!
interface Ethernet67
   description Custom_Transceiver_Frequency
   no shutdown
   switchport
   mac timestamp before-fcs
   transceiver frequency 190050.000
!
interface Ethernet67.1
   description Test_encapsulation_dot1q
   encapsulation dot1q vlan 4 inner 34
!
interface Ethernet68
   description Custom_Transceiver_Frequency
   no shutdown
   switchport
   transceiver media override 100gbase-ar4
   transceiver frequency 190080.000 ghz
!
interface Ethernet68.1
   description Test_encapsulation_vlan1
   encapsulation vlan
      client dot1q outer 23 inner dot1q 45 network dot1ad outer 32 inner dot1ad 54
!
interface Ethernet68.2
   description Test_encapsulation_vlan2
   encapsulation vlan
      client dot1q 10 network dot1q outer 32 inner 54
!
interface Ethernet68.3
   description Test_encapsulation_vlan3
   encapsulation vlan
      client dot1ad 12 network dot1q 25
!
interface Ethernet68.4
   description Test_encapsulation_vlan4
   encapsulation vlan
      client dot1ad outer 35 inner dot1q 60 network dot1q outer 53 inner dot1ad 6
!
interface Ethernet68.5
   description Test_encapsulation_vlan5
   encapsulation vlan
      client dot1ad outer 35 inner 60 network dot1ad outer 52 inner 62
!
interface Ethernet68.6
   description Test_encapsulation_vlan6
   encapsulation vlan
      client dot1ad outer 35 inner 60 network client
!
interface Ethernet68.7
   description Test_encapsulation_vlan7
   encapsulation vlan
      client untagged network dot1ad outer 35 inner 60
!
interface Ethernet68.8
   description Test_encapsulation_vlan8
   encapsulation vlan
      client untagged network dot1q outer 35 inner 60
!
interface Ethernet68.9
   description Test_encapsulation_vlan9
   encapsulation vlan
      client untagged network untagged
!
interface Ethernet68.10
   description Test_encapsulation_vlan9
   encapsulation vlan
      client dot1q outer 14 inner 11 network client inner
!
interface Ethernet69
   description IP NAT service-profile
   switchport
   ip nat service-profile TEST-NAT-PROFILE
!
interface Ethernet70
   description dot1x_aaa_unresponsive
   no shutdown
   dot1x aaa unresponsive phone action apply cached-results timeout 10 hours else traffic allow
   dot1x aaa unresponsive action traffic allow vlan 10 access-list acl1
   dot1x aaa unresponsive eap response success
   dot1x mac based access-list
!
interface Ethernet71
   description dot1x_aaa_unresponsive1
   no shutdown
   dot1x aaa unresponsive phone action apply cached-results timeout 10 hours
   dot1x aaa unresponsive action traffic allow vlan 10 access-list acl1
   dot1x aaa unresponsive eap response success
   dot1x mac based access-list
!
interface Ethernet72
   description dot1x_aaa_unresponsive2
   no shutdown
   dot1x aaa unresponsive action traffic allow vlan 10 access-list acl1
   dot1x aaa unresponsive eap response success
   dot1x mac based access-list
!
interface Ethernet73
   description DC1-AGG01_Ethernet1
   channel-group 5 mode active
   transceiver media override 100gbase-ar4
!
interface Ethernet74
   description MLAG_PEER_DC1-LEAF1B_Ethernet3
   channel-group 3 mode active
!
interface Ethernet75
   description MLAG_PEER_DC1-LEAF1B_Ethernet4
   channel-group 3 mode active
!
interface Ethernet76
   description SRV-POD03_Eth1
   channel-group 5 mode active
   no lldp transmit
   no lldp receive
!
interface Ethernet77
   description MLAG_PEER_DC1-LEAF1B_Ethernet8
   channel-group 8 mode active
!
interface Ethernet78
   description DC1-AGG03_Ethernet1
   channel-group 15 mode active
   lacp timer fast
   lacp timer multiplier 30
!
interface Ethernet79
   description DC1-AGG04_Ethernet1
   channel-group 16 mode active
   lacp timer normal
!
interface Ethernet80
   description LAG Member
   channel-group 17 mode active
!
interface Ethernet80/1
   description LAG Member
   channel-group 101 mode active
!
interface Ethernet80/2
   description LAG Member
   channel-group 102 mode active
!
interface Ethernet80/3
   description LAG Member
   channel-group 103 mode active
!
interface Ethernet80/4
   description LAG Member LACP fallback
   switchport trunk allowed vlan 100
   switchport mode trunk
   switchport
   channel-group 104 mode active
   spanning-tree portfast
!
interface Ethernet81
   description LAG Member
   channel-group 109 mode active
!
interface Ethernet81/1
   description LAG Member with error_correction
   error-correction encoding fire-code
   error-correction encoding reed-solomon
   channel-group 111 mode active
!
interface Ethernet81/2
   description LAG Member LACP fallback LLDP ZTP VLAN
   switchport trunk allowed vlan 112
   switchport mode trunk
   switchport
   channel-group 112 mode active
   lldp tlv transmit ztp vlan 112
   spanning-tree portfast
!
interface Ethernet81/10
   description isis_port_channel_member
   channel-group 110 mode active
>>>>>>> 889906f5
!
interface Management1
   description OOB_MANAGEMENT
   vrf MGMT
   ip address 10.73.255.122/24
!
<<<<<<< HEAD
interface Tunnel1
   description test ipv4 only
   no shutdown
   mtu 1500
   vrf Tunnel-VRF
   ip address 42.42.42.42/24
   tcp mss ceiling ipv4 666 ingress
   ip access-group test-in in
   ip access-group test-out out
   tunnel mode ipsec
   tunnel source interface Ethernet42
   tunnel destination 6.6.6.6
   tunnel path-mtu-discovery
   tunnel underlay vrf Underlay-VRF
   comment
   Comment created from eos_cli under tunnel_interfaces.Tunnel1
   EOF

!
interface Tunnel2
   description test ipv6 only
   shutdown
   ipv6 enable
   ipv6 address cafe::1/64
   tcp mss ceiling ipv6 666 egress
   ipv6 access-group test-in in
   ipv6 access-group test-out out
   ip nat service-profile NAT-PROFILE-NO-VRF-2
   tunnel mode gre
   tunnel source interface Ethernet42
   tunnel destination dead:beef::1
   tunnel ipsec profile Profile-2
!
interface Tunnel3
   description test dual stack
   mtu 1500
   ip address 64.64.64.64/24
   ipv6 enable
   ipv6 address beef::64/64
   tcp mss ceiling ipv4 666 ipv6 666
   tunnel mode ipsec
   tunnel source interface Ethernet42
   tunnel destination 1.1.1.1
   tunnel ipsec profile Profile-3
!
interface Tunnel4
   description test no tcp_mss
   mtu 1500
   ip address 64.64.64.64/24
   ipv6 enable
   ipv6 address beef::64/64
   ip nat service-profile NAT-PROFILE-NO-VRF-1
   tunnel source interface Ethernet42
   tunnel destination 1.1.1.1
!
interface Vxlan1
   description DC1-LEAF2A_VTEP
   vxlan source-interface Loopback0
   vxlan controller-client
   vxlan virtual-router encapsulation mac-address mlag-system-id
   vxlan udp-port 4789
   vxlan bridging vtep-to-vtep
   vxlan flood vtep learned data-plane
   vxlan vlan 110 vni 10110
   vxlan vlan 111 vni 10111
   vxlan vrf Tenant_A_OP_Zone vni 10
   vxlan vrf Tenant_A_WEB_Zone vni 11
   vxlan mlag source-interface Loopback1
   bfd vtep evpn interval 300 min-rx 300 multiplier 3
   bfd vtep evpn prefix-list PL-TEST
   vxlan flood vtep 10.1.0.10 10.1.0.11
   vxlan vlan 111 flood vtep 10.1.1.10 10.1.1.11
   vxlan vlan 110 multicast group 239.9.1.4
   vxlan vlan 112 multicast group 239.9.1.6
   vxlan vrf Tenant_A_OP_Zone multicast group 232.0.0.10
   vxlan multicast headend-replication
   vxlan qos ecn propagation
   vxlan qos dscp propagation encapsulation
   vxlan qos map dscp to traffic-class decapsulation
   vxlan encapsulation ipv4

!
=======
interface Vlan24
   description SVI Description
   no shutdown
   ipv6 address 1b11:3a00:22b0:6::15/64
   ipv6 nd managed-config-flag
   ipv6 nd prefix 1b11:3a00:22b0:6::/64 infinite infinite no-autoconfig
   ip address virtual 10.10.24.1/24
   ipv6 virtual-router address 1b11:3a00:22b0:6::1
!
interface Vlan25
   description SVI Description
   no shutdown
   ipv6 address 1b11:3a00:22b0:16::16/64
   ipv6 virtual-router address 1b11:3a00:22b0:16::14
   ipv6 virtual-router address 1b11:3a00:22b0:16::15
!
interface Vlan41
   description SVI Description
   no shutdown
   ip helper-address 10.10.64.150 source-interface Loopback0
   ip helper-address 10.10.96.150 source-interface Loopback0
   ip helper-address 10.10.96.151 source-interface Loopback0
   ip igmp host-proxy
   ip igmp host-proxy 239.0.0.1
   ip igmp host-proxy 239.0.0.2 exclude 10.0.2.1
   ip igmp host-proxy 239.0.0.3 include 10.0.3.1
   ip igmp host-proxy 239.0.0.4 include 10.0.4.3
   ip igmp host-proxy 239.0.0.4 include 10.0.4.4
   ip igmp host-proxy 239.0.0.4 exclude 10.0.4.1
   ip igmp host-proxy 239.0.0.4 exclude 10.0.4.2
   ip igmp host-proxy access-list ACL1
   ip igmp host-proxy access-list ACL2
   ip igmp host-proxy report-interval 2
   ip igmp host-proxy version 2
   ip address virtual 10.10.41.1/24
!
interface Vlan42
   description SVI Description
   no shutdown
   ip helper-address 10.10.64.150 source-interface Loopback0
   ip helper-address 10.10.96.150 source-interface Loopback0
   ip helper-address 10.10.96.151 source-interface Loopback0
   isis enable EVPN_UNDERLAY
   isis authentication mode sha key-id 5 level-1
   ip address virtual 10.10.42.1/24
!
interface Vlan43
   description SVI Description
   no shutdown
   ipv6 dhcp relay destination a0::2 vrf TEST local-interface Loopback44 link-address a0::4
   ipv6 address a0::1/64
   isis authentication key-id 2 algorithm sha-512 key 0 password
   isis authentication key-id 3 algorithm sha-512 rfc-5310 key 0 password1
   isis authentication key-id 1 algorithm sha-1 key 0 password level-1
   isis authentication key-id 4 algorithm sha-1 rfc-5310 key 0 password level-1
   isis authentication key-id 5 algorithm sha-1 key 0 password3 level-1
   isis authentication key-id 1 algorithm sha-1 key 0 password level-2
   isis authentication key-id 5 algorithm sha-1 rfc-5310 key 0 password level-2
!
interface Vlan44
   description SVI Description
   no shutdown
   ipv6 dhcp relay destination a0::8
   ipv6 dhcp relay destination a0::5 vrf TEST source-address a0::6 link-address a0::7
   ipv6 address a0::4/64
!
interface Vlan50
   description IP NAT Testing
   ip nat destination static 1.0.0.1 2.0.0.1
   ip nat source static 3.0.0.1 4.0.0.1
   ip nat destination dynamic access-list ACL1 pool POOL1
   ip nat source dynamic access-list ACL2 pool POOL2
   isis authentication mode text rx-disabled level-2
   isis authentication key 0 password level-2
!
interface Vlan75
   description SVI Description
   no shutdown
   ipv6 address 1b11:3a00:22b0:1000::15/64
   ipv6 nd managed-config-flag
   ipv6 nd prefix 1b11:3a00:22b0:1000::/64 infinite infinite no-autoconfig
   multicast ipv4 boundary 224.0.1.0/24 out
   multicast ipv4 boundary 224.0.2.0/24
   multicast ipv6 boundary ff00::/16 out
   multicast ipv6 boundary ff01::/16 out
   multicast ipv4 static
   ip address virtual 10.10.75.1/24
   ipv6 virtual-router address 1b11:3a00:22b0:1000::1
!
interface Vlan81
   description IPv6 Virtual Address
   vrf Tenant_C
   ipv6 enable
   ip address virtual 10.10.81.1/24
   ipv6 address virtual fc00:10:10:81::1/64
   ipv6 address virtual fc00:10:11:81::1/64
   ipv6 address virtual fc00:10:12:81::1/64
!
interface Vlan83
   description SVI Description
   no shutdown
   isis enable EVPN_UNDERLAY
   isis authentication mode md5
   isis authentication key 0 password
   ip address virtual 10.10.83.1/24
   ip address virtual 10.11.83.1/24 secondary
   ip address virtual 10.11.84.1/24 secondary
!
interface Vlan84
   description SVI Description
   arp gratuitous accept
   ip address 10.10.84.1/24
   arp monitor mac-address
   isis enable EVPN_UNDERLAY
   isis authentication mode sha key-id 2 rx-disabled
   isis authentication key 0 password
   ip virtual-router address 10.10.84.254
   ip virtual-router address 10.11.84.254/24
!
interface Vlan85
   description SVI Description
   ip address 10.10.84.1/24
   arp cache dynamic capacity 50000
   bfd interval 500 min-rx 500 multiplier 5
   bfd echo
   isis enable EVPN_UNDERLAY
   isis authentication mode sha key-id 2
   isis authentication key 0 password
!
interface Vlan86
   description SVI Description
   ip address 10.10.83.1/24
   ip attached-host route export 10
   isis enable EVPN_UNDERLAY
   isis authentication mode shared-secret profile profile1 algorithm sha-1 rx-disabled
!
interface Vlan87
   description SVI Description
   shutdown
   ip address 10.10.87.1/24
   ip access-group ACL_IN in
   ip access-group ACL_OUT out
   isis enable EVPN_UNDERLAY
   isis authentication mode shared-secret profile profile1 algorithm sha-1
!
interface Vlan88
   description SVI Description
   shutdown
   isis enable EVPN_UNDERLAY
   isis authentication mode md5 rx-disabled level-1
   isis authentication mode text rx-disabled level-2
   isis authentication key 0 password level-1
   isis authentication key 0 password level-2
   ip address virtual 10.10.87.1/23
!
interface Vlan89
   description SVI Description
   no shutdown
   ip helper-address 10.10.64.150 source-interface Loopback0
   ip helper-address 10.10.96.101 source-interface Loopback0
   ip helper-address 10.10.96.150 source-interface Loopback0
   ip helper-address 10.10.96.151 source-interface Loopback0
   ip igmp
   ip igmp version 2
   ipv6 address 1b11:3a00:22b0:5200::15/64
   ipv6 nd managed-config-flag
   ipv6 nd prefix 1b11:3a00:22b0:5200::/64 infinite infinite no-autoconfig
   multicast ipv4 boundary ACL_MULTICAST
   multicast ipv6 boundary ACL_V6_MULTICAST_WITH_OUT out
   multicast ipv4 source route export
   multicast ipv6 static
   pim ipv4 sparse-mode
   pim ipv4 local-interface Loopback0
   ip address virtual 10.10.144.3/20
   ipv6 virtual-router address 1b11:3a00:22b0:5200::3
!
interface Vlan90
   description SVI Description
   ip address 10.10.83.1/24
   ip attached-host route export
   isis enable EVPN_UNDERLAY
   isis authentication mode shared-secret profile profile2 algorithm sha-1 level-1
   isis authentication mode shared-secret profile profile1 algorithm sha-256 level-2
!
interface Vlan91
   description PBR Description
   shutdown
   service-policy type pbr input MyServicePolicy
   isis enable EVPN_UNDERLAY
   isis authentication mode md5 level-1
   isis authentication mode text level-2
   isis authentication key 0 password level-1
   isis authentication key 0 password level-2
!
interface Vlan92
   description SVI Description
   ip proxy-arp
   ip address 10.10.92.1/24
   ip directed-broadcast
   isis enable EVPN_UNDERLAY
   isis authentication mode shared-secret profile profile2 algorithm sha-1 rx-disabled level-1
   isis authentication mode shared-secret profile profile1 algorithm sha-256 rx-disabled level-2
!
interface Vlan110
   description PVLAN Primary with vlan mapping
   no shutdown
   pvlan mapping 111-112
   vrf Tenant_A
   ip address 10.0.101.1/24
   multicast ipv4 boundary ACL_MULTICAST out
   multicast ipv6 source route export 20
   multicast ipv4 static
!
interface Vlan333
   description Multiple VRIDs and tracking
   no shutdown
   ip address 192.0.2.2/25
   arp aging timeout 180
   ipv6 enable
   ipv6 address 2001:db8:333::2/64
   ipv6 address fe80::2/64 link-local
   vrrp 1 priority-level 105
   vrrp 1 advertisement interval 2
   vrrp 1 preempt delay minimum 30 reload 800
   vrrp 1 ipv4 192.0.2.1
   vrrp 1 tracked-object ID1TrackedObjectDecrement decrement 5
   vrrp 1 tracked-object ID1TrackedObjectShutdown shutdown
   vrrp 2 ipv6 2001:db8:333::1
   vrrp 2 tracked-object ID2TrackedObjectDecrement decrement 10
   vrrp 2 tracked-object ID2TrackedObjectShutdown shutdown
   no vrrp 3 preempt
   vrrp 3 timers delay reload 900
   vrrp 3 ipv4 100.64.0.1
   vrrp 3 ipv4 version 3
!
interface Vlan334
   description v6 attached host exports
   ipv6 attached-host route export 19
   ipv6 enable
   ipv6 address 2001:db8:334::1/64
!
interface Vlan335
   description v6 attached host exports
   ipv6 attached-host route export prefix-length 64
   ipv6 enable
   ipv6 address 2001:db8:335::1/64
!
interface Vlan336
   description v6 attached host exports
   ipv6 attached-host route export 18 prefix-length 64
   ipv6 enable
   ipv6 address 2001:db8:336::1/64
!
interface Vlan337
   description v4 dhcp relay all-subnets
   ip address 10.0.2.2/25
   ip dhcp relay all-subnets
!
interface Vlan338
   description v6 dhcp relay all-subnets
   ipv6 dhcp relay all-subnets
   ipv6 address 2001:db8:338::1/64
!
interface Vlan339
   description v6 nd options
   ipv6 nd cache expire 250
   ipv6 nd cache dynamic capacity 900
   ipv6 nd cache refresh always
   ipv6 enable
   ipv6 address 2001:db8:339::1/64
   ipv6 nd other-config-flag
!
interface Vlan501
   description SVI Description
   no shutdown
   ip address 10.50.26.29/27
   ipv6 address 1b11:3a00:22b0:0088::207/127
   ipv6 nd ra disabled
!
interface Vlan667
   description Multiple VRIDs
   no shutdown
   ip address 192.0.2.2/25
   arp aging timeout 180
   ipv6 enable
   ipv6 address 2001:db8:667::2/64
   ipv6 address fe80::2/64 link-local
   vrrp 1 priority-level 105
   vrrp 1 advertisement interval 2
   vrrp 1 preempt delay minimum 30 reload 800
   vrrp 1 ipv4 192.0.2.1
   vrrp 2 ipv6 2001:db8:667::1
!
interface Vlan1001
   description SVI Description
   no shutdown
   vrf Tenant_A
   ipv6 address a1::1/64
   ipv6 nd managed-config-flag
   ipv6 nd prefix a1::/64 infinite infinite no-autoconfig
   ip address virtual 10.1.1.1/24
!
interface Vlan1002
   description SVI Description
   no shutdown
   vrf Tenant_A
   ipv6 address a2::1/64
   ipv6 nd ra disabled
   ipv6 nd managed-config-flag
   ipv6 nd prefix a2::/64 infinite infinite no-autoconfig
   ip address virtual 10.1.2.1/24
!
interface Vlan2001
   description SVI Description
   logging event link-status
   vrf Tenant_B
   ip address virtual 10.2.1.1/24
   comment
   Comment created from eos_cli under vlan_interfaces.Vlan2001
   EOF

!
interface Vlan2002
   description SVI Description
   no autostate
   vrf Tenant_B
   ip verify unicast source reachable-via rx
   isis enable EVPN_UNDERLAY
   isis bfd
   isis authentication mode md5 rx-disabled
   isis authentication key 0 password
   ip address virtual 10.2.2.1/24
!
interface Vlan4094
   description SVI Description
   mtu 9214
   ip address 169.254.252.0/31
   ipv6 address fe80::a/64 link-local
   pim ipv4 sparse-mode
   pim ipv4 bidirectional
   pim ipv4 hello interval 10
   pim ipv4 hello count 3.5
   pim ipv4 dr-priority 200
   pim ipv4 bfd
   isis enable EVPN_UNDERLAY
   isis authentication mode sha key-id 5 rx-disabled level-1
   isis authentication mode sha key-id 10 rx-disabled level-2
!
>>>>>>> 889906f5
application traffic recognition
   !
   application ipv4 empty-application
   !
   application ipv4 empty-protocols
      protocol 21
   !
   application ipv4 user_defined_app1
      source prefix field-set src_prefix_set1
      destination prefix field-set dest_prefix_set1
      protocol tcp source port field-set src_port_set1 destination port field-set dest_port_set1
      protocol udp source port field-set src_port_set2 destination port field-set dest_port_set2
      protocol 25
      dscp 12-19 af43 af41 ef 1-4,6 32-33,34-35 11 56-57, 58 59-60, 61-62
   !
   application ipv4 user_defined_app2
      source prefix field-set src_prefix_set2
      destination prefix field-set dest_prefix_set2
      protocol icmp
      protocol pim
      protocol tcp
      protocol 7-11, 21
      dscp ef 1-42 cs1
   !
   application l4 l4-app-1
      protocol tcp source port field-set src_port_set1 destination port field-set dest_port_set1
      protocol udp source port field-set src_port_set1 destination port field-set dest_port_set1
   !
   application l4 l4-app-2
      protocol tcp
      protocol 27, 41-44
   !
   category best-effort
      application aimini service peer-to-peer
      application apple_update service software-update
   !
   category category1
      application aim service audio-video
      application aim service chat
      application anydesk
   !
   category empty
   !
   application-profile app_profile_1
      application aim service audio-video
      application aim service chat
      application user_defined_app1
      application http transport
      application udp transport
      category best-effort
      category category1 service audio-video
   !
   application-profile app_profile_2
      application aim service audio-video
      application user_defined_app2
      application https transport
      application quic transport
      category category1 service chat
   !
   field-set ipv4 prefix dest_prefix_set1
      2.3.4.0/24
   !
   field-set ipv4 prefix dest_prefix_set2
      4.4.4.0/24
   !
   field-set ipv4 prefix empty-ipv4-prefixes
   !
   field-set ipv4 prefix order-test
      192.168.42.0/24 192.168.43.0/24 6.6.6.6/32
   !
   field-set ipv4 prefix src_prefix_set1
      1.2.3.0/24 1.2.5.0/24
   !
   field-set ipv4 prefix src_prefix_set2
      2.2.2.0/24 3.3.3.0/24
   !
   field-set l4-port dest_port_set1
      2300-2350
   !
   field-set l4-port dest_port_set2
      3300-3350
   !
   field-set l4-port empty-l4-ports
   !
   field-set l4-port ordering-test
      101-103, 650, 666
   !
   field-set l4-port src_port_set1
      2400-2500, 2900-3000
   !
   field-set l4-port src_port_set2
      5700-5800, 6500-6600
!
monitor connectivity
   vrf blue
      interface set VRF_GLOBAL_SET Vlan21-24, Vlan29-32
      local-interfaces VRF_GLOBAL_SET default
      !
      host server4
         description
         server4_connectivity_monitor
         local-interfaces VRF_GLOBAL_SET
         ip 10.10.20.1
         url https://server2.local.com
      !
      host server5
         description
         server5_connectivity_monitor
         local-interfaces VRF_GLOBAL_SET address-only
         ip 10.10.20.11
         url https://server5.local.com
      !
      host server6
   !
   vrf red
      interface set VRF_GLOBAL_SET Vlan21-24, Vlan29-32
      interface set VRF_HOST_SET Loopback12-14, 19-23
      description
      vrf_connectivity_monitor
      local-interfaces VRF_GLOBAL_SET address-only default
      !
      host server2
         description
         server2_connectivity_monitor
         local-interfaces VRF_HOST_SET address-only
         ip 10.10.20.1
         url https://server2.local.com
   !
   vrf yellow
   interval 5
   no shutdown
   interface set GLOBAL_SET Ethernet1-4
   interface set HOST_SET Loopback2-4, Loopback10-12
   local-interfaces GLOBAL_SET address-only default
   !
   host server1
      description
      server1_connectivity_monitor
      local-interfaces HOST_SET address-only
      ip 10.10.10.1
      url https://server1.local.com
   !
   host server2
      description
      server2_connectivity_monitor
      local-interfaces HOST_SET address-only
      ip 10.10.10.2
      url https://server2.local.com
   !
   host server3
      description
      server3_connectivity_monitor
      local-interfaces HOST_SET
      ip 10.10.10.3
   !
   host server4
!
mac address-table aging-time 100
!
event-handler CONFIG_VERSIONING
   trigger on-startup-config
   action bash FN=/mnt/flash/startup-config; LFN="`ls -1 $FN.*-* | tail -n 1`"; if [ -z "$LFN" -o -n "`diff -I 'last modified' $FN $LFN`" ]; then cp $FN $FN.`date +%Y%m%d-%H%M%S`; ls -1r $FN.*-* | tail -n +11 | xargs -I % rm %; fi
   delay 0
!
event-handler trigger-on-boot
   trigger on-boot
   action bash
      if [ 15 -gt 10 ]
      then
        echo "a is greater than 10"
      fi
      EOF
   action log
   action increment device-health metric Metric1
!
event-handler trigger-on-counters
   action log
   trigger on-counters
      poll interval 10
      condition ( Arad*.IptCrcErrCnt.delta > 100 ) and ( Arad*.UcFifoFullDrop.delta > 100 )
      granularity per-source
!
event-handler trigger-on-counters2
   trigger on-counters
      condition ( Arad*.IptCrcErrCnt.delta > 100 ) and ( Arad*.UcFifoFullDrop.delta > 100 )
      granularity per-source
!
event-handler trigger-on-counters3
   trigger on-counters
!
event-handler trigger-on-intf
   trigger on-intf Ethernet4 operstatus ip ip6
!
event-handler trigger-on-intf2
!
event-handler trigger-on-intf3
!
event-handler trigger-on-intf4
   trigger on-intf Ethernet4 ip
!
event-handler trigger-on-intf5
   trigger on-intf Ethernet5 ip6
!
event-handler trigger-on-intf6
   trigger on-intf Ethernet6 operstatus
!
event-handler trigger-on-logging
   action increment device-health metric Metric2
   trigger on-logging
      poll interval 10
      regex ab*
!
event-handler trigger-on-logging2
   trigger on-logging
      regex ab*
!
event-handler trigger-on-logging3
   trigger on-logging
!
event-handler trigger-on-maintenance1
   trigger on-maintenance enter interface Management3 after stage linkdown
!
event-handler trigger-on-maintenance2
   trigger on-maintenance exit unit unit1 before stage bgp
   action bash echo "on-maintenance"
!
event-handler trigger-on-maintenance3
   trigger on-maintenance enter bgp 10.0.0.2 vrf vrf1 all
   action bash echo "on-maintenance"
!
event-handler trigger-on-maintenance4
!
event-handler trigger-on-maintenance5
!
event-handler trigger-vm-tracer
   trigger vm-tracer vm
   action bash echo "vm-tracer vm"
!
event-handler trigger-vm-tracer2
   trigger vm-tracer vm
   action bash echo "vm-tracer vm"\nEOF
!
event-handler without-trigger-key
!
router segment-security
   no shutdown
   !
   policy POLICY-TEST1
      10 application APP-TEST-1 action forward
      20 application APP-TEST-2 action drop stateless log
      25 application APP-TEST-3 action redirect next-hop 198.51.100.1 stateless
   !
   vrf default
      segment SEGMENT-TEST1
         definition
            match prefix-ipv4 MATCH-LIST10
            match prefix-ipv6 MATCH-LIST11
         !
         policies
            from MATCH-LIST22 policy POLICY-TEST1
      !
      segment SEGMENT-TEST2
         definition
            match prefix-ipv4 MATCH-LIST4
            match prefix-ipv6 MATCH-LIST3
         !
         policies
            from MATCH-LIST20 policy policy-forward-all
            from MATCH-LIST21 policy POLICY-TEST1
            from MATCH-LIST30 policy policy-drop-all
   !
   vrf SECURE
      segment SEGMENT-TEST1
         definition
            match interface Ethernet1
            match interface Ethernet2
            match covered prefix-list ipv4 PREFIX-LIST10
            match covered prefix-list ipv6 PREFIX-LIST1
         !
         policies
            from MATCH-LIST20 policy policy-forward-all
            from MATCH-LIST30 policy policy-drop-all
            fallback policy policy-custom
   !
!
group interface QSFP_Interface_Group
   interface Ethernet1,5
   maintenance profile interface uplink-interfaces
!
group interface QSFP_Interface_Group1
   interface Ethernet1,5
!
group interface SFP_Interface_Group
   interface Ethernet10-20
   interface Ethernet30-48
   maintenance profile bgp downlink-neighbors
   maintenance profile bgp local-ix
   maintenance profile interface downlink-interfaces
   maintenance profile interface ix-interfaces
!
interface profile TEST-PROFILE-1
   command description Molecule
   command no switchport
   command no lldp transmit
!
interface profile TEST-PROFILE-2
   command mtu 9214
   command ptp enable
!
ip virtual-router mac-address 00:1c:73:00:dc:01
!
class-map type pbr match-any CM_PBR_EXCLUDE
   match ip access-group ACL_PBR_EXCLUDE
!
class-map type pbr match-any CM_PBR_INCLUDE
   match ip access-group ACL_PBR_INCLUDE
!
class-map type pbr match-any CM_PBR_WITHOUT_ACCESS_GROUP
no ip routing vrf MGMT
ip routing vrf TENANT_A_PROJECT01
ip routing vrf TENANT_A_PROJECT02
!
ip as-path regex-mode asn
ip as-path access-list mylist1 permit ^(64512|645115) egp
ip as-path access-list mylist1 deny (64513|64515)$ any
ip as-path access-list mylist2 deny _64517$ igp
!
ip community-list IP_CL_TEST1 permit 1001:1001 1002:1002
ip community-list IP_CL_TEST1 deny 1010:1010
ip community-list regexp IP_CL_TEST1 permit 20:*
ip community-list IP_CL_TEST2 deny 1003:1003
ip community-list regexp IP_RE_TEST1 permit ^$
ip community-list regexp IP_RE_TEST2 deny ^100
!
ip extcommunity-list TEST1 permit 65000:65000
ip extcommunity-list TEST1 deny 65002:65002
!
ip extcommunity-list TEST2 deny 65001:65001
!
ip extcommunity-list regexp TEST1 permit 65[0-9]{3}:[0-9]+
ip extcommunity-list regexp TEST1 deny .*
!
ip extcommunity-list regexp TEST2 deny 6500[0-1]:650[0-9][0-9]
!
ipv6 neighbor persistent refresh-delay 1000
ipv6 neighbor vrf MGMT 11:22:33:44:55:66:77:88 Ethernet1 11:22:33:44:55:66
ipv6 neighbor ::ffff:192.1.56.10 Loopback99 aa:af:12:34:bc:bf
!
mac access-list TEST1
   10 deny any 01:80:c2:00:00:00 00:00:00:00:00:00
   5 permit any 01:00:0c:cc:cc:cd 00:00:00:00:00:00
!
mac access-list TEST2
   counters per-entry
   5 permit any 01:00:0c:cc:cc:cd 00:00:00:00:00:00
   10 deny any 01:80:c2:00:00:00 00:00:00:00:00:00
!
mac access-list TEST3
   5 permit any 01:00:0c:cc:cc:cd 00:00:00:00:00:00
   10 deny any 01:80:c2:00:00:00 00:00:00:00:00:00
!
mac access-list TEST4
   permit any 01:00:0c:cc:cc:cd 00:00:00:00:00:00
   deny any 01:80:c2:00:00:00 00:00:00:00:00:00
   remark A comment in the middle
   permit any 02:00:00:12:34:56 00:00:00:00:00:00
   deny any 02:00:00:ab:cd:ef 00:00:00:00:00:00
!
mac address-table notification host-flap logging
mac address-table notification host-flap detection window 10
mac address-table notification host-flap detection moves 2
!
maintenance
   profile bgp BP1
      initiator route-map RM-MAINTENANCE inout
   !
   profile bgp BP2
      initiator route-map RM-MAINTENANCE2 inout
   !
   profile bgp BP3
      initiator route-map RM-MAINTENANCE3 inout
   profile bgp BP1 default
   profile interface IP1 default
   profile unit UP1 default
   !
   profile interface IP1
      rate-monitoring load-interval 10
      rate-monitoring threshold 500
      shutdown max-delay 300
   !
   profile unit UP1
      on-boot duration 900
   !
   profile unit UP2
      on-boot duration 600
   !
   unit System
   !
   unit UNIT1
      group bgp BGP_GROUP_1
      group bgp BGP_GROUP_2
      group interface INTERFACE_GROUP_1
      profile unit UP1
!
monitor session myMonitoringSession1 source Ethernet1 ipv6 access-group ipv6ACL
monitor session myMonitoringSession1 source Ethernet5 both ip access-group ipv4ACL priority 10
monitor session myMonitoringSession1 destination Ethernet48
monitor session myMonitoringSession1 truncate
monitor session myMonitoringSession1 header remove size 32
monitor session myMonitoringSession1 encapsulation gre metadata tx
monitor session myMonitoringSession2 ip access-group ipv4ACL
monitor session myMonitoringSession2 source Ethernet3, Ethernet5 rx
monitor session myMonitoringSession2 source Ethernet10-15 rx
monitor session myMonitoringSession2 source Ethernet12 rx
monitor session myMonitoringSession2 source Ethernet18 tx
monitor session myMonitoringSession2 destination Cpu
monitor session myMonitoringSession2 destination Ethernet50
monitor session myMonitoringSession2 sample 50
monitor session myMonitoringSession2 encapsulation gre metadata tx
monitor session myMonitoringSession3 source Ethernet20 both ip access-group ipv4ACL priority 10
monitor session myMonitoringSession4 source Ethernet3, Ethernet5 rx
monitor session myMonitoringSession4 source Ethernet10-15 rx
monitor session myMonitoringSession4 source Ethernet12 rx
monitor session myMonitoringSession4 source Ethernet18 tx mac access-group macACL priority 100
monitor session myMonitoringSession4 destination Cpu
monitor session myMonitoringSession4 destination Ethernet50
monitor session myMonitoringSession4 encapsulation gre metadata tx
!
monitor session default encapsulation gre payload inner-packet
!
mlag configuration
   domain-id sw1-sw2-mlag-domain
   heartbeat-interval 5000
   local-interface Vlan4094
   peer-address 172.16.0.1
   peer-link Port-Channel12
   dual-primary detection delay 5 action errdisable all-interfaces
   dual-primary recovery delay mlag 90 non-mlag 30
   reload-delay mlag 400
   reload-delay non-mlag 450
!
ip route 1.1.1.0/24 Vlan1001 10.1.1.1
ip route 1.1.2.0/24 Vlan1001 10.1.1.1 200 tag 666 name RT-TO-FAKE-DMZ
ip route vrf TENANT_A_PROJECT01 1.2.1.0/24 Vlan202 10.1.2.1
ip route vrf TENANT_A_PROJECT01 1.2.2.0/24 Vlan1001 10.1.2.1 201 tag 667 name RT-TO-FAKE-DMZ
ip route vrf TENANT_A_PROJECT01 10.3.6.0/24 Ethernet40 11.2.1.1 track bfd 100 tag 1000 name Track-BFD metric 300
ip route vrf TENANT_A_PROJECT01 10.3.7.0/24 Ethernet41 100 tag 1000 name No-Track-BFD metric 300
ip route vrf TENANT_A_PROJECT02 10.3.4.0/24 1.2.3.4
ip route vrf TENANT_A_PROJECT02 10.3.5.0/24 Null0
!
arp persistent refresh-delay 700
arp aging timeout default 300
arp vrf BLAH 42.42.42.42 DEAD.BEEF.CAFE arpa
arp vrf defauls 42.42.42.42 DEAD.BEEF.CAFE arpa
arp 41.42.42.42 DEAD.BEEF.CAFE arpa
arp 42.42.42.42 DEAD.BEEF.CAFE arpa
arp 43.42.42.42 DEAD.BEEF.CAFE arpa
arp vrf defaulu 42.42.42.42 DEAD.BEEF.CAFE arpa
!
ipv6 route 2a01:cb04:4e6:d300::/64 Vlan1001 2a01:cb04:4e6:d100::1
ipv6 route 2a01:cb04:4e6:d400::/64 Vlan1001 2a01:cb04:4e6:d100::1 200 tag 666 name RT-TO-FAKE-DMZ
ipv6 route 2a01:cb04:4e6:d400::/64 Vlan1001 2a01:cb04:4e6:d100::1 200 tag 666 name RT-TO-FAKE-DB-ZONE metric 100
ipv6 route vrf TENANT_A_PROJECT01 2a01:cb04:4e6:a300::/64 Vlan1001 2a01:cb04:4e6:100::1
ipv6 route vrf TENANT_A_PROJECT01 2a01:cb04:4e6:a400::/64 Vlan1001 2a01:cb04:4e6:100::1 201 tag 667 name RT-TO-FAKE-DMZ
ipv6 route vrf TENANT_A_PROJECT01 2b01:cb04:4e6:a400::/64 Vlan102 2a01:cb04:4e6:102::1 track bfd 201 tag 102 name Track-BFD metric 100
ipv6 route vrf TENANT_A_PROJECT01 2c01:cb04:4e6:a400::/64 Vlan102 201 tag 102 name No-Track-BFD
!
ntp authentication-key 1 md5 7 044F0E151B
ntp authentication-key 2 md5 7 044F0E151B
ntp authentication-key 3 sha1 8a $BYk2Sjahe+D9T7uDgIItSA==$JTw5JOAPcYEo0O2hsvsxFQ==$C7wmpXOo
ntp trusted-key 1-3
ntp authenticate
ntp local-interface lo1
ntp server 1.2.3.4 local-interface lo0
ntp server 2.2.2.55
ntp server 10.1.1.1
ntp server 10.1.1.2 prefer
ntp server 20.20.20.1 key 2
ntp server ie.pool.ntp.org iburst key 1
!
patch panel
   connector interface recovery review delay 10 900
   connector interface patch bgp vpws remote-failure errdisable
   !
   patch TEN_A_site2_site5_eline
      shutdown
      connector 1 interface Ethernet6 dot1q vlan 123
      connector 2 pseudowire ldp LDP_PW_1
   !
   patch TEN_B_site2_site5_eline
      connector 1 interface Ethernet5
      connector 2 pseudowire bgp vpws TENANT_A pseudowire TEN_B_site2_site5_eline
   !
!
policy-map type pbr PM_PBR_BREAKOUT
   class CM_PBR_EXCLUDE
   !
   class CM_PBR_INCLUDE
      set nexthop recursive 192.168.4.2
!
monitor telemetry postcard policy
   no disabled
   ingress sample rate 16384
   marker vxlan header word 0 bit 30
   ingress collection gre source 10.3.3.3 destination 10.3.3.4 version 2
   !
   sample policy samplepo1
      match rule1 ipv4
         source prefix 3.4.5.0/24
         destination prefix 10.3.3.0/24
         protocol tcp destination port 77, 78-80, 82
         protocol udp source port 98 destination port 99
      !
      match rule2 ipv6
         source prefix 5::0/128
         destination prefix 4::0/128
         protocol udp destination port 747, 748-800
      !
      match rule3 ipv4
   !
   sample policy samplepo2
      match rule1 ipv4
         source prefix 3.4.5.0/24
         destination prefix 10.3.3.0/24
         protocol udp source port bgp destination port https
   !
   profile profile1
      ingress sample policy samplepo1
   !
   profile profile2
      ingress sample policy samplepo2
!
class-map type qos match-any CM_IPv6_ACCESS_GROUP
   match ipv6 access-group ACL_REPLICATION_LD
!
class-map type qos match-any CM_REPLICATION_LD
   match ip access-group ACL_REPLICATION_LD
!
class-map type qos match-any CM_REPLICATION_LD2
   match vlan 200
!
class-map type qos match-any CM_REPLICATION_LD3
   match cos 3
!
class-map type qos match-any COS_RANGE
   match vlan 1-3
!
class-map type qos match-any VLAN_RANGE
   match vlan 200-400
!
policy-map type copp copp-system-policy
   class copp-system-OspfIsis
      shape kbps 1000
      bandwidth kbps 1000
   !
   class copp-system-cvx
      shape pps 2000
      bandwidth pps 2000
   !
   class copp-system-rsvp
!
policy-map type quality-of-service PM_REPLICATION_LD
   class CM_REPLICATION_LD
      set dscp af11
      set traffic-class 2
      set drop-precedence 1
      police rate 10 kbps burst-size 260 kbytes action set drop-precedence rate 30 kbps burst-size 270 kbytes
   !
   class CM_REPLICATION_LD_2
      set dscp af11
      set traffic-class 2
!
policy-map type quality-of-service PM_REPLICATION_LD2
   class CM_REPLICATION_LD
      set dscp af11
      set cos 4
      police rate 30 kbps burst-size 280 bytes action set dscp af11 rate 1 mbps burst-size 270 bytes
!
policy-map type quality-of-service PM_REPLICATION_LD3
   class CM_REPLICATION_LD
      set dscp af11
      set cos 6
      police rate 10000 bps burst-size 260 kbytes
!
ip radius vrf default source-interface loopback1
!
ip radius vrf MGMT source-interface Ma1
!
ip radius source-interface loopback10
!
role network-limited
   10 permit mode exec command ssh
   20 deny command telnet
   30 permit mode exec command traceroute
!
route-map RM-10.2.3.4-SET-NEXT-HOP-OUT permit 10
   set ip next-hop 10.2.3.4
!
route-map RM-CONN-BL-BGP deny 10
   match ip address prefix-list PL-MLAG
!
route-map RM-CONN-BL-BGP permit 20
   description sub-route-map test
   match ip address prefix-list PL-SUBRM
   sub-route-map RM-HIDE-ASPATH-IN
!
route-map RM-CONN-BL-BGP permit 30
   match ip address prefix-list PL-CONTINUE
   continue 40
!
route-map RM-CONN-BL-BGP permit 40
   match ip address prefix-list PL-CONTINUE
   continue
!
route-map RM-CONN-BL-BGP permit 50
!
route-map RM-HIDE-ASPATH-IN permit 10
   set as-path match all replacement auto
   set community 65000:1 additive
!
route-map RM-HIDE-ASPATH-OUT deny 10
   match community LIST-COM
!
route-map RM-HIDE-ASPATH-OUT permit 20
   set as-path match all replacement auto
!
route-map RM-MLAG-PEER-IN permit 10
   set origin incomplete
!
route-map RM-STATIC-2-BGP permit 10
   description tag for static routes
   set tag 65100
!
peer-filter PF1
   10 match as-range 1-2 result reject
   20 match as-range 1-100 result accept
!
peer-filter PF2
   30 match as-range 65000 result accept
!
router bfd
   interval 900 min-rx 900 multiplier 50 default
   multihop interval 300 min-rx 300 multiplier 3
   local-address 192.168.255.1
   session stats snapshot interval 51
   !
   sbfd
      local-interface Loopback0 ipv4 ipv6
      initiator interval 500 multiplier 3
      initiator measurement delay round-trip
      reflector min-rx 600
      reflector local-discriminator 155.1.3.1
!
router general
   router-id ipv4 10.1.2.3
   router-id ipv6 2001:beef:cafe::1
   hardware next-hop fast-failover
   !
   vrf BLUE-C2
      leak routes source-vrf BLUE-C1 subscribe-policy RM-BLUE-LEAKING
      leak routes source-vrf BLUE-C3 subscribe-policy RM-BLUE-LEAKING
      routes dynamic prefix-list DYNAMIC_TEST_PREFIX_LIST_1
      routes dynamic prefix-list DYNAMIC_TEST_PREFIX_LIST_2
      exit
   !
   control-functions
      code unit code1
         function ACCEPT_ALL() {
           return true;
           }
         EOF
      code unit code2
         function DENY_ALL() {
           return true;
           }
         EOF
   !
   exit
!
router traffic-engineering
   segment-routing
      rib system-colored-tunnel-rib
      !
      policy endpoint 1.2.3.4 color 70810
         binding-sid 970810
         name SRTE-1.2.3.4-70810
         description SRTE POLICY FOR 1.2.3.4 COLOR 70810
         sbfd remote-discriminator 155.2.1.1
         !
         path-group preference 180
            explicit-null ipv4 ipv6
            segment-list label-stack 900002 900003 900005 900006 index 200
      !
      policy endpoint 1.2.3.4 color 80810
         name SRTE-1.2.3.4-80810
         description SRTE POLICY FOR 1.2.3.4 COLOR 80810
         !
         path-group preference 100
            explicit-null none
            segment-list label-stack 900002 900008 900007 900006 weight 20 index 100
      !
      policy endpoint 5.6.7.8 color 20320
         binding-sid 978320
         sbfd remote-discriminator 2600599809
         !
         path-group preference 80
            explicit-null ipv4
            segment-list label-stack 900002 900003 900005 900006 weight 120 index 300
            segment-list label-stack 900002 900004 900007 900006 weight 220 index 400
         !
         path-group preference 120
            explicit-null ipv6
            segment-list label-stack 900002 900008 900009 900006
            segment-list label-stack 900002 900010 900011 900012
   router-id ipv4 10.0.0.1
   router-id ipv6 2001:beef:cafe::1
!
router igmp
   host-proxy match mroute all
   ssm aware
   !
   vrf BLUE
     host-proxy match mroute iif
!
router multicast
   ipv4
      rpf route 10.10.10.1/32 10.9.9.9 2
      rpf route 10.10.10.1/32 Ethernet1 1
      rpf route 10.10.10.2/32 Ethernet2
      counters rate period decay 300 seconds
      activity polling-interval 10
      routing
      multipath deterministic router-id
      software-forwarding sfe
   !
   ipv6
      activity polling-interval 20
   !
   vrf MCAST_VRF1
      ipv4
         routing
   !
   vrf MCAST_VRF2
      ipv4
         routing
!
router pim sparse-mode
   ipv4
      ssm range standard
      bfd
      rp address 10.238.1.161 239.12.12.12/32 priority 20
      rp address 10.238.1.161 239.12.12.13/32 priority 20
      rp address 10.238.1.161 239.12.12.14/32 priority 20
      rp address 10.238.1.161 239.12.12.16/32 priority 20
      rp address 10.238.1.161 239.12.12.20/32 priority 20
      rp address 10.238.1.161 239.12.12.21/32 priority 20
      rp address 10.238.1.161 access-list RP_ACL priority 20
      rp address 10.238.1.161 access-list RP_ACL2 priority 20
      rp address 10.238.1.161 239.12.12.17/32
      rp address 10.238.1.161 access-list RP_ACL3
      anycast-rp 10.38.1.161 10.50.64.16 register-count 15
   !
   vrf MCAST_VRF1
      ipv4
         bfd
         rp address 10.238.2.161 239.12.22.12/32
         rp address 10.238.2.161 239.12.22.13/32
         rp address 10.238.2.161 239.12.22.14/32
   !
   vrf MCAST_VRF2_ALL_GROUPS
      ipv4
         rp address 10.238.3.161 hashmask 30
   !
   vrf Test_RP_ACL
      ipv4
         rp address 10.238.4.161 access-list RP_ACL
         rp address 10.238.4.161 access-list RP_ACL2 priority 20 hashmask 30 override
!
router msdp
   group-limit 100 source 10.0.1.0/24
   group-limit 123 source 10.0.123.0/24
   originator-id local-interface Loopback10
   rejected-limit 123
   forward register-packets
   connection retry interval 5
   !
   peer 1.2.3.4
      default-peer prefix-list PLIST1
      mesh-group MG1
      mesh-group MG2
      local-interface Loopback11
      keepalive 10 30
      sa-filter in list ACL1
      sa-filter out list ACL2
      description Some kind of MSDP Peer
      disabled
      sa-limit 1000
   !
   peer 4.3.2.1
      local-interface Loopback21
   !
   vrf RED
      group-limit 22 source 10.0.22.0/24
      originator-id local-interface Loopback12
      rejected-limit 10
      connection retry interval 10
      !
      peer 2.3.4.5
         default-peer
         local-interface Loopback13
         keepalive 5 15
         sa-filter in list ACL3
         sa-filter out list ACL4
         description Some other kind of MSDP Peer
         sa-limit 100
!
stun
   client
      server-profile server1
         ip address 1.2.3.4
         ssl profile pathfinder
      server-profile server2
         ip address 2.3.4.5
         port 4100
   server
      local-interface Ethernet1
      local-interface Ethernet13
      local-interface Vlan42
      local-interface Vlan666
      port 4100
      ssl profile pathfinder
      binding timeout 600 seconds
      ssl connection lifetime 1300 minutes
!
ip tacacs vrf default source-interface loopback1
!
ip tacacs vrf TEST1 source-interface lo3
!
ip tacacs source-interface loopback10
!
vmtracer session session_1
   url https://192.168.0.10
   username user1
   password 7 0011D0516421B120A25735E080A16001D1617
   autovlan disable
   vrf MGMT
   source-interface Management1
!
vmtracer session session_2
   url https://192.168.0.10
   username user1
   password 7 0011D0516421B120A25735E080A16001D1617
!
dot1x system-auth-control
dot1x protocol lldp bypass
dot1x dynamic-authorization
!
management ssh
   ip access-group ACL-SSH in
   ip access-group ACL-SSH-VRF vrf mgt in
   idle-timeout 15
   authentication protocol keyboard-interactive password public-key
   connection per-host 10
   fips restrictions
   hostkey client strict-checking
   connection limit 50
   authentication empty-passwords permit
   client-alive interval 666
   client-alive count-max 42
   no shutdown
   log-level debug
   !
   vrf mgt
      no shutdown
!
management tech-support
   policy show tech-support
      exclude command show ip bgp vrf all
      exclude command show ip route vrf all detail
      exclude command show ipv6 bgp vrf all
      exclude command show ipv6 route vrf all detail
      exclude command show kernel ip route vrf all
      exclude command show kernel ipv6 route vrf all
      exclude command show platform fap ip route
      exclude command show platform fap ipv6 route
      exclude command json show version detail
      include command show version detail | grep TerminAttr
   exit<|MERGE_RESOLUTION|>--- conflicted
+++ resolved
@@ -751,7 +751,6 @@
    radius av-pair dhcp vendor-class-id auth-only
    supplicant logging
 !
-<<<<<<< HEAD
 monitor telemetry influx
    destination influxdb test
       url https://influx_test.localhost
@@ -848,7 +847,7 @@
    key controller
       profile Profile-1
    hardware encryption disabled
-=======
+!
 interface Port-Channel3
    description MLAG_PEER_DC1-LEAF1B_Po3
    switchport trunk allowed vlan 2-4094
@@ -1340,7 +1339,6 @@
 interface Port-Channel132
    profile test-interface-profile
    description Test_port-channel_interface-profile
->>>>>>> 889906f5
 !
 interface Dps1
    description Test DPS Interface
@@ -1352,41 +1350,6 @@
    tcp mss ceiling ipv4 666 ipv6 666 ingress
    load-interval 42
 !
-<<<<<<< HEAD
-interface Loopback0
-   description EVPN_Overlay_Peering
-   ip address 192.168.255.3/32
-   comment
-   Comment created from eos_cli under loopback_interfaces.Loopback0
-   EOF
-
-!
-interface Loopback1
-   description VTEP_VXLAN_Tunnel_Source
-   ip address 192.168.254.3/32
-!
-interface Loopback99
-   description TENANT_A_PROJECT02_VTEP_DIAGNOSTICS
-   no shutdown
-   vrf TENANT_A_PROJECT02
-   ip proxy-arp
-   ip address 10.1.255.3/32
-   ip address 10.0.0.254/32 secondary
-   ip address 192.168.1.1/32 secondary
-   ipv6 enable
-   ipv6 address 2002::CAFE/64
-   mpls ldp interface
-   isis enable ISIS_TEST
-   isis bfd
-   isis metric 100
-   isis passive
-   isis network point-to-point
-!
-interface Loopback100
-   description TENANT_A_PROJECT02_VTEP_DIAGNOSTICS
-   vrf TENANT_A_PROJECT02
-   ip address 10.1.255.3/32
-=======
 interface Ethernet1
    description P2P_LINK_TO_DC1-SPINE1_Ethernet1
    mtu 1500
@@ -2264,14 +2227,46 @@
 interface Ethernet81/10
    description isis_port_channel_member
    channel-group 110 mode active
->>>>>>> 889906f5
+!
+interface Loopback0
+   description EVPN_Overlay_Peering
+   ip address 192.168.255.3/32
+   comment
+   Comment created from eos_cli under loopback_interfaces.Loopback0
+   EOF
+
+!
+interface Loopback1
+   description VTEP_VXLAN_Tunnel_Source
+   ip address 192.168.254.3/32
+!
+interface Loopback99
+   description TENANT_A_PROJECT02_VTEP_DIAGNOSTICS
+   no shutdown
+   vrf TENANT_A_PROJECT02
+   ip proxy-arp
+   ip address 10.1.255.3/32
+   ip address 10.0.0.254/32 secondary
+   ip address 192.168.1.1/32 secondary
+   ipv6 enable
+   ipv6 address 2002::CAFE/64
+   mpls ldp interface
+   isis enable ISIS_TEST
+   isis bfd
+   isis metric 100
+   isis passive
+   isis network point-to-point
+!
+interface Loopback100
+   description TENANT_A_PROJECT02_VTEP_DIAGNOSTICS
+   vrf TENANT_A_PROJECT02
+   ip address 10.1.255.3/32
 !
 interface Management1
    description OOB_MANAGEMENT
    vrf MGMT
    ip address 10.73.255.122/24
 !
-<<<<<<< HEAD
 interface Tunnel1
    description test ipv4 only
    no shutdown
@@ -2326,6 +2321,354 @@
    ip nat service-profile NAT-PROFILE-NO-VRF-1
    tunnel source interface Ethernet42
    tunnel destination 1.1.1.1
+!
+interface Vlan24
+   description SVI Description
+   no shutdown
+   ipv6 address 1b11:3a00:22b0:6::15/64
+   ipv6 nd managed-config-flag
+   ipv6 nd prefix 1b11:3a00:22b0:6::/64 infinite infinite no-autoconfig
+   ip address virtual 10.10.24.1/24
+   ipv6 virtual-router address 1b11:3a00:22b0:6::1
+!
+interface Vlan25
+   description SVI Description
+   no shutdown
+   ipv6 address 1b11:3a00:22b0:16::16/64
+   ipv6 virtual-router address 1b11:3a00:22b0:16::14
+   ipv6 virtual-router address 1b11:3a00:22b0:16::15
+!
+interface Vlan41
+   description SVI Description
+   no shutdown
+   ip helper-address 10.10.64.150 source-interface Loopback0
+   ip helper-address 10.10.96.150 source-interface Loopback0
+   ip helper-address 10.10.96.151 source-interface Loopback0
+   ip igmp host-proxy
+   ip igmp host-proxy 239.0.0.1
+   ip igmp host-proxy 239.0.0.2 exclude 10.0.2.1
+   ip igmp host-proxy 239.0.0.3 include 10.0.3.1
+   ip igmp host-proxy 239.0.0.4 include 10.0.4.3
+   ip igmp host-proxy 239.0.0.4 include 10.0.4.4
+   ip igmp host-proxy 239.0.0.4 exclude 10.0.4.1
+   ip igmp host-proxy 239.0.0.4 exclude 10.0.4.2
+   ip igmp host-proxy access-list ACL1
+   ip igmp host-proxy access-list ACL2
+   ip igmp host-proxy report-interval 2
+   ip igmp host-proxy version 2
+   ip address virtual 10.10.41.1/24
+!
+interface Vlan42
+   description SVI Description
+   no shutdown
+   ip helper-address 10.10.64.150 source-interface Loopback0
+   ip helper-address 10.10.96.150 source-interface Loopback0
+   ip helper-address 10.10.96.151 source-interface Loopback0
+   isis enable EVPN_UNDERLAY
+   isis authentication mode sha key-id 5 level-1
+   ip address virtual 10.10.42.1/24
+!
+interface Vlan43
+   description SVI Description
+   no shutdown
+   ipv6 dhcp relay destination a0::2 vrf TEST local-interface Loopback44 link-address a0::4
+   ipv6 address a0::1/64
+   isis authentication key-id 2 algorithm sha-512 key 0 password
+   isis authentication key-id 3 algorithm sha-512 rfc-5310 key 0 password1
+   isis authentication key-id 1 algorithm sha-1 key 0 password level-1
+   isis authentication key-id 4 algorithm sha-1 rfc-5310 key 0 password level-1
+   isis authentication key-id 5 algorithm sha-1 key 0 password3 level-1
+   isis authentication key-id 1 algorithm sha-1 key 0 password level-2
+   isis authentication key-id 5 algorithm sha-1 rfc-5310 key 0 password level-2
+!
+interface Vlan44
+   description SVI Description
+   no shutdown
+   ipv6 dhcp relay destination a0::8
+   ipv6 dhcp relay destination a0::5 vrf TEST source-address a0::6 link-address a0::7
+   ipv6 address a0::4/64
+!
+interface Vlan50
+   description IP NAT Testing
+   ip nat destination static 1.0.0.1 2.0.0.1
+   ip nat source static 3.0.0.1 4.0.0.1
+   ip nat destination dynamic access-list ACL1 pool POOL1
+   ip nat source dynamic access-list ACL2 pool POOL2
+   isis authentication mode text rx-disabled level-2
+   isis authentication key 0 password level-2
+!
+interface Vlan75
+   description SVI Description
+   no shutdown
+   ipv6 address 1b11:3a00:22b0:1000::15/64
+   ipv6 nd managed-config-flag
+   ipv6 nd prefix 1b11:3a00:22b0:1000::/64 infinite infinite no-autoconfig
+   multicast ipv4 boundary 224.0.1.0/24 out
+   multicast ipv4 boundary 224.0.2.0/24
+   multicast ipv6 boundary ff00::/16 out
+   multicast ipv6 boundary ff01::/16 out
+   multicast ipv4 static
+   ip address virtual 10.10.75.1/24
+   ipv6 virtual-router address 1b11:3a00:22b0:1000::1
+!
+interface Vlan81
+   description IPv6 Virtual Address
+   vrf Tenant_C
+   ipv6 enable
+   ip address virtual 10.10.81.1/24
+   ipv6 address virtual fc00:10:10:81::1/64
+   ipv6 address virtual fc00:10:11:81::1/64
+   ipv6 address virtual fc00:10:12:81::1/64
+!
+interface Vlan83
+   description SVI Description
+   no shutdown
+   isis enable EVPN_UNDERLAY
+   isis authentication mode md5
+   isis authentication key 0 password
+   ip address virtual 10.10.83.1/24
+   ip address virtual 10.11.83.1/24 secondary
+   ip address virtual 10.11.84.1/24 secondary
+!
+interface Vlan84
+   description SVI Description
+   arp gratuitous accept
+   ip address 10.10.84.1/24
+   arp monitor mac-address
+   isis enable EVPN_UNDERLAY
+   isis authentication mode sha key-id 2 rx-disabled
+   isis authentication key 0 password
+   ip virtual-router address 10.10.84.254
+   ip virtual-router address 10.11.84.254/24
+!
+interface Vlan85
+   description SVI Description
+   ip address 10.10.84.1/24
+   arp cache dynamic capacity 50000
+   bfd interval 500 min-rx 500 multiplier 5
+   bfd echo
+   isis enable EVPN_UNDERLAY
+   isis authentication mode sha key-id 2
+   isis authentication key 0 password
+!
+interface Vlan86
+   description SVI Description
+   ip address 10.10.83.1/24
+   ip attached-host route export 10
+   isis enable EVPN_UNDERLAY
+   isis authentication mode shared-secret profile profile1 algorithm sha-1 rx-disabled
+!
+interface Vlan87
+   description SVI Description
+   shutdown
+   ip address 10.10.87.1/24
+   ip access-group ACL_IN in
+   ip access-group ACL_OUT out
+   isis enable EVPN_UNDERLAY
+   isis authentication mode shared-secret profile profile1 algorithm sha-1
+!
+interface Vlan88
+   description SVI Description
+   shutdown
+   isis enable EVPN_UNDERLAY
+   isis authentication mode md5 rx-disabled level-1
+   isis authentication mode text rx-disabled level-2
+   isis authentication key 0 password level-1
+   isis authentication key 0 password level-2
+   ip address virtual 10.10.87.1/23
+!
+interface Vlan89
+   description SVI Description
+   no shutdown
+   ip helper-address 10.10.64.150 source-interface Loopback0
+   ip helper-address 10.10.96.101 source-interface Loopback0
+   ip helper-address 10.10.96.150 source-interface Loopback0
+   ip helper-address 10.10.96.151 source-interface Loopback0
+   ip igmp
+   ip igmp version 2
+   ipv6 address 1b11:3a00:22b0:5200::15/64
+   ipv6 nd managed-config-flag
+   ipv6 nd prefix 1b11:3a00:22b0:5200::/64 infinite infinite no-autoconfig
+   multicast ipv4 boundary ACL_MULTICAST
+   multicast ipv6 boundary ACL_V6_MULTICAST_WITH_OUT out
+   multicast ipv4 source route export
+   multicast ipv6 static
+   pim ipv4 sparse-mode
+   pim ipv4 local-interface Loopback0
+   ip address virtual 10.10.144.3/20
+   ipv6 virtual-router address 1b11:3a00:22b0:5200::3
+!
+interface Vlan90
+   description SVI Description
+   ip address 10.10.83.1/24
+   ip attached-host route export
+   isis enable EVPN_UNDERLAY
+   isis authentication mode shared-secret profile profile2 algorithm sha-1 level-1
+   isis authentication mode shared-secret profile profile1 algorithm sha-256 level-2
+!
+interface Vlan91
+   description PBR Description
+   shutdown
+   service-policy type pbr input MyServicePolicy
+   isis enable EVPN_UNDERLAY
+   isis authentication mode md5 level-1
+   isis authentication mode text level-2
+   isis authentication key 0 password level-1
+   isis authentication key 0 password level-2
+!
+interface Vlan92
+   description SVI Description
+   ip proxy-arp
+   ip address 10.10.92.1/24
+   ip directed-broadcast
+   isis enable EVPN_UNDERLAY
+   isis authentication mode shared-secret profile profile2 algorithm sha-1 rx-disabled level-1
+   isis authentication mode shared-secret profile profile1 algorithm sha-256 rx-disabled level-2
+!
+interface Vlan110
+   description PVLAN Primary with vlan mapping
+   no shutdown
+   pvlan mapping 111-112
+   vrf Tenant_A
+   ip address 10.0.101.1/24
+   multicast ipv4 boundary ACL_MULTICAST out
+   multicast ipv6 source route export 20
+   multicast ipv4 static
+!
+interface Vlan333
+   description Multiple VRIDs and tracking
+   no shutdown
+   ip address 192.0.2.2/25
+   arp aging timeout 180
+   ipv6 enable
+   ipv6 address 2001:db8:333::2/64
+   ipv6 address fe80::2/64 link-local
+   vrrp 1 priority-level 105
+   vrrp 1 advertisement interval 2
+   vrrp 1 preempt delay minimum 30 reload 800
+   vrrp 1 ipv4 192.0.2.1
+   vrrp 1 tracked-object ID1TrackedObjectDecrement decrement 5
+   vrrp 1 tracked-object ID1TrackedObjectShutdown shutdown
+   vrrp 2 ipv6 2001:db8:333::1
+   vrrp 2 tracked-object ID2TrackedObjectDecrement decrement 10
+   vrrp 2 tracked-object ID2TrackedObjectShutdown shutdown
+   no vrrp 3 preempt
+   vrrp 3 timers delay reload 900
+   vrrp 3 ipv4 100.64.0.1
+   vrrp 3 ipv4 version 3
+!
+interface Vlan334
+   description v6 attached host exports
+   ipv6 attached-host route export 19
+   ipv6 enable
+   ipv6 address 2001:db8:334::1/64
+!
+interface Vlan335
+   description v6 attached host exports
+   ipv6 attached-host route export prefix-length 64
+   ipv6 enable
+   ipv6 address 2001:db8:335::1/64
+!
+interface Vlan336
+   description v6 attached host exports
+   ipv6 attached-host route export 18 prefix-length 64
+   ipv6 enable
+   ipv6 address 2001:db8:336::1/64
+!
+interface Vlan337
+   description v4 dhcp relay all-subnets
+   ip address 10.0.2.2/25
+   ip dhcp relay all-subnets
+!
+interface Vlan338
+   description v6 dhcp relay all-subnets
+   ipv6 dhcp relay all-subnets
+   ipv6 address 2001:db8:338::1/64
+!
+interface Vlan339
+   description v6 nd options
+   ipv6 nd cache expire 250
+   ipv6 nd cache dynamic capacity 900
+   ipv6 nd cache refresh always
+   ipv6 enable
+   ipv6 address 2001:db8:339::1/64
+   ipv6 nd other-config-flag
+!
+interface Vlan501
+   description SVI Description
+   no shutdown
+   ip address 10.50.26.29/27
+   ipv6 address 1b11:3a00:22b0:0088::207/127
+   ipv6 nd ra disabled
+!
+interface Vlan667
+   description Multiple VRIDs
+   no shutdown
+   ip address 192.0.2.2/25
+   arp aging timeout 180
+   ipv6 enable
+   ipv6 address 2001:db8:667::2/64
+   ipv6 address fe80::2/64 link-local
+   vrrp 1 priority-level 105
+   vrrp 1 advertisement interval 2
+   vrrp 1 preempt delay minimum 30 reload 800
+   vrrp 1 ipv4 192.0.2.1
+   vrrp 2 ipv6 2001:db8:667::1
+!
+interface Vlan1001
+   description SVI Description
+   no shutdown
+   vrf Tenant_A
+   ipv6 address a1::1/64
+   ipv6 nd managed-config-flag
+   ipv6 nd prefix a1::/64 infinite infinite no-autoconfig
+   ip address virtual 10.1.1.1/24
+!
+interface Vlan1002
+   description SVI Description
+   no shutdown
+   vrf Tenant_A
+   ipv6 address a2::1/64
+   ipv6 nd ra disabled
+   ipv6 nd managed-config-flag
+   ipv6 nd prefix a2::/64 infinite infinite no-autoconfig
+   ip address virtual 10.1.2.1/24
+!
+interface Vlan2001
+   description SVI Description
+   logging event link-status
+   vrf Tenant_B
+   ip address virtual 10.2.1.1/24
+   comment
+   Comment created from eos_cli under vlan_interfaces.Vlan2001
+   EOF
+
+!
+interface Vlan2002
+   description SVI Description
+   no autostate
+   vrf Tenant_B
+   ip verify unicast source reachable-via rx
+   isis enable EVPN_UNDERLAY
+   isis bfd
+   isis authentication mode md5 rx-disabled
+   isis authentication key 0 password
+   ip address virtual 10.2.2.1/24
+!
+interface Vlan4094
+   description SVI Description
+   mtu 9214
+   ip address 169.254.252.0/31
+   ipv6 address fe80::a/64 link-local
+   pim ipv4 sparse-mode
+   pim ipv4 bidirectional
+   pim ipv4 hello interval 10
+   pim ipv4 hello count 3.5
+   pim ipv4 dr-priority 200
+   pim ipv4 bfd
+   isis enable EVPN_UNDERLAY
+   isis authentication mode sha key-id 5 rx-disabled level-1
+   isis authentication mode sha key-id 10 rx-disabled level-2
 !
 interface Vxlan1
    description DC1-LEAF2A_VTEP
@@ -2354,356 +2697,6 @@
    vxlan encapsulation ipv4
 
 !
-=======
-interface Vlan24
-   description SVI Description
-   no shutdown
-   ipv6 address 1b11:3a00:22b0:6::15/64
-   ipv6 nd managed-config-flag
-   ipv6 nd prefix 1b11:3a00:22b0:6::/64 infinite infinite no-autoconfig
-   ip address virtual 10.10.24.1/24
-   ipv6 virtual-router address 1b11:3a00:22b0:6::1
-!
-interface Vlan25
-   description SVI Description
-   no shutdown
-   ipv6 address 1b11:3a00:22b0:16::16/64
-   ipv6 virtual-router address 1b11:3a00:22b0:16::14
-   ipv6 virtual-router address 1b11:3a00:22b0:16::15
-!
-interface Vlan41
-   description SVI Description
-   no shutdown
-   ip helper-address 10.10.64.150 source-interface Loopback0
-   ip helper-address 10.10.96.150 source-interface Loopback0
-   ip helper-address 10.10.96.151 source-interface Loopback0
-   ip igmp host-proxy
-   ip igmp host-proxy 239.0.0.1
-   ip igmp host-proxy 239.0.0.2 exclude 10.0.2.1
-   ip igmp host-proxy 239.0.0.3 include 10.0.3.1
-   ip igmp host-proxy 239.0.0.4 include 10.0.4.3
-   ip igmp host-proxy 239.0.0.4 include 10.0.4.4
-   ip igmp host-proxy 239.0.0.4 exclude 10.0.4.1
-   ip igmp host-proxy 239.0.0.4 exclude 10.0.4.2
-   ip igmp host-proxy access-list ACL1
-   ip igmp host-proxy access-list ACL2
-   ip igmp host-proxy report-interval 2
-   ip igmp host-proxy version 2
-   ip address virtual 10.10.41.1/24
-!
-interface Vlan42
-   description SVI Description
-   no shutdown
-   ip helper-address 10.10.64.150 source-interface Loopback0
-   ip helper-address 10.10.96.150 source-interface Loopback0
-   ip helper-address 10.10.96.151 source-interface Loopback0
-   isis enable EVPN_UNDERLAY
-   isis authentication mode sha key-id 5 level-1
-   ip address virtual 10.10.42.1/24
-!
-interface Vlan43
-   description SVI Description
-   no shutdown
-   ipv6 dhcp relay destination a0::2 vrf TEST local-interface Loopback44 link-address a0::4
-   ipv6 address a0::1/64
-   isis authentication key-id 2 algorithm sha-512 key 0 password
-   isis authentication key-id 3 algorithm sha-512 rfc-5310 key 0 password1
-   isis authentication key-id 1 algorithm sha-1 key 0 password level-1
-   isis authentication key-id 4 algorithm sha-1 rfc-5310 key 0 password level-1
-   isis authentication key-id 5 algorithm sha-1 key 0 password3 level-1
-   isis authentication key-id 1 algorithm sha-1 key 0 password level-2
-   isis authentication key-id 5 algorithm sha-1 rfc-5310 key 0 password level-2
-!
-interface Vlan44
-   description SVI Description
-   no shutdown
-   ipv6 dhcp relay destination a0::8
-   ipv6 dhcp relay destination a0::5 vrf TEST source-address a0::6 link-address a0::7
-   ipv6 address a0::4/64
-!
-interface Vlan50
-   description IP NAT Testing
-   ip nat destination static 1.0.0.1 2.0.0.1
-   ip nat source static 3.0.0.1 4.0.0.1
-   ip nat destination dynamic access-list ACL1 pool POOL1
-   ip nat source dynamic access-list ACL2 pool POOL2
-   isis authentication mode text rx-disabled level-2
-   isis authentication key 0 password level-2
-!
-interface Vlan75
-   description SVI Description
-   no shutdown
-   ipv6 address 1b11:3a00:22b0:1000::15/64
-   ipv6 nd managed-config-flag
-   ipv6 nd prefix 1b11:3a00:22b0:1000::/64 infinite infinite no-autoconfig
-   multicast ipv4 boundary 224.0.1.0/24 out
-   multicast ipv4 boundary 224.0.2.0/24
-   multicast ipv6 boundary ff00::/16 out
-   multicast ipv6 boundary ff01::/16 out
-   multicast ipv4 static
-   ip address virtual 10.10.75.1/24
-   ipv6 virtual-router address 1b11:3a00:22b0:1000::1
-!
-interface Vlan81
-   description IPv6 Virtual Address
-   vrf Tenant_C
-   ipv6 enable
-   ip address virtual 10.10.81.1/24
-   ipv6 address virtual fc00:10:10:81::1/64
-   ipv6 address virtual fc00:10:11:81::1/64
-   ipv6 address virtual fc00:10:12:81::1/64
-!
-interface Vlan83
-   description SVI Description
-   no shutdown
-   isis enable EVPN_UNDERLAY
-   isis authentication mode md5
-   isis authentication key 0 password
-   ip address virtual 10.10.83.1/24
-   ip address virtual 10.11.83.1/24 secondary
-   ip address virtual 10.11.84.1/24 secondary
-!
-interface Vlan84
-   description SVI Description
-   arp gratuitous accept
-   ip address 10.10.84.1/24
-   arp monitor mac-address
-   isis enable EVPN_UNDERLAY
-   isis authentication mode sha key-id 2 rx-disabled
-   isis authentication key 0 password
-   ip virtual-router address 10.10.84.254
-   ip virtual-router address 10.11.84.254/24
-!
-interface Vlan85
-   description SVI Description
-   ip address 10.10.84.1/24
-   arp cache dynamic capacity 50000
-   bfd interval 500 min-rx 500 multiplier 5
-   bfd echo
-   isis enable EVPN_UNDERLAY
-   isis authentication mode sha key-id 2
-   isis authentication key 0 password
-!
-interface Vlan86
-   description SVI Description
-   ip address 10.10.83.1/24
-   ip attached-host route export 10
-   isis enable EVPN_UNDERLAY
-   isis authentication mode shared-secret profile profile1 algorithm sha-1 rx-disabled
-!
-interface Vlan87
-   description SVI Description
-   shutdown
-   ip address 10.10.87.1/24
-   ip access-group ACL_IN in
-   ip access-group ACL_OUT out
-   isis enable EVPN_UNDERLAY
-   isis authentication mode shared-secret profile profile1 algorithm sha-1
-!
-interface Vlan88
-   description SVI Description
-   shutdown
-   isis enable EVPN_UNDERLAY
-   isis authentication mode md5 rx-disabled level-1
-   isis authentication mode text rx-disabled level-2
-   isis authentication key 0 password level-1
-   isis authentication key 0 password level-2
-   ip address virtual 10.10.87.1/23
-!
-interface Vlan89
-   description SVI Description
-   no shutdown
-   ip helper-address 10.10.64.150 source-interface Loopback0
-   ip helper-address 10.10.96.101 source-interface Loopback0
-   ip helper-address 10.10.96.150 source-interface Loopback0
-   ip helper-address 10.10.96.151 source-interface Loopback0
-   ip igmp
-   ip igmp version 2
-   ipv6 address 1b11:3a00:22b0:5200::15/64
-   ipv6 nd managed-config-flag
-   ipv6 nd prefix 1b11:3a00:22b0:5200::/64 infinite infinite no-autoconfig
-   multicast ipv4 boundary ACL_MULTICAST
-   multicast ipv6 boundary ACL_V6_MULTICAST_WITH_OUT out
-   multicast ipv4 source route export
-   multicast ipv6 static
-   pim ipv4 sparse-mode
-   pim ipv4 local-interface Loopback0
-   ip address virtual 10.10.144.3/20
-   ipv6 virtual-router address 1b11:3a00:22b0:5200::3
-!
-interface Vlan90
-   description SVI Description
-   ip address 10.10.83.1/24
-   ip attached-host route export
-   isis enable EVPN_UNDERLAY
-   isis authentication mode shared-secret profile profile2 algorithm sha-1 level-1
-   isis authentication mode shared-secret profile profile1 algorithm sha-256 level-2
-!
-interface Vlan91
-   description PBR Description
-   shutdown
-   service-policy type pbr input MyServicePolicy
-   isis enable EVPN_UNDERLAY
-   isis authentication mode md5 level-1
-   isis authentication mode text level-2
-   isis authentication key 0 password level-1
-   isis authentication key 0 password level-2
-!
-interface Vlan92
-   description SVI Description
-   ip proxy-arp
-   ip address 10.10.92.1/24
-   ip directed-broadcast
-   isis enable EVPN_UNDERLAY
-   isis authentication mode shared-secret profile profile2 algorithm sha-1 rx-disabled level-1
-   isis authentication mode shared-secret profile profile1 algorithm sha-256 rx-disabled level-2
-!
-interface Vlan110
-   description PVLAN Primary with vlan mapping
-   no shutdown
-   pvlan mapping 111-112
-   vrf Tenant_A
-   ip address 10.0.101.1/24
-   multicast ipv4 boundary ACL_MULTICAST out
-   multicast ipv6 source route export 20
-   multicast ipv4 static
-!
-interface Vlan333
-   description Multiple VRIDs and tracking
-   no shutdown
-   ip address 192.0.2.2/25
-   arp aging timeout 180
-   ipv6 enable
-   ipv6 address 2001:db8:333::2/64
-   ipv6 address fe80::2/64 link-local
-   vrrp 1 priority-level 105
-   vrrp 1 advertisement interval 2
-   vrrp 1 preempt delay minimum 30 reload 800
-   vrrp 1 ipv4 192.0.2.1
-   vrrp 1 tracked-object ID1TrackedObjectDecrement decrement 5
-   vrrp 1 tracked-object ID1TrackedObjectShutdown shutdown
-   vrrp 2 ipv6 2001:db8:333::1
-   vrrp 2 tracked-object ID2TrackedObjectDecrement decrement 10
-   vrrp 2 tracked-object ID2TrackedObjectShutdown shutdown
-   no vrrp 3 preempt
-   vrrp 3 timers delay reload 900
-   vrrp 3 ipv4 100.64.0.1
-   vrrp 3 ipv4 version 3
-!
-interface Vlan334
-   description v6 attached host exports
-   ipv6 attached-host route export 19
-   ipv6 enable
-   ipv6 address 2001:db8:334::1/64
-!
-interface Vlan335
-   description v6 attached host exports
-   ipv6 attached-host route export prefix-length 64
-   ipv6 enable
-   ipv6 address 2001:db8:335::1/64
-!
-interface Vlan336
-   description v6 attached host exports
-   ipv6 attached-host route export 18 prefix-length 64
-   ipv6 enable
-   ipv6 address 2001:db8:336::1/64
-!
-interface Vlan337
-   description v4 dhcp relay all-subnets
-   ip address 10.0.2.2/25
-   ip dhcp relay all-subnets
-!
-interface Vlan338
-   description v6 dhcp relay all-subnets
-   ipv6 dhcp relay all-subnets
-   ipv6 address 2001:db8:338::1/64
-!
-interface Vlan339
-   description v6 nd options
-   ipv6 nd cache expire 250
-   ipv6 nd cache dynamic capacity 900
-   ipv6 nd cache refresh always
-   ipv6 enable
-   ipv6 address 2001:db8:339::1/64
-   ipv6 nd other-config-flag
-!
-interface Vlan501
-   description SVI Description
-   no shutdown
-   ip address 10.50.26.29/27
-   ipv6 address 1b11:3a00:22b0:0088::207/127
-   ipv6 nd ra disabled
-!
-interface Vlan667
-   description Multiple VRIDs
-   no shutdown
-   ip address 192.0.2.2/25
-   arp aging timeout 180
-   ipv6 enable
-   ipv6 address 2001:db8:667::2/64
-   ipv6 address fe80::2/64 link-local
-   vrrp 1 priority-level 105
-   vrrp 1 advertisement interval 2
-   vrrp 1 preempt delay minimum 30 reload 800
-   vrrp 1 ipv4 192.0.2.1
-   vrrp 2 ipv6 2001:db8:667::1
-!
-interface Vlan1001
-   description SVI Description
-   no shutdown
-   vrf Tenant_A
-   ipv6 address a1::1/64
-   ipv6 nd managed-config-flag
-   ipv6 nd prefix a1::/64 infinite infinite no-autoconfig
-   ip address virtual 10.1.1.1/24
-!
-interface Vlan1002
-   description SVI Description
-   no shutdown
-   vrf Tenant_A
-   ipv6 address a2::1/64
-   ipv6 nd ra disabled
-   ipv6 nd managed-config-flag
-   ipv6 nd prefix a2::/64 infinite infinite no-autoconfig
-   ip address virtual 10.1.2.1/24
-!
-interface Vlan2001
-   description SVI Description
-   logging event link-status
-   vrf Tenant_B
-   ip address virtual 10.2.1.1/24
-   comment
-   Comment created from eos_cli under vlan_interfaces.Vlan2001
-   EOF
-
-!
-interface Vlan2002
-   description SVI Description
-   no autostate
-   vrf Tenant_B
-   ip verify unicast source reachable-via rx
-   isis enable EVPN_UNDERLAY
-   isis bfd
-   isis authentication mode md5 rx-disabled
-   isis authentication key 0 password
-   ip address virtual 10.2.2.1/24
-!
-interface Vlan4094
-   description SVI Description
-   mtu 9214
-   ip address 169.254.252.0/31
-   ipv6 address fe80::a/64 link-local
-   pim ipv4 sparse-mode
-   pim ipv4 bidirectional
-   pim ipv4 hello interval 10
-   pim ipv4 hello count 3.5
-   pim ipv4 dr-priority 200
-   pim ipv4 bfd
-   isis enable EVPN_UNDERLAY
-   isis authentication mode sha key-id 5 rx-disabled level-1
-   isis authentication mode sha key-id 10 rx-disabled level-2
-!
->>>>>>> 889906f5
 application traffic recognition
    !
    application ipv4 empty-application
