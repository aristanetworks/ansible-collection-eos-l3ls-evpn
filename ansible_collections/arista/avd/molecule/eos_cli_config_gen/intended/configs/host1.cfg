--- conflicted
+++ resolved
@@ -3313,6 +3313,9 @@
 !
 ip route 1.1.1.0/24 Vlan1001 10.1.1.1
 ip route 1.1.2.0/24 Vlan1001 10.1.1.1 200 tag 666 name RT-TO-FAKE-DMZ
+ip route vrf BLUE-C1 193.1.0.0/24 Null0
+ip route vrf BLUE-C1 193.1.1.0/24 Null0
+ip route vrf BLUE-C1 193.1.2.0/24 Null0
 ip route vrf TENANT_A_PROJECT01 1.2.1.0/24 Vlan202 10.1.2.1
 ip route vrf TENANT_A_PROJECT01 1.2.2.0/24 Vlan1001 10.1.2.1 201 tag 667 name RT-TO-FAKE-DMZ
 ip route vrf TENANT_A_PROJECT01 10.3.6.0/24 Ethernet40 11.2.1.1 track bfd 100 tag 1000 name Track-BFD metric 300
@@ -3443,7 +3446,118 @@
 class-map type qos match-any VLAN_RANGE
    match vlan 200-400
 !
-<<<<<<< HEAD
+policy-map type copp copp-system-policy
+   class copp-system-OspfIsis
+      shape kbps 1000
+      bandwidth kbps 1000
+   !
+   class copp-system-cvx
+      shape pps 2000
+      bandwidth pps 2000
+   !
+   class copp-system-rsvp
+!
+policy-map type quality-of-service PM_REPLICATION_LD
+   class CM_REPLICATION_LD
+      set dscp af11
+      set traffic-class 2
+      set drop-precedence 1
+      police rate 10 kbps burst-size 260 kbytes action set drop-precedence rate 30 kbps burst-size 270 kbytes
+   !
+   class CM_REPLICATION_LD_2
+      set dscp af11
+      set traffic-class 2
+!
+policy-map type quality-of-service PM_REPLICATION_LD2
+   class CM_REPLICATION_LD
+      set dscp af11
+      set cos 4
+      police rate 30 kbps burst-size 280 bytes action set dscp af11 rate 1 mbps burst-size 270 bytes
+!
+policy-map type quality-of-service PM_REPLICATION_LD3
+   class CM_REPLICATION_LD
+      set dscp af11
+      set cos 6
+      police rate 10000 bps burst-size 260 kbytes
+!
+ip radius vrf default source-interface loopback1
+!
+ip radius vrf MGMT source-interface Ma1
+!
+ip radius source-interface loopback10
+!
+role network-limited
+   10 permit mode exec command ssh
+   20 deny command telnet
+   30 permit mode exec command traceroute
+!
+route-map RM-10.2.3.4-SET-NEXT-HOP-OUT permit 10
+   set ip next-hop 10.2.3.4
+!
+route-map RM-BGP-AGG-APPLY-SET permit 10
+   description RM for BGP AGG Set
+   set local-preference 50
+!
+route-map RM-BGP-EXPORT-DEFAULT-BLUE-C1 permit 10
+   description RM for BGP default route in BLUE-C1
+   match ip address prefix-list PL-BGP-DEFAULT-BLUE-C1
+!
+route-map RM-CONN-BL-BGP deny 10
+   match ip address prefix-list PL-MLAG
+!
+route-map RM-CONN-BL-BGP permit 20
+   description sub-route-map test
+   match ip address prefix-list PL-SUBRM
+   sub-route-map RM-HIDE-ASPATH-IN
+!
+route-map RM-CONN-BL-BGP permit 30
+   match ip address prefix-list PL-CONTINUE
+   continue 40
+!
+route-map RM-CONN-BL-BGP permit 40
+   match ip address prefix-list PL-CONTINUE
+   continue
+!
+route-map RM-CONN-BL-BGP permit 50
+!
+route-map RM-HIDE-ASPATH-IN permit 10
+   set as-path match all replacement auto
+   set community 65000:1 additive
+!
+route-map RM-HIDE-ASPATH-OUT deny 10
+   match community LIST-COM
+!
+route-map RM-HIDE-ASPATH-OUT permit 20
+   set as-path match all replacement auto
+!
+route-map RM-MLAG-PEER-IN permit 10
+   set origin incomplete
+!
+route-map RM-STATIC-2-BGP permit 10
+   description tag for static routes
+   set tag 65100
+!
+peer-filter PF1
+   10 match as-range 1-2 result reject
+   20 match as-range 1-100 result accept
+!
+peer-filter PF2
+   30 match as-range 65000 result accept
+!
+router bfd
+   interval 900 min-rx 900 multiplier 50 default
+   multihop interval 300 min-rx 300 multiplier 3
+   slow-timer 5000
+   local-address 192.168.255.1
+   session stats snapshot interval 51
+   !
+   sbfd
+      local-interface Loopback0 ipv4 ipv6
+      initiator interval 500 multiplier 3
+      initiator measurement delay round-trip
+      reflector min-rx 600
+      reflector local-discriminator 155.1.3.1
+!
 router bgp 65101
    bgp asn notation asdot
    router-id 192.168.255.3
@@ -3966,8 +4080,8 @@
       neighbor PG-BGP-LU1 additional-paths receive
       neighbor PG-BGP-LU1 graceful-restart
       neighbor PG-BGP-LU1 graceful-restart-helper stale-route route-map RM_BGP_LU_TEST
-      neighbor PG-BGP-LU1 rcf in RCF_BGP_LU_IN
-      neighbor PG-BGP-LU1 rcf out RCF_BGP_LU_OUT
+      neighbor PG-BGP-LU1 rcf in RCF_BGP_LU_IN()
+      neighbor PG-BGP-LU1 rcf out RCF_BGP_LU_OUT()
       no neighbor PG-BGP-LU1 additional-paths send
       neighbor PG-BGP-LU1 next-hop-self
       no neighbor PG-BGP-LU2 activate
@@ -3982,7 +4096,7 @@
       neighbor 198.51.100.1 activate
       neighbor 198.51.100.1 additional-paths receive
       neighbor 198.51.100.1 graceful-restart
-      neighbor 198.51.100.1 rcf in RCF_TEST(ARGS)
+      neighbor 198.51.100.1 rcf in RCF_TEST()
       neighbor 198.51.100.1 rcf out RCF_TEST_OUT()
       neighbor 198.51.100.1 additional-paths send ecmp limit 11
       neighbor 198.51.100.1 next-hop-self
@@ -4001,7 +4115,7 @@
       neighbor 198.51.100.2 multi-path
       network 203.0.113.0/25 route-map RM-TEST
       network 203.0.113.128/25
-      next-hop 192,51.100.1 originate lfib-backup ip-forwarding
+      next-hop 192.51.100.1 originate lfib-backup ip-forwarding
       lfib entry installation skipped
       label local-termination implicit-null
       graceful-restart
@@ -4195,15 +4309,19 @@
       neighbor MPLS-IBGP-PEERS activate
       neighbor MPLS-IBGP-PEERS route-map RM-IBGP-PEER-IN6 in
       neighbor MPLS-IBGP-PEERS route-map RM-IBGP-PEER-OUT6 out
+      neighbor MPLS-IBGP-PEERS default-route route-map RM-IBGP-PEER-OUT6
       no neighbor Test_RCF activate
       neighbor Test_RCF rcf in Address_Family_VPN_IPV6_In()
       neighbor Test_RCF rcf out Address_Family_VPN_IPV6_Out()
+      neighbor Test_RCF default-route rcf Address_Family_VPN_IPV6_Out()
       neighbor 2001:cafe:192:168::4 activate
       neighbor 2001:cafe:192:168::4 route-map RM-NEIGHBOR-PEER-IN6 in
       neighbor 2001:cafe:192:168::4 route-map RM-NEIGHBOR-PEER-OUT6 out
+      neighbor 2001:cafe:192:168::4 default-route route-map RM-NEIGHBOR-PEER-IN6
       no neighbor 2001:cafe:192:168::5 activate
       neighbor 2001:cafe:192:168::5 rcf in Address_Family_VPN_IPV6_In()
       neighbor 2001:cafe:192:168::5 rcf out Address_Family_VPN_IPV6_Out()
+      neighbor 2001:cafe:192:168::5 default-route rcf Address_Family_VPN_IPV6_In()
       neighbor default encapsulation mpls next-hop-self source-interface Loopback0
       domain identifier 65000:0
       route import match-failure action discard
@@ -4236,7 +4354,7 @@
       aggregate-address 0.0.0.0/0 as-set summary-only attribute-map RM-BGP-AGG-APPLY-SET advertise-only
       aggregate-address 193.1.0.0/16 as-set summary-only attribute-map RM-BGP-AGG-APPLY-SET match-map VRF-MATCH-MAP
       redistribute ospf include leaked
-      redistribute static rcf VRF-STATIC-RCF()
+      redistribute static rcf VRF_STATIC_RCF()
       !
       comment
       Comment created from eos_cli under router_bgp.vrfs.BLUE-C1
@@ -4535,110 +4653,6 @@
          route-target import 00:01:00:01:00:01
             !
             layer-2 fec in-place update
-=======
-policy-map type copp copp-system-policy
-   class copp-system-OspfIsis
-      shape kbps 1000
-      bandwidth kbps 1000
-   !
-   class copp-system-cvx
-      shape pps 2000
-      bandwidth pps 2000
-   !
-   class copp-system-rsvp
-!
-policy-map type quality-of-service PM_REPLICATION_LD
-   class CM_REPLICATION_LD
-      set dscp af11
-      set traffic-class 2
-      set drop-precedence 1
-      police rate 10 kbps burst-size 260 kbytes action set drop-precedence rate 30 kbps burst-size 270 kbytes
-   !
-   class CM_REPLICATION_LD_2
-      set dscp af11
-      set traffic-class 2
-!
-policy-map type quality-of-service PM_REPLICATION_LD2
-   class CM_REPLICATION_LD
-      set dscp af11
-      set cos 4
-      police rate 30 kbps burst-size 280 bytes action set dscp af11 rate 1 mbps burst-size 270 bytes
-!
-policy-map type quality-of-service PM_REPLICATION_LD3
-   class CM_REPLICATION_LD
-      set dscp af11
-      set cos 6
-      police rate 10000 bps burst-size 260 kbytes
-!
-ip radius vrf default source-interface loopback1
-!
-ip radius vrf MGMT source-interface Ma1
-!
-ip radius source-interface loopback10
-!
-role network-limited
-   10 permit mode exec command ssh
-   20 deny command telnet
-   30 permit mode exec command traceroute
-!
-route-map RM-10.2.3.4-SET-NEXT-HOP-OUT permit 10
-   set ip next-hop 10.2.3.4
-!
-route-map RM-CONN-BL-BGP deny 10
-   match ip address prefix-list PL-MLAG
-!
-route-map RM-CONN-BL-BGP permit 20
-   description sub-route-map test
-   match ip address prefix-list PL-SUBRM
-   sub-route-map RM-HIDE-ASPATH-IN
-!
-route-map RM-CONN-BL-BGP permit 30
-   match ip address prefix-list PL-CONTINUE
-   continue 40
-!
-route-map RM-CONN-BL-BGP permit 40
-   match ip address prefix-list PL-CONTINUE
-   continue
-!
-route-map RM-CONN-BL-BGP permit 50
-!
-route-map RM-HIDE-ASPATH-IN permit 10
-   set as-path match all replacement auto
-   set community 65000:1 additive
-!
-route-map RM-HIDE-ASPATH-OUT deny 10
-   match community LIST-COM
-!
-route-map RM-HIDE-ASPATH-OUT permit 20
-   set as-path match all replacement auto
-!
-route-map RM-MLAG-PEER-IN permit 10
-   set origin incomplete
-!
-route-map RM-STATIC-2-BGP permit 10
-   description tag for static routes
-   set tag 65100
-!
-peer-filter PF1
-   10 match as-range 1-2 result reject
-   20 match as-range 1-100 result accept
-!
-peer-filter PF2
-   30 match as-range 65000 result accept
-!
-router bfd
-   interval 900 min-rx 900 multiplier 50 default
-   multihop interval 300 min-rx 300 multiplier 3
-   slow-timer 5000
-   local-address 192.168.255.1
-   session stats snapshot interval 51
-   !
-   sbfd
-      local-interface Loopback0 ipv4 ipv6
-      initiator interval 500 multiplier 3
-      initiator measurement delay round-trip
-      reflector min-rx 600
-      reflector local-discriminator 155.1.3.1
 !
 router general
    router-id ipv4 10.1.2.3
@@ -4839,7 +4853,6 @@
    url https://192.168.0.10
    username user1
    password 7 0011D0516421B120A25735E080A16001D1617
->>>>>>> 059f886f
 !
 dot1x system-auth-control
 dot1x protocol lldp bypass
