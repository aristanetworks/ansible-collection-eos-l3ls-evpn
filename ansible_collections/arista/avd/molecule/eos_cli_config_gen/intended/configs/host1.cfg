!
!This is a test comment to test config_comment.
!This is multiline comment.
!
boot secret 5 a153de6290ff1409257a
!
enable password sha512 $6$nXycSRhVPaxRINPL$tM1MNjjRCbFD5di4XWsj8CPkm8Pdwmf9fVqRV015y3DXD4t1vi8CAWQpFP8Vbi9Y2i7.JuFey5UaafXvI6quD1
aaa root secret sha512 $6$u/gcPay8$acyobpJ88zHxkziwGJPcMbp9B/JukvShxg0fDJu7WuMCeB8H0XKX.90w1cAfwcXBrYCR.gjfzaolFgP2zBUua.
!
username admin privilege 15 role network-admin nopassword
no username admin1
username ansible privilege 15 role network-admin secret sha512 $6$.I7/ZR/zlLIUv8fr$vR/JvLTbq5amMt6Y1SE4CKlPDv/AzJYlFYHkUZ17BDovm0Oi4aLdBULe1EmZ0Y9xKjVLMKpxCSKmlrAioDxbQ0
username cvpadmin privilege 15 role network-admin secret sha512 $6$.I7/ZR/zlLIUv8fr$vR/JvLTbq5amMt6Y1SE4CKlPDv/AzJYlFYHkUZ17BDovm0Oi4aLdBULe1EmZ0Y9xKjVLMKpxCSKmlrAioDxbQ0
username cvpadmin ssh-key ssh-rsa AAAAB3NzaC1yc2EAAAADAQABAAABgQC9OuVC4D+ARBrc9sP0VRmP6osTo8fgA4Z/dkacQuiOgph6VTHaBkIuqR7XswKKCOH36GXeIChnIF+d1HSoe05mZX+bT2Nu1SObnO8jZjqIFZqUlXUTHWgmnChchABmXS3KMQlivVDE/r9o3vmHEFTfKPZsmG7YHZuavfYXxFJtqtDW0nGH/WJ+mm4v2CP1tOPBLvNE3mLXXyTepDkmrCH/fkwgPR3gBqLrkhWlma0bz+7I851RpCQemhVJFxeI/SnvQfL2VJU2ZMM3pPRSTlLry7Od6kZNAkr4dIOFDCVAaIDbBxPUZ/LvPfyEUwicEo/EKmpLBQ6E2UqcCK2pTyV/K63682spi2mkxp4FgaLi4CjWkpnL1A/MD7WhrSNgqXToF7QCb9Lidagy9IHafQxfu7LwkFdyQIMu8XNwDZIycuf29wHbDdz1N+YNVK8zwyNAbMOeKMqblsEm2YIorgjzQX1m9+/rJeFBKz77PSgeMp/Rc3txFVuSmFmeTy3aMkU= cvpadmin@hostmachine.local
username shell shell /sbin/nologin nopassword
username shell ssh-key ssh-rsa AAAAB3NzaC1yc2EAAAADAQABAAABgQDHMTFuLHPz/prREZZIks0ca4btBIzEbvY6KRYGzhN7JCG5CTfre0Y9UCbNul7qNl7cxomQkh/0VjQNX6ecPd0HyOTKL2EK002ejNyvooUDarnglMWtjKIl40NgDR/GNSkvC3nEylvX1H7Rfmu38NCqiwIpWA8JFwgLCLvkWUoORxHhIIy8/vttLgMxr66HGlVAnRidf3VVCnlILm4gUpc3fR43EhvVoYByY3jEa/fypiS2nDP9K2fXtpXGrIHSbyMu4Mj3fnSdcqWysRF7Tqc6Kvet8ImS07fLcgpbdLp31ssF1rssbTnD1zWuAozvXpK1d+vFO4EfFr5yzkE2Q8lM0wPpdS4LBWQfJdWgi6t5XEXewWyTYfIDKCBOI2dECGtkDjme+PDNIL9IQiiYC2iXMmQrun9fsp8jicdw1svGef8Otdb4kmHXiQ3mAxTeHLgeYPfYyekKq/+dFMcAZT+sv0g24AHc4ulitfLRoGjxYHZLGg2KQpFfAn0aQKCd5vk= noname@hostmachine-asd-cl
username shell ssh-key secondary ssh-rsa AAAAB3NzaC1yc2EAAAADAQABAAABgQDHMTFuLHPz/prREZZIks0ca4btBIzEbvY6KRYGzhN7JCG5CTfre0Y9UCbNul7qNl7cxomQkh/0VjQNX6ecPd0HyOTKL2EK002ejNyvooUDarnglMWtjKIl40NgDR/GNSkvC3nEylvX1H7Rfmu38NCqiwIpWA8JFwgLCLvkWUoORxHhIIy8/vttLgMxr66HGlVAnRidf3VVCnlILm4gUpc3fR43EhvVoYByY3jEa/fypiS2nDP9K2fXtpXGrIHSbyMu4Mj3fnSdcqWysRF7Tqc6Kvet8ImS07fLcgpbdLp31ssF1rssbTnD1zWuAozvXpK1d+vFO4EfFr5yzkE2Q8lM0wPpdS4LBWQfJdWgi6t5XEXewWyTYfIDKCBOI2dECGtkDjme+PDNIL9IQiiYC2iXMmQrun9fsp8jicdw1svGef8Otdb4kmHXiQ3mAxTeHLgeYPfYyekKq/+dFMcAZT+sv0g24AHc4ulitfLRoGjxYHZLGg2KQpFfAn0aQKCd5vk= noname@hostmachine-asd-cl
!
agent Dummy environment V1=42:V2=666
agent KernelFib environment KERNELFIB_PROGRAM_ALL_ECMP=true
!
alias wr copy running-config startup-config
alias siib show ip interface brief

!
daemon ocprometheus
   exec /usr/bin/ocprometheus -config /usr/bin/ocprometheus.yml -addr localhost:6042
   no shutdown
!
daemon random
   exec /usr/bin/random
   shutdown
!
dhcp relay
   tunnel requests disabled
   mlag peer-link requests disabled
   server dhcp-relay-server1
   server dhcp-relay-server2
!
ip dhcp relay information option
ip dhcp relay always-on
ip dhcp relay all-subnets default
!
dhcp server vrf AVRF
   !
   subnet 172.16.254.0/24
      default-gateway 172.16.254.1
   dns server ipv4 10.0.0.1 192.168.255.254
   client class ipv4 definition Class1
!
dhcp server vrf defauls
!
dhcp server
   dns server ipv4 10.0.0.1 192.168.255.254
   dns server ipv6 2001:db8::1 2001:db8::2
   tftp server file ipv4 https://www.arista.io/ztp/bootstrap
   tftp server file ipv6 https://2001:0db8:fe/ztp/bootstrap
   !
   subnet 2a00:2::/64
   !
   subnet 10.2.3.0/24
   !
   vendor-option ipv4 NTP
      sub-option 42 type ipv4-address data 10.1.1.1
!
dhcp server vrf defaulu
!
dhcp server vrf TEST
   lease time ipv4 10 days 10 hours 10 minutes
   dns domain name ipv4 testv4.com
   lease time ipv6 12 days 12 hours 12 minutes
   dns domain name ipv6 testv6.com
   !
   subnet 10.0.0.0/24
      reservations
         mac-address 0001.0001.0001
            ipv4-address 10.0.0.2
            hostname host3
         !
         mac-address 1a1b.1c1d.1e1f
            ipv4-address 10.0.0.1
            hostname host1
      !
      range 10.0.0.10 10.0.0.100
      !
      range 10.0.0.110 10.0.0.120
      name TEST1
      dns server 10.1.1.12 10.1.1.13
      lease time 0 days 0 hours 10 minutes
      default-gateway 10.0.0.1
   !
   subnet 2001:db8:abcd:1234:c000::/66
      reservations
         mac-address 0003.0003.003
            ipv6-address 2001:db8:abcd:1234:c000::1
   !
   vendor-option ipv4 NTP
      sub-option 1 type string data "test"
      sub-option 42 type ipv4-address data 10.1.1.1
      sub-option 66 type array ipv4-address data 1.1.1.1 2.2.2.2
!
dhcp server vrf VRF01
   !
   subnet 192.168.0.0/24
   disabled
!
ip dhcp snooping bridging
ip dhcp snooping information option
ip dhcp snooping information option circuit-id type 10 format %h:%p
ip dhcp snooping vlan 10,20,500,1000-2000
!
errdisable detect cause acl
errdisable detect cause arp-inspection
errdisable detect cause dot1x
errdisable detect cause link-change
errdisable detect cause tapagg
errdisable detect cause xcvr-misconfigured
errdisable detect cause xcvr-overheat
errdisable detect cause xcvr-power-unsupported
errdisable recovery cause arp-inspection
errdisable recovery cause bpduguard
errdisable recovery cause dot1x
errdisable recovery cause hitless-reload-down
errdisable recovery cause lacp-rate-limit
errdisable recovery cause link-flap
errdisable recovery cause no-internal-vlan
errdisable recovery cause portchannelguard
errdisable recovery cause portsec
errdisable recovery cause speed-misconfigured
errdisable recovery cause tapagg
errdisable recovery cause uplink-failure-detection
errdisable recovery cause xcvr-misconfigured
errdisable recovery cause xcvr-overheat
errdisable recovery cause xcvr-power-unsupported
errdisable recovery cause xcvr-unsupported
errdisable recovery interval 300
!
event-monitor
!
ip igmp snooping robustness-variable 2
ip igmp snooping restart query-interval 30
ip igmp snooping interface-restart-query 500
ip igmp snooping fast-leave
ip igmp snooping vlan 23
ip igmp snooping vlan 23 querier
ip igmp snooping vlan 23 querier address 10.10.23.1
ip igmp snooping vlan 23 querier query-interval 40
ip igmp snooping vlan 23 querier max-response-time 10
ip igmp snooping vlan 23 querier last-member-query-interval 5
ip igmp snooping vlan 23 querier last-member-query-count 2
ip igmp snooping vlan 23 querier startup-query-interval 20
ip igmp snooping vlan 23 querier startup-query-count 2
ip igmp snooping vlan 23 querier version 3
ip igmp snooping vlan 23 max-groups 20
ip igmp snooping vlan 23 fast-leave
ip igmp snooping vlan 24
no ip igmp snooping vlan 25
no ip igmp snooping vlan 25 fast-leave
ip igmp snooping querier
ip igmp snooping querier address 10.10.10.1
ip igmp snooping querier query-interval 40
ip igmp snooping querier max-response-time 10
ip igmp snooping querier last-member-query-interval 5
ip igmp snooping querier last-member-query-count 2
ip igmp snooping querier startup-query-interval 20
ip igmp snooping querier startup-query-count 2
ip igmp snooping querier version 3
!
ip igmp snooping proxy
ip igmp snooping vlan 23 proxy
no ip igmp snooping vlan 25 proxy
!
hostname hostname-set-via-hostname-var
ip domain-list domain1.local
ip domain-list domain2.local
!
aaa group server ldap LADP2
   server 10.10.10.157 vrf mgt
   server 10.10.10.249
!
aaa group server ldap LDAP1
   server 192.168.10.157 vrf mgt
   server 10.10.10.248
!
clock timezone GMT
!
vrf instance BLAH
!
vrf instance defauls
!
vrf instance defaulu
!
vrf instance MGMT
!
vrf instance TENANT_A_PROJECT01
!
vrf instance TENANT_A_PROJECT02
!
group bgp bar
   vrf red
   neighbor peer-group-baz
   maintenance profile bgp downlink-neighbors
!
group bgp foo
   neighbor 169.254.1.1
   neighbor fe80::1
   maintenance profile bgp ixp
   maintenance profile bgp uplink-neighbors
!
group bgp without-neighbors-key
   vrf red
!
radius-server deadtime 10
radius-server attribute 32 include-in-access-req hostname
radius-server dynamic-authorization port 1700
radius-server tls ssl-profile GLOBAL_RADIUS_SSL_PROFILE
radius-server dynamic-authorization tls ssl-profile SSL_PROFILE
radius-server host 10.10.10.157 vrf mgt key 7 071B245F5A
radius-server host 10.10.10.249 key 7 071B245F5A
radius-server host 10.10.10.158 key 7 071B245F5A
radius-server host 10.10.11.157 vrf mgt timeout 1 retransmit 1 key 7 071B245F5A
radius-server host 10.10.11.159 vrf mgt retransmit 1 key 7 071B245F5A
radius-server host 10.10.11.160 vrf mgt timeout 1 key 7 071B245F5A
radius-server host 10.10.11.248 vrf mgt key 7 071B245F5A
radius-server host 10.10.11.249 timeout 1 retransmit 1 key 7 071B245F5A
radius-server host 10.10.11.158 timeout 1 retransmit 1 key 7 071B245F5A
radius-server host 10.10.11.156 tls port 1700 timeout 1 retransmit 1
radius-server host 10.10.11.155 vrf mgt tls ssl-profile HOST_SSL_PROFILE port 2083 timeout 1 retransmit 1
!
aaa group server radius RADIUS1
   server 192.168.10.157 vrf mgt
   server 10.10.10.248
!
aaa group server radius RADIUS2
   server 10.10.10.157 vrf mgt
   server 10.10.10.249
!
tacacs-server timeout 10
tacacs-server policy unknown-mandatory-attribute ignore
tacacs-server host 10.10.10.157 single-connection vrf mgt key 7 071B245F5A
tacacs-server host 10.10.10.249 timeout 23 key 7 071B245F5A
tacacs-server host 10.10.10.158 key 7 071B245F5A
tacacs-server host 10.10.10.159 key 8a $kUVyoj7FVQ//yw9D2lbqjA==$kxxohBiofI46IX3pw18KYQ==$DOOM0l9uU4TrQt2kyA7XCKtjUA==
tacacs-server host 10.10.10.160
!
aaa group server tacacs+ TACACS
   server 10.10.11.157 vrf mgt
   server 10.10.11.249
!
aaa group server tacacs+ TACACS1
   server 10.10.10.157 vrf mgt
   server 10.10.10.249
!
aaa group server tacacs+ TACACS2
   server 192.168.10.157 vrf mgt
   server 10.10.10.248
!
aaa authentication login default group TACACS local
aaa authentication login console local
aaa authentication enable default group TACACS local
aaa authentication dot1x default group RADIUS1
aaa authentication policy on-failure log
aaa authentication policy on-success log
aaa authentication policy local allow-nopassword-remote-login
aaa authentication policy lockout failure 3 window 900 duration 300
aaa authorization policy local default-role network-admin
aaa authorization serial-console
aaa authorization dynamic dot1x additional-groups group radius group RADIUS1
aaa authorization exec default group TACACS local
aaa authorization commands all default group TACACS
aaa authorization commands 5 default group radius
aaa authorization commands 10,15 default group tacacs+ local
aaa accounting exec console start-stop group TACACS logging
aaa accounting commands all console start-stop group TACACS logging
aaa accounting commands 0 console start-stop logging
aaa accounting commands 1 console start-stop group TACACS1
aaa accounting exec default start-stop group TACACS logging
aaa accounting system default start-stop group TACACS
aaa accounting dot1x default start-stop group RADIUS
aaa accounting commands all default start-stop group TACACS logging
aaa accounting commands 0 default start-stop logging
aaa accounting commands 1 default start-stop group TACACS
!
cvx
   no shutdown
   peer host 1.1.1.1
   peer host 2.2.2.2
   !
   service mcs
      redis password 7 01150F165E1C07032D
      no shutdown
   !
   service vxlan
      no shutdown
      vtep mac-learning control-plane
dot1x
   supplicant profile Profile1
      identity user_id1
      eap-method tls
      passphrase 0 1048080A02
      ssl profile PF1
   !
   supplicant profile Profile2
      identity user_id2
      passphrase 7 1048080A01
   !
   supplicant profile Profile3
      ssl profile PF2
   aaa unresponsive phone action apply cached-results timeout 10 hours else traffic allow
   aaa unresponsive action traffic allow vlan 10
   aaa unresponsive eap response success
   aaa accounting update interval 6 seconds
   mac based authentication delay 300 seconds
   mac based authentication hold period 300 seconds
   radius av-pair service-type
   radius av-pair framed-mtu 1500
   mac-based-auth radius av-pair user-name delimiter colon lowercase
   aaa unresponsive recovery action reauthenticate
   supplicant disconnect cached-results timeout 79 seconds
   captive-portal url http://portal-nacm08/captiveredirect/ ssl profile Profile1
   captive-portal access-list ipv4 ACL
   captive-portal start limit infinite
   radius av-pair lldp system-name auth-only
   radius av-pair lldp system-description auth-only
   radius av-pair dhcp hostname auth-only
   radius av-pair dhcp parameter-request-list auth-only
   radius av-pair dhcp vendor-class-id auth-only
   supplicant logging
!
interface Port-Channel3
   description MLAG_PEER_DC1-LEAF1B_Po3
   switchport trunk allowed vlan 2-4094
   switchport mode trunk
   switchport trunk group LEAF_PEER_L3
   switchport trunk group MLAG
   switchport
   no snmp trap link-change
   shape rate 200000 kbps
!
interface Port-Channel5
   description DC1_L2LEAF1_Po1
   bgp session tracker ST2
   switchport trunk allowed vlan 110,201
   switchport mode trunk
   switchport
   ip verify unicast source reachable-via rx
   ip igmp host-proxy
   ip igmp host-proxy 239.0.0.1
   ip igmp host-proxy 239.0.0.2 exclude 10.0.2.1
   ip igmp host-proxy 239.0.0.3 include 10.0.3.1
   ip igmp host-proxy 239.0.0.4 include 10.0.4.3
   ip igmp host-proxy 239.0.0.4 include 10.0.4.4
   ip igmp host-proxy 239.0.0.4 exclude 10.0.4.1
   ip igmp host-proxy 239.0.0.4 exclude 10.0.4.2
   ip igmp host-proxy access-list ACL1
   ip igmp host-proxy access-list ACL2
   ip igmp host-proxy report-interval 2
   ip igmp host-proxy version 2
   l2 mtu 8000
   l2 mru 8000
   mlag 5
   storm-control broadcast level 1
   storm-control multicast level 1
   storm-control unknown-unicast level 1
   link tracking group EVPN_MH_ES1 downstream
   link tracking group EVPN_MH_ES3 downstream
   link tracking group EVPN_MH_ES4 downstream
   comment
   Comment created from eos_cli under port_channel_interfaces.Port-Channel5
   EOF

!
interface Port-Channel8
   description to Dev02 Port-channel 8
   no switchport
   switchport port-security violation protect
!
interface Port-Channel8.101
   description to Dev02 Port-Channel8.101 - VRF-C1
   encapsulation dot1q vlan 101
   ip address 10.1.2.3/31
!
interface Port-Channel9
   no switchport
   ip address 10.9.2.3/31
   bfd interval 500 min-rx 500 multiplier 5
   bfd echo
   bfd neighbor 10.1.2.4
   bfd per-link rfc-7130
   spanning-tree guard root
!
interface Port-Channel10
   description SRV01_bond0
   switchport trunk allowed vlan 2-3000
   switchport mode trunk
   switchport
   !
   evpn ethernet-segment
      identifier 0000:0000:0404:0404:0303
      route-target import 04:04:03:03:02:02
   shape rate 50 percent
!
interface Port-Channel12
   description interface_in_mode_access_with_voice
   switchport trunk native vlan 100
   switchport phone vlan 70
   switchport phone trunk untagged
   switchport mode trunk phone
   switchport
!
interface Port-Channel13
   description EVPN-Vxlan single-active redundancy
   switchport
   !
   evpn ethernet-segment
      identifier 0000:0000:0000:0102:0304
      redundancy single-active
      designated-forwarder election algorithm preference 100 dont-preempt
      designated-forwarder election hold-time 10
      designated-forwarder election candidate reachability required
      route-target import 00:00:01:02:03:04
!
interface Port-Channel14
   description EVPN-MPLS multihoming
   switchport
   !
   evpn ethernet-segment
      identifier 0000:0000:0000:0102:0305
      mpls tunnel flood filter time 100
      mpls shared index 100
      route-target import 00:00:01:02:03:05
!
interface Port-Channel15
   description DC1_L2LEAF3_Po1
   switchport trunk allowed vlan 110,201
   switchport mode trunk
   switchport
   mlag 15
   spanning-tree guard loop
   link tracking group EVPN_MH_ES2 upstream
!
interface Port-Channel16
   description DC1_L2LEAF4_Po1
   switchport trunk native vlan 10
   switchport dot1q vlan tag disallowed
   switchport trunk allowed vlan 110,201
   switchport mode trunk
   switchport
   switchport vlan translation out 23 dot1q-tunnel 22
   snmp trap link-change
   mlag 16
   switchport port-security violation protect log
   switchport port-security mac-address maximum 100
   spanning-tree guard none
   switchport backup-link Port-Channel100.102 prefer vlan 20
!
interface Port-Channel17
   description PBR Description
   no switchport
   ip address 192.0.2.3/31
   service-policy type pbr input MyPolicy
!
interface Port-Channel20
   description Po_in_mode_access_accepting_tagged_LACP_frames
   switchport access vlan 200
   switchport mode access
   switchport
   l2-protocol encapsulation dot1q vlan 200
!
interface Port-Channel50
   description SRV-POD03_PortChanne1
   switchport trunk allowed vlan 1-4000
   switchport mode trunk
   switchport
   !
   evpn ethernet-segment
      identifier 0000:0000:0303:0202:0101
      route-target import 03:03:02:02:01:01
   lacp system-id 0303.0202.0101
!
interface Port-Channel51
   description ipv6_prefix
   switchport trunk allowed vlan 1-500
   switchport mode trunk
   switchport
   ipv6 nd prefix a1::/64 infinite infinite no-autoconfig
   switchport port-security
   no switchport port-security mac-address maximum disabled
   switchport port-security vlan 1 mac-address maximum 3
   switchport port-security vlan 2 mac-address maximum 3
   switchport port-security vlan 3 mac-address maximum 3
   switchport port-security vlan default mac-address maximum 2
!
interface Port-Channel99
   description MCAST
   no switchport
   ip address 192.0.2.10/31
   pim ipv4 sparse-mode
   pim ipv4 bidirectional
   pim ipv4 hello interval 15
   pim ipv4 hello count 4.5
   pim ipv4 dr-priority 200
   pim ipv4 bfd
!
interface Port-Channel100
   logging event link-status
   switchport access vlan 200
   switchport trunk native vlan tag
   switchport phone vlan 110
   switchport phone trunk tagged
   switchport vlan translation in required
   switchport dot1q vlan tag required
   switchport trunk allowed vlan 10-11
   switchport mode dot1q-tunnel
   switchport dot1q ethertype 1536
   switchport vlan forwarding accept all
   switchport trunk group g1
   switchport trunk group g2
   no switchport
   switchport source-interface tx multicast
   switchport vlan translation 12 20
   switchport vlan translation 23 inner 74 42
   switchport vlan translation 24 inner 78 network 46
   switchport vlan translation 43 dot1q-tunnel 30
   switchport vlan translation in 34 23
   switchport vlan translation in 37 inner 56 49
   switchport vlan translation in 23 dot1q-tunnel 45
   switchport vlan translation out 34 50
   switchport vlan translation out 10 45 inner 34
   switchport vlan translation out 45 dot1q-tunnel all
   switchport trunk private-vlan secondary
   switchport pvlan mapping 20-30
   switchport port-security
   switchport port-security mac-address maximum disabled
   switchport backup-link Port-channel51
   switchport backup preemption-delay 35
   switchport backup mac-move-burst 20
   switchport backup mac-move-burst-interval 30
   switchport backup initial-mac-move-delay 10
   switchport backup dest-macaddr 01:00:00:00:00:00
!
interface Port-Channel100.101
   description IFL for TENANT01
   mtu 1500
   logging event link-status
   encapsulation dot1q vlan 101
   ip address 10.1.1.3/31
!
interface Port-Channel100.102
   description IFL for TENANT02
   mtu 1500
   no logging event link-status
   encapsulation dot1q vlan 102 inner 110
   vrf C2
   ip address 10.1.2.3/31
   logging event storm-control discards
!
interface Port-Channel101
   description PVLAN Promiscuous Access - only one secondary
   switchport access vlan 110
   switchport mode access
   switchport
   switchport pvlan mapping 111
   no qos trust
!
interface Port-Channel102
   description PVLAN Promiscuous Trunk - vlan translation out
   switchport vlan translation out required
   switchport trunk allowed vlan 110-112
   switchport mode trunk
   switchport
   switchport vlan translation out 111-112 110
!
interface Port-Channel103
   description PVLAN Secondary Trunk
   switchport trunk allowed vlan 110-112
   switchport mode trunk
   switchport
   switchport trunk private-vlan secondary
!
interface Port-Channel104
   description LACP fallback individual
   switchport trunk allowed vlan 112
   switchport mode trunk
   switchport
   port-channel lacp fallback individual
   port-channel lacp fallback timeout 300
!
interface Port-Channel105
   description bpdu disabled
   switchport
   spanning-tree bpduguard disable
   spanning-tree bpdufilter disable
!
interface Port-Channel106
   description bpdu enabled
   switchport
   spanning-tree bpduguard enable
   spanning-tree bpdufilter enable
!
interface Port-Channel107
   description bpdu true
   switchport
   spanning-tree bpduguard enable
   spanning-tree bpdufilter enable
!
interface Port-Channel108
   description bpdu false
   switchport
!
interface Port-Channel109
   description Molecule ACLs
   switchport access vlan 110
   switchport mode access
   switchport
   ip access-group IPV4_ACL_IN in
   ip access-group IPV4_ACL_OUT out
   ipv6 access-group IPV6_ACL_IN in
   ipv6 access-group IPV6_ACL_OUT out
   mac access-group MAC_ACL_IN in
   mac access-group MAC_ACL_OUT out
!
interface Port-Channel110
   description isis_interface_knobs
   no switchport
   isis enable ISIS_TEST
   isis bfd
   isis circuit-type level-2
   isis metric 99
   isis hello padding
   isis network point-to-point
   isis authentication mode text
   isis authentication key 7 asfddja23452
!
interface Port-Channel111
   description Flexencap Port-Channel
   no switchport
!
interface Port-Channel111.1
   description TENANT_A pseudowire 1 interface
   !
   encapsulation vlan
      client unmatched
!
interface Port-Channel111.100
   description TENANT_A pseudowire 2 interface
   !
   encapsulation vlan
      client dot1q 100 network client
!
interface Port-Channel111.200
   description TENANT_A pseudowire 3 interface
   !
   encapsulation vlan
      client dot1q 200
!
interface Port-Channel111.300
   description TENANT_A pseudowire 4 interface
   !
   encapsulation vlan
      client dot1q 300 network dot1q 400
!
interface Port-Channel111.400
   description TENANT_A pseudowire 3 interface
   !
   encapsulation vlan
      client dot1q outer 400 inner 20 network dot1q outer 401 inner 21
!
interface Port-Channel111.1000
   description L2 Subinterface
   vlan id 1000
   !
   encapsulation vlan
      client dot1q 100 network client
   !
   evpn ethernet-segment
      identifier 0000:0000:0303:0202:0101
      route-target import 03:03:02:02:01:01
   lacp system-id 0303.0202.0101
!
interface Port-Channel112
   description LACP fallback individual
   switchport trunk allowed vlan 112
   switchport mode trunk
   switchport
   port-channel lacp fallback individual
   port-channel lacp fallback timeout 5
!
interface Port-Channel113
   description interface_with_mpls_enabled
   no switchport
   ip address 172.31.128.9/31
   mpls ldp igp sync
   mpls ldp interface
   mpls ip
!
interface Port-Channel114
   description interface_with_mpls_disabled
   no switchport
   ip address 172.31.128.10/31
   no mpls ldp interface
   no mpls ip
!
interface Port-Channel115
   description native-vlan-tag-precedence
   switchport trunk native vlan tag
   switchport mode trunk
   switchport
!
interface Port-Channel117
   description interface_with_sflow_ingress_egress_enabled
   no switchport
   sflow enable
   sflow egress enable
!
interface Port-Channel118
   description interface_with_sflow_ingress_egress_unmodified_enabled
   no switchport
   sflow enable
   sflow egress unmodified enable
!
interface Port-Channel119
   description interface_with_sflow_ingress_egress_disabled
   no switchport
   no sflow enable
   no sflow egress enable
!
interface Port-Channel120
   description interface_with_sflow_ingress_egress_unmodified_disabled
   no switchport
   no sflow enable
   no sflow egress unmodified enable
!
interface Port-Channel121
   description access_port_with_no_vlans
   switchport mode access
   switchport
!
interface Port-Channel122
   description trunk_port_with_no_vlans
   switchport mode trunk
   switchport
!
interface Port-Channel130
   description IP NAT Testing
   switchport
   ip nat destination static 1.0.0.1 2.0.0.1
   ip nat source static 3.0.0.1 4.0.0.1
   ip nat destination dynamic access-list ACL1 pool POOL1
   ip nat source dynamic access-list ACL2 pool POOL2
!
interface Port-Channel131
   description dot1q-tunnel mode
   switchport access vlan 115
   switchport mode dot1q-tunnel
   switchport
!
interface Port-Channel131.1
   description Test_encapsulation_vlan1
   !
   encapsulation vlan
      client dot1q outer 23 inner dot1q 45 network dot1ad outer 32 inner dot1ad 54
!
interface Port-Channel131.2
   description Test_encapsulation_vlan2
   !
   encapsulation vlan
      client dot1q 10 network dot1q outer 32 inner 54
!
interface Port-Channel131.3
   description Test_encapsulation_vlan3
   !
   encapsulation vlan
      client dot1ad 12 network dot1q 25
!
interface Port-Channel131.4
   description Test_encapsulation_vlan4
   !
   encapsulation vlan
      client dot1ad outer 35 inner dot1q 60 network dot1q outer 53 inner dot1ad 6
!
interface Port-Channel131.5
   description Test_encapsulation_vlan5
   !
   encapsulation vlan
      client dot1ad outer 35 inner 60 network dot1ad outer 52 inner 62
!
interface Port-Channel131.6
   description Test_encapsulation_vlan6
   !
   encapsulation vlan
      client dot1ad outer 35 inner 60 network client
!
interface Port-Channel131.7
   description Test_encapsulation_vlan7
   !
   encapsulation vlan
      client untagged network dot1ad outer 35 inner 60
!
interface Port-Channel131.8
   description Test_encapsulation_vlan8
   !
   encapsulation vlan
      client untagged network dot1q outer 35 inner 60
!
interface Port-Channel131.9
   description Test_encapsulation_vlan9
   !
   encapsulation vlan
      client untagged network untagged
!
interface Port-Channel131.10
   description Test_encapsulation_vlan9
   !
   encapsulation vlan
      client dot1q outer 14 inner 11 network client inner
!
interface Port-Channel132
   profile test-interface-profile
   description Test_port-channel_interface-profile
!
interface Dps1
   description Test DPS Interface
   shutdown
   mtu 666
   flow tracker hardware FT-HW
   flow tracker sampled FT-S
   ip address 192.168.42.42/24
   tcp mss ceiling ipv4 666 ipv6 666 ingress
   load-interval 42
!
interface Ethernet1
<<<<<<< HEAD
   no switchport
   ip address 192.168.100.1/31
   mpls ldp igp sync
   mpls ldp interface
   mpls ip
!
interface Loopback0
   ip address 192.168.1.1/32
   mpls ldp interface
=======
   description P2P_LINK_TO_DC1-SPINE1_Ethernet1
   mtu 1500
   bgp session tracker ST1
   l2 mtu 8000
   l2 mru 8000
   speed forced 100gfull
   switchport access vlan 200
   switchport trunk native vlan tag
   switchport phone vlan 110
   switchport phone trunk tagged
   switchport vlan translation in required
   switchport dot1q vlan tag required
   switchport trunk allowed vlan 110-111,210-211
   switchport mode dot1q-tunnel
   switchport dot1q ethertype 1536
   switchport vlan forwarding accept all
   switchport trunk group g1
   switchport trunk group g2
   no switchport
   switchport source-interface tx
   switchport vlan translation 12 20
   switchport vlan translation 24 inner 78 network 46
   switchport vlan translation 24 inner 78 46
   switchport vlan translation 43 dot1q-tunnel 30
   switchport vlan translation in 10 24
   switchport vlan translation in 37 inner 56 49
   switchport vlan translation in 23 dot1q-tunnel 45
   switchport vlan translation out 34 50
   switchport vlan translation out 10 45 inner 34
   switchport vlan translation out 45 dot1q-tunnel all
   switchport trunk private-vlan secondary
   switchport pvlan mapping 20-30
   ip address 172.31.255.1/31
   ip verify unicast source reachable-via rx
   bfd interval 500 min-rx 500 multiplier 5
   bfd echo
   ip igmp host-proxy
   ip igmp host-proxy 239.0.0.1
   ip igmp host-proxy 239.0.0.2 exclude 10.0.2.1
   ip igmp host-proxy 239.0.0.3 include 10.0.3.1
   ip igmp host-proxy 239.0.0.4 include 10.0.4.3
   ip igmp host-proxy 239.0.0.4 include 10.0.4.4
   ip igmp host-proxy 239.0.0.4 exclude 10.0.4.1
   ip igmp host-proxy 239.0.0.4 exclude 10.0.4.2
   ip igmp host-proxy access-list ACL1
   ip igmp host-proxy access-list ACL2
   ip igmp host-proxy report-interval 2
   ip igmp host-proxy version 2
   tcp mss ceiling ipv4 70 ipv6 75 egress
   switchport port-security
   switchport port-security mac-address maximum disabled
   priority-flow-control on
   priority-flow-control priority 5 drop
   switchport backup-link Ethernet5 prefer vlan 10
   switchport backup preemption-delay 35
   switchport backup mac-move-burst 20
   switchport backup mac-move-burst-interval 30
   switchport backup initial-mac-move-delay 10
   switchport backup dest-macaddr 01:00:00:00:00:00
   link tracking group EVPN_MH_ES1 upstream
   link tracking group EVPN_MH_ES3 upstream
   link tracking group EVPN_MH_ES4 upstream
   comment
   Comment created from eos_cli under ethernet_interfaces.Ethernet1
   EOF

!
interface Ethernet2
   description SRV-POD02_Eth1
   switchport dot1q vlan tag disallowed
   switchport trunk allowed vlan 110-111,210-211
   switchport mode trunk
   switchport
   ip address 10.1.255.3/24
   ip address 1.1.1.3/24 secondary
   ip address 1.1.1.4/24 secondary
   ip address 10.0.0.254/24 secondary
   ip address 192.168.1.1/24 secondary
   tcp mss ceiling ipv4 70 ingress
   multicast ipv4 boundary ACL_MULTICAST
   multicast ipv6 boundary ACL_V6_MULTICAST out
   multicast ipv4 static
   switchport port-security violation protect log
   switchport port-security mac-address maximum 100
   priority-flow-control on
   priority-flow-control priority 5 no-drop
   storm-control broadcast level pps 500
   storm-control unknown-unicast level 1
   storm-control all level 10
   spanning-tree bpduguard disable
   spanning-tree bpdufilter disable
!
interface Ethernet3
   description P2P_LINK_TO_DC1-SPINE2_Ethernet2
   mtu 1500
   switchport trunk native vlan 5
   switchport mode trunk
   no switchport
   switchport vlan translation out 23 dot1q-tunnel 50
   no snmp trap link-change
   ip address 172.31.128.1/31
   ipv6 enable
   ipv6 address 2002:ABDC::1/64
   ipv6 nd prefix 2345:ABCD:3FE0::1/96 infinite 50 no-autoconfig
   ipv6 nd prefix 2345:ABCD:3FE0::2/96 50 infinite
   ipv6 nd prefix 2345:ABCD:3FE0::3/96 100000 no-autoconfig
   tcp mss ceiling ipv6 65
   switchport port-security
   no switchport port-security mac-address maximum disabled
   switchport port-security vlan 1 mac-address maximum 3
   switchport port-security vlan 2 mac-address maximum 3
   switchport port-security vlan 2 mac-address maximum 4
   switchport port-security vlan 3 mac-address maximum 3
   switchport port-security vlan 22 mac-address maximum 4
   switchport port-security vlan 41 mac-address maximum 4
   switchport port-security vlan default mac-address maximum 2
   no priority-flow-control
   spanning-tree guard root
   switchport backup-link Ethernet4
   link tracking group EVPN_MH_ES2 downstream
!
interface Ethernet4
   description Molecule IPv6
   shutdown
   mtu 9100
   no switchport
   snmp trap link-change
   ipv6 enable
   ipv6 address 2020::2020/64
   ipv6 address FE80:FEA::AB65/64 link-local
   ipv6 nd ra disabled
   ipv6 nd managed-config-flag
   tcp mss ceiling ipv4 65
   ipv6 access-group IPv6_ACL_IN in
   ipv6 access-group IPv6_ACL_OUT out
   multicast ipv4 boundary 224.0.1.0/24 out
   multicast ipv4 boundary 224.0.2.0/24
   multicast ipv6 boundary ff00::/16 out
   multicast ipv6 boundary ff01::/16 out
   multicast ipv4 static
   switchport port-security violation protect
   priority-flow-control on
   spanning-tree guard none
!
interface Ethernet5
   description Molecule Routing
   no shutdown
   mtu 9100
   switchport access vlan 220
   no switchport
   ip ospf cost 99
   ip ospf network point-to-point
   ip ospf authentication message-digest
   ip ospf authentication-key 7 asfddja23452
   ip ospf area 100
   ip ospf message-digest-key 1 sha512 7 asfddja23452
   pim ipv4 sparse-mode
   pim ipv4 bidirectional
   pim ipv4 border-router
   pim ipv4 hello interval 10
   pim ipv4 hello count 2.5
   pim ipv4 dr-priority 200
   pim ipv4 bfd
   isis enable ISIS_TEST
   isis bfd
   isis circuit-type level-2
   isis metric 99
   no isis hello padding
   isis network point-to-point
   isis authentication mode md5
   isis authentication key 7 asfddja23452
   spanning-tree guard loop
!
interface Ethernet6
   description SRV-POD02_Eth1
   logging event link-status
   logging event congestion-drops
   switchport trunk allowed vlan 110-111,210-211
   switchport mode trunk
   switchport
   logging event storm-control discards
   spanning-tree bpduguard enable
   spanning-tree bpdufilter enable
   logging event spanning-tree
!
interface Ethernet7
   description Molecule L2
   no shutdown
   mtu 7000
   switchport
   ptp enable
   ptp announce interval 10
   ptp announce timeout 30
   ptp delay-mechanism p2p
   ptp delay-req interval 20
   ptp role master
   ptp sync-message interval 5
   ptp transport layer2
   ptp vlan all
   service-profile QoS
   qos trust cos
   qos cos 5
   storm-control broadcast level pps 10
   storm-control multicast level 50
   storm-control unknown-unicast level 10
   storm-control all level 75
   spanning-tree portfast
   spanning-tree bpduguard enable
   spanning-tree bpdufilter enable
   vmtracer vmware-esx
   transceiver media override 100gbase-ar4
!
interface Ethernet8
   description to WAN-ISP1-01 Ethernet2
   no switchport
   no lldp transmit
   no lldp receive
!
interface Ethernet8.101
   description to WAN-ISP-01 Ethernet2.101 - VRF-C1
   encapsulation dot1q vlan 101
   ip address 172.31.128.1/31
   ipv6 enable
   ipv6 address 2002:ABDC::1/64
!
interface Ethernet9
   description interface_with_mpls_enabled
   no switchport
   ip address 172.31.128.9/31
   mpls ldp interface
   multicast ipv4 boundary ACL_MULTICAST out
   multicast ipv6 static
   mpls ip
!
interface Ethernet10
   description interface_with_mpls_disabled
   no switchport
   ip address 172.31.128.10/31
   no mpls ldp interface
   no mpls ip
!
interface Ethernet11
   description interface_in_mode_access_accepting_tagged_LACP
   switchport access vlan 200
   switchport mode access
   switchport
   l2-protocol encapsulation dot1q vlan 200
!
interface Ethernet12
   description interface_with_dot1q_tunnel
   switchport access vlan 300
   switchport mode dot1q-tunnel
   switchport
!
interface Ethernet13
   description interface_in_mode_access_with_voice
   no logging event link-status
   no logging event congestion-drops
   switchport trunk native vlan 100
   switchport phone vlan 70
   switchport phone trunk untagged
   switchport mode trunk phone
   switchport
   no logging event storm-control discards
   no logging event spanning-tree
!
interface Ethernet14
   description SRV-POD02_Eth1
   logging event link-status
   switchport trunk allowed vlan 110-111,210-211
   switchport mode trunk
   switchport
!
interface Ethernet15
   description PVLAN Promiscuous Access - only one secondary
   switchport access vlan 110
   switchport mode access
   switchport
   switchport pvlan mapping 111
!
interface Ethernet16
   description PVLAN Promiscuous Trunk - vlan translation out
   switchport vlan translation out required
   switchport trunk allowed vlan 110-112
   switchport mode trunk
   switchport
   switchport vlan translation out 111-112 110
!
interface Ethernet17
   description PVLAN Secondary Trunk
   switchport trunk allowed vlan 110-112
   switchport mode trunk
   switchport
   switchport trunk private-vlan secondary
!
interface Ethernet18
   description PBR Description
   mtu 1500
   no switchport
   ip address 192.0.2.1/31
   service-policy type pbr input MyLANServicePolicy
!
interface Ethernet19
   description Switched port with no LLDP rx/tx
   switchport access vlan 110
   switchport mode access
   switchport
   no lldp transmit
   no lldp receive
   lldp tlv transmit ztp vlan 666
!
interface Ethernet20
   description Port patched through patch-panel to pseudowire
   no switchport
   no lldp transmit
   no lldp receive
!
interface Ethernet21
   description 200MBit/s shape
   switchport
   no qos trust
   shape rate 200000 kbps
!
interface Ethernet22
   description 10% shape
   switchport
   shape rate 10 percent
!
interface Ethernet23
   description Error-correction encoding
   error-correction encoding fire-code
   error-correction encoding reed-solomon
   switchport
!
interface Ethernet24
   description Disable error-correction encoding
   no error-correction encoding
   switchport
!
interface Ethernet25
   description Molecule MAC
   switchport
   mac access-group MAC_ACL_IN in
   mac access-group MAC_ACL_OUT out
!
interface Ethernet26
   no switchport
!
interface Ethernet26.1
   description TENANT_A pseudowire 1 interface
   encapsulation vlan
      client unmatched
!
interface Ethernet26.100
   description TENANT_A pseudowire 1 interface
   vlan id 10
   encapsulation vlan
      client dot1q 100 network client
!
interface Ethernet26.200
   description TENANT_A pseudowire 2 interface
   encapsulation vlan
      client dot1q 200
!
interface Ethernet26.300
   description TENANT_A pseudowire 3 interface
   encapsulation vlan
      client dot1q 300 network dot1q 400
!
interface Ethernet26.400
   description TENANT_A pseudowire 3 interface
   encapsulation vlan
      client dot1q outer 400 inner 20 network dot1q outer 401 inner 21
!
interface Ethernet26.500
   description TENANT_A pseudowire 3 interface
   encapsulation vlan
      client dot1q outer 500 inner 50 network client
!
interface Ethernet27
   description EVPN-Vxlan single-active redundancy
   switchport
   !
   evpn ethernet-segment
      identifier 0000:0000:0000:0102:0304
      redundancy single-active
      designated-forwarder election algorithm preference 100 dont-preempt
      designated-forwarder election hold-time 10
      designated-forwarder election candidate reachability required
      route-target import 00:00:01:02:03:04
!
interface Ethernet28
   description EVPN-MPLS multihoming
   switchport
   !
   evpn ethernet-segment
      identifier 0000:0000:0000:0102:0305
      mpls tunnel flood filter time 100
      mpls shared index 100
      route-target import 00:00:01:02:03:05
!
interface Ethernet29
   description DOT1X Testing - auto phone true
   switchport
   dot1x port-control auto
   dot1x port-control force-authorized phone
!
interface Ethernet30
   description DOT1X Testing - force-authorized phone false
   switchport
   dot1x port-control force-authorized
   no dot1x port-control force-authorized phone
!
interface Ethernet31
   description DOT1X Testing - force-unauthorized - no phone
   switchport
   dot1x port-control force-unauthorized
!
interface Ethernet32
   description DOT1X Testing - auto reauthentication
   switchport
   dot1x reauthentication
   dot1x port-control auto
!
interface Ethernet33
   description DOT1X Testing - pae mode authenticator
   switchport
   dot1x pae authenticator
!
interface Ethernet34
   description DOT1X Testing - authentication_failure allow
   switchport
   dot1x authentication failure action traffic allow vlan 800
!
interface Ethernet35
   description DOT1X Testing - authentication_failure drop
   switchport
   dot1x authentication failure action traffic drop
!
interface Ethernet36
   description DOT1X Testing - host-mode single-host
   switchport
   dot1x host-mode single-host
!
interface Ethernet37
   description DOT1X Testing - host-mode multi-host
   switchport
   dot1x host-mode multi-host
!
interface Ethernet38
   description DOT1X Testing - host-mode multi-host authenticated
   switchport
   dot1x host-mode multi-host authenticated
!
interface Ethernet39
   description DOT1X Testing - mac_based_authentication host-mode common true
   switchport
   dot1x mac based authentication host-mode common
!
interface Ethernet40
   description DOT1X Testing - mac_based_authentication always
   switchport
   dot1x mac based authentication always
!
interface Ethernet41
   description DOT1X Testing - mac_based_authentication always and host-mode common
   switchport
   dot1x mac based authentication host-mode common
   dot1x mac based authentication always
!
interface Ethernet42
   description DOT1X Testing - mac_based_authentication
   switchport
   dot1x mac based authentication
!
interface Ethernet43
   description DOT1X Testing - timeout values
   switchport
   dot1x timeout quiet-period 10
   dot1x timeout reauth-timeout-ignore always
   dot1x timeout tx-period 6
   dot1x timeout reauth-period server
   dot1x timeout idle-host 15 seconds
!
interface Ethernet44
   description DOT1X Testing - reauthorization_request_limit
   switchport
   dot1x eapol disabled
   dot1x reauthorization request limit 3
!
interface Ethernet45
   description DOT1X Testing - all features
   switchport
   dot1x pae authenticator
   dot1x authentication failure action traffic allow vlan 800
   dot1x reauthentication
   dot1x port-control auto
   dot1x host-mode multi-host authenticated
   dot1x mac based authentication
   dot1x timeout quiet-period 10
   dot1x timeout reauth-timeout-ignore always
   dot1x timeout tx-period 10
   dot1x timeout reauth-period server
   dot1x timeout idle-host 10 seconds
   dot1x reauthorization request limit 2
   dot1x unauthorized access vlan membership egress
   dot1x unauthorized native vlan membership egress
   dot1x eapol authentication failure fallback mba timeout 600
!
interface Ethernet46
   description native-vlan-tag-precedence
   switchport trunk native vlan tag
   switchport mode trunk
   switchport
!
interface Ethernet47
   description IP Helper
   no switchport
   ip address 172.31.255.1/31
   ip helper-address 10.10.64.151
   ip helper-address 10.10.96.101 source-interface Loopback0
   ip helper-address 10.10.96.150 vrf MGMT source-interface Loopback0
   ip helper-address 10.10.96.151 vrf MGMT
!
interface Ethernet48
   description Load Interval
   load-interval 5
   switchport
!
interface Ethernet50
   description SFlow Interface Testing - SFlow ingress enabled
   switchport
   sflow enable
!
interface Ethernet51
   description SFlow Interface Testing - SFlow egress enabled
   switchport
   sflow egress enable
!
interface Ethernet52
   description SFlow Interface Testing - SFlow ingress and egress unmodified enabled
   switchport
   sflow enable
   sflow egress unmodified enable
!
interface Ethernet53
   description SFlow Interface Testing - SFlow ingress and egress disabled
   switchport
   no sflow enable
   no sflow egress enable
!
interface Ethernet54
   description SFlow Interface Testing - SFlow ingress and egress unmodified disabled
   switchport
   no sflow enable
   no sflow egress unmodified enable
!
interface Ethernet55
   description DHCPv6 Relay Testing
   no shutdown
   no switchport
   ipv6 dhcp relay destination a0::2 link-address a0::3
   ipv6 dhcp relay destination a0::4 vrf TEST local-interface Loopback55 link-address a0::5
   ipv6 address a0::1/64
!
interface Ethernet56
   description Interface with poe commands and limit in class
   switchport
   poe priority low
   poe reboot action power-off
   poe link down action power-off 10 seconds
   poe shutdown action maintain
   poe limit 30.00 watts
   poe negotiation lldp disabled
!
interface Ethernet57
   description Interface with poe commands and limit in watts
   switchport
   poe priority critical
   poe reboot action maintain
   poe link down action maintain
   poe shutdown action power-off
   poe limit 45.00 watts fixed
   poe legacy detect
!
interface Ethernet58
   description Interface with poe disabled and no other poe keys
   switchport
   poe disabled
!
interface Ethernet60
   description IP NAT Testing
   switchport
   ip nat destination static 1.0.0.1 2.0.0.1
   ip nat destination static 1.0.0.2 22 2.0.0.2
   ip nat destination static 1.0.0.3 22 2.0.0.3 23
   ip nat destination static 1.0.0.4 22 2.0.0.4 23 protocol udp
   ip nat destination static 1.0.0.7 access-list ACL21 2.0.0.7
   ip nat source static 3.0.0.1 4.0.0.1
   ip nat source static 3.0.0.2 22 4.0.0.2
   ip nat source static 3.0.0.3 22 4.0.0.3 23
   ip nat source static 3.0.0.4 22 4.0.0.4 23 protocol udp
   ip nat source static 3.0.0.7 access-list ACL21 4.0.0.7
   ip nat source ingress static 3.0.0.8 4.0.0.8
   ip nat destination egress static 239.0.0.1 239.0.0.2
   ip nat source static 3.0.0.5 22 4.0.0.5 23 protocol tcp group 1
   ip nat destination static 1.0.0.5 22 2.0.0.5 23 protocol tcp group 1
   ip nat source static 3.0.0.6 22 4.0.0.6 23 protocol tcp group 2 comment Comment Test
   ip nat destination static 1.0.0.6 22 2.0.0.6 23 protocol tcp group 2 comment Comment Test
   ip nat destination dynamic access-list ACL1 pool POOL1
   ip nat source dynamic access-list ACL11 pool POOL11
   ip nat source dynamic access-list ACL12 pool POOL11 comment POOL11 shared with ACL11/12
   ip nat source dynamic access-list ACL13 pool POOL13 priority 10
   ip nat source dynamic access-list ACL14 pool POOL14 priority 1 comment Priority low end
   ip nat source dynamic access-list ACL15 pool POOL15 priority 4294967295 comment Priority high end
   ip nat source dynamic access-list ACL16 pool POOL16 comment Priority default
   ip nat source dynamic access-list ACL17 overload priority 10 comment Priority_10
   ip nat source dynamic access-list ACL18 pool POOL18 address-only priority 10 comment Priority_10
   ip nat source dynamic access-list ACL19 pool POOL19 full-cone priority 10 comment Priority_10
   ip nat destination dynamic access-list ACL2 pool POOL1 comment POOL1 shared with ACL1/2
   ip nat destination dynamic access-list ACL3 pool POOL3 priority 10
   ip nat destination dynamic access-list ACL4 pool POOL4 priority 1 comment Priority low end
   ip nat destination dynamic access-list ACL5 pool POOL5 priority 4294967295 comment Priority high end
   ip nat destination dynamic access-list ACL6 pool POOL6 comment Priority default
!
interface Ethernet61
   description interface_in_mode_access_with_voice
   no logging event link-status
   no logging event congestion-drops
   switchport trunk native vlan 100
   switchport phone vlan 70
   switchport phone trunk untagged phone
   switchport mode trunk phone
   switchport
   no logging event storm-control discards
   no logging event spanning-tree
!
interface Ethernet62
   description interface_in_mode_access_with_voice
   no logging event link-status
   no logging event congestion-drops
   switchport trunk native vlan 100
   switchport phone vlan 70
   switchport phone trunk tagged phone
   switchport mode trunk phone
   switchport
   no logging event storm-control discards
   no logging event spanning-tree
!
interface Ethernet63
   description DHCP client interface
   no switchport
   ip address dhcp
   dhcp client accept default-route
!
interface Ethernet64
   description DHCP server interface
   no switchport
   mac timestamp replace-fcs
   ip address 192.168.42.42/24
   dhcp server ipv4
   dhcp server ipv6
!
interface Ethernet65
   description Multiple VRIDs
   no shutdown
   no switchport
   mac timestamp header
   ip address 192.0.2.2/25
   ipv6 enable
   ipv6 address 2001:db8::2/64
   ipv6 address fe80::2/64 link-local
   vrrp 1 priority-level 105
   vrrp 1 advertisement interval 2
   vrrp 1 preempt delay minimum 30 reload 800
   vrrp 1 ipv4 192.0.2.1
   vrrp 2 ipv6 2001:db8::1
!
interface Ethernet66
   description Multiple VRIDs and tracking
   no shutdown
   no switchport
   ip address 192.0.2.2/25
   ipv6 enable
   ipv6 address 2001:db8::2/64
   ipv6 address fe80::2/64 link-local
   vrrp 1 priority-level 105
   vrrp 1 advertisement interval 2
   vrrp 1 preempt delay minimum 30 reload 800
   vrrp 1 ipv4 192.0.2.1
   vrrp 1 tracked-object ID1TrackedObjectDecrement decrement 5
   vrrp 1 tracked-object ID1TrackedObjectShutdown shutdown
   vrrp 2 ipv6 2001:db8::1
   vrrp 2 tracked-object ID2TrackedObjectDecrement decrement 10
   vrrp 2 tracked-object ID2TrackedObjectShutdown shutdown
   no vrrp 3 preempt
   vrrp 3 timers delay reload 900
   vrrp 3 ipv4 100.64.0.1
   vrrp 3 ipv4 version 3
!
interface Ethernet67
   description Custom_Transceiver_Frequency
   no shutdown
   switchport
   mac timestamp before-fcs
   transceiver frequency 190050.000
!
interface Ethernet67.1
   description Test_encapsulation_dot1q
   encapsulation dot1q vlan 4 inner 34
!
interface Ethernet68
   description Custom_Transceiver_Frequency
   no shutdown
   switchport
   transceiver media override 100gbase-ar4
   transceiver frequency 190080.000 ghz
!
interface Ethernet68.1
   description Test_encapsulation_vlan1
   encapsulation vlan
      client dot1q outer 23 inner dot1q 45 network dot1ad outer 32 inner dot1ad 54
!
interface Ethernet68.2
   description Test_encapsulation_vlan2
   encapsulation vlan
      client dot1q 10 network dot1q outer 32 inner 54
!
interface Ethernet68.3
   description Test_encapsulation_vlan3
   encapsulation vlan
      client dot1ad 12 network dot1q 25
!
interface Ethernet68.4
   description Test_encapsulation_vlan4
   encapsulation vlan
      client dot1ad outer 35 inner dot1q 60 network dot1q outer 53 inner dot1ad 6
!
interface Ethernet68.5
   description Test_encapsulation_vlan5
   encapsulation vlan
      client dot1ad outer 35 inner 60 network dot1ad outer 52 inner 62
!
interface Ethernet68.6
   description Test_encapsulation_vlan6
   encapsulation vlan
      client dot1ad outer 35 inner 60 network client
!
interface Ethernet68.7
   description Test_encapsulation_vlan7
   encapsulation vlan
      client untagged network dot1ad outer 35 inner 60
!
interface Ethernet68.8
   description Test_encapsulation_vlan8
   encapsulation vlan
      client untagged network dot1q outer 35 inner 60
!
interface Ethernet68.9
   description Test_encapsulation_vlan9
   encapsulation vlan
      client untagged network untagged
!
interface Ethernet68.10
   description Test_encapsulation_vlan9
   encapsulation vlan
      client dot1q outer 14 inner 11 network client inner
!
interface Ethernet69
   description IP NAT service-profile
   switchport
   ip nat service-profile TEST-NAT-PROFILE
!
interface Ethernet70
   description dot1x_aaa_unresponsive
   no shutdown
   dot1x aaa unresponsive phone action apply cached-results timeout 10 hours else traffic allow
   dot1x aaa unresponsive action traffic allow vlan 10 access-list acl1
   dot1x aaa unresponsive eap response success
   dot1x mac based access-list
!
interface Ethernet71
   description dot1x_aaa_unresponsive1
   no shutdown
   dot1x aaa unresponsive phone action apply cached-results timeout 10 hours
   dot1x aaa unresponsive action traffic allow vlan 10 access-list acl1
   dot1x aaa unresponsive eap response success
   dot1x mac based access-list
!
interface Ethernet72
   description dot1x_aaa_unresponsive2
   no shutdown
   dot1x aaa unresponsive action traffic allow vlan 10 access-list acl1
   dot1x aaa unresponsive eap response success
   dot1x mac based access-list
!
interface Ethernet73
   description DC1-AGG01_Ethernet1
   channel-group 5 mode active
   transceiver media override 100gbase-ar4
!
interface Ethernet74
   description MLAG_PEER_DC1-LEAF1B_Ethernet3
   channel-group 3 mode active
!
interface Ethernet75
   description MLAG_PEER_DC1-LEAF1B_Ethernet4
   channel-group 3 mode active
!
interface Ethernet76
   description SRV-POD03_Eth1
   channel-group 5 mode active
   no lldp transmit
   no lldp receive
!
interface Ethernet77
   description MLAG_PEER_DC1-LEAF1B_Ethernet8
   channel-group 8 mode active
!
interface Ethernet78
   description DC1-AGG03_Ethernet1
   channel-group 15 mode active
   lacp timer fast
   lacp timer multiplier 30
!
interface Ethernet79
   description DC1-AGG04_Ethernet1
   channel-group 16 mode active
   lacp timer normal
!
interface Ethernet80
   description LAG Member
   channel-group 17 mode active
!
interface Ethernet80/1
   description LAG Member
   channel-group 101 mode active
!
interface Ethernet80/2
   description LAG Member
   channel-group 102 mode active
!
interface Ethernet80/3
   description LAG Member
   channel-group 103 mode active
!
interface Ethernet80/4
   description LAG Member LACP fallback
   switchport trunk allowed vlan 100
   switchport mode trunk
   switchport
   channel-group 104 mode active
   spanning-tree portfast
!
interface Ethernet81
   description LAG Member
   channel-group 109 mode active
!
interface Ethernet81/1
   description LAG Member with error_correction
   error-correction encoding fire-code
   error-correction encoding reed-solomon
   channel-group 111 mode active
!
interface Ethernet81/2
   description LAG Member LACP fallback LLDP ZTP VLAN
   switchport trunk allowed vlan 112
   switchport mode trunk
   switchport
   channel-group 112 mode active
   lldp tlv transmit ztp vlan 112
   spanning-tree portfast
!
interface Ethernet81/10
   description isis_port_channel_member
   channel-group 110 mode active
>>>>>>> 889906f5
!
interface Management1
   description OOB_MANAGEMENT
   vrf MGMT
   ip address 10.73.255.122/24
!
interface Vlan24
   description SVI Description
   no shutdown
   ipv6 address 1b11:3a00:22b0:6::15/64
   ipv6 nd managed-config-flag
   ipv6 nd prefix 1b11:3a00:22b0:6::/64 infinite infinite no-autoconfig
   ip address virtual 10.10.24.1/24
   ipv6 virtual-router address 1b11:3a00:22b0:6::1
!
interface Vlan25
   description SVI Description
   no shutdown
   ipv6 address 1b11:3a00:22b0:16::16/64
   ipv6 virtual-router address 1b11:3a00:22b0:16::14
   ipv6 virtual-router address 1b11:3a00:22b0:16::15
!
interface Vlan41
   description SVI Description
   no shutdown
   ip helper-address 10.10.64.150 source-interface Loopback0
   ip helper-address 10.10.96.150 source-interface Loopback0
   ip helper-address 10.10.96.151 source-interface Loopback0
   ip igmp host-proxy
   ip igmp host-proxy 239.0.0.1
   ip igmp host-proxy 239.0.0.2 exclude 10.0.2.1
   ip igmp host-proxy 239.0.0.3 include 10.0.3.1
   ip igmp host-proxy 239.0.0.4 include 10.0.4.3
   ip igmp host-proxy 239.0.0.4 include 10.0.4.4
   ip igmp host-proxy 239.0.0.4 exclude 10.0.4.1
   ip igmp host-proxy 239.0.0.4 exclude 10.0.4.2
   ip igmp host-proxy access-list ACL1
   ip igmp host-proxy access-list ACL2
   ip igmp host-proxy report-interval 2
   ip igmp host-proxy version 2
   ip address virtual 10.10.41.1/24
!
interface Vlan42
   description SVI Description
   no shutdown
   ip helper-address 10.10.64.150 source-interface Loopback0
   ip helper-address 10.10.96.150 source-interface Loopback0
   ip helper-address 10.10.96.151 source-interface Loopback0
   isis enable EVPN_UNDERLAY
   isis authentication mode sha key-id 5 level-1
   ip address virtual 10.10.42.1/24
!
interface Vlan43
   description SVI Description
   no shutdown
   ipv6 dhcp relay destination a0::2 vrf TEST local-interface Loopback44 link-address a0::4
   ipv6 address a0::1/64
   isis authentication key-id 2 algorithm sha-512 key 0 password
   isis authentication key-id 3 algorithm sha-512 rfc-5310 key 0 password1
   isis authentication key-id 1 algorithm sha-1 key 0 password level-1
   isis authentication key-id 4 algorithm sha-1 rfc-5310 key 0 password level-1
   isis authentication key-id 5 algorithm sha-1 key 0 password3 level-1
   isis authentication key-id 1 algorithm sha-1 key 0 password level-2
   isis authentication key-id 5 algorithm sha-1 rfc-5310 key 0 password level-2
!
interface Vlan44
   description SVI Description
   no shutdown
   ipv6 dhcp relay destination a0::8
   ipv6 dhcp relay destination a0::5 vrf TEST source-address a0::6 link-address a0::7
   ipv6 address a0::4/64
!
interface Vlan50
   description IP NAT Testing
   ip nat destination static 1.0.0.1 2.0.0.1
   ip nat source static 3.0.0.1 4.0.0.1
   ip nat destination dynamic access-list ACL1 pool POOL1
   ip nat source dynamic access-list ACL2 pool POOL2
   isis authentication mode text rx-disabled level-2
   isis authentication key 0 password level-2
!
interface Vlan75
   description SVI Description
   no shutdown
   ipv6 address 1b11:3a00:22b0:1000::15/64
   ipv6 nd managed-config-flag
   ipv6 nd prefix 1b11:3a00:22b0:1000::/64 infinite infinite no-autoconfig
   multicast ipv4 boundary 224.0.1.0/24 out
   multicast ipv4 boundary 224.0.2.0/24
   multicast ipv6 boundary ff00::/16 out
   multicast ipv6 boundary ff01::/16 out
   multicast ipv4 static
   ip address virtual 10.10.75.1/24
   ipv6 virtual-router address 1b11:3a00:22b0:1000::1
!
interface Vlan81
   description IPv6 Virtual Address
   vrf Tenant_C
   ipv6 enable
   ip address virtual 10.10.81.1/24
   ipv6 address virtual fc00:10:10:81::1/64
   ipv6 address virtual fc00:10:11:81::1/64
   ipv6 address virtual fc00:10:12:81::1/64
!
interface Vlan83
   description SVI Description
   no shutdown
   isis enable EVPN_UNDERLAY
   isis authentication mode md5
   isis authentication key 0 password
   ip address virtual 10.10.83.1/24
   ip address virtual 10.11.83.1/24 secondary
   ip address virtual 10.11.84.1/24 secondary
!
interface Vlan84
   description SVI Description
   arp gratuitous accept
   ip address 10.10.84.1/24
   arp monitor mac-address
   isis enable EVPN_UNDERLAY
   isis authentication mode sha key-id 2 rx-disabled
   isis authentication key 0 password
   ip virtual-router address 10.10.84.254
   ip virtual-router address 10.11.84.254/24
!
interface Vlan85
   description SVI Description
   ip address 10.10.84.1/24
   arp cache dynamic capacity 50000
   bfd interval 500 min-rx 500 multiplier 5
   bfd echo
   isis enable EVPN_UNDERLAY
   isis authentication mode sha key-id 2
   isis authentication key 0 password
!
interface Vlan86
   description SVI Description
   ip address 10.10.83.1/24
   ip attached-host route export 10
   isis enable EVPN_UNDERLAY
   isis authentication mode shared-secret profile profile1 algorithm sha-1 rx-disabled
!
interface Vlan87
   description SVI Description
   shutdown
   ip address 10.10.87.1/24
   ip access-group ACL_IN in
   ip access-group ACL_OUT out
   isis enable EVPN_UNDERLAY
   isis authentication mode shared-secret profile profile1 algorithm sha-1
!
interface Vlan88
   description SVI Description
   shutdown
   isis enable EVPN_UNDERLAY
   isis authentication mode md5 rx-disabled level-1
   isis authentication mode text rx-disabled level-2
   isis authentication key 0 password level-1
   isis authentication key 0 password level-2
   ip address virtual 10.10.87.1/23
!
interface Vlan89
   description SVI Description
   no shutdown
   ip helper-address 10.10.64.150 source-interface Loopback0
   ip helper-address 10.10.96.101 source-interface Loopback0
   ip helper-address 10.10.96.150 source-interface Loopback0
   ip helper-address 10.10.96.151 source-interface Loopback0
   ip igmp
   ip igmp version 2
   ipv6 address 1b11:3a00:22b0:5200::15/64
   ipv6 nd managed-config-flag
   ipv6 nd prefix 1b11:3a00:22b0:5200::/64 infinite infinite no-autoconfig
   multicast ipv4 boundary ACL_MULTICAST
   multicast ipv6 boundary ACL_V6_MULTICAST_WITH_OUT out
   multicast ipv4 source route export
   multicast ipv6 static
   pim ipv4 sparse-mode
   pim ipv4 local-interface Loopback0
   ip address virtual 10.10.144.3/20
   ipv6 virtual-router address 1b11:3a00:22b0:5200::3
!
interface Vlan90
   description SVI Description
   ip address 10.10.83.1/24
   ip attached-host route export
   isis enable EVPN_UNDERLAY
   isis authentication mode shared-secret profile profile2 algorithm sha-1 level-1
   isis authentication mode shared-secret profile profile1 algorithm sha-256 level-2
!
interface Vlan91
   description PBR Description
   shutdown
   service-policy type pbr input MyServicePolicy
   isis enable EVPN_UNDERLAY
   isis authentication mode md5 level-1
   isis authentication mode text level-2
   isis authentication key 0 password level-1
   isis authentication key 0 password level-2
!
interface Vlan92
   description SVI Description
   ip proxy-arp
   ip address 10.10.92.1/24
   ip directed-broadcast
   isis enable EVPN_UNDERLAY
   isis authentication mode shared-secret profile profile2 algorithm sha-1 rx-disabled level-1
   isis authentication mode shared-secret profile profile1 algorithm sha-256 rx-disabled level-2
!
interface Vlan110
   description PVLAN Primary with vlan mapping
   no shutdown
   pvlan mapping 111-112
   vrf Tenant_A
   ip address 10.0.101.1/24
   multicast ipv4 boundary ACL_MULTICAST out
   multicast ipv6 source route export 20
   multicast ipv4 static
!
interface Vlan333
   description Multiple VRIDs and tracking
   no shutdown
   ip address 192.0.2.2/25
   arp aging timeout 180
   ipv6 enable
   ipv6 address 2001:db8:333::2/64
   ipv6 address fe80::2/64 link-local
   vrrp 1 priority-level 105
   vrrp 1 advertisement interval 2
   vrrp 1 preempt delay minimum 30 reload 800
   vrrp 1 ipv4 192.0.2.1
   vrrp 1 tracked-object ID1TrackedObjectDecrement decrement 5
   vrrp 1 tracked-object ID1TrackedObjectShutdown shutdown
   vrrp 2 ipv6 2001:db8:333::1
   vrrp 2 tracked-object ID2TrackedObjectDecrement decrement 10
   vrrp 2 tracked-object ID2TrackedObjectShutdown shutdown
   no vrrp 3 preempt
   vrrp 3 timers delay reload 900
   vrrp 3 ipv4 100.64.0.1
   vrrp 3 ipv4 version 3
!
interface Vlan334
   description v6 attached host exports
   ipv6 attached-host route export 19
   ipv6 enable
   ipv6 address 2001:db8:334::1/64
!
interface Vlan335
   description v6 attached host exports
   ipv6 attached-host route export prefix-length 64
   ipv6 enable
   ipv6 address 2001:db8:335::1/64
!
interface Vlan336
   description v6 attached host exports
   ipv6 attached-host route export 18 prefix-length 64
   ipv6 enable
   ipv6 address 2001:db8:336::1/64
!
interface Vlan337
   description v4 dhcp relay all-subnets
   ip address 10.0.2.2/25
   ip dhcp relay all-subnets
!
interface Vlan338
   description v6 dhcp relay all-subnets
   ipv6 dhcp relay all-subnets
   ipv6 address 2001:db8:338::1/64
!
interface Vlan339
   description v6 nd options
   ipv6 nd cache expire 250
   ipv6 nd cache dynamic capacity 900
   ipv6 nd cache refresh always
   ipv6 enable
   ipv6 address 2001:db8:339::1/64
   ipv6 nd other-config-flag
!
interface Vlan501
   description SVI Description
   no shutdown
   ip address 10.50.26.29/27
   ipv6 address 1b11:3a00:22b0:0088::207/127
   ipv6 nd ra disabled
!
interface Vlan667
   description Multiple VRIDs
   no shutdown
   ip address 192.0.2.2/25
   arp aging timeout 180
   ipv6 enable
   ipv6 address 2001:db8:667::2/64
   ipv6 address fe80::2/64 link-local
   vrrp 1 priority-level 105
   vrrp 1 advertisement interval 2
   vrrp 1 preempt delay minimum 30 reload 800
   vrrp 1 ipv4 192.0.2.1
   vrrp 2 ipv6 2001:db8:667::1
!
interface Vlan1001
   description SVI Description
   no shutdown
   vrf Tenant_A
   ipv6 address a1::1/64
   ipv6 nd managed-config-flag
   ipv6 nd prefix a1::/64 infinite infinite no-autoconfig
   ip address virtual 10.1.1.1/24
!
interface Vlan1002
   description SVI Description
   no shutdown
   vrf Tenant_A
   ipv6 address a2::1/64
   ipv6 nd ra disabled
   ipv6 nd managed-config-flag
   ipv6 nd prefix a2::/64 infinite infinite no-autoconfig
   ip address virtual 10.1.2.1/24
!
interface Vlan2001
   description SVI Description
   logging event link-status
   vrf Tenant_B
   ip address virtual 10.2.1.1/24
   comment
   Comment created from eos_cli under vlan_interfaces.Vlan2001
   EOF

!
interface Vlan2002
   description SVI Description
   no autostate
   vrf Tenant_B
   ip verify unicast source reachable-via rx
   isis enable EVPN_UNDERLAY
   isis bfd
   isis authentication mode md5 rx-disabled
   isis authentication key 0 password
   ip address virtual 10.2.2.1/24
!
interface Vlan4094
   description SVI Description
   mtu 9214
   ip address 169.254.252.0/31
   ipv6 address fe80::a/64 link-local
   pim ipv4 sparse-mode
   pim ipv4 bidirectional
   pim ipv4 hello interval 10
   pim ipv4 hello count 3.5
   pim ipv4 dr-priority 200
   pim ipv4 bfd
   isis enable EVPN_UNDERLAY
   isis authentication mode sha key-id 5 rx-disabled level-1
   isis authentication mode sha key-id 10 rx-disabled level-2
!
application traffic recognition
   !
   application ipv4 empty-application
   !
   application ipv4 empty-protocols
      protocol 21
   !
   application ipv4 user_defined_app1
      source prefix field-set src_prefix_set1
      destination prefix field-set dest_prefix_set1
      protocol tcp source port field-set src_port_set1 destination port field-set dest_port_set1
      protocol udp source port field-set src_port_set2 destination port field-set dest_port_set2
      protocol 25
      dscp 12-19 af43 af41 ef 1-4,6 32-33,34-35 11 56-57, 58 59-60, 61-62
   !
   application ipv4 user_defined_app2
      source prefix field-set src_prefix_set2
      destination prefix field-set dest_prefix_set2
      protocol icmp
      protocol pim
      protocol tcp
      protocol 7-11, 21
      dscp ef 1-42 cs1
   !
   application l4 l4-app-1
      protocol tcp source port field-set src_port_set1 destination port field-set dest_port_set1
      protocol udp source port field-set src_port_set1 destination port field-set dest_port_set1
   !
   application l4 l4-app-2
      protocol tcp
      protocol 27, 41-44
   !
   category best-effort
      application aimini service peer-to-peer
      application apple_update service software-update
   !
   category category1
      application aim service audio-video
      application aim service chat
      application anydesk
   !
   category empty
   !
   application-profile app_profile_1
      application aim service audio-video
      application aim service chat
      application user_defined_app1
      application http transport
      application udp transport
      category best-effort
      category category1 service audio-video
   !
   application-profile app_profile_2
      application aim service audio-video
      application user_defined_app2
      application https transport
      application quic transport
      category category1 service chat
   !
   field-set ipv4 prefix dest_prefix_set1
      2.3.4.0/24
   !
   field-set ipv4 prefix dest_prefix_set2
      4.4.4.0/24
   !
   field-set ipv4 prefix empty-ipv4-prefixes
   !
   field-set ipv4 prefix order-test
      192.168.42.0/24 192.168.43.0/24 6.6.6.6/32
   !
   field-set ipv4 prefix src_prefix_set1
      1.2.3.0/24 1.2.5.0/24
   !
   field-set ipv4 prefix src_prefix_set2
      2.2.2.0/24 3.3.3.0/24
   !
   field-set l4-port dest_port_set1
      2300-2350
   !
   field-set l4-port dest_port_set2
      3300-3350
   !
   field-set l4-port empty-l4-ports
   !
   field-set l4-port ordering-test
      101-103, 650, 666
   !
   field-set l4-port src_port_set1
      2400-2500, 2900-3000
   !
   field-set l4-port src_port_set2
      5700-5800, 6500-6600
!
event-handler CONFIG_VERSIONING
   trigger on-startup-config
   action bash FN=/mnt/flash/startup-config; LFN="`ls -1 $FN.*-* | tail -n 1`"; if [ -z "$LFN" -o -n "`diff -I 'last modified' $FN $LFN`" ]; then cp $FN $FN.`date +%Y%m%d-%H%M%S`; ls -1r $FN.*-* | tail -n +11 | xargs -I % rm %; fi
   delay 0
!
event-handler trigger-on-boot
   trigger on-boot
   action bash
      if [ 15 -gt 10 ]
      then
        echo "a is greater than 10"
      fi
      EOF
   action log
   action increment device-health metric Metric1
!
event-handler trigger-on-counters
   action log
   trigger on-counters
      poll interval 10
      condition ( Arad*.IptCrcErrCnt.delta > 100 ) and ( Arad*.UcFifoFullDrop.delta > 100 )
      granularity per-source
!
event-handler trigger-on-counters2
   trigger on-counters
      condition ( Arad*.IptCrcErrCnt.delta > 100 ) and ( Arad*.UcFifoFullDrop.delta > 100 )
      granularity per-source
!
event-handler trigger-on-counters3
   trigger on-counters
!
event-handler trigger-on-intf
   trigger on-intf Ethernet4 operstatus ip ip6
!
event-handler trigger-on-intf2
!
event-handler trigger-on-intf3
!
event-handler trigger-on-intf4
   trigger on-intf Ethernet4 ip
!
event-handler trigger-on-intf5
   trigger on-intf Ethernet5 ip6
!
event-handler trigger-on-intf6
   trigger on-intf Ethernet6 operstatus
!
event-handler trigger-on-logging
   action increment device-health metric Metric2
   trigger on-logging
      poll interval 10
      regex ab*
!
event-handler trigger-on-logging2
   trigger on-logging
      regex ab*
!
event-handler trigger-on-logging3
   trigger on-logging
!
event-handler trigger-on-maintenance1
   trigger on-maintenance enter interface Management3 after stage linkdown
!
event-handler trigger-on-maintenance2
   trigger on-maintenance exit unit unit1 before stage bgp
   action bash echo "on-maintenance"
!
event-handler trigger-on-maintenance3
   trigger on-maintenance enter bgp 10.0.0.2 vrf vrf1 all
   action bash echo "on-maintenance"
!
event-handler trigger-on-maintenance4
!
event-handler trigger-on-maintenance5
!
event-handler trigger-vm-tracer
   trigger vm-tracer vm
   action bash echo "vm-tracer vm"
!
event-handler trigger-vm-tracer2
   trigger vm-tracer vm
   action bash echo "vm-tracer vm"\nEOF
!
event-handler without-trigger-key
!
group interface QSFP_Interface_Group
   interface Ethernet1,5
   maintenance profile interface uplink-interfaces
!
group interface QSFP_Interface_Group1
   interface Ethernet1,5
!
group interface SFP_Interface_Group
   interface Ethernet10-20
   interface Ethernet30-48
   maintenance profile bgp downlink-neighbors
   maintenance profile bgp local-ix
   maintenance profile interface downlink-interfaces
   maintenance profile interface ix-interfaces
!
interface profile TEST-PROFILE-1
   command description Molecule
   command no switchport
   command no lldp transmit
!
interface profile TEST-PROFILE-2
   command mtu 9214
   command ptp enable
!
class-map type pbr match-any CM_PBR_EXCLUDE
   match ip access-group ACL_PBR_EXCLUDE
!
class-map type pbr match-any CM_PBR_INCLUDE
   match ip access-group ACL_PBR_INCLUDE
!
class-map type pbr match-any CM_PBR_WITHOUT_ACCESS_GROUP
no ip routing vrf MGMT
ip routing vrf TENANT_A_PROJECT01
ip routing vrf TENANT_A_PROJECT02
!
ip as-path regex-mode asn
ip as-path access-list mylist1 permit ^(64512|645115) egp
ip as-path access-list mylist1 deny (64513|64515)$ any
ip as-path access-list mylist2 deny _64517$ igp
!
ip community-list IP_CL_TEST1 permit 1001:1001 1002:1002
ip community-list IP_CL_TEST1 deny 1010:1010
ip community-list regexp IP_CL_TEST1 permit 20:*
ip community-list IP_CL_TEST2 deny 1003:1003
ip community-list regexp IP_RE_TEST1 permit ^$
ip community-list regexp IP_RE_TEST2 deny ^100
!
ip extcommunity-list TEST1 permit 65000:65000
ip extcommunity-list TEST1 deny 65002:65002
!
ip extcommunity-list TEST2 deny 65001:65001
!
ip extcommunity-list regexp TEST1 permit 65[0-9]{3}:[0-9]+
ip extcommunity-list regexp TEST1 deny .*
!
ip extcommunity-list regexp TEST2 deny 6500[0-1]:650[0-9][0-9]
!
arp persistent refresh-delay 700
arp aging timeout default 300
arp vrf BLAH 42.42.42.42 DEAD.BEEF.CAFE arpa
arp vrf defauls 42.42.42.42 DEAD.BEEF.CAFE arpa
arp 41.42.42.42 DEAD.BEEF.CAFE arpa
arp 42.42.42.42 DEAD.BEEF.CAFE arpa
arp 43.42.42.42 DEAD.BEEF.CAFE arpa
arp vrf defaulu 42.42.42.42 DEAD.BEEF.CAFE arpa
!
mpls ip
!
mpls ldp
   router-id 192.168.1.1
   transport-address interface Loopback0
   interface disabled default
   no shutdown
!
mpls icmp fragmentation-needed tunneling
!
mpls rsvp
   refresh interval 3
   authentication index 55 password 7 14241B062114062E142900260B1D23133B
   authentication index 766 password 7 13361E3F1B20011A2A173B
   authentication index 999 password simplePassword
   neighbor 1.1.1.1 authentication type md5
   neighbor 1.1.1.1 authentication index 3 active
   neighbor 1.1.12.2 authentication type none
   neighbor 1.1.12.2 authentication index 30 active
   neighbor 1.10.1.2 authentication type none
   neighbor 1.21.1.20 authentication type md5
   neighbor 10.1.1.2 authentication index 303 active
   neighbor 2::11.22.33.44 authentication type none
   neighbor 2::11.22.33.44 authentication index 3133 active
   neighbor 2001::db8 authentication type none
   neighbor 2001::db8 authentication index 31 active
   ip access-group RSVP_access_group_ipv4
   ipv6 access-group RSVP_access_group_ipv6
   fast-reroute reversion local
   fast-reroute bypass tunnel optimization interval 65535 seconds
   srlg strict
   label local-termination explicit-null
   preemption method soft timer 444
   mtu signaling
   !
   hitless-restart
      timer recovery 222 seconds
   !
   graceful-restart role speaker
      timer restart 35 seconds
      timer recovery 36 seconds
   !
   p2mp
      disabled
   shutdown
!
class-map type qos match-any CM_IPv6_ACCESS_GROUP
   match ipv6 access-group ACL_REPLICATION_LD
!
class-map type qos match-any CM_REPLICATION_LD
   match ip access-group ACL_REPLICATION_LD
!
class-map type qos match-any CM_REPLICATION_LD2
   match vlan 200
!
class-map type qos match-any CM_REPLICATION_LD3
   match cos 3
!
class-map type qos match-any COS_RANGE
   match vlan 1-3
!
class-map type qos match-any VLAN_RANGE
   match vlan 200-400
!
dot1x system-auth-control
dot1x protocol lldp bypass
dot1x dynamic-authorization<|MERGE_RESOLUTION|>--- conflicted
+++ resolved
@@ -830,7 +830,6 @@
    load-interval 42
 !
 interface Ethernet1
-<<<<<<< HEAD
    no switchport
    ip address 192.168.100.1/31
    mpls ldp igp sync
@@ -840,884 +839,6 @@
 interface Loopback0
    ip address 192.168.1.1/32
    mpls ldp interface
-=======
-   description P2P_LINK_TO_DC1-SPINE1_Ethernet1
-   mtu 1500
-   bgp session tracker ST1
-   l2 mtu 8000
-   l2 mru 8000
-   speed forced 100gfull
-   switchport access vlan 200
-   switchport trunk native vlan tag
-   switchport phone vlan 110
-   switchport phone trunk tagged
-   switchport vlan translation in required
-   switchport dot1q vlan tag required
-   switchport trunk allowed vlan 110-111,210-211
-   switchport mode dot1q-tunnel
-   switchport dot1q ethertype 1536
-   switchport vlan forwarding accept all
-   switchport trunk group g1
-   switchport trunk group g2
-   no switchport
-   switchport source-interface tx
-   switchport vlan translation 12 20
-   switchport vlan translation 24 inner 78 network 46
-   switchport vlan translation 24 inner 78 46
-   switchport vlan translation 43 dot1q-tunnel 30
-   switchport vlan translation in 10 24
-   switchport vlan translation in 37 inner 56 49
-   switchport vlan translation in 23 dot1q-tunnel 45
-   switchport vlan translation out 34 50
-   switchport vlan translation out 10 45 inner 34
-   switchport vlan translation out 45 dot1q-tunnel all
-   switchport trunk private-vlan secondary
-   switchport pvlan mapping 20-30
-   ip address 172.31.255.1/31
-   ip verify unicast source reachable-via rx
-   bfd interval 500 min-rx 500 multiplier 5
-   bfd echo
-   ip igmp host-proxy
-   ip igmp host-proxy 239.0.0.1
-   ip igmp host-proxy 239.0.0.2 exclude 10.0.2.1
-   ip igmp host-proxy 239.0.0.3 include 10.0.3.1
-   ip igmp host-proxy 239.0.0.4 include 10.0.4.3
-   ip igmp host-proxy 239.0.0.4 include 10.0.4.4
-   ip igmp host-proxy 239.0.0.4 exclude 10.0.4.1
-   ip igmp host-proxy 239.0.0.4 exclude 10.0.4.2
-   ip igmp host-proxy access-list ACL1
-   ip igmp host-proxy access-list ACL2
-   ip igmp host-proxy report-interval 2
-   ip igmp host-proxy version 2
-   tcp mss ceiling ipv4 70 ipv6 75 egress
-   switchport port-security
-   switchport port-security mac-address maximum disabled
-   priority-flow-control on
-   priority-flow-control priority 5 drop
-   switchport backup-link Ethernet5 prefer vlan 10
-   switchport backup preemption-delay 35
-   switchport backup mac-move-burst 20
-   switchport backup mac-move-burst-interval 30
-   switchport backup initial-mac-move-delay 10
-   switchport backup dest-macaddr 01:00:00:00:00:00
-   link tracking group EVPN_MH_ES1 upstream
-   link tracking group EVPN_MH_ES3 upstream
-   link tracking group EVPN_MH_ES4 upstream
-   comment
-   Comment created from eos_cli under ethernet_interfaces.Ethernet1
-   EOF
-
-!
-interface Ethernet2
-   description SRV-POD02_Eth1
-   switchport dot1q vlan tag disallowed
-   switchport trunk allowed vlan 110-111,210-211
-   switchport mode trunk
-   switchport
-   ip address 10.1.255.3/24
-   ip address 1.1.1.3/24 secondary
-   ip address 1.1.1.4/24 secondary
-   ip address 10.0.0.254/24 secondary
-   ip address 192.168.1.1/24 secondary
-   tcp mss ceiling ipv4 70 ingress
-   multicast ipv4 boundary ACL_MULTICAST
-   multicast ipv6 boundary ACL_V6_MULTICAST out
-   multicast ipv4 static
-   switchport port-security violation protect log
-   switchport port-security mac-address maximum 100
-   priority-flow-control on
-   priority-flow-control priority 5 no-drop
-   storm-control broadcast level pps 500
-   storm-control unknown-unicast level 1
-   storm-control all level 10
-   spanning-tree bpduguard disable
-   spanning-tree bpdufilter disable
-!
-interface Ethernet3
-   description P2P_LINK_TO_DC1-SPINE2_Ethernet2
-   mtu 1500
-   switchport trunk native vlan 5
-   switchport mode trunk
-   no switchport
-   switchport vlan translation out 23 dot1q-tunnel 50
-   no snmp trap link-change
-   ip address 172.31.128.1/31
-   ipv6 enable
-   ipv6 address 2002:ABDC::1/64
-   ipv6 nd prefix 2345:ABCD:3FE0::1/96 infinite 50 no-autoconfig
-   ipv6 nd prefix 2345:ABCD:3FE0::2/96 50 infinite
-   ipv6 nd prefix 2345:ABCD:3FE0::3/96 100000 no-autoconfig
-   tcp mss ceiling ipv6 65
-   switchport port-security
-   no switchport port-security mac-address maximum disabled
-   switchport port-security vlan 1 mac-address maximum 3
-   switchport port-security vlan 2 mac-address maximum 3
-   switchport port-security vlan 2 mac-address maximum 4
-   switchport port-security vlan 3 mac-address maximum 3
-   switchport port-security vlan 22 mac-address maximum 4
-   switchport port-security vlan 41 mac-address maximum 4
-   switchport port-security vlan default mac-address maximum 2
-   no priority-flow-control
-   spanning-tree guard root
-   switchport backup-link Ethernet4
-   link tracking group EVPN_MH_ES2 downstream
-!
-interface Ethernet4
-   description Molecule IPv6
-   shutdown
-   mtu 9100
-   no switchport
-   snmp trap link-change
-   ipv6 enable
-   ipv6 address 2020::2020/64
-   ipv6 address FE80:FEA::AB65/64 link-local
-   ipv6 nd ra disabled
-   ipv6 nd managed-config-flag
-   tcp mss ceiling ipv4 65
-   ipv6 access-group IPv6_ACL_IN in
-   ipv6 access-group IPv6_ACL_OUT out
-   multicast ipv4 boundary 224.0.1.0/24 out
-   multicast ipv4 boundary 224.0.2.0/24
-   multicast ipv6 boundary ff00::/16 out
-   multicast ipv6 boundary ff01::/16 out
-   multicast ipv4 static
-   switchport port-security violation protect
-   priority-flow-control on
-   spanning-tree guard none
-!
-interface Ethernet5
-   description Molecule Routing
-   no shutdown
-   mtu 9100
-   switchport access vlan 220
-   no switchport
-   ip ospf cost 99
-   ip ospf network point-to-point
-   ip ospf authentication message-digest
-   ip ospf authentication-key 7 asfddja23452
-   ip ospf area 100
-   ip ospf message-digest-key 1 sha512 7 asfddja23452
-   pim ipv4 sparse-mode
-   pim ipv4 bidirectional
-   pim ipv4 border-router
-   pim ipv4 hello interval 10
-   pim ipv4 hello count 2.5
-   pim ipv4 dr-priority 200
-   pim ipv4 bfd
-   isis enable ISIS_TEST
-   isis bfd
-   isis circuit-type level-2
-   isis metric 99
-   no isis hello padding
-   isis network point-to-point
-   isis authentication mode md5
-   isis authentication key 7 asfddja23452
-   spanning-tree guard loop
-!
-interface Ethernet6
-   description SRV-POD02_Eth1
-   logging event link-status
-   logging event congestion-drops
-   switchport trunk allowed vlan 110-111,210-211
-   switchport mode trunk
-   switchport
-   logging event storm-control discards
-   spanning-tree bpduguard enable
-   spanning-tree bpdufilter enable
-   logging event spanning-tree
-!
-interface Ethernet7
-   description Molecule L2
-   no shutdown
-   mtu 7000
-   switchport
-   ptp enable
-   ptp announce interval 10
-   ptp announce timeout 30
-   ptp delay-mechanism p2p
-   ptp delay-req interval 20
-   ptp role master
-   ptp sync-message interval 5
-   ptp transport layer2
-   ptp vlan all
-   service-profile QoS
-   qos trust cos
-   qos cos 5
-   storm-control broadcast level pps 10
-   storm-control multicast level 50
-   storm-control unknown-unicast level 10
-   storm-control all level 75
-   spanning-tree portfast
-   spanning-tree bpduguard enable
-   spanning-tree bpdufilter enable
-   vmtracer vmware-esx
-   transceiver media override 100gbase-ar4
-!
-interface Ethernet8
-   description to WAN-ISP1-01 Ethernet2
-   no switchport
-   no lldp transmit
-   no lldp receive
-!
-interface Ethernet8.101
-   description to WAN-ISP-01 Ethernet2.101 - VRF-C1
-   encapsulation dot1q vlan 101
-   ip address 172.31.128.1/31
-   ipv6 enable
-   ipv6 address 2002:ABDC::1/64
-!
-interface Ethernet9
-   description interface_with_mpls_enabled
-   no switchport
-   ip address 172.31.128.9/31
-   mpls ldp interface
-   multicast ipv4 boundary ACL_MULTICAST out
-   multicast ipv6 static
-   mpls ip
-!
-interface Ethernet10
-   description interface_with_mpls_disabled
-   no switchport
-   ip address 172.31.128.10/31
-   no mpls ldp interface
-   no mpls ip
-!
-interface Ethernet11
-   description interface_in_mode_access_accepting_tagged_LACP
-   switchport access vlan 200
-   switchport mode access
-   switchport
-   l2-protocol encapsulation dot1q vlan 200
-!
-interface Ethernet12
-   description interface_with_dot1q_tunnel
-   switchport access vlan 300
-   switchport mode dot1q-tunnel
-   switchport
-!
-interface Ethernet13
-   description interface_in_mode_access_with_voice
-   no logging event link-status
-   no logging event congestion-drops
-   switchport trunk native vlan 100
-   switchport phone vlan 70
-   switchport phone trunk untagged
-   switchport mode trunk phone
-   switchport
-   no logging event storm-control discards
-   no logging event spanning-tree
-!
-interface Ethernet14
-   description SRV-POD02_Eth1
-   logging event link-status
-   switchport trunk allowed vlan 110-111,210-211
-   switchport mode trunk
-   switchport
-!
-interface Ethernet15
-   description PVLAN Promiscuous Access - only one secondary
-   switchport access vlan 110
-   switchport mode access
-   switchport
-   switchport pvlan mapping 111
-!
-interface Ethernet16
-   description PVLAN Promiscuous Trunk - vlan translation out
-   switchport vlan translation out required
-   switchport trunk allowed vlan 110-112
-   switchport mode trunk
-   switchport
-   switchport vlan translation out 111-112 110
-!
-interface Ethernet17
-   description PVLAN Secondary Trunk
-   switchport trunk allowed vlan 110-112
-   switchport mode trunk
-   switchport
-   switchport trunk private-vlan secondary
-!
-interface Ethernet18
-   description PBR Description
-   mtu 1500
-   no switchport
-   ip address 192.0.2.1/31
-   service-policy type pbr input MyLANServicePolicy
-!
-interface Ethernet19
-   description Switched port with no LLDP rx/tx
-   switchport access vlan 110
-   switchport mode access
-   switchport
-   no lldp transmit
-   no lldp receive
-   lldp tlv transmit ztp vlan 666
-!
-interface Ethernet20
-   description Port patched through patch-panel to pseudowire
-   no switchport
-   no lldp transmit
-   no lldp receive
-!
-interface Ethernet21
-   description 200MBit/s shape
-   switchport
-   no qos trust
-   shape rate 200000 kbps
-!
-interface Ethernet22
-   description 10% shape
-   switchport
-   shape rate 10 percent
-!
-interface Ethernet23
-   description Error-correction encoding
-   error-correction encoding fire-code
-   error-correction encoding reed-solomon
-   switchport
-!
-interface Ethernet24
-   description Disable error-correction encoding
-   no error-correction encoding
-   switchport
-!
-interface Ethernet25
-   description Molecule MAC
-   switchport
-   mac access-group MAC_ACL_IN in
-   mac access-group MAC_ACL_OUT out
-!
-interface Ethernet26
-   no switchport
-!
-interface Ethernet26.1
-   description TENANT_A pseudowire 1 interface
-   encapsulation vlan
-      client unmatched
-!
-interface Ethernet26.100
-   description TENANT_A pseudowire 1 interface
-   vlan id 10
-   encapsulation vlan
-      client dot1q 100 network client
-!
-interface Ethernet26.200
-   description TENANT_A pseudowire 2 interface
-   encapsulation vlan
-      client dot1q 200
-!
-interface Ethernet26.300
-   description TENANT_A pseudowire 3 interface
-   encapsulation vlan
-      client dot1q 300 network dot1q 400
-!
-interface Ethernet26.400
-   description TENANT_A pseudowire 3 interface
-   encapsulation vlan
-      client dot1q outer 400 inner 20 network dot1q outer 401 inner 21
-!
-interface Ethernet26.500
-   description TENANT_A pseudowire 3 interface
-   encapsulation vlan
-      client dot1q outer 500 inner 50 network client
-!
-interface Ethernet27
-   description EVPN-Vxlan single-active redundancy
-   switchport
-   !
-   evpn ethernet-segment
-      identifier 0000:0000:0000:0102:0304
-      redundancy single-active
-      designated-forwarder election algorithm preference 100 dont-preempt
-      designated-forwarder election hold-time 10
-      designated-forwarder election candidate reachability required
-      route-target import 00:00:01:02:03:04
-!
-interface Ethernet28
-   description EVPN-MPLS multihoming
-   switchport
-   !
-   evpn ethernet-segment
-      identifier 0000:0000:0000:0102:0305
-      mpls tunnel flood filter time 100
-      mpls shared index 100
-      route-target import 00:00:01:02:03:05
-!
-interface Ethernet29
-   description DOT1X Testing - auto phone true
-   switchport
-   dot1x port-control auto
-   dot1x port-control force-authorized phone
-!
-interface Ethernet30
-   description DOT1X Testing - force-authorized phone false
-   switchport
-   dot1x port-control force-authorized
-   no dot1x port-control force-authorized phone
-!
-interface Ethernet31
-   description DOT1X Testing - force-unauthorized - no phone
-   switchport
-   dot1x port-control force-unauthorized
-!
-interface Ethernet32
-   description DOT1X Testing - auto reauthentication
-   switchport
-   dot1x reauthentication
-   dot1x port-control auto
-!
-interface Ethernet33
-   description DOT1X Testing - pae mode authenticator
-   switchport
-   dot1x pae authenticator
-!
-interface Ethernet34
-   description DOT1X Testing - authentication_failure allow
-   switchport
-   dot1x authentication failure action traffic allow vlan 800
-!
-interface Ethernet35
-   description DOT1X Testing - authentication_failure drop
-   switchport
-   dot1x authentication failure action traffic drop
-!
-interface Ethernet36
-   description DOT1X Testing - host-mode single-host
-   switchport
-   dot1x host-mode single-host
-!
-interface Ethernet37
-   description DOT1X Testing - host-mode multi-host
-   switchport
-   dot1x host-mode multi-host
-!
-interface Ethernet38
-   description DOT1X Testing - host-mode multi-host authenticated
-   switchport
-   dot1x host-mode multi-host authenticated
-!
-interface Ethernet39
-   description DOT1X Testing - mac_based_authentication host-mode common true
-   switchport
-   dot1x mac based authentication host-mode common
-!
-interface Ethernet40
-   description DOT1X Testing - mac_based_authentication always
-   switchport
-   dot1x mac based authentication always
-!
-interface Ethernet41
-   description DOT1X Testing - mac_based_authentication always and host-mode common
-   switchport
-   dot1x mac based authentication host-mode common
-   dot1x mac based authentication always
-!
-interface Ethernet42
-   description DOT1X Testing - mac_based_authentication
-   switchport
-   dot1x mac based authentication
-!
-interface Ethernet43
-   description DOT1X Testing - timeout values
-   switchport
-   dot1x timeout quiet-period 10
-   dot1x timeout reauth-timeout-ignore always
-   dot1x timeout tx-period 6
-   dot1x timeout reauth-period server
-   dot1x timeout idle-host 15 seconds
-!
-interface Ethernet44
-   description DOT1X Testing - reauthorization_request_limit
-   switchport
-   dot1x eapol disabled
-   dot1x reauthorization request limit 3
-!
-interface Ethernet45
-   description DOT1X Testing - all features
-   switchport
-   dot1x pae authenticator
-   dot1x authentication failure action traffic allow vlan 800
-   dot1x reauthentication
-   dot1x port-control auto
-   dot1x host-mode multi-host authenticated
-   dot1x mac based authentication
-   dot1x timeout quiet-period 10
-   dot1x timeout reauth-timeout-ignore always
-   dot1x timeout tx-period 10
-   dot1x timeout reauth-period server
-   dot1x timeout idle-host 10 seconds
-   dot1x reauthorization request limit 2
-   dot1x unauthorized access vlan membership egress
-   dot1x unauthorized native vlan membership egress
-   dot1x eapol authentication failure fallback mba timeout 600
-!
-interface Ethernet46
-   description native-vlan-tag-precedence
-   switchport trunk native vlan tag
-   switchport mode trunk
-   switchport
-!
-interface Ethernet47
-   description IP Helper
-   no switchport
-   ip address 172.31.255.1/31
-   ip helper-address 10.10.64.151
-   ip helper-address 10.10.96.101 source-interface Loopback0
-   ip helper-address 10.10.96.150 vrf MGMT source-interface Loopback0
-   ip helper-address 10.10.96.151 vrf MGMT
-!
-interface Ethernet48
-   description Load Interval
-   load-interval 5
-   switchport
-!
-interface Ethernet50
-   description SFlow Interface Testing - SFlow ingress enabled
-   switchport
-   sflow enable
-!
-interface Ethernet51
-   description SFlow Interface Testing - SFlow egress enabled
-   switchport
-   sflow egress enable
-!
-interface Ethernet52
-   description SFlow Interface Testing - SFlow ingress and egress unmodified enabled
-   switchport
-   sflow enable
-   sflow egress unmodified enable
-!
-interface Ethernet53
-   description SFlow Interface Testing - SFlow ingress and egress disabled
-   switchport
-   no sflow enable
-   no sflow egress enable
-!
-interface Ethernet54
-   description SFlow Interface Testing - SFlow ingress and egress unmodified disabled
-   switchport
-   no sflow enable
-   no sflow egress unmodified enable
-!
-interface Ethernet55
-   description DHCPv6 Relay Testing
-   no shutdown
-   no switchport
-   ipv6 dhcp relay destination a0::2 link-address a0::3
-   ipv6 dhcp relay destination a0::4 vrf TEST local-interface Loopback55 link-address a0::5
-   ipv6 address a0::1/64
-!
-interface Ethernet56
-   description Interface with poe commands and limit in class
-   switchport
-   poe priority low
-   poe reboot action power-off
-   poe link down action power-off 10 seconds
-   poe shutdown action maintain
-   poe limit 30.00 watts
-   poe negotiation lldp disabled
-!
-interface Ethernet57
-   description Interface with poe commands and limit in watts
-   switchport
-   poe priority critical
-   poe reboot action maintain
-   poe link down action maintain
-   poe shutdown action power-off
-   poe limit 45.00 watts fixed
-   poe legacy detect
-!
-interface Ethernet58
-   description Interface with poe disabled and no other poe keys
-   switchport
-   poe disabled
-!
-interface Ethernet60
-   description IP NAT Testing
-   switchport
-   ip nat destination static 1.0.0.1 2.0.0.1
-   ip nat destination static 1.0.0.2 22 2.0.0.2
-   ip nat destination static 1.0.0.3 22 2.0.0.3 23
-   ip nat destination static 1.0.0.4 22 2.0.0.4 23 protocol udp
-   ip nat destination static 1.0.0.7 access-list ACL21 2.0.0.7
-   ip nat source static 3.0.0.1 4.0.0.1
-   ip nat source static 3.0.0.2 22 4.0.0.2
-   ip nat source static 3.0.0.3 22 4.0.0.3 23
-   ip nat source static 3.0.0.4 22 4.0.0.4 23 protocol udp
-   ip nat source static 3.0.0.7 access-list ACL21 4.0.0.7
-   ip nat source ingress static 3.0.0.8 4.0.0.8
-   ip nat destination egress static 239.0.0.1 239.0.0.2
-   ip nat source static 3.0.0.5 22 4.0.0.5 23 protocol tcp group 1
-   ip nat destination static 1.0.0.5 22 2.0.0.5 23 protocol tcp group 1
-   ip nat source static 3.0.0.6 22 4.0.0.6 23 protocol tcp group 2 comment Comment Test
-   ip nat destination static 1.0.0.6 22 2.0.0.6 23 protocol tcp group 2 comment Comment Test
-   ip nat destination dynamic access-list ACL1 pool POOL1
-   ip nat source dynamic access-list ACL11 pool POOL11
-   ip nat source dynamic access-list ACL12 pool POOL11 comment POOL11 shared with ACL11/12
-   ip nat source dynamic access-list ACL13 pool POOL13 priority 10
-   ip nat source dynamic access-list ACL14 pool POOL14 priority 1 comment Priority low end
-   ip nat source dynamic access-list ACL15 pool POOL15 priority 4294967295 comment Priority high end
-   ip nat source dynamic access-list ACL16 pool POOL16 comment Priority default
-   ip nat source dynamic access-list ACL17 overload priority 10 comment Priority_10
-   ip nat source dynamic access-list ACL18 pool POOL18 address-only priority 10 comment Priority_10
-   ip nat source dynamic access-list ACL19 pool POOL19 full-cone priority 10 comment Priority_10
-   ip nat destination dynamic access-list ACL2 pool POOL1 comment POOL1 shared with ACL1/2
-   ip nat destination dynamic access-list ACL3 pool POOL3 priority 10
-   ip nat destination dynamic access-list ACL4 pool POOL4 priority 1 comment Priority low end
-   ip nat destination dynamic access-list ACL5 pool POOL5 priority 4294967295 comment Priority high end
-   ip nat destination dynamic access-list ACL6 pool POOL6 comment Priority default
-!
-interface Ethernet61
-   description interface_in_mode_access_with_voice
-   no logging event link-status
-   no logging event congestion-drops
-   switchport trunk native vlan 100
-   switchport phone vlan 70
-   switchport phone trunk untagged phone
-   switchport mode trunk phone
-   switchport
-   no logging event storm-control discards
-   no logging event spanning-tree
-!
-interface Ethernet62
-   description interface_in_mode_access_with_voice
-   no logging event link-status
-   no logging event congestion-drops
-   switchport trunk native vlan 100
-   switchport phone vlan 70
-   switchport phone trunk tagged phone
-   switchport mode trunk phone
-   switchport
-   no logging event storm-control discards
-   no logging event spanning-tree
-!
-interface Ethernet63
-   description DHCP client interface
-   no switchport
-   ip address dhcp
-   dhcp client accept default-route
-!
-interface Ethernet64
-   description DHCP server interface
-   no switchport
-   mac timestamp replace-fcs
-   ip address 192.168.42.42/24
-   dhcp server ipv4
-   dhcp server ipv6
-!
-interface Ethernet65
-   description Multiple VRIDs
-   no shutdown
-   no switchport
-   mac timestamp header
-   ip address 192.0.2.2/25
-   ipv6 enable
-   ipv6 address 2001:db8::2/64
-   ipv6 address fe80::2/64 link-local
-   vrrp 1 priority-level 105
-   vrrp 1 advertisement interval 2
-   vrrp 1 preempt delay minimum 30 reload 800
-   vrrp 1 ipv4 192.0.2.1
-   vrrp 2 ipv6 2001:db8::1
-!
-interface Ethernet66
-   description Multiple VRIDs and tracking
-   no shutdown
-   no switchport
-   ip address 192.0.2.2/25
-   ipv6 enable
-   ipv6 address 2001:db8::2/64
-   ipv6 address fe80::2/64 link-local
-   vrrp 1 priority-level 105
-   vrrp 1 advertisement interval 2
-   vrrp 1 preempt delay minimum 30 reload 800
-   vrrp 1 ipv4 192.0.2.1
-   vrrp 1 tracked-object ID1TrackedObjectDecrement decrement 5
-   vrrp 1 tracked-object ID1TrackedObjectShutdown shutdown
-   vrrp 2 ipv6 2001:db8::1
-   vrrp 2 tracked-object ID2TrackedObjectDecrement decrement 10
-   vrrp 2 tracked-object ID2TrackedObjectShutdown shutdown
-   no vrrp 3 preempt
-   vrrp 3 timers delay reload 900
-   vrrp 3 ipv4 100.64.0.1
-   vrrp 3 ipv4 version 3
-!
-interface Ethernet67
-   description Custom_Transceiver_Frequency
-   no shutdown
-   switchport
-   mac timestamp before-fcs
-   transceiver frequency 190050.000
-!
-interface Ethernet67.1
-   description Test_encapsulation_dot1q
-   encapsulation dot1q vlan 4 inner 34
-!
-interface Ethernet68
-   description Custom_Transceiver_Frequency
-   no shutdown
-   switchport
-   transceiver media override 100gbase-ar4
-   transceiver frequency 190080.000 ghz
-!
-interface Ethernet68.1
-   description Test_encapsulation_vlan1
-   encapsulation vlan
-      client dot1q outer 23 inner dot1q 45 network dot1ad outer 32 inner dot1ad 54
-!
-interface Ethernet68.2
-   description Test_encapsulation_vlan2
-   encapsulation vlan
-      client dot1q 10 network dot1q outer 32 inner 54
-!
-interface Ethernet68.3
-   description Test_encapsulation_vlan3
-   encapsulation vlan
-      client dot1ad 12 network dot1q 25
-!
-interface Ethernet68.4
-   description Test_encapsulation_vlan4
-   encapsulation vlan
-      client dot1ad outer 35 inner dot1q 60 network dot1q outer 53 inner dot1ad 6
-!
-interface Ethernet68.5
-   description Test_encapsulation_vlan5
-   encapsulation vlan
-      client dot1ad outer 35 inner 60 network dot1ad outer 52 inner 62
-!
-interface Ethernet68.6
-   description Test_encapsulation_vlan6
-   encapsulation vlan
-      client dot1ad outer 35 inner 60 network client
-!
-interface Ethernet68.7
-   description Test_encapsulation_vlan7
-   encapsulation vlan
-      client untagged network dot1ad outer 35 inner 60
-!
-interface Ethernet68.8
-   description Test_encapsulation_vlan8
-   encapsulation vlan
-      client untagged network dot1q outer 35 inner 60
-!
-interface Ethernet68.9
-   description Test_encapsulation_vlan9
-   encapsulation vlan
-      client untagged network untagged
-!
-interface Ethernet68.10
-   description Test_encapsulation_vlan9
-   encapsulation vlan
-      client dot1q outer 14 inner 11 network client inner
-!
-interface Ethernet69
-   description IP NAT service-profile
-   switchport
-   ip nat service-profile TEST-NAT-PROFILE
-!
-interface Ethernet70
-   description dot1x_aaa_unresponsive
-   no shutdown
-   dot1x aaa unresponsive phone action apply cached-results timeout 10 hours else traffic allow
-   dot1x aaa unresponsive action traffic allow vlan 10 access-list acl1
-   dot1x aaa unresponsive eap response success
-   dot1x mac based access-list
-!
-interface Ethernet71
-   description dot1x_aaa_unresponsive1
-   no shutdown
-   dot1x aaa unresponsive phone action apply cached-results timeout 10 hours
-   dot1x aaa unresponsive action traffic allow vlan 10 access-list acl1
-   dot1x aaa unresponsive eap response success
-   dot1x mac based access-list
-!
-interface Ethernet72
-   description dot1x_aaa_unresponsive2
-   no shutdown
-   dot1x aaa unresponsive action traffic allow vlan 10 access-list acl1
-   dot1x aaa unresponsive eap response success
-   dot1x mac based access-list
-!
-interface Ethernet73
-   description DC1-AGG01_Ethernet1
-   channel-group 5 mode active
-   transceiver media override 100gbase-ar4
-!
-interface Ethernet74
-   description MLAG_PEER_DC1-LEAF1B_Ethernet3
-   channel-group 3 mode active
-!
-interface Ethernet75
-   description MLAG_PEER_DC1-LEAF1B_Ethernet4
-   channel-group 3 mode active
-!
-interface Ethernet76
-   description SRV-POD03_Eth1
-   channel-group 5 mode active
-   no lldp transmit
-   no lldp receive
-!
-interface Ethernet77
-   description MLAG_PEER_DC1-LEAF1B_Ethernet8
-   channel-group 8 mode active
-!
-interface Ethernet78
-   description DC1-AGG03_Ethernet1
-   channel-group 15 mode active
-   lacp timer fast
-   lacp timer multiplier 30
-!
-interface Ethernet79
-   description DC1-AGG04_Ethernet1
-   channel-group 16 mode active
-   lacp timer normal
-!
-interface Ethernet80
-   description LAG Member
-   channel-group 17 mode active
-!
-interface Ethernet80/1
-   description LAG Member
-   channel-group 101 mode active
-!
-interface Ethernet80/2
-   description LAG Member
-   channel-group 102 mode active
-!
-interface Ethernet80/3
-   description LAG Member
-   channel-group 103 mode active
-!
-interface Ethernet80/4
-   description LAG Member LACP fallback
-   switchport trunk allowed vlan 100
-   switchport mode trunk
-   switchport
-   channel-group 104 mode active
-   spanning-tree portfast
-!
-interface Ethernet81
-   description LAG Member
-   channel-group 109 mode active
-!
-interface Ethernet81/1
-   description LAG Member with error_correction
-   error-correction encoding fire-code
-   error-correction encoding reed-solomon
-   channel-group 111 mode active
-!
-interface Ethernet81/2
-   description LAG Member LACP fallback LLDP ZTP VLAN
-   switchport trunk allowed vlan 112
-   switchport mode trunk
-   switchport
-   channel-group 112 mode active
-   lldp tlv transmit ztp vlan 112
-   spanning-tree portfast
-!
-interface Ethernet81/10
-   description isis_port_channel_member
-   channel-group 110 mode active
->>>>>>> 889906f5
 !
 interface Management1
    description OOB_MANAGEMENT
