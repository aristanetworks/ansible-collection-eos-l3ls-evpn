!
!This is a test comment to test config_comment.
!This is multiline comment.
!
boot secret 5 a153de6290ff1409257a
!
enable password sha512 $6$nXycSRhVPaxRINPL$tM1MNjjRCbFD5di4XWsj8CPkm8Pdwmf9fVqRV015y3DXD4t1vi8CAWQpFP8Vbi9Y2i7.JuFey5UaafXvI6quD1
aaa root secret sha512 $6$u/gcPay8$acyobpJ88zHxkziwGJPcMbp9B/JukvShxg0fDJu7WuMCeB8H0XKX.90w1cAfwcXBrYCR.gjfzaolFgP2zBUua.
!
username admin privilege 15 role network-admin nopassword
no username admin1
username ansible privilege 15 role network-admin secret sha512 $6$.I7/ZR/zlLIUv8fr$vR/JvLTbq5amMt6Y1SE4CKlPDv/AzJYlFYHkUZ17BDovm0Oi4aLdBULe1EmZ0Y9xKjVLMKpxCSKmlrAioDxbQ0
username cvpadmin privilege 15 role network-admin secret sha512 $6$.I7/ZR/zlLIUv8fr$vR/JvLTbq5amMt6Y1SE4CKlPDv/AzJYlFYHkUZ17BDovm0Oi4aLdBULe1EmZ0Y9xKjVLMKpxCSKmlrAioDxbQ0
username cvpadmin ssh-key ssh-rsa AAAAB3NzaC1yc2EAAAADAQABAAABgQC9OuVC4D+ARBrc9sP0VRmP6osTo8fgA4Z/dkacQuiOgph6VTHaBkIuqR7XswKKCOH36GXeIChnIF+d1HSoe05mZX+bT2Nu1SObnO8jZjqIFZqUlXUTHWgmnChchABmXS3KMQlivVDE/r9o3vmHEFTfKPZsmG7YHZuavfYXxFJtqtDW0nGH/WJ+mm4v2CP1tOPBLvNE3mLXXyTepDkmrCH/fkwgPR3gBqLrkhWlma0bz+7I851RpCQemhVJFxeI/SnvQfL2VJU2ZMM3pPRSTlLry7Od6kZNAkr4dIOFDCVAaIDbBxPUZ/LvPfyEUwicEo/EKmpLBQ6E2UqcCK2pTyV/K63682spi2mkxp4FgaLi4CjWkpnL1A/MD7WhrSNgqXToF7QCb9Lidagy9IHafQxfu7LwkFdyQIMu8XNwDZIycuf29wHbDdz1N+YNVK8zwyNAbMOeKMqblsEm2YIorgjzQX1m9+/rJeFBKz77PSgeMp/Rc3txFVuSmFmeTy3aMkU= cvpadmin@hostmachine.local
username shell shell /sbin/nologin nopassword
username shell ssh-key ssh-rsa AAAAB3NzaC1yc2EAAAADAQABAAABgQDHMTFuLHPz/prREZZIks0ca4btBIzEbvY6KRYGzhN7JCG5CTfre0Y9UCbNul7qNl7cxomQkh/0VjQNX6ecPd0HyOTKL2EK002ejNyvooUDarnglMWtjKIl40NgDR/GNSkvC3nEylvX1H7Rfmu38NCqiwIpWA8JFwgLCLvkWUoORxHhIIy8/vttLgMxr66HGlVAnRidf3VVCnlILm4gUpc3fR43EhvVoYByY3jEa/fypiS2nDP9K2fXtpXGrIHSbyMu4Mj3fnSdcqWysRF7Tqc6Kvet8ImS07fLcgpbdLp31ssF1rssbTnD1zWuAozvXpK1d+vFO4EfFr5yzkE2Q8lM0wPpdS4LBWQfJdWgi6t5XEXewWyTYfIDKCBOI2dECGtkDjme+PDNIL9IQiiYC2iXMmQrun9fsp8jicdw1svGef8Otdb4kmHXiQ3mAxTeHLgeYPfYyekKq/+dFMcAZT+sv0g24AHc4ulitfLRoGjxYHZLGg2KQpFfAn0aQKCd5vk= noname@hostmachine-asd-cl
username shell ssh-key secondary ssh-rsa AAAAB3NzaC1yc2EAAAADAQABAAABgQDHMTFuLHPz/prREZZIks0ca4btBIzEbvY6KRYGzhN7JCG5CTfre0Y9UCbNul7qNl7cxomQkh/0VjQNX6ecPd0HyOTKL2EK002ejNyvooUDarnglMWtjKIl40NgDR/GNSkvC3nEylvX1H7Rfmu38NCqiwIpWA8JFwgLCLvkWUoORxHhIIy8/vttLgMxr66HGlVAnRidf3VVCnlILm4gUpc3fR43EhvVoYByY3jEa/fypiS2nDP9K2fXtpXGrIHSbyMu4Mj3fnSdcqWysRF7Tqc6Kvet8ImS07fLcgpbdLp31ssF1rssbTnD1zWuAozvXpK1d+vFO4EfFr5yzkE2Q8lM0wPpdS4LBWQfJdWgi6t5XEXewWyTYfIDKCBOI2dECGtkDjme+PDNIL9IQiiYC2iXMmQrun9fsp8jicdw1svGef8Otdb4kmHXiQ3mAxTeHLgeYPfYyekKq/+dFMcAZT+sv0g24AHc4ulitfLRoGjxYHZLGg2KQpFfAn0aQKCd5vk= noname@hostmachine-asd-cl
!
agent Dummy environment V1=42:V2=666
agent KernelFib environment KERNELFIB_PROGRAM_ALL_ECMP=true
!
service routing configuration bgp no-equals-default
!
prompt %H__%D{%H:%M:%S}%v%P
!
terminal length 1000
terminal width 1000
!
alias wr copy running-config startup-config
alias siib show ip interface brief

!
daemon ocprometheus
   exec /usr/bin/ocprometheus -config /usr/bin/ocprometheus.yml -addr localhost:6042
   no shutdown
!
daemon random
   exec /usr/bin/random
   shutdown
!
dhcp relay
   tunnel requests disabled
   mlag peer-link requests disabled
   server dhcp-relay-server1
   server dhcp-relay-server2
!
ip dhcp relay information option
ip dhcp relay always-on
ip dhcp relay all-subnets default
!
ipv6 dhcp relay always-on
ipv6 dhcp relay all-subnets default
ipv6 dhcp relay option link-layer address
ipv6 dhcp relay option remote-id format %m:%i
!
dhcp server vrf AVRF
   !
   subnet 172.16.254.0/24
      default-gateway 172.16.254.1
   dns server ipv4 10.0.0.1 192.168.255.254
   client class ipv4 definition Class1
!
dhcp server vrf defauls
!
dhcp server
   dns server ipv4 10.0.0.1 192.168.255.254
   dns server ipv6 2001:db8::1 2001:db8::2
   tftp server file ipv4 https://www.arista.io/ztp/bootstrap
   tftp server file ipv6 https://2001:0db8:fe/ztp/bootstrap
   !
   subnet 2a00:2::/64
   !
   subnet 10.2.3.0/24
   !
   vendor-option ipv4 NTP
      sub-option 42 type ipv4-address data 10.1.1.1
!
dhcp server vrf defaulu
!
dhcp server vrf TEST
   lease time ipv4 10 days 10 hours 10 minutes
   dns domain name ipv4 testv4.com
   lease time ipv6 12 days 12 hours 12 minutes
   dns domain name ipv6 testv6.com
   !
   subnet 10.0.0.0/24
      reservations
         mac-address 0001.0001.0001
            ipv4-address 10.0.0.2
            hostname host3
         !
         mac-address 1a1b.1c1d.1e1f
            ipv4-address 10.0.0.1
            hostname host1
      !
      range 10.0.0.10 10.0.0.100
      !
      range 10.0.0.110 10.0.0.120
      name TEST1
      dns server 10.1.1.12 10.1.1.13
      lease time 0 days 0 hours 10 minutes
      default-gateway 10.0.0.1
   !
   subnet 2001:db8:abcd:1234:c000::/66
      reservations
         mac-address 0003.0003.003
            ipv6-address 2001:db8:abcd:1234:c000::1
   !
   vendor-option ipv4 NTP
      sub-option 1 type string data "test"
      sub-option 42 type ipv4-address data 10.1.1.1
      sub-option 66 type array ipv4-address data 1.1.1.1 2.2.2.2
!
dhcp server vrf VRF01
   !
   subnet 192.168.0.0/24
   disabled
!
ip dhcp snooping bridging
ip dhcp snooping information option
ip dhcp snooping information option circuit-id type 10 format %h:%p
ip dhcp snooping vlan 10,20,500,1000-2000
!
switchport default mode access
!
switchport default phone cos 0
!
switchport default phone vlan 69
!
vlan internal order ascending range 10 40
!
errdisable detect cause acl
errdisable detect cause arp-inspection
errdisable detect cause dot1x
errdisable detect cause link-change
errdisable detect cause tapagg
errdisable detect cause xcvr-misconfigured
errdisable detect cause xcvr-overheat
errdisable detect cause xcvr-power-unsupported
errdisable recovery cause arp-inspection
errdisable recovery cause bpduguard
errdisable recovery cause dot1x
errdisable recovery cause hitless-reload-down
errdisable recovery cause lacp-rate-limit
errdisable recovery cause link-flap
errdisable recovery cause no-internal-vlan
errdisable recovery cause portchannelguard
errdisable recovery cause portsec
errdisable recovery cause speed-misconfigured
errdisable recovery cause tapagg
errdisable recovery cause uplink-failure-detection
errdisable recovery cause xcvr-misconfigured
errdisable recovery cause xcvr-overheat
errdisable recovery cause xcvr-power-unsupported
errdisable recovery cause xcvr-unsupported
errdisable recovery interval 300
!
event-monitor
!
ip igmp snooping robustness-variable 2
ip igmp snooping restart query-interval 30
ip igmp snooping interface-restart-query 500
ip igmp snooping fast-leave
ip igmp snooping vlan 23
ip igmp snooping vlan 23 querier
ip igmp snooping vlan 23 querier address 10.10.23.1
ip igmp snooping vlan 23 querier query-interval 40
ip igmp snooping vlan 23 querier max-response-time 10
ip igmp snooping vlan 23 querier last-member-query-interval 5
ip igmp snooping vlan 23 querier last-member-query-count 2
ip igmp snooping vlan 23 querier startup-query-interval 20
ip igmp snooping vlan 23 querier startup-query-count 2
ip igmp snooping vlan 23 querier version 3
ip igmp snooping vlan 23 max-groups 20
ip igmp snooping vlan 23 fast-leave
ip igmp snooping vlan 24
no ip igmp snooping vlan 25
no ip igmp snooping vlan 25 fast-leave
ip igmp snooping querier
ip igmp snooping querier address 10.10.10.1
ip igmp snooping querier query-interval 40
ip igmp snooping querier max-response-time 10
ip igmp snooping querier last-member-query-interval 5
ip igmp snooping querier last-member-query-count 2
ip igmp snooping querier startup-query-interval 20
ip igmp snooping querier startup-query-count 2
ip igmp snooping querier version 3
!
ip igmp snooping proxy
ip igmp snooping vlan 23 proxy
no ip igmp snooping vlan 25 proxy
!
load-interval default 25
!
service routing protocols model multi-agent
!
lacp port-id range 1 128
no lacp rate-limit default
!
queue-monitor length
queue-monitor length notifying
queue-monitor length tx-latency
queue-monitor length default thresholds 100 10
queue-monitor length cpu thresholds 200000 100000
!
queue-monitor length log 100
!
monitor layer1
   logging transceiver
   logging transceiver dom
   logging transceiver communication
   logging mac fault
!
link tracking group EVPN_MH_ES1
   links minimum 30
   recovery delay 500
link tracking group EVPN_MH_ES2
!
match-list input string molecule
   10 match regex ^.*MOLECULE.*$
   20 match regex ^.*TESTING.*$
!
match-list input prefix-ipv4 molecule_v4
   match prefix-ipv4 10.10.10.0/24
   match prefix-ipv4 10.10.20.0/24
!
match-list input prefix-ipv6 molecule_v6
   match prefix-ipv6 2001:0DB8::/32
!
mcs client
   no shutdown
   !
   cvx secondary default
      no shutdown
      server host 10.90.224.188
      server host 10.90.224.189
      server host leaf2.atd.lab
!
monitor server radius
   service dot1x
   probe interval 100 seconds
   probe threshold failure 100
   probe method access-request username arista password 7 141600021F102B
!
ip nat translation address selection hash field source-ip
ip nat translation address selection any
ip nat translation tcp-timeout 7200
ip nat translation udp-timeout 3600
ip nat translation max-entries 100000
ip nat translation low-mark 50
ip nat translation max-entries 1000 host
ip nat translation low-mark 50 host
ip nat translation max-entries 100 10.0.0.1
ip nat translation max-entries 200 10.0.0.2
ip nat kernel buffer size 64
!
ip nat profile NAT-PROFILE-NO-VRF-1
!
ip nat profile NAT-PROFILE-NO-VRF-2
   ip nat destination static 1.0.0.1 2.0.0.1
   ip nat destination static 1.0.0.2 22 2.0.0.2
   ip nat destination static 1.0.0.2 23 2.0.0.3 23
   ip nat destination static 1.0.0.4 22 2.0.0.4 23 protocol udp
   ip nat destination static 1.0.0.7 access-list ACL21 2.0.0.7
   ip nat source static 3.0.0.1 4.0.0.1
   ip nat source static 3.0.0.2 22 4.0.0.2
   ip nat source static 3.0.0.3 22 4.0.0.3 23
   ip nat source static 3.0.0.4 22 4.0.0.4 23 protocol udp
   ip nat source static 3.0.0.7 access-list ACL21 4.0.0.7
   ip nat source ingress static 3.0.0.8 4.0.0.8
   ip nat destination egress static 239.0.0.1 239.0.0.2
   ip nat source static 3.0.0.5 22 4.0.0.5 23 protocol tcp group 1
   ip nat destination static 1.0.0.5 22 2.0.0.5 23 protocol tcp group 1
   ip nat source static 3.0.0.6 22 4.0.0.6 23 protocol tcp group 2 comment Comment Test
   ip nat destination static 1.0.0.6 22 2.0.0.6 23 protocol tcp group 2 comment Comment Test
   ip nat destination dynamic access-list ACL1 pool POOL1
   ip nat source dynamic access-list ACL11 pool POOL11
   ip nat source dynamic access-list ACL12 pool POOL11 comment POOL11 shared with ACL11/12
   ip nat source dynamic access-list ACL13 pool POOL13 priority 10
   ip nat source dynamic access-list ACL14 pool POOL14 priority 1 comment Priority low end
   ip nat source dynamic access-list ACL15 pool POOL15 priority 4294967295 comment Priority high end
   ip nat source dynamic access-list ACL16 pool POOL16 comment Priority default
   ip nat source dynamic access-list ACL17 overload priority 10 comment Priority_10
   ip nat source dynamic access-list ACL18 pool POOL18 address-only priority 10 comment Priority_10
   ip nat source dynamic access-list ACL19 pool POOL19 full-cone priority 10 comment Priority_10
   ip nat destination dynamic access-list ACL2 pool POOL1 comment POOL1 shared with ACL1/2
   ip nat destination dynamic access-list ACL3 pool POOL3 priority 10
   ip nat destination dynamic access-list ACL4 pool POOL4 priority 1 comment Priority low end
   ip nat destination dynamic access-list ACL5 pool POOL5 priority 4294967295 comment Priority high end
   ip nat destination dynamic access-list ACL6 pool POOL6 comment Priority default
!
ip nat profile NAT-PROFILE-TEST-VRF vrf TEST
!
hostname hostname-set-via-hostname-var
ip domain-list domain1.local
ip domain-list domain2.local
!
aaa group server ldap LADP2
   server 10.10.10.157 vrf mgt
   server 10.10.10.249
!
aaa group server ldap LDAP1
   server 192.168.10.157 vrf mgt
   server 10.10.10.248
!
track MyTrackNoProperty interface Ethernet1/1 line-protocol
track MyTrackSetProperty interface Ethernet2/1 line-protocol
!
switchport port-security mac-address aging
switchport port-security mac-address moveable
switchport port-security persistence disabled
switchport port-security violation protect chip-based
!
redundancy
   protocol sso
!
router adaptive-virtual-topology
   topology role pathfinder
   region North_America id 1
   zone Canada id 2
   site Ottawa id 99
   !
   policy production
      !
      match application-profile videoApps
      !
      match application-profile criticalApps
         avt profile crit
         traffic-class 7
         dscp 45
      !
      match application-profile audioApps
         avt profile audio
         traffic-class 6
      !
      match application-profile mfgApp
         avt profile crit
         dscp 54
      !
      match application-profile hrApp
         avt profile hr
   !
   profile office365
   !
   profile scavenger
      internet-exit policy scavenger-ie
      path-selection load-balance scavenger-lb
   !
   profile video
      internet-exit policy video-ie
   !
   profile voice
      path-selection load-balance voice-lb
   !
   vrf blue
      avt profile video id 1
   !
   vrf red
      avt policy production
      avt profile video id 1
      avt profile voice id 2
!
router internet-exit
   exit-group eg_01
   !
   exit-group eg_02
      fib-default
   !
   exit-group eg_03
      local connection eg_03_lo_01
      local connection eg_03_lo_02
      fib-default
   !
   exit-group eg_04
      local connection eg_04_lo_01
      local connection eg_04_lo_02
      local connection eg_04_lo_03
   !
   policy po_01
      exit-group po_eg_01_02
      exit-group po_eg_01_04
      exit-group po_eg_01_01
      exit-group po_eg_01_03
      exit-group system-default-exit-group
   !
   policy po_02
   !
   policy po_03
      exit-group po_eg_03_01
!
router l2-vpn
   arp learning bridged
   arp proxy prefix-list pl-router-l2-vpn
   arp selective-install
   nd learning bridged
   nd proxy prefix-list pl-router-l2-vpn
   nd rs flooding disabled
   virtual-router neighbor advertisement flooding disabled
!
router path-selection
   peer dynamic source stun
   tcp mss ceiling ipv4 200 ingress
   !
   path-group PG-1 id 666
      keepalive interval 200 milliseconds failure-threshold 3 intervals
      !
      peer dynamic
         ip local
         ipsec
      !
      peer static router-ip 172.16.1.42
      !
      peer static router-ip 172.16.2.42
         ipv4 address 192.168.2.42
      !
      peer static router-ip 172.16.42.42
         name TEST-STATIC-PEER-WITH-NAME
         ipv4 address 192.168.42.42
         ipv4 address 192.168.1.42
   !
   path-group PG-2 id 42
      ipsec profile IPSEC-P-1
      keepalive interval auto
      flow assignment lan
      !
      local interface Ethernet1/1
      !
      local interface Ethernet1/1/3
      !
      local interface Ethernet2 public address 192.168.42.42
         stun server-profile STUN-P-1 STUN-P-2
      !
      local interface Ethernet2/4.666
      !
      local interface Ethernet3
         stun server-profile STUN-P-1
      !
      local interface Ethernet4.666
      !
      local interface Port-Channel1 public address 192.168.42.43
         stun server-profile STUN-P-1 STUN-P-2
      !
      local interface Port-Channel4.666
      !
      local ip 192.168.1.100 public address 192.168.42.42
         stun server-profile STUN-P-1 STUN-P-2
      !
      local ip 192.168.100.1
         stun server-profile STUN-P-1
      !
      peer dynamic
         ipsec disabled
   !
   path-group PG-3 id 888
   !
   path-group PG-4
   !
   load-balance policy LB-EMPTY
   !
   load-balance policy LB-P-1
      loss-rate 17
      hop count lowest
      path-group PG-5
      path-group PG-2 priority 42
      path-group PG-4 priority 42
      path-group PG-3 priority 666
   !
   load-balance policy LB-P-2
      latency 42
      jitter 666
      loss-rate 42.42
      path-group PG-1 priority 1
      path-group PG-3
   !
   policy DPS-P-1
      default-match
         load-balance LB-P-1
      !
      42 application-profile AP-3
         load-balance LB-P-1
   !
   policy DPS-P-2
      default-match
         load-balance LB-P-2
   !
   policy DPS-P-3
      42 application-profile AP-2
      !
      66 application-profile AP-1
         load-balance LB-P-1
   !
   vrf VRF-1
      path-selection-policy DPS-P-1
   !
   vrf VRF-2
      path-selection-policy DPS-P-2
   !
   vrf VRF-3
!
router service-insertion
   connection aconnection
      interface Ethernet4/1 next-hop 10.10.10.10
      monitor connectivity host host4
   connection connection1
      interface Ethernet2/2.2 next-hop 10.10.10.10
      monitor connectivity host host1
   connection connection2
      interface Tunnel1 primary
      interface Tunnel2 secondary
      monitor connectivity host host2
   connection connection3
      interface Tunnel3 secondary
      monitor connectivity host host3
   connection connection4
      interface Tunnel4 primary
   connection connection5
      interface Tunnel5 primary
      interface Tunnel6 secondary
   connection connection6
      interface Ethernet2 next-hop 10.10.10.10
   connection connection7
      interface Ethernet3/1 next-hop 10.10.10.10
      monitor connectivity host host4
!
sflow sample dangerous 1000
sflow polling-interval 10
sflow vrf AAA destination 10.6.75.62 123
sflow vrf AAA destination 10.6.75.63 333
sflow vrf AAA source-interface Ethernet2
sflow vrf BBB destination 10.6.75.62
sflow vrf BBB source 1.1.1.1
sflow vrf CCC destination 10.6.75.62
sflow vrf CCC source-interface Management1
sflow vrf MGMT destination 10.6.75.59
sflow vrf MGMT destination 10.6.75.62 123
sflow vrf MGMT destination 10.6.75.63 333
sflow vrf MGMT source-interface Ethernet3
sflow destination 10.6.75.61
sflow destination 10.6.75.62 123
sflow source-interface Management0
sflow sample input subinterface
sflow sample output subinterface
sflow extension bgp
sflow extension router
no sflow extension switch
no sflow extension tunnel
sflow interface disable default
sflow interface egress unmodified enable default
sflow run
sflow hardware acceleration
sflow hardware acceleration sample 1024
sflow hardware acceleration module Linecard1
sflow hardware acceleration module Linecard2
no sflow hardware acceleration module Linecard3
!
service unsupported-transceiver test dsafDSFfvadskjh3424
!
system l1
   unsupported speed action warn
   unsupported error-correction action error
!
tap aggregation
   mode exclusive profile tap-aggregation-extended
   encapsulation dot1br strip
   encapsulation vn-tag strip
   protocol lldp trap
   mode exclusive no-errdisable Ethernet1/1
   mode exclusive no-errdisable Ethetnet 42/1
   mode exclusive no-errdisable Port-Channel200
   truncation size 169
   mac timestamp header format 64-bit
   mac timestamp header eth-type 5
   mac fcs-error pass-through
!
clock timezone GMT
!
vlan 110
   name PR01-DMZ
!
vlan 111
   name PRIVATE_VLAN_COMMUNITY
   private-vlan community primary vlan 110
!
vlan 112
   name PRIVATE_VLAN_ISOLATED
   private-vlan isolated primary vlan 110
!
vlan 3010
   name MLAG_iBGP_TENANT_A_PROJECT01
   trunk group LEAF_PEER_L3
!
vlan 3011
   name MLAG_iBGP_TENANT_A_PROJECT02
   state active
   trunk group MY_TRUNK_GROUP
!
vlan 3012
   name MLAG_iBGP_TENANT_A_PROJECT03
   state suspend
   trunk group MY_TRUNK_GROUP
!
vrf instance BLAH
!
vrf instance defauls
!
vrf instance defaulu
!
vrf instance MGMT
!
vrf instance TENANT_A_PROJECT01
!
vrf instance TENANT_A_PROJECT02
!
group bgp bar
   vrf red
   neighbor peer-group-baz
   maintenance profile bgp downlink-neighbors
!
group bgp foo
   neighbor 169.254.1.1
   neighbor fe80::1
   maintenance profile bgp ixp
   maintenance profile bgp uplink-neighbors
!
group bgp without-neighbors-key
   vrf red
!
queue-monitor streaming
   max-connections 5
   ip access-group ACL-QMS
   ipv6 access-group ACLv6-QMS
   vrf test
   no shutdown
!
management security
   entropy source hardware haveged cpu jitter
   entropy source hardware exclusive
   password minimum length 17
   password encryption-key common
   password encryption reversible aes-256-gcm
   !
   password policy AVD_POLICY
      minimum digits 1
      minimum length 2
      minimum lower 3
      minimum special 4
      minimum upper 5
      maximum repetitive 6
      maximum sequential 7
   !
   session shared-secret profile profile0
      secret Secret1 7 $1c$mNvaIXPetcQ3hy7oUnTU3w== receive-lifetime 12/20/2024 10:00:00 12/20/2025 10:00:00 transmit-lifetime infinite local-time
      secret Secret2 7 $1c$mNvaIXPetcSA2UnFwIaxwA== receive-lifetime infinite transmit-lifetime infinite
   !
   session shared-secret profile profile1
      secret Secret3 8a $Ra3am9YZlbg5d65txucxTg==$DMoPxa9Wu5elK39pofFgaw==$zgEBfv+w/AIr1FnW receive-lifetime 2024-12-20 10:00:00 2025-12-20 10:00:00 transmit-lifetime 12/20/2024 10:00:00 12/10/2025 10:00:00
   !
   session shared-secret profile profile2
      secret Secret4 0 name1_secret receive-lifetime 2024-12-20 10:00:00 2025-12-20 10:00:00 transmit-lifetime 2024-12-20 10:00:00 2025-12-20 10:00:00
   !
   ssl profile certificate-profile
      certificate eAPI.crt key eAPI.key
      crl ca.crl
      crl intermediate.crl
   !
   ssl profile cipher-list-profile
      cipher-list ECDHE-RSA-AES256-GCM-SHA384:ECDHE-RSA-AES256-SHA384
   !
   ssl profile test1-chain-cert
      chain certificate test-chain-cert1.crt
      chain certificate test-chain-cert2.crt
      chain certificate requirement basic-constraint ca true
   !
   ssl profile test1-trust-cert
      trust certificate test-trust1.crt
      trust certificate test-trust2.crt
      trust certificate requirement basic-constraint ca true
      trust certificate policy expiry-date ignore
   !
   ssl profile test2-chain-cert
      chain certificate requirement include root-ca
   !
   ssl profile test2-trust-cert
      trust certificate system
      trust certificate requirement hostname fqdn
   !
   ssl profile tls-single-version-profile-as-float
      tls versions 1.0
   !
   ssl profile tls-single-version-profile-as-string
      tls versions 1.1
   !
   ssl profile tls-versions-profile
      tls versions 1.0 1.1
!
radius-server deadtime 10
radius-server attribute 32 include-in-access-req hostname
radius-server dynamic-authorization port 1700
radius-server tls ssl-profile GLOBAL_RADIUS_SSL_PROFILE
radius-server dynamic-authorization tls ssl-profile SSL_PROFILE
radius-server host 10.10.10.157 vrf mgt key 7 071B245F5A
radius-server host 10.10.10.249 key 7 071B245F5A
radius-server host 10.10.10.158 key 7 071B245F5A
radius-server host 10.10.11.157 vrf mgt timeout 1 retransmit 1 key 7 071B245F5A
radius-server host 10.10.11.159 vrf mgt retransmit 1 key 7 071B245F5A
radius-server host 10.10.11.160 vrf mgt timeout 1 key 7 071B245F5A
radius-server host 10.10.11.248 vrf mgt key 7 071B245F5A
radius-server host 10.10.11.249 timeout 1 retransmit 1 key 7 071B245F5A
radius-server host 10.10.11.158 timeout 1 retransmit 1 key 7 071B245F5A
radius-server host 10.10.11.156 tls port 1700 timeout 1 retransmit 1
radius-server host 10.10.11.155 vrf mgt tls ssl-profile HOST_SSL_PROFILE port 2083 timeout 1 retransmit 1
!
aaa group server radius RADIUS1
   server 192.168.10.157 vrf mgt
   server 10.10.10.248
!
aaa group server radius RADIUS2
   server 10.10.10.157 vrf mgt
   server 10.10.10.249
!
tacacs-server timeout 10
tacacs-server policy unknown-mandatory-attribute ignore
tacacs-server host 10.10.10.157 single-connection vrf mgt key 7 071B245F5A
tacacs-server host 10.10.10.249 timeout 23 key 7 071B245F5A
tacacs-server host 10.10.10.158 key 7 071B245F5A
tacacs-server host 10.10.10.159 key 8a $kUVyoj7FVQ//yw9D2lbqjA==$kxxohBiofI46IX3pw18KYQ==$DOOM0l9uU4TrQt2kyA7XCKtjUA==
tacacs-server host 10.10.10.160
!
aaa group server tacacs+ TACACS
   server 10.10.11.157 vrf mgt
   server 10.10.11.249
!
aaa group server tacacs+ TACACS1
   server 10.10.10.157 vrf mgt
   server 10.10.10.249
!
aaa group server tacacs+ TACACS2
   server 192.168.10.157 vrf mgt
   server 10.10.10.248
!
aaa authentication login default group TACACS local
aaa authentication login console local
aaa authentication enable default group TACACS local
aaa authentication dot1x default group RADIUS1
aaa authentication policy on-failure log
aaa authentication policy on-success log
aaa authentication policy local allow-nopassword-remote-login
aaa authentication policy lockout failure 3 window 900 duration 300
aaa authorization policy local default-role network-admin
aaa authorization serial-console
aaa authorization dynamic dot1x additional-groups group radius group RADIUS1
aaa authorization exec default group TACACS local
aaa authorization commands all default group TACACS
aaa authorization commands 5 default group radius
aaa authorization commands 10,15 default group tacacs+ local
aaa accounting exec console start-stop group TACACS logging
aaa accounting commands all console start-stop group TACACS logging
aaa accounting commands 0 console start-stop logging
aaa accounting commands 1 console start-stop group TACACS1
aaa accounting exec default start-stop group TACACS logging
aaa accounting system default start-stop group TACACS
aaa accounting dot1x default start-stop group RADIUS
aaa accounting commands all default start-stop group TACACS logging
aaa accounting commands 0 default start-stop logging
aaa accounting commands 1 default start-stop group TACACS
!
cvx
   no shutdown
   peer host 1.1.1.1
   peer host 2.2.2.2
   !
   service mcs
      redis password 7 01150F165E1C07032D
      no shutdown
   !
   service vxlan
      no shutdown
      vtep mac-learning control-plane
dot1x
   supplicant profile Profile1
      identity user_id1
      eap-method tls
      passphrase 0 1048080A02
      ssl profile PF1
   !
   supplicant profile Profile2
      identity user_id2
      passphrase 7 1048080A01
   !
   supplicant profile Profile3
      ssl profile PF2
   aaa unresponsive phone action apply cached-results timeout 10 hours else traffic allow
   aaa unresponsive action traffic allow vlan 10
   aaa unresponsive eap response success
   aaa accounting update interval 6 seconds
   mac based authentication delay 300 seconds
   mac based authentication hold period 300 seconds
   radius av-pair service-type
   radius av-pair framed-mtu 1500
   mac-based-auth radius av-pair user-name delimiter colon lowercase
   aaa unresponsive recovery action reauthenticate
   supplicant disconnect cached-results timeout 79 seconds
   captive-portal url http://portal-nacm08/captiveredirect/ ssl profile Profile1
   captive-portal access-list ipv4 ACL
   captive-portal start limit infinite
   radius av-pair lldp system-name auth-only
   radius av-pair lldp system-description auth-only
   radius av-pair dhcp hostname auth-only
   radius av-pair dhcp parameter-request-list auth-only
   radius av-pair dhcp vendor-class-id auth-only
   supplicant logging
!
monitor telemetry influx
   destination influxdb test
      url https://influx_test.localhost
      database name test
      retention policy test
      vrf test
      username test password 7 <password>
   !
   destination influxdb test1
      url https://influx_test1.localhost
      database name test1
      retention policy test1
      vrf test
      username test1 password 7 131112011F5D
   !
   source socket socket1
      url unix:///var/run/example2.sock
      connection limit 100
   !
   source socket socket2
      url unix:///var/run/example3.sock
      connection limit 22222
   tag global tag1 value1
   tag global tag2 value2
   source group standard disabled
!
ip security
   ike policy IKE-1
      integrity md5
      ike-lifetime 24
      encryption aes256
      dh-group 20
      local-id 192.168.100.1
   !
   ike policy IKE-2
      integrity sha512
   !
   ike policy IKE-FQDN
      local-id fqdn fqdn.local
   !
   ike policy IKE-UFQDN
      local-id fqdn my.awesome@fqdn.local
   !
   sa policy SA-1
      esp encryption aes128
      pfs dh-group 14
   !
   sa policy SA-2
      esp encryption aes128
      sa lifetime 42 gigabytes
      pfs dh-group 14
   !
   sa policy SA-3
      esp encryption null
      esp integrity null
      sa lifetime 8 hours
      pfs dh-group 17
   !
   sa policy SA-4
      esp encryption 3des
      esp integrity md5
   !
   sa policy SA-5
      esp integrity sha512
   !
   sa policy SA-6
      esp integrity sha384
   !
   sa policy SA-7
   !
   profile Profile-1
      ike-policy IKE-1
      sa-policy SA-1
      connection start
      shared-key 7 12312312313213AA
      dpd 42 666 clear
      mode transport
   !
   profile Profile-2
      sa-policy SA-2
      connection start
      shared-key 7 1231231231321AA
      mode tunnel
   !
   profile Profile-3
      sa-policy SA-3
      connection start
      shared-key 7 1231231231321AA
      flow parallelization encapsulation udp
      mode tunnel
   !
   profile Profile-4
   !
   key controller
      profile Profile-1
   hardware encryption disabled
!
interface Port-Channel3
   description MLAG_PEER_DC1-LEAF1B_Po3
   switchport trunk allowed vlan 2-4094
   switchport mode trunk
   switchport trunk group LEAF_PEER_L3
   switchport trunk group MLAG
   switchport
   no snmp trap link-change
   shape rate 200000 kbps
!
interface Port-Channel5
   description DC1_L2LEAF1_Po1
   bgp session tracker ST2
   switchport trunk allowed vlan 110,201
   switchport mode trunk
   switchport
   ip verify unicast source reachable-via rx
   ip igmp host-proxy
   ip igmp host-proxy 239.0.0.1
   ip igmp host-proxy 239.0.0.2 exclude 10.0.2.1
   ip igmp host-proxy 239.0.0.3 include 10.0.3.1
   ip igmp host-proxy 239.0.0.4 include 10.0.4.3
   ip igmp host-proxy 239.0.0.4 include 10.0.4.4
   ip igmp host-proxy 239.0.0.4 exclude 10.0.4.1
   ip igmp host-proxy 239.0.0.4 exclude 10.0.4.2
   ip igmp host-proxy access-list ACL1
   ip igmp host-proxy access-list ACL2
   ip igmp host-proxy report-interval 2
   ip igmp host-proxy version 2
   l2 mtu 8000
   l2 mru 8000
   mlag 5
   storm-control broadcast level 1
   storm-control multicast level 1
   storm-control unknown-unicast level 1
   link tracking group EVPN_MH_ES1 downstream
   link tracking group EVPN_MH_ES3 downstream
   link tracking group EVPN_MH_ES4 downstream
   comment
   Comment created from eos_cli under port_channel_interfaces.Port-Channel5
   EOF

!
interface Port-Channel8
   description to Dev02 Port-channel 8
   no switchport
   switchport port-security violation protect
!
interface Port-Channel8.101
   description to Dev02 Port-Channel8.101 - VRF-C1
   encapsulation dot1q vlan 101
   ip address 10.1.2.3/31
!
interface Port-Channel9
   no switchport
   ip address 10.9.2.3/31
   bfd interval 500 min-rx 500 multiplier 5
   bfd echo
   bfd neighbor 10.1.2.4
   bfd per-link rfc-7130
   spanning-tree guard root
!
interface Port-Channel10
   description SRV01_bond0
   switchport trunk allowed vlan 2-3000
   switchport mode trunk
   switchport
   !
   evpn ethernet-segment
      identifier 0000:0000:0404:0404:0303
      route-target import 04:04:03:03:02:02
   shape rate 50 percent
!
interface Port-Channel12
   description interface_in_mode_access_with_voice
   switchport trunk native vlan 100
   switchport phone vlan 70
   switchport phone trunk untagged
   switchport mode trunk phone
   switchport
!
interface Port-Channel13
   description EVPN-Vxlan single-active redundancy
   switchport
   !
   evpn ethernet-segment
      identifier 0000:0000:0000:0102:0304
      redundancy single-active
      designated-forwarder election algorithm preference 100 dont-preempt
      designated-forwarder election hold-time 10
      designated-forwarder election candidate reachability required
      route-target import 00:00:01:02:03:04
!
interface Port-Channel14
   description EVPN-MPLS multihoming
   switchport
   !
   evpn ethernet-segment
      identifier 0000:0000:0000:0102:0305
      mpls tunnel flood filter time 100
      mpls shared index 100
      route-target import 00:00:01:02:03:05
!
interface Port-Channel15
   description DC1_L2LEAF3_Po1
   switchport trunk allowed vlan 110,201
   switchport mode trunk
   switchport
   mlag 15
   spanning-tree guard loop
   link tracking group EVPN_MH_ES2 upstream
!
interface Port-Channel16
   description DC1_L2LEAF4_Po1
   switchport trunk native vlan 10
   switchport dot1q vlan tag disallowed
   switchport trunk allowed vlan 110,201
   switchport mode trunk
   switchport
   switchport vlan translation out 23 dot1q-tunnel 22
   snmp trap link-change
   mlag 16
   switchport port-security violation protect log
   switchport port-security mac-address maximum 100
   spanning-tree guard none
   switchport backup-link Port-Channel100.102 prefer vlan 20
!
interface Port-Channel17
   description PBR Description
   no switchport
   ip address 192.0.2.3/31
   service-policy type pbr input MyPolicy
!
interface Port-Channel20
   description Po_in_mode_access_accepting_tagged_LACP_frames
   switchport access vlan 200
   switchport mode access
   switchport
   l2-protocol encapsulation dot1q vlan 200
!
interface Port-Channel50
   description SRV-POD03_PortChanne1
   switchport trunk allowed vlan 1-4000
   switchport mode trunk
   switchport
   !
   evpn ethernet-segment
      identifier 0000:0000:0303:0202:0101
      route-target import 03:03:02:02:01:01
   lacp system-id 0303.0202.0101
!
interface Port-Channel51
   description ipv6_prefix
   switchport trunk allowed vlan 1-500
   switchport mode trunk
   switchport
   ipv6 nd prefix a1::/64 infinite infinite no-autoconfig
   switchport port-security
   no switchport port-security mac-address maximum disabled
   switchport port-security vlan 1 mac-address maximum 3
   switchport port-security vlan 2 mac-address maximum 3
   switchport port-security vlan 3 mac-address maximum 3
   switchport port-security vlan default mac-address maximum 2
!
interface Port-Channel99
   description MCAST
   no switchport
   ip address 192.0.2.10/31
   pim ipv4 sparse-mode
   pim ipv4 bidirectional
   pim ipv4 hello interval 15
   pim ipv4 hello count 4.5
   pim ipv4 dr-priority 200
   pim ipv4 bfd
!
interface Port-Channel100
   logging event link-status
   switchport access vlan 200
   switchport trunk native vlan tag
   switchport phone vlan 110
   switchport phone trunk tagged
   switchport vlan translation in required
   switchport dot1q vlan tag required
   switchport trunk allowed vlan 10-11
   switchport mode dot1q-tunnel
   switchport dot1q ethertype 1536
   switchport vlan forwarding accept all
   switchport trunk group g1
   switchport trunk group g2
   no switchport
   switchport source-interface tx multicast
   switchport vlan translation 12 20
   switchport vlan translation 23 inner 74 42
   switchport vlan translation 24 inner 78 network 46
   switchport vlan translation 43 dot1q-tunnel 30
   switchport vlan translation in 34 23
   switchport vlan translation in 37 inner 56 49
   switchport vlan translation in 23 dot1q-tunnel 45
   switchport vlan translation out 34 50
   switchport vlan translation out 10 45 inner 34
   switchport vlan translation out 45 dot1q-tunnel all
   switchport trunk private-vlan secondary
   switchport pvlan mapping 20-30
   switchport port-security
   switchport port-security mac-address maximum disabled
   switchport backup-link Port-channel51
   switchport backup preemption-delay 35
   switchport backup mac-move-burst 20
   switchport backup mac-move-burst-interval 30
   switchport backup initial-mac-move-delay 10
   switchport backup dest-macaddr 01:00:00:00:00:00
!
interface Port-Channel100.101
   description IFL for TENANT01
   mtu 1500
   logging event link-status
   encapsulation dot1q vlan 101
   ip address 10.1.1.3/31
!
interface Port-Channel100.102
   description IFL for TENANT02
   mtu 1500
   no logging event link-status
   encapsulation dot1q vlan 102 inner 110
   vrf C2
   ip address 10.1.2.3/31
   logging event storm-control discards
!
interface Port-Channel101
   description PVLAN Promiscuous Access - only one secondary
   switchport access vlan 110
   switchport mode access
   switchport
   switchport pvlan mapping 111
   no qos trust
!
interface Port-Channel102
   description PVLAN Promiscuous Trunk - vlan translation out
   switchport vlan translation out required
   switchport trunk allowed vlan 110-112
   switchport mode trunk
   switchport
   switchport vlan translation out 111-112 110
!
interface Port-Channel103
   description PVLAN Secondary Trunk
   switchport trunk allowed vlan 110-112
   switchport mode trunk
   switchport
   switchport trunk private-vlan secondary
!
interface Port-Channel104
   description LACP fallback individual
   switchport trunk allowed vlan 112
   switchport mode trunk
   switchport
   port-channel lacp fallback individual
   port-channel lacp fallback timeout 300
!
interface Port-Channel105
   description bpdu disabled
   switchport
   spanning-tree bpduguard disable
   spanning-tree bpdufilter disable
!
interface Port-Channel106
   description bpdu enabled
   switchport
   spanning-tree bpduguard enable
   spanning-tree bpdufilter enable
!
interface Port-Channel107
   description bpdu true
   switchport
   spanning-tree bpduguard enable
   spanning-tree bpdufilter enable
!
interface Port-Channel108
   description bpdu false
   switchport
!
interface Port-Channel109
   description Molecule ACLs
   switchport access vlan 110
   switchport mode access
   switchport
   ip access-group IPV4_ACL_IN in
   ip access-group IPV4_ACL_OUT out
   ipv6 access-group IPV6_ACL_IN in
   ipv6 access-group IPV6_ACL_OUT out
   mac access-group MAC_ACL_IN in
   mac access-group MAC_ACL_OUT out
!
interface Port-Channel110
   description isis_interface_knobs
   no switchport
   isis enable ISIS_TEST
   isis bfd
   isis circuit-type level-2
   isis metric 99
   isis hello padding
   isis network point-to-point
   isis authentication mode text
   isis authentication key 7 asfddja23452
!
interface Port-Channel111
   description Flexencap Port-Channel
   no switchport
!
interface Port-Channel111.1
   description TENANT_A pseudowire 1 interface
   !
   encapsulation vlan
      client unmatched
!
interface Port-Channel111.100
   description TENANT_A pseudowire 2 interface
   !
   encapsulation vlan
      client dot1q 100 network client
!
interface Port-Channel111.200
   description TENANT_A pseudowire 3 interface
   !
   encapsulation vlan
      client dot1q 200
!
interface Port-Channel111.300
   description TENANT_A pseudowire 4 interface
   !
   encapsulation vlan
      client dot1q 300 network dot1q 400
!
interface Port-Channel111.400
   description TENANT_A pseudowire 3 interface
   !
   encapsulation vlan
      client dot1q outer 400 inner 20 network dot1q outer 401 inner 21
!
interface Port-Channel111.1000
   description L2 Subinterface
   vlan id 1000
   !
   encapsulation vlan
      client dot1q 100 network client
   !
   evpn ethernet-segment
      identifier 0000:0000:0303:0202:0101
      route-target import 03:03:02:02:01:01
   lacp system-id 0303.0202.0101
!
interface Port-Channel112
   description LACP fallback individual
   switchport trunk allowed vlan 112
   switchport mode trunk
   switchport
   port-channel lacp fallback individual
   port-channel lacp fallback timeout 5
!
interface Port-Channel113
   description interface_with_mpls_enabled
   no switchport
   ip address 172.31.128.9/31
   mpls ldp igp sync
   mpls ldp interface
   mpls ip
!
interface Port-Channel114
   description interface_with_mpls_disabled
   no switchport
   ip address 172.31.128.10/31
   no mpls ldp interface
   no mpls ip
!
interface Port-Channel115
   description native-vlan-tag-precedence
   switchport trunk native vlan tag
   switchport mode trunk
   switchport
!
interface Port-Channel117
   description interface_with_sflow_ingress_egress_enabled
   no switchport
   sflow enable
   sflow egress enable
!
interface Port-Channel118
   description interface_with_sflow_ingress_egress_unmodified_enabled
   no switchport
   sflow enable
   sflow egress unmodified enable
!
interface Port-Channel119
   description interface_with_sflow_ingress_egress_disabled
   no switchport
   no sflow enable
   no sflow egress enable
!
interface Port-Channel120
   description interface_with_sflow_ingress_egress_unmodified_disabled
   no switchport
   no sflow enable
   no sflow egress unmodified enable
!
interface Port-Channel121
   description access_port_with_no_vlans
   switchport mode access
   switchport
!
interface Port-Channel122
   description trunk_port_with_no_vlans
   switchport mode trunk
   switchport
!
interface Port-Channel130
   description IP NAT Testing
   switchport
   ip nat destination static 1.0.0.1 2.0.0.1
   ip nat source static 3.0.0.1 4.0.0.1
   ip nat destination dynamic access-list ACL1 pool POOL1
   ip nat source dynamic access-list ACL2 pool POOL2
!
interface Port-Channel131
   description dot1q-tunnel mode
   switchport access vlan 115
   switchport mode dot1q-tunnel
   switchport
!
interface Port-Channel131.1
   description Test_encapsulation_vlan1
   !
   encapsulation vlan
      client dot1q outer 23 inner dot1q 45 network dot1ad outer 32 inner dot1ad 54
!
interface Port-Channel131.2
   description Test_encapsulation_vlan2
   !
   encapsulation vlan
      client dot1q 10 network dot1q outer 32 inner 54
!
interface Port-Channel131.3
   description Test_encapsulation_vlan3
   !
   encapsulation vlan
      client dot1ad 12 network dot1q 25
!
interface Port-Channel131.4
   description Test_encapsulation_vlan4
   !
   encapsulation vlan
      client dot1ad outer 35 inner dot1q 60 network dot1q outer 53 inner dot1ad 6
!
interface Port-Channel131.5
   description Test_encapsulation_vlan5
   !
   encapsulation vlan
      client dot1ad outer 35 inner 60 network dot1ad outer 52 inner 62
!
interface Port-Channel131.6
   description Test_encapsulation_vlan6
   !
   encapsulation vlan
      client dot1ad outer 35 inner 60 network client
!
interface Port-Channel131.7
   description Test_encapsulation_vlan7
   !
   encapsulation vlan
      client untagged network dot1ad outer 35 inner 60
!
interface Port-Channel131.8
   description Test_encapsulation_vlan8
   !
   encapsulation vlan
      client untagged network dot1q outer 35 inner 60
!
interface Port-Channel131.9
   description Test_encapsulation_vlan9
   !
   encapsulation vlan
      client untagged network untagged
!
interface Port-Channel131.10
   description Test_encapsulation_vlan9
   !
   encapsulation vlan
      client dot1q outer 14 inner 11 network client inner
!
interface Port-Channel132
   profile test-interface-profile
   description Test_port-channel_interface-profile
!
interface Dps1
   description Test DPS Interface
   shutdown
   mtu 666
   flow tracker hardware FT-HW
   flow tracker sampled FT-S
   ip address 192.168.42.42/24
   tcp mss ceiling ipv4 666 ipv6 666 ingress
   load-interval 42
!
interface Ethernet1
   description P2P_LINK_TO_DC1-SPINE1_Ethernet1
   mtu 1500
   bgp session tracker ST1
   l2 mtu 8000
   l2 mru 8000
   speed forced 100gfull
   switchport access vlan 200
   switchport trunk native vlan tag
   switchport phone vlan 110
   switchport phone trunk tagged
   switchport vlan translation in required
   switchport dot1q vlan tag required
   switchport trunk allowed vlan 110-111,210-211
   switchport mode dot1q-tunnel
   switchport dot1q ethertype 1536
   switchport vlan forwarding accept all
   switchport trunk group g1
   switchport trunk group g2
   no switchport
   switchport source-interface tx
   switchport vlan translation 12 20
   switchport vlan translation 24 inner 78 network 46
   switchport vlan translation 24 inner 78 46
   switchport vlan translation 43 dot1q-tunnel 30
   switchport vlan translation in 10 24
   switchport vlan translation in 37 inner 56 49
   switchport vlan translation in 23 dot1q-tunnel 45
   switchport vlan translation out 34 50
   switchport vlan translation out 10 45 inner 34
   switchport vlan translation out 45 dot1q-tunnel all
   switchport trunk private-vlan secondary
   switchport pvlan mapping 20-30
   ip address 172.31.255.1/31
   ip verify unicast source reachable-via rx
   bfd interval 500 min-rx 500 multiplier 5
   bfd echo
   ip igmp host-proxy
   ip igmp host-proxy 239.0.0.1
   ip igmp host-proxy 239.0.0.2 exclude 10.0.2.1
   ip igmp host-proxy 239.0.0.3 include 10.0.3.1
   ip igmp host-proxy 239.0.0.4 include 10.0.4.3
   ip igmp host-proxy 239.0.0.4 include 10.0.4.4
   ip igmp host-proxy 239.0.0.4 exclude 10.0.4.1
   ip igmp host-proxy 239.0.0.4 exclude 10.0.4.2
   ip igmp host-proxy access-list ACL1
   ip igmp host-proxy access-list ACL2
   ip igmp host-proxy report-interval 2
   ip igmp host-proxy version 2
   tcp mss ceiling ipv4 70 ipv6 75 egress
   switchport port-security
   switchport port-security mac-address maximum disabled
   priority-flow-control on
   priority-flow-control priority 5 drop
   switchport backup-link Ethernet5 prefer vlan 10
   switchport backup preemption-delay 35
   switchport backup mac-move-burst 20
   switchport backup mac-move-burst-interval 30
   switchport backup initial-mac-move-delay 10
   switchport backup dest-macaddr 01:00:00:00:00:00
   link tracking group EVPN_MH_ES1 upstream
   link tracking group EVPN_MH_ES3 upstream
   link tracking group EVPN_MH_ES4 upstream
   comment
   Comment created from eos_cli under ethernet_interfaces.Ethernet1
   EOF

!
interface Ethernet2
   description SRV-POD02_Eth1
   switchport dot1q vlan tag disallowed
   switchport trunk allowed vlan 110-111,210-211
   switchport mode trunk
   switchport
   ip address 10.1.255.3/24
   ip address 1.1.1.3/24 secondary
   ip address 1.1.1.4/24 secondary
   ip address 10.0.0.254/24 secondary
   ip address 192.168.1.1/24 secondary
   tcp mss ceiling ipv4 70 ingress
   multicast ipv4 boundary ACL_MULTICAST
   multicast ipv6 boundary ACL_V6_MULTICAST out
   multicast ipv4 static
   switchport port-security violation protect log
   switchport port-security mac-address maximum 100
   priority-flow-control on
   priority-flow-control priority 5 no-drop
   storm-control broadcast level pps 500
   storm-control unknown-unicast level 1
   storm-control all level 10
   spanning-tree bpduguard disable
   spanning-tree bpdufilter disable
!
interface Ethernet3
   description P2P_LINK_TO_DC1-SPINE2_Ethernet2
   mtu 1500
   switchport trunk native vlan 5
   switchport mode trunk
   no switchport
   switchport vlan translation out 23 dot1q-tunnel 50
   no snmp trap link-change
   ip address 172.31.128.1/31
   ipv6 enable
   ipv6 address 2002:ABDC::1/64
   ipv6 nd prefix 2345:ABCD:3FE0::1/96 infinite 50 no-autoconfig
   ipv6 nd prefix 2345:ABCD:3FE0::2/96 50 infinite
   ipv6 nd prefix 2345:ABCD:3FE0::3/96 100000 no-autoconfig
   tcp mss ceiling ipv6 65
   switchport port-security
   no switchport port-security mac-address maximum disabled
   switchport port-security vlan 1 mac-address maximum 3
   switchport port-security vlan 2 mac-address maximum 3
   switchport port-security vlan 2 mac-address maximum 4
   switchport port-security vlan 3 mac-address maximum 3
   switchport port-security vlan 22 mac-address maximum 4
   switchport port-security vlan 41 mac-address maximum 4
   switchport port-security vlan default mac-address maximum 2
   no priority-flow-control
   spanning-tree guard root
   switchport backup-link Ethernet4
   link tracking group EVPN_MH_ES2 downstream
!
interface Ethernet4
   description Molecule IPv6
   shutdown
   mtu 9100
   no switchport
   snmp trap link-change
   ipv6 enable
   ipv6 address 2020::2020/64
   ipv6 address FE80:FEA::AB65/64 link-local
   ipv6 nd ra disabled
   ipv6 nd managed-config-flag
   tcp mss ceiling ipv4 65
   ipv6 access-group IPv6_ACL_IN in
   ipv6 access-group IPv6_ACL_OUT out
   multicast ipv4 boundary 224.0.1.0/24 out
   multicast ipv4 boundary 224.0.2.0/24
   multicast ipv6 boundary ff00::/16 out
   multicast ipv6 boundary ff01::/16 out
   multicast ipv4 static
   switchport port-security violation protect
   priority-flow-control on
   spanning-tree guard none
!
interface Ethernet5
   description Molecule Routing
   no shutdown
   mtu 9100
   switchport access vlan 220
   no switchport
   ip ospf cost 99
   ip ospf network point-to-point
   ip ospf authentication message-digest
   ip ospf authentication-key 7 asfddja23452
   ip ospf area 100
   ip ospf message-digest-key 1 sha512 7 asfddja23452
   pim ipv4 sparse-mode
   pim ipv4 bidirectional
   pim ipv4 border-router
   pim ipv4 hello interval 10
   pim ipv4 hello count 2.5
   pim ipv4 dr-priority 200
   pim ipv4 bfd
   isis enable ISIS_TEST
   isis bfd
   isis circuit-type level-2
   isis metric 99
   no isis hello padding
   isis network point-to-point
   isis authentication mode md5
   isis authentication key 7 asfddja23452
   spanning-tree guard loop
!
interface Ethernet6
   description SRV-POD02_Eth1
   logging event link-status
   logging event congestion-drops
   switchport trunk allowed vlan 110-111,210-211
   switchport mode trunk
   switchport
   logging event storm-control discards
   spanning-tree bpduguard enable
   spanning-tree bpdufilter enable
   logging event spanning-tree
!
interface Ethernet7
   description Molecule L2
   no shutdown
   mtu 7000
   switchport
   ptp enable
   ptp announce interval 10
   ptp announce timeout 30
   ptp delay-mechanism p2p
   ptp delay-req interval 20
   ptp role master
   ptp sync-message interval 5
   ptp transport layer2
   ptp vlan all
   service-profile QoS
   qos trust cos
   qos cos 5
   storm-control broadcast level pps 10
   storm-control multicast level 50
   storm-control unknown-unicast level 10
   storm-control all level 75
   spanning-tree portfast
   spanning-tree bpduguard enable
   spanning-tree bpdufilter enable
   vmtracer vmware-esx
   transceiver media override 100gbase-ar4
!
interface Ethernet8
   description to WAN-ISP1-01 Ethernet2
   no switchport
   no lldp transmit
   no lldp receive
!
interface Ethernet8.101
   description to WAN-ISP-01 Ethernet2.101 - VRF-C1
   encapsulation dot1q vlan 101
   ip address 172.31.128.1/31
   ipv6 enable
   ipv6 address 2002:ABDC::1/64
!
interface Ethernet9
   description interface_with_mpls_enabled
   no switchport
   ip address 172.31.128.9/31
   mpls ldp interface
   multicast ipv4 boundary ACL_MULTICAST out
   multicast ipv6 static
   mpls ip
!
interface Ethernet10
   description interface_with_mpls_disabled
   no switchport
   ip address 172.31.128.10/31
   no mpls ldp interface
   no mpls ip
!
interface Ethernet11
   description interface_in_mode_access_accepting_tagged_LACP
   switchport access vlan 200
   switchport mode access
   switchport
   l2-protocol encapsulation dot1q vlan 200
!
interface Ethernet12
   description interface_with_dot1q_tunnel
   switchport access vlan 300
   switchport mode dot1q-tunnel
   switchport
!
interface Ethernet13
   description interface_in_mode_access_with_voice
   no logging event link-status
   no logging event congestion-drops
   switchport trunk native vlan 100
   switchport phone vlan 70
   switchport phone trunk untagged
   switchport mode trunk phone
   switchport
   no logging event storm-control discards
   no logging event spanning-tree
!
interface Ethernet14
   description SRV-POD02_Eth1
   logging event link-status
   switchport trunk allowed vlan 110-111,210-211
   switchport mode trunk
   switchport
!
interface Ethernet15
   description PVLAN Promiscuous Access - only one secondary
   switchport access vlan 110
   switchport mode access
   switchport
   switchport pvlan mapping 111
!
interface Ethernet16
   description PVLAN Promiscuous Trunk - vlan translation out
   switchport vlan translation out required
   switchport trunk allowed vlan 110-112
   switchport mode trunk
   switchport
   switchport vlan translation out 111-112 110
!
interface Ethernet17
   description PVLAN Secondary Trunk
   switchport trunk allowed vlan 110-112
   switchport mode trunk
   switchport
   switchport trunk private-vlan secondary
!
interface Ethernet18
   description PBR Description
   mtu 1500
   no switchport
   ip address 192.0.2.1/31
   service-policy type pbr input MyLANServicePolicy
!
interface Ethernet19
   description Switched port with no LLDP rx/tx
   switchport access vlan 110
   switchport mode access
   switchport
   no lldp transmit
   no lldp receive
   lldp tlv transmit ztp vlan 666
!
interface Ethernet20
   description Port patched through patch-panel to pseudowire
   no switchport
   no lldp transmit
   no lldp receive
!
interface Ethernet21
   description 200MBit/s shape
   switchport
   no qos trust
   shape rate 200000 kbps
!
interface Ethernet22
   description 10% shape
   switchport
   shape rate 10 percent
!
interface Ethernet23
   description Error-correction encoding
   error-correction encoding fire-code
   error-correction encoding reed-solomon
   switchport
!
interface Ethernet24
   description Disable error-correction encoding
   no error-correction encoding
   switchport
!
interface Ethernet25
   description Molecule MAC
   switchport
   mac access-group MAC_ACL_IN in
   mac access-group MAC_ACL_OUT out
!
interface Ethernet26
   no switchport
!
interface Ethernet26.1
   description TENANT_A pseudowire 1 interface
   encapsulation vlan
      client unmatched
!
interface Ethernet26.100
   description TENANT_A pseudowire 1 interface
   vlan id 10
   encapsulation vlan
      client dot1q 100 network client
!
interface Ethernet26.200
   description TENANT_A pseudowire 2 interface
   encapsulation vlan
      client dot1q 200
!
interface Ethernet26.300
   description TENANT_A pseudowire 3 interface
   encapsulation vlan
      client dot1q 300 network dot1q 400
!
interface Ethernet26.400
   description TENANT_A pseudowire 3 interface
   encapsulation vlan
      client dot1q outer 400 inner 20 network dot1q outer 401 inner 21
!
interface Ethernet26.500
   description TENANT_A pseudowire 3 interface
   encapsulation vlan
      client dot1q outer 500 inner 50 network client
!
interface Ethernet27
   description EVPN-Vxlan single-active redundancy
   switchport
   !
   evpn ethernet-segment
      identifier 0000:0000:0000:0102:0304
      redundancy single-active
      designated-forwarder election algorithm preference 100 dont-preempt
      designated-forwarder election hold-time 10
      designated-forwarder election candidate reachability required
      route-target import 00:00:01:02:03:04
!
interface Ethernet28
   description EVPN-MPLS multihoming
   switchport
   !
   evpn ethernet-segment
      identifier 0000:0000:0000:0102:0305
      mpls tunnel flood filter time 100
      mpls shared index 100
      route-target import 00:00:01:02:03:05
!
interface Ethernet29
   description DOT1X Testing - auto phone true
   switchport
   dot1x port-control auto
   dot1x port-control force-authorized phone
!
interface Ethernet30
   description DOT1X Testing - force-authorized phone false
   switchport
   dot1x port-control force-authorized
   no dot1x port-control force-authorized phone
!
interface Ethernet31
   description DOT1X Testing - force-unauthorized - no phone
   switchport
   dot1x port-control force-unauthorized
!
interface Ethernet32
   description DOT1X Testing - auto reauthentication
   switchport
   dot1x reauthentication
   dot1x port-control auto
!
interface Ethernet33
   description DOT1X Testing - pae mode authenticator
   switchport
   dot1x pae authenticator
!
interface Ethernet34
   description DOT1X Testing - authentication_failure allow
   switchport
   dot1x authentication failure action traffic allow vlan 800
!
interface Ethernet35
   description DOT1X Testing - authentication_failure drop
   switchport
   dot1x authentication failure action traffic drop
!
interface Ethernet36
   description DOT1X Testing - host-mode single-host
   switchport
   dot1x host-mode single-host
!
interface Ethernet37
   description DOT1X Testing - host-mode multi-host
   switchport
   dot1x host-mode multi-host
!
interface Ethernet38
   description DOT1X Testing - host-mode multi-host authenticated
   switchport
   dot1x host-mode multi-host authenticated
!
interface Ethernet39
   description DOT1X Testing - mac_based_authentication host-mode common true
   switchport
   dot1x mac based authentication host-mode common
!
interface Ethernet40
   description DOT1X Testing - mac_based_authentication always
   switchport
   dot1x mac based authentication always
!
interface Ethernet41
   description DOT1X Testing - mac_based_authentication always and host-mode common
   switchport
   dot1x mac based authentication host-mode common
   dot1x mac based authentication always
!
interface Ethernet42
   description DOT1X Testing - mac_based_authentication
   switchport
   dot1x mac based authentication
!
interface Ethernet43
   description DOT1X Testing - timeout values
   switchport
   dot1x timeout quiet-period 10
   dot1x timeout reauth-timeout-ignore always
   dot1x timeout tx-period 6
   dot1x timeout reauth-period server
   dot1x timeout idle-host 15 seconds
!
interface Ethernet44
   description DOT1X Testing - reauthorization_request_limit
   switchport
   dot1x eapol disabled
   dot1x reauthorization request limit 3
!
interface Ethernet45
   description DOT1X Testing - all features
   switchport
   dot1x pae authenticator
   dot1x authentication failure action traffic allow vlan 800
   dot1x reauthentication
   dot1x port-control auto
   dot1x host-mode multi-host authenticated
   dot1x mac based authentication
   dot1x timeout quiet-period 10
   dot1x timeout reauth-timeout-ignore always
   dot1x timeout tx-period 10
   dot1x timeout reauth-period server
   dot1x timeout idle-host 10 seconds
   dot1x reauthorization request limit 2
   dot1x unauthorized access vlan membership egress
   dot1x unauthorized native vlan membership egress
   dot1x eapol authentication failure fallback mba timeout 600
!
interface Ethernet46
   description native-vlan-tag-precedence
   switchport trunk native vlan tag
   switchport mode trunk
   switchport
!
interface Ethernet47
   description IP Helper
   no switchport
   ip address 172.31.255.1/31
   ip helper-address 10.10.64.151
   ip helper-address 10.10.96.101 source-interface Loopback0
   ip helper-address 10.10.96.150 vrf MGMT source-interface Loopback0
   ip helper-address 10.10.96.151 vrf MGMT
!
interface Ethernet48
   description Load Interval
   load-interval 5
   switchport
!
interface Ethernet50
   description SFlow Interface Testing - SFlow ingress enabled
   switchport
   sflow enable
!
interface Ethernet51
   description SFlow Interface Testing - SFlow egress enabled
   switchport
   sflow egress enable
!
interface Ethernet52
   description SFlow Interface Testing - SFlow ingress and egress unmodified enabled
   switchport
   sflow enable
   sflow egress unmodified enable
!
interface Ethernet53
   description SFlow Interface Testing - SFlow ingress and egress disabled
   switchport
   no sflow enable
   no sflow egress enable
!
interface Ethernet54
   description SFlow Interface Testing - SFlow ingress and egress unmodified disabled
   switchport
   no sflow enable
   no sflow egress unmodified enable
!
interface Ethernet55
   description DHCPv6 Relay Testing
   no shutdown
   no switchport
   ipv6 dhcp relay destination a0::2 link-address a0::3
   ipv6 dhcp relay destination a0::4 vrf TEST local-interface Loopback55 link-address a0::5
   ipv6 address a0::1/64
!
interface Ethernet56
   description Interface with poe commands and limit in class
   switchport
   poe priority low
   poe reboot action power-off
   poe link down action power-off 10 seconds
   poe shutdown action maintain
   poe limit 30.00 watts
   poe negotiation lldp disabled
!
interface Ethernet57
   description Interface with poe commands and limit in watts
   switchport
   poe priority critical
   poe reboot action maintain
   poe link down action maintain
   poe shutdown action power-off
   poe limit 45.00 watts fixed
   poe legacy detect
!
interface Ethernet58
   description Interface with poe disabled and no other poe keys
   switchport
   poe disabled
!
interface Ethernet60
   description IP NAT Testing
   switchport
   ip nat destination static 1.0.0.1 2.0.0.1
   ip nat destination static 1.0.0.2 22 2.0.0.2
   ip nat destination static 1.0.0.3 22 2.0.0.3 23
   ip nat destination static 1.0.0.4 22 2.0.0.4 23 protocol udp
   ip nat destination static 1.0.0.7 access-list ACL21 2.0.0.7
   ip nat source static 3.0.0.1 4.0.0.1
   ip nat source static 3.0.0.2 22 4.0.0.2
   ip nat source static 3.0.0.3 22 4.0.0.3 23
   ip nat source static 3.0.0.4 22 4.0.0.4 23 protocol udp
   ip nat source static 3.0.0.7 access-list ACL21 4.0.0.7
   ip nat source ingress static 3.0.0.8 4.0.0.8
   ip nat destination egress static 239.0.0.1 239.0.0.2
   ip nat source static 3.0.0.5 22 4.0.0.5 23 protocol tcp group 1
   ip nat destination static 1.0.0.5 22 2.0.0.5 23 protocol tcp group 1
   ip nat source static 3.0.0.6 22 4.0.0.6 23 protocol tcp group 2 comment Comment Test
   ip nat destination static 1.0.0.6 22 2.0.0.6 23 protocol tcp group 2 comment Comment Test
   ip nat destination dynamic access-list ACL1 pool POOL1
   ip nat source dynamic access-list ACL11 pool POOL11
   ip nat source dynamic access-list ACL12 pool POOL11 comment POOL11 shared with ACL11/12
   ip nat source dynamic access-list ACL13 pool POOL13 priority 10
   ip nat source dynamic access-list ACL14 pool POOL14 priority 1 comment Priority low end
   ip nat source dynamic access-list ACL15 pool POOL15 priority 4294967295 comment Priority high end
   ip nat source dynamic access-list ACL16 pool POOL16 comment Priority default
   ip nat source dynamic access-list ACL17 overload priority 10 comment Priority_10
   ip nat source dynamic access-list ACL18 pool POOL18 address-only priority 10 comment Priority_10
   ip nat source dynamic access-list ACL19 pool POOL19 full-cone priority 10 comment Priority_10
   ip nat destination dynamic access-list ACL2 pool POOL1 comment POOL1 shared with ACL1/2
   ip nat destination dynamic access-list ACL3 pool POOL3 priority 10
   ip nat destination dynamic access-list ACL4 pool POOL4 priority 1 comment Priority low end
   ip nat destination dynamic access-list ACL5 pool POOL5 priority 4294967295 comment Priority high end
   ip nat destination dynamic access-list ACL6 pool POOL6 comment Priority default
!
interface Ethernet61
   description interface_in_mode_access_with_voice
   no logging event link-status
   no logging event congestion-drops
   switchport trunk native vlan 100
   switchport phone vlan 70
   switchport phone trunk untagged phone
   switchport mode trunk phone
   switchport
   no logging event storm-control discards
   no logging event spanning-tree
!
interface Ethernet62
   description interface_in_mode_access_with_voice
   no logging event link-status
   no logging event congestion-drops
   switchport trunk native vlan 100
   switchport phone vlan 70
   switchport phone trunk tagged phone
   switchport mode trunk phone
   switchport
   no logging event storm-control discards
   no logging event spanning-tree
!
interface Ethernet63
   description DHCP client interface
   no switchport
   ip address dhcp
   dhcp client accept default-route
!
interface Ethernet64
   description DHCP server interface
   no switchport
   mac timestamp replace-fcs
   ip address 192.168.42.42/24
   dhcp server ipv4
   dhcp server ipv6
!
interface Ethernet65
   description Multiple VRIDs
   no shutdown
   no switchport
   mac timestamp header
   ip address 192.0.2.2/25
   ipv6 enable
   ipv6 address 2001:db8::2/64
   ipv6 address fe80::2/64 link-local
   vrrp 1 priority-level 105
   vrrp 1 advertisement interval 2
   vrrp 1 preempt delay minimum 30 reload 800
   vrrp 1 ipv4 192.0.2.1
   vrrp 2 ipv6 2001:db8::1
!
interface Ethernet66
   description Multiple VRIDs and tracking
   no shutdown
   no switchport
   ip address 192.0.2.2/25
   ipv6 enable
   ipv6 address 2001:db8::2/64
   ipv6 address fe80::2/64 link-local
   vrrp 1 priority-level 105
   vrrp 1 advertisement interval 2
   vrrp 1 preempt delay minimum 30 reload 800
   vrrp 1 ipv4 192.0.2.1
   vrrp 1 tracked-object ID1TrackedObjectDecrement decrement 5
   vrrp 1 tracked-object ID1TrackedObjectShutdown shutdown
   vrrp 2 ipv6 2001:db8::1
   vrrp 2 tracked-object ID2TrackedObjectDecrement decrement 10
   vrrp 2 tracked-object ID2TrackedObjectShutdown shutdown
   no vrrp 3 preempt
   vrrp 3 timers delay reload 900
   vrrp 3 ipv4 100.64.0.1
   vrrp 3 ipv4 version 3
!
interface Ethernet67
   description Custom_Transceiver_Frequency
   no shutdown
   switchport
   mac timestamp before-fcs
   transceiver frequency 190050.000
!
interface Ethernet67.1
   description Test_encapsulation_dot1q
   encapsulation dot1q vlan 4 inner 34
!
interface Ethernet68
   description Custom_Transceiver_Frequency
   no shutdown
   switchport
   transceiver media override 100gbase-ar4
   transceiver frequency 190080.000 ghz
!
interface Ethernet68.1
   description Test_encapsulation_vlan1
   encapsulation vlan
      client dot1q outer 23 inner dot1q 45 network dot1ad outer 32 inner dot1ad 54
!
interface Ethernet68.2
   description Test_encapsulation_vlan2
   encapsulation vlan
      client dot1q 10 network dot1q outer 32 inner 54
!
interface Ethernet68.3
   description Test_encapsulation_vlan3
   encapsulation vlan
      client dot1ad 12 network dot1q 25
!
interface Ethernet68.4
   description Test_encapsulation_vlan4
   encapsulation vlan
      client dot1ad outer 35 inner dot1q 60 network dot1q outer 53 inner dot1ad 6
!
interface Ethernet68.5
   description Test_encapsulation_vlan5
   encapsulation vlan
      client dot1ad outer 35 inner 60 network dot1ad outer 52 inner 62
!
interface Ethernet68.6
   description Test_encapsulation_vlan6
   encapsulation vlan
      client dot1ad outer 35 inner 60 network client
!
interface Ethernet68.7
   description Test_encapsulation_vlan7
   encapsulation vlan
      client untagged network dot1ad outer 35 inner 60
!
interface Ethernet68.8
   description Test_encapsulation_vlan8
   encapsulation vlan
      client untagged network dot1q outer 35 inner 60
!
interface Ethernet68.9
   description Test_encapsulation_vlan9
   encapsulation vlan
      client untagged network untagged
!
interface Ethernet68.10
   description Test_encapsulation_vlan9
   encapsulation vlan
      client dot1q outer 14 inner 11 network client inner
!
interface Ethernet69
   description IP NAT service-profile
   switchport
   ip nat service-profile TEST-NAT-PROFILE
!
interface Ethernet70
   description dot1x_aaa_unresponsive
   no shutdown
   dot1x aaa unresponsive phone action apply cached-results timeout 10 hours else traffic allow
   dot1x aaa unresponsive action traffic allow vlan 10 access-list acl1
   dot1x aaa unresponsive eap response success
   dot1x mac based access-list
!
interface Ethernet71
   description dot1x_aaa_unresponsive1
   no shutdown
   dot1x aaa unresponsive phone action apply cached-results timeout 10 hours
   dot1x aaa unresponsive action traffic allow vlan 10 access-list acl1
   dot1x aaa unresponsive eap response success
   dot1x mac based access-list
!
interface Ethernet72
   description dot1x_aaa_unresponsive2
   no shutdown
   dot1x aaa unresponsive action traffic allow vlan 10 access-list acl1
   dot1x aaa unresponsive eap response success
   dot1x mac based access-list
!
interface Ethernet73
   description DC1-AGG01_Ethernet1
   channel-group 5 mode active
   transceiver media override 100gbase-ar4
!
interface Ethernet74
   description MLAG_PEER_DC1-LEAF1B_Ethernet3
   channel-group 3 mode active
!
interface Ethernet75
   description MLAG_PEER_DC1-LEAF1B_Ethernet4
   channel-group 3 mode active
!
interface Ethernet76
   description SRV-POD03_Eth1
   channel-group 5 mode active
   no lldp transmit
   no lldp receive
!
interface Ethernet77
   description MLAG_PEER_DC1-LEAF1B_Ethernet8
   channel-group 8 mode active
!
interface Ethernet78
   description DC1-AGG03_Ethernet1
   channel-group 15 mode active
   lacp timer fast
   lacp timer multiplier 30
!
interface Ethernet79
   description DC1-AGG04_Ethernet1
   channel-group 16 mode active
   lacp timer normal
!
interface Ethernet80
   description LAG Member
   channel-group 17 mode active
!
interface Ethernet80/1
   description LAG Member
   channel-group 101 mode active
!
interface Ethernet80/2
   description LAG Member
   channel-group 102 mode active
!
interface Ethernet80/3
   description LAG Member
   channel-group 103 mode active
!
interface Ethernet80/4
   description LAG Member LACP fallback
   switchport trunk allowed vlan 100
   switchport mode trunk
   switchport
   channel-group 104 mode active
   spanning-tree portfast
!
interface Ethernet81
   description LAG Member
   channel-group 109 mode active
!
interface Ethernet81/1
   description LAG Member with error_correction
   error-correction encoding fire-code
   error-correction encoding reed-solomon
   channel-group 111 mode active
!
interface Ethernet81/2
   description LAG Member LACP fallback LLDP ZTP VLAN
   switchport trunk allowed vlan 112
   switchport mode trunk
   switchport
   channel-group 112 mode active
   lldp tlv transmit ztp vlan 112
   spanning-tree portfast
!
interface Ethernet81/10
   description isis_port_channel_member
   channel-group 110 mode active
!
interface Loopback0
   description EVPN_Overlay_Peering
   ip address 192.168.255.3/32
   comment
   Comment created from eos_cli under loopback_interfaces.Loopback0
   EOF

!
interface Loopback1
   description VTEP_VXLAN_Tunnel_Source
   ip address 192.168.254.3/32
!
interface Loopback99
   description TENANT_A_PROJECT02_VTEP_DIAGNOSTICS
   no shutdown
   vrf TENANT_A_PROJECT02
   ip proxy-arp
   ip address 10.1.255.3/32
   ip address 10.0.0.254/32 secondary
   ip address 192.168.1.1/32 secondary
   ipv6 enable
   ipv6 address 2002::CAFE/64
   mpls ldp interface
   isis enable ISIS_TEST
   isis bfd
   isis metric 100
   isis passive
   isis network point-to-point
!
interface Loopback100
   description TENANT_A_PROJECT02_VTEP_DIAGNOSTICS
   vrf TENANT_A_PROJECT02
   ip address 10.1.255.3/32
!
interface Management1
   description OOB_MANAGEMENT
   vrf MGMT
   ip address 10.73.255.122/24
!
interface Tunnel1
   description test ipv4 only
   no shutdown
   mtu 1500
   vrf Tunnel-VRF
   ip address 42.42.42.42/24
   tcp mss ceiling ipv4 666 ingress
   ip access-group test-in in
   ip access-group test-out out
   tunnel mode ipsec
   tunnel source interface Ethernet42
   tunnel destination 6.6.6.6
   tunnel path-mtu-discovery
   tunnel underlay vrf Underlay-VRF
   comment
   Comment created from eos_cli under tunnel_interfaces.Tunnel1
   EOF

!
interface Tunnel2
   description test ipv6 only
   shutdown
   ipv6 enable
   ipv6 address cafe::1/64
   tcp mss ceiling ipv6 666 egress
   ipv6 access-group test-in in
   ipv6 access-group test-out out
   ip nat service-profile NAT-PROFILE-NO-VRF-2
   tunnel mode gre
   tunnel source interface Ethernet42
   tunnel destination dead:beef::1
   tunnel ipsec profile Profile-2
!
interface Tunnel3
   description test dual stack
   mtu 1500
   ip address 64.64.64.64/24
   ipv6 enable
   ipv6 address beef::64/64
   tcp mss ceiling ipv4 666 ipv6 666
   tunnel mode ipsec
   tunnel source interface Ethernet42
   tunnel destination 1.1.1.1
   tunnel ipsec profile Profile-3
!
interface Tunnel4
   description test no tcp_mss
   mtu 1500
   ip address 64.64.64.64/24
   ipv6 enable
   ipv6 address beef::64/64
   ip nat service-profile NAT-PROFILE-NO-VRF-1
   tunnel source interface Ethernet42
   tunnel destination 1.1.1.1
!
interface Vlan24
   description SVI Description
   no shutdown
   ipv6 address 1b11:3a00:22b0:6::15/64
   ipv6 nd managed-config-flag
   ipv6 nd prefix 1b11:3a00:22b0:6::/64 infinite infinite no-autoconfig
   ip address virtual 10.10.24.1/24
   ipv6 virtual-router address 1b11:3a00:22b0:6::1
!
interface Vlan25
   description SVI Description
   no shutdown
   ipv6 address 1b11:3a00:22b0:16::16/64
   ipv6 virtual-router address 1b11:3a00:22b0:16::14
   ipv6 virtual-router address 1b11:3a00:22b0:16::15
!
interface Vlan41
   description SVI Description
   no shutdown
   ip helper-address 10.10.64.150 source-interface Loopback0
   ip helper-address 10.10.96.150 source-interface Loopback0
   ip helper-address 10.10.96.151 source-interface Loopback0
   ip igmp host-proxy
   ip igmp host-proxy 239.0.0.1
   ip igmp host-proxy 239.0.0.2 exclude 10.0.2.1
   ip igmp host-proxy 239.0.0.3 include 10.0.3.1
   ip igmp host-proxy 239.0.0.4 include 10.0.4.3
   ip igmp host-proxy 239.0.0.4 include 10.0.4.4
   ip igmp host-proxy 239.0.0.4 exclude 10.0.4.1
   ip igmp host-proxy 239.0.0.4 exclude 10.0.4.2
   ip igmp host-proxy access-list ACL1
   ip igmp host-proxy access-list ACL2
   ip igmp host-proxy report-interval 2
   ip igmp host-proxy version 2
   ip address virtual 10.10.41.1/24
!
interface Vlan42
   description SVI Description
   no shutdown
   ip helper-address 10.10.64.150 source-interface Loopback0
   ip helper-address 10.10.96.150 source-interface Loopback0
   ip helper-address 10.10.96.151 source-interface Loopback0
   isis enable EVPN_UNDERLAY
   isis authentication mode sha key-id 5 level-1
   ip address virtual 10.10.42.1/24
!
interface Vlan43
   description SVI Description
   no shutdown
   ipv6 dhcp relay destination a0::2 vrf TEST local-interface Loopback44 link-address a0::4
   ipv6 address a0::1/64
   isis authentication key-id 2 algorithm sha-512 key 0 password
   isis authentication key-id 3 algorithm sha-512 rfc-5310 key 0 password1
   isis authentication key-id 1 algorithm sha-1 key 0 password level-1
   isis authentication key-id 4 algorithm sha-1 rfc-5310 key 0 password level-1
   isis authentication key-id 5 algorithm sha-1 key 0 password3 level-1
   isis authentication key-id 1 algorithm sha-1 key 0 password level-2
   isis authentication key-id 5 algorithm sha-1 rfc-5310 key 0 password level-2
!
interface Vlan44
   description SVI Description
   no shutdown
   ipv6 dhcp relay destination a0::8
   ipv6 dhcp relay destination a0::5 vrf TEST source-address a0::6 link-address a0::7
   ipv6 address a0::4/64
!
interface Vlan50
   description IP NAT Testing
   ip nat destination static 1.0.0.1 2.0.0.1
   ip nat source static 3.0.0.1 4.0.0.1
   ip nat destination dynamic access-list ACL1 pool POOL1
   ip nat source dynamic access-list ACL2 pool POOL2
   isis authentication mode text rx-disabled level-2
   isis authentication key 0 password level-2
!
interface Vlan75
   description SVI Description
   no shutdown
   ipv6 address 1b11:3a00:22b0:1000::15/64
   ipv6 nd managed-config-flag
   ipv6 nd prefix 1b11:3a00:22b0:1000::/64 infinite infinite no-autoconfig
   multicast ipv4 boundary 224.0.1.0/24 out
   multicast ipv4 boundary 224.0.2.0/24
   multicast ipv6 boundary ff00::/16 out
   multicast ipv6 boundary ff01::/16 out
   multicast ipv4 static
   ip address virtual 10.10.75.1/24
   ipv6 virtual-router address 1b11:3a00:22b0:1000::1
!
interface Vlan81
   description IPv6 Virtual Address
   vrf Tenant_C
   ipv6 enable
   ip address virtual 10.10.81.1/24
   ipv6 address virtual fc00:10:10:81::1/64
   ipv6 address virtual fc00:10:11:81::1/64
   ipv6 address virtual fc00:10:12:81::1/64
!
interface Vlan83
   description SVI Description
   no shutdown
   isis enable EVPN_UNDERLAY
   isis authentication mode md5
   isis authentication key 0 password
   ip address virtual 10.10.83.1/24
   ip address virtual 10.11.83.1/24 secondary
   ip address virtual 10.11.84.1/24 secondary
!
interface Vlan84
   description SVI Description
   arp gratuitous accept
   ip address 10.10.84.1/24
   arp monitor mac-address
   isis enable EVPN_UNDERLAY
   isis authentication mode sha key-id 2 rx-disabled
   isis authentication key 0 password
   ip virtual-router address 10.10.84.254
   ip virtual-router address 10.11.84.254/24
!
interface Vlan85
   description SVI Description
   ip address 10.10.84.1/24
   arp cache dynamic capacity 50000
   bfd interval 500 min-rx 500 multiplier 5
   bfd echo
   isis enable EVPN_UNDERLAY
   isis authentication mode sha key-id 2
   isis authentication key 0 password
!
interface Vlan86
   description SVI Description
   ip address 10.10.83.1/24
   ip attached-host route export 10
   isis enable EVPN_UNDERLAY
   isis authentication mode shared-secret profile profile1 algorithm sha-1 rx-disabled
!
interface Vlan87
   description SVI Description
   shutdown
   ip address 10.10.87.1/24
   ip access-group ACL_IN in
   ip access-group ACL_OUT out
   isis enable EVPN_UNDERLAY
   isis authentication mode shared-secret profile profile1 algorithm sha-1
!
interface Vlan88
   description SVI Description
   shutdown
   isis enable EVPN_UNDERLAY
   isis authentication mode md5 rx-disabled level-1
   isis authentication mode text rx-disabled level-2
   isis authentication key 0 password level-1
   isis authentication key 0 password level-2
   ip address virtual 10.10.87.1/23
!
interface Vlan89
   description SVI Description
   no shutdown
   ip helper-address 10.10.64.150 source-interface Loopback0
   ip helper-address 10.10.96.101 source-interface Loopback0
   ip helper-address 10.10.96.150 source-interface Loopback0
   ip helper-address 10.10.96.151 source-interface Loopback0
   ip igmp
   ip igmp version 2
   ipv6 address 1b11:3a00:22b0:5200::15/64
   ipv6 nd managed-config-flag
   ipv6 nd prefix 1b11:3a00:22b0:5200::/64 infinite infinite no-autoconfig
   multicast ipv4 boundary ACL_MULTICAST
   multicast ipv6 boundary ACL_V6_MULTICAST_WITH_OUT out
   multicast ipv4 source route export
   multicast ipv6 static
   pim ipv4 sparse-mode
   pim ipv4 local-interface Loopback0
   ip address virtual 10.10.144.3/20
   ipv6 virtual-router address 1b11:3a00:22b0:5200::3
!
interface Vlan90
   description SVI Description
   ip address 10.10.83.1/24
   ip attached-host route export
   isis enable EVPN_UNDERLAY
   isis authentication mode shared-secret profile profile2 algorithm sha-1 level-1
   isis authentication mode shared-secret profile profile1 algorithm sha-256 level-2
!
interface Vlan91
   description PBR Description
   shutdown
   service-policy type pbr input MyServicePolicy
   isis enable EVPN_UNDERLAY
   isis authentication mode md5 level-1
   isis authentication mode text level-2
   isis authentication key 0 password level-1
   isis authentication key 0 password level-2
!
interface Vlan92
   description SVI Description
   ip proxy-arp
   ip address 10.10.92.1/24
   ip directed-broadcast
   isis enable EVPN_UNDERLAY
   isis authentication mode shared-secret profile profile2 algorithm sha-1 rx-disabled level-1
   isis authentication mode shared-secret profile profile1 algorithm sha-256 rx-disabled level-2
!
interface Vlan110
   description PVLAN Primary with vlan mapping
   no shutdown
   pvlan mapping 111-112
   vrf Tenant_A
   ip address 10.0.101.1/24
   multicast ipv4 boundary ACL_MULTICAST out
   multicast ipv6 source route export 20
   multicast ipv4 static
!
interface Vlan333
   description Multiple VRIDs and tracking
   no shutdown
   ip address 192.0.2.2/25
   arp aging timeout 180
   ipv6 enable
   ipv6 address 2001:db8:333::2/64
   ipv6 address fe80::2/64 link-local
   vrrp 1 priority-level 105
   vrrp 1 advertisement interval 2
   vrrp 1 preempt delay minimum 30 reload 800
   vrrp 1 ipv4 192.0.2.1
   vrrp 1 tracked-object ID1TrackedObjectDecrement decrement 5
   vrrp 1 tracked-object ID1TrackedObjectShutdown shutdown
   vrrp 2 ipv6 2001:db8:333::1
   vrrp 2 tracked-object ID2TrackedObjectDecrement decrement 10
   vrrp 2 tracked-object ID2TrackedObjectShutdown shutdown
   no vrrp 3 preempt
   vrrp 3 timers delay reload 900
   vrrp 3 ipv4 100.64.0.1
   vrrp 3 ipv4 version 3
!
interface Vlan334
   description v6 attached host exports
   ipv6 attached-host route export 19
   ipv6 enable
   ipv6 address 2001:db8:334::1/64
!
interface Vlan335
   description v6 attached host exports
   ipv6 attached-host route export prefix-length 64
   ipv6 enable
   ipv6 address 2001:db8:335::1/64
!
interface Vlan336
   description v6 attached host exports
   ipv6 attached-host route export 18 prefix-length 64
   ipv6 enable
   ipv6 address 2001:db8:336::1/64
!
interface Vlan337
   description v4 dhcp relay all-subnets
   ip address 10.0.2.2/25
   ip dhcp relay all-subnets
!
interface Vlan338
   description v6 dhcp relay all-subnets
   ipv6 dhcp relay all-subnets
   ipv6 address 2001:db8:338::1/64
!
interface Vlan339
   description v6 nd options
   ipv6 nd cache expire 250
   ipv6 nd cache dynamic capacity 900
   ipv6 nd cache refresh always
   ipv6 enable
   ipv6 address 2001:db8:339::1/64
   ipv6 nd other-config-flag
!
interface Vlan501
   description SVI Description
   no shutdown
   ip address 10.50.26.29/27
   ipv6 address 1b11:3a00:22b0:0088::207/127
   ipv6 nd ra disabled
!
interface Vlan667
   description Multiple VRIDs
   no shutdown
   ip address 192.0.2.2/25
   arp aging timeout 180
   ipv6 enable
   ipv6 address 2001:db8:667::2/64
   ipv6 address fe80::2/64 link-local
   vrrp 1 priority-level 105
   vrrp 1 advertisement interval 2
   vrrp 1 preempt delay minimum 30 reload 800
   vrrp 1 ipv4 192.0.2.1
   vrrp 2 ipv6 2001:db8:667::1
!
interface Vlan1001
   description SVI Description
   no shutdown
   vrf Tenant_A
   ipv6 address a1::1/64
   ipv6 nd managed-config-flag
   ipv6 nd prefix a1::/64 infinite infinite no-autoconfig
   ip address virtual 10.1.1.1/24
!
interface Vlan1002
   description SVI Description
   no shutdown
   vrf Tenant_A
   ipv6 address a2::1/64
   ipv6 nd ra disabled
   ipv6 nd managed-config-flag
   ipv6 nd prefix a2::/64 infinite infinite no-autoconfig
   ip address virtual 10.1.2.1/24
!
interface Vlan2001
   description SVI Description
   logging event link-status
   vrf Tenant_B
   ip address virtual 10.2.1.1/24
   comment
   Comment created from eos_cli under vlan_interfaces.Vlan2001
   EOF

!
interface Vlan2002
   description SVI Description
   no autostate
   vrf Tenant_B
   ip verify unicast source reachable-via rx
   isis enable EVPN_UNDERLAY
   isis bfd
   isis authentication mode md5 rx-disabled
   isis authentication key 0 password
   ip address virtual 10.2.2.1/24
!
interface Vlan4094
   description SVI Description
   mtu 9214
   ip address 169.254.252.0/31
   ipv6 address fe80::a/64 link-local
   pim ipv4 sparse-mode
   pim ipv4 bidirectional
   pim ipv4 hello interval 10
   pim ipv4 hello count 3.5
   pim ipv4 dr-priority 200
   pim ipv4 bfd
   isis enable EVPN_UNDERLAY
   isis authentication mode sha key-id 5 rx-disabled level-1
   isis authentication mode sha key-id 10 rx-disabled level-2
!
interface Vxlan1
   description DC1-LEAF2A_VTEP
   vxlan source-interface Loopback0
   vxlan controller-client
   vxlan virtual-router encapsulation mac-address mlag-system-id
   vxlan udp-port 4789
   vxlan bridging vtep-to-vtep
   vxlan flood vtep learned data-plane
   vxlan vlan 110 vni 10110
   vxlan vlan 111 vni 10111
   vxlan vrf Tenant_A_OP_Zone vni 10
   vxlan vrf Tenant_A_WEB_Zone vni 11
   vxlan mlag source-interface Loopback1
   bfd vtep evpn interval 300 min-rx 300 multiplier 3
   bfd vtep evpn prefix-list PL-TEST
   vxlan flood vtep 10.1.0.10 10.1.0.11
   vxlan vlan 111 flood vtep 10.1.1.10 10.1.1.11
   vxlan vlan 110 multicast group 239.9.1.4
   vxlan vlan 112 multicast group 239.9.1.6
   vxlan vrf Tenant_A_OP_Zone multicast group 232.0.0.10
   vxlan multicast headend-replication
   vxlan qos ecn propagation
   vxlan qos dscp propagation encapsulation
   vxlan qos map dscp to traffic-class decapsulation
   vxlan encapsulation ipv4

!
application traffic recognition
   !
   application ipv4 empty-application
   !
   application ipv4 empty-protocols
      protocol 21
   !
   application ipv4 user_defined_app1
      source prefix field-set src_prefix_set1
      destination prefix field-set dest_prefix_set1
      protocol tcp source port field-set src_port_set1 destination port field-set dest_port_set1
      protocol udp source port field-set src_port_set2 destination port field-set dest_port_set2
      protocol 25
      dscp 12-19 af43 af41 ef 1-4,6 32-33,34-35 11 56-57, 58 59-60, 61-62
   !
   application ipv4 user_defined_app2
      source prefix field-set src_prefix_set2
      destination prefix field-set dest_prefix_set2
      protocol icmp
      protocol pim
      protocol tcp
      protocol 7-11, 21
      dscp ef 1-42 cs1
   !
   application l4 l4-app-1
      protocol tcp source port field-set src_port_set1 destination port field-set dest_port_set1
      protocol udp source port field-set src_port_set1 destination port field-set dest_port_set1
   !
   application l4 l4-app-2
      protocol tcp
      protocol 27, 41-44
   !
   category best-effort
      application aimini service peer-to-peer
      application apple_update service software-update
   !
   category category1
      application aim service audio-video
      application aim service chat
      application anydesk
   !
   category empty
   !
   application-profile app_profile_1
      application aim service audio-video
      application aim service chat
      application user_defined_app1
      application http transport
      application udp transport
      category best-effort
      category category1 service audio-video
   !
   application-profile app_profile_2
      application aim service audio-video
      application user_defined_app2
      application https transport
      application quic transport
      category category1 service chat
   !
   field-set ipv4 prefix dest_prefix_set1
      2.3.4.0/24
   !
   field-set ipv4 prefix dest_prefix_set2
      4.4.4.0/24
   !
   field-set ipv4 prefix empty-ipv4-prefixes
   !
   field-set ipv4 prefix order-test
      192.168.42.0/24 192.168.43.0/24 6.6.6.6/32
   !
   field-set ipv4 prefix src_prefix_set1
      1.2.3.0/24 1.2.5.0/24
   !
   field-set ipv4 prefix src_prefix_set2
      2.2.2.0/24 3.3.3.0/24
   !
   field-set l4-port dest_port_set1
      2300-2350
   !
   field-set l4-port dest_port_set2
      3300-3350
   !
   field-set l4-port empty-l4-ports
   !
   field-set l4-port ordering-test
      101-103, 650, 666
   !
   field-set l4-port src_port_set1
      2400-2500, 2900-3000
   !
   field-set l4-port src_port_set2
      5700-5800, 6500-6600
!
monitor connectivity
   vrf blue
      interface set VRF_GLOBAL_SET Vlan21-24, Vlan29-32
      local-interfaces VRF_GLOBAL_SET default
      !
      host server4
         description
         server4_connectivity_monitor
         local-interfaces VRF_GLOBAL_SET
         ip 10.10.20.1
         url https://server2.local.com
      !
      host server5
         description
         server5_connectivity_monitor
         local-interfaces VRF_GLOBAL_SET address-only
         ip 10.10.20.11
         url https://server5.local.com
      !
      host server6
   !
   vrf red
      interface set VRF_GLOBAL_SET Vlan21-24, Vlan29-32
      interface set VRF_HOST_SET Loopback12-14, 19-23
      description
      vrf_connectivity_monitor
      local-interfaces VRF_GLOBAL_SET address-only default
      !
      host server2
         description
         server2_connectivity_monitor
         local-interfaces VRF_HOST_SET address-only
         ip 10.10.20.1
         url https://server2.local.com
   !
   vrf yellow
   interval 5
   no shutdown
   interface set GLOBAL_SET Ethernet1-4
   interface set HOST_SET Loopback2-4, Loopback10-12
   local-interfaces GLOBAL_SET address-only default
   !
   host server1
      description
      server1_connectivity_monitor
      local-interfaces HOST_SET address-only
      ip 10.10.10.1
      url https://server1.local.com
   !
   host server2
      description
      server2_connectivity_monitor
      local-interfaces HOST_SET address-only
      ip 10.10.10.2
      url https://server2.local.com
   !
   host server3
      description
      server3_connectivity_monitor
      local-interfaces HOST_SET
      ip 10.10.10.3
   !
   host server4
!
mac address-table aging-time 100
!
event-handler CONFIG_VERSIONING
   trigger on-startup-config
   action bash FN=/mnt/flash/startup-config; LFN="`ls -1 $FN.*-* | tail -n 1`"; if [ -z "$LFN" -o -n "`diff -I 'last modified' $FN $LFN`" ]; then cp $FN $FN.`date +%Y%m%d-%H%M%S`; ls -1r $FN.*-* | tail -n +11 | xargs -I % rm %; fi
   delay 0
!
event-handler trigger-on-boot
   trigger on-boot
   action bash
      if [ 15 -gt 10 ]
      then
        echo "a is greater than 10"
      fi
      EOF
   action log
   action increment device-health metric Metric1
!
event-handler trigger-on-counters
   action log
   trigger on-counters
      poll interval 10
      condition ( Arad*.IptCrcErrCnt.delta > 100 ) and ( Arad*.UcFifoFullDrop.delta > 100 )
      granularity per-source
!
event-handler trigger-on-counters2
   trigger on-counters
      condition ( Arad*.IptCrcErrCnt.delta > 100 ) and ( Arad*.UcFifoFullDrop.delta > 100 )
      granularity per-source
!
event-handler trigger-on-counters3
   trigger on-counters
!
event-handler trigger-on-intf
   trigger on-intf Ethernet4 operstatus ip ip6
!
event-handler trigger-on-intf2
!
event-handler trigger-on-intf3
!
event-handler trigger-on-intf4
   trigger on-intf Ethernet4 ip
!
event-handler trigger-on-intf5
   trigger on-intf Ethernet5 ip6
!
event-handler trigger-on-intf6
   trigger on-intf Ethernet6 operstatus
!
event-handler trigger-on-logging
   action increment device-health metric Metric2
   trigger on-logging
      poll interval 10
      regex ab*
!
event-handler trigger-on-logging2
   trigger on-logging
      regex ab*
!
event-handler trigger-on-logging3
   trigger on-logging
!
event-handler trigger-on-maintenance1
   trigger on-maintenance enter interface Management3 after stage linkdown
!
event-handler trigger-on-maintenance2
   trigger on-maintenance exit unit unit1 before stage bgp
   action bash echo "on-maintenance"
!
event-handler trigger-on-maintenance3
   trigger on-maintenance enter bgp 10.0.0.2 vrf vrf1 all
   action bash echo "on-maintenance"
!
event-handler trigger-on-maintenance4
!
event-handler trigger-on-maintenance5
!
event-handler trigger-vm-tracer
   trigger vm-tracer vm
   action bash echo "vm-tracer vm"
!
event-handler trigger-vm-tracer2
   trigger vm-tracer vm
   action bash echo "vm-tracer vm"\nEOF
!
event-handler without-trigger-key
!
router segment-security
   no shutdown
   !
   policy POLICY-TEST1
      10 application APP-TEST-1 action forward
      20 application APP-TEST-2 action drop stateless log
      25 application APP-TEST-3 action redirect next-hop 198.51.100.1 stateless
   !
   vrf default
      segment SEGMENT-TEST1
         definition
            match prefix-ipv4 MATCH-LIST10
            match prefix-ipv6 MATCH-LIST11
         !
         policies
            from MATCH-LIST22 policy POLICY-TEST1
      !
      segment SEGMENT-TEST2
         definition
            match prefix-ipv4 MATCH-LIST4
            match prefix-ipv6 MATCH-LIST3
         !
         policies
            from MATCH-LIST20 policy policy-forward-all
            from MATCH-LIST21 policy POLICY-TEST1
            from MATCH-LIST30 policy policy-drop-all
   !
   vrf SECURE
      segment SEGMENT-TEST1
         definition
            match interface Ethernet1
            match interface Ethernet2
            match covered prefix-list ipv4 PREFIX-LIST10
            match covered prefix-list ipv6 PREFIX-LIST1
         !
         policies
            from MATCH-LIST20 policy policy-forward-all
            from MATCH-LIST30 policy policy-drop-all
            fallback policy policy-custom
   !
!
group interface QSFP_Interface_Group
   interface Ethernet1,5
   maintenance profile interface uplink-interfaces
!
group interface QSFP_Interface_Group1
   interface Ethernet1,5
!
group interface SFP_Interface_Group
   interface Ethernet10-20
   interface Ethernet30-48
   maintenance profile bgp downlink-neighbors
   maintenance profile bgp local-ix
   maintenance profile interface downlink-interfaces
   maintenance profile interface ix-interfaces
!
interface profile TEST-PROFILE-1
   command description Molecule
   command no switchport
   command no lldp transmit
!
interface profile TEST-PROFILE-2
   command mtu 9214
   command ptp enable
!
ip virtual-router mac-address 00:1c:73:00:dc:01
!
<<<<<<< HEAD
ip address virtual source-nat vrf TEST_01 address 1.1.1.1
ip address virtual source-nat vrf TEST_02 address 1.1.1.2
ip address virtual source-nat vrf TEST_04 address 1.1.1.3
ipv6 address virtual source-nat vrf TEST_03 address 2001:db8:85a3::8a2e:370:7334
ipv6 address virtual source-nat vrf TEST_04 address 2001:db8:85a3::8a2e:370:7335
=======
ipv6 access-list TEST1
   5 deny ipv6 fe80::/64 any
   10 permit ipv6 fe90::/64 any
!
ipv6 access-list TEST2
   counters per-entry
   5 permit ipv6 2001:db8::/64 any
   10 deny ipv6 2001:db8::/32 any
!
ipv6 access-list TEST3
   5 deny ipv6 2001:db8:1000::/64 any
   10 permit ipv6 2001:db8::/32 any
!
ipv6 access-list standard TEST4
   5 deny fe80::/64
   10 permit fe90::/64
!
ipv6 access-list standard TEST5
   counters per-entry
   5 permit 2001:db8::/64
   10 deny 2001:db8::/32
!
ipv6 access-list standard TEST6
   5 deny 2001:db8:1000::/64
   10 permit 2001:db8::/32
!
ip access-list 4
   10 remark ACL to restrict access RFC1918 addresses
   20 deny ip 10.0.0.0/8 any
   30 permit ip 192.0.2.0/24 any
!
ip access-list ACL-01
   10 remark ACL to restrict access to switch API to CVP and Ansible
   20 deny ip host 192.0.2.1 any
   30 permit ip 192.0.2.0/24 any
!
ip access-list ACL-02
   counters per-entry
   10 remark ACL to restrict access RFC1918 addresses
   20 permit ip 10.0.0.0/8 any
   30 permit ip 192.0.2.0/24 any
   permit response traffic nat
!
ip access-list ACL-03
   10 remark ACL to restrict access RFC1918 addresses
   20 deny ip 10.0.0.0/8 any
   30 permit ip 192.0.2.0/24 any
!
ip access-list ACL-04
   counters per-entry
   20 deny ip 12.0.0.0/8 any
   30 permit ip 194.0.2.0/24 any
   permit response traffic nat
!
ip access-list ACL_NO_SEQUENCE
   remark test acl without sequence numbers
   deny udp any any log
   permit icmp any any 3 4 ttl eq 40
   permit icmp any any unreachable ttl gt 3
   permit ip any any fragments dscp 46
   permit ip any any tracked dscp ef
   permit ip any any nexthop-group NH_TEST
   permit vlan inner 123 0x000 ip any any
   permit vlan 234 0xFFF ip any any
   permit icmp any any
!
ip access-list ACL_SEQUENCE_AND_COUNTERS
   counters per-entry
   10 remark test acl with sequence numbers
   20 permit ip 10.0.0.0/8 any
   30 permit tcp host 192.168.122.22 any established
   40 permit tcp any gt 1023 host 172.16.16.16 eq 22
   50 permit tcp any range 1000 1100 any range 10 20
   4294967295 deny ip any any
   permit response traffic nat
>>>>>>> 059f886f
!
class-map type pbr match-any CM_PBR_EXCLUDE
   match ip access-group ACL_PBR_EXCLUDE
!
class-map type pbr match-any CM_PBR_INCLUDE
   match ip access-group ACL_PBR_INCLUDE
!
class-map type pbr match-any CM_PBR_WITHOUT_ACCESS_GROUP
!
ip access-list standard 99
   10 remark ACL to restrict access RFC1918 addresses
   20 permit 10.0.0.0/8
   30 permit 172.16.0.0/12
   40 permit 192.168.0.0/16
!
ip access-list standard ACL-API
   10 remark ACL to restrict access to switch API to CVP and Ansible
   20 permit host 10.10.10.10
   30 permit host 10.10.10.11
   40 permit host 10.10.10.12
!
ip access-list standard ACL-SSH
   counters per-entry
   10 remark ACL to restrict access RFC1918 addresses
   20 permit 10.0.0.0/8
   30 permit 172.16.0.0/12
   40 permit 192.168.0.0/16
!
ip access-list standard ACL-SSH-VRF
   10 remark ACL to restrict access RFC1918 addresses
   20 permit 10.0.0.0/8
   30 permit 172.16.0.0/12
   40 permit 192.168.0.0/16
no ip routing vrf MGMT
ip routing vrf TENANT_A_PROJECT01
ip routing vrf TENANT_A_PROJECT02
!
ip as-path regex-mode asn
ip as-path access-list mylist1 permit ^(64512|645115) egp
ip as-path access-list mylist1 deny (64513|64515)$ any
ip as-path access-list mylist2 deny _64517$ igp
!
ip community-list IP_CL_TEST1 permit 1001:1001 1002:1002
ip community-list IP_CL_TEST1 deny 1010:1010
ip community-list regexp IP_CL_TEST1 permit 20:*
ip community-list IP_CL_TEST2 deny 1003:1003
ip community-list regexp IP_RE_TEST1 permit ^$
ip community-list regexp IP_RE_TEST2 deny ^100
!
ip extcommunity-list TEST1 permit 65000:65000
ip extcommunity-list TEST1 deny 65002:65002
!
ip extcommunity-list TEST2 deny 65001:65001
!
ip extcommunity-list regexp TEST1 permit 65[0-9]{3}:[0-9]+
ip extcommunity-list regexp TEST1 deny .*
!
ip extcommunity-list regexp TEST2 deny 6500[0-1]:650[0-9][0-9]
!
ipv6 neighbor persistent refresh-delay 1000
ipv6 neighbor vrf MGMT 11:22:33:44:55:66:77:88 Ethernet1 11:22:33:44:55:66
ipv6 neighbor ::ffff:192.1.56.10 Loopback99 aa:af:12:34:bc:bf
!
mac access-list TEST1
   10 deny any 01:80:c2:00:00:00 00:00:00:00:00:00
   5 permit any 01:00:0c:cc:cc:cd 00:00:00:00:00:00
!
mac access-list TEST2
   counters per-entry
   5 permit any 01:00:0c:cc:cc:cd 00:00:00:00:00:00
   10 deny any 01:80:c2:00:00:00 00:00:00:00:00:00
!
mac access-list TEST3
   5 permit any 01:00:0c:cc:cc:cd 00:00:00:00:00:00
   10 deny any 01:80:c2:00:00:00 00:00:00:00:00:00
!
mac access-list TEST4
   permit any 01:00:0c:cc:cc:cd 00:00:00:00:00:00
   deny any 01:80:c2:00:00:00 00:00:00:00:00:00
   remark A comment in the middle
   permit any 02:00:00:12:34:56 00:00:00:00:00:00
   deny any 02:00:00:ab:cd:ef 00:00:00:00:00:00
!
system control-plane
   tcp mss ceiling ipv4 1344 ipv6 1366
   ip access-group ingress default ingress_ipv4_acl
   ip access-group acl4_1 in
   ip access-group acl4_3 vrf default in
   ip access-group acl4_2 vrf red in
   ip access-group acl4_2 vrf red_1 in
   ipv6 access-group ingress default ingress_ipv6_acl
   ipv6 access-group acl6_1 in
   ipv6 access-group acl6_3 vrf default in
   ipv6 access-group acl6_2 vrf blue in
   ipv6 access-group acl6_2 vrf blue_1 in
!
mac address-table notification host-flap logging
mac address-table notification host-flap detection window 10
mac address-table notification host-flap detection moves 2
!
maintenance
   profile bgp BP1
      initiator route-map RM-MAINTENANCE inout
   !
   profile bgp BP2
      initiator route-map RM-MAINTENANCE2 inout
   !
   profile bgp BP3
      initiator route-map RM-MAINTENANCE3 inout
   profile bgp BP1 default
   profile interface IP1 default
   profile unit UP1 default
   !
   profile interface IP1
      rate-monitoring load-interval 10
      rate-monitoring threshold 500
      shutdown max-delay 300
   !
   profile unit UP1
      on-boot duration 900
   !
   profile unit UP2
      on-boot duration 600
   !
   unit System
   !
   unit UNIT1
      group bgp BGP_GROUP_1
      group bgp BGP_GROUP_2
      group interface INTERFACE_GROUP_1
      profile unit UP1
!
monitor session myMonitoringSession1 source Ethernet1 ipv6 access-group ipv6ACL
monitor session myMonitoringSession1 source Ethernet5 both ip access-group ipv4ACL priority 10
monitor session myMonitoringSession1 destination Ethernet48
monitor session myMonitoringSession1 truncate
monitor session myMonitoringSession1 header remove size 32
monitor session myMonitoringSession1 encapsulation gre metadata tx
monitor session myMonitoringSession2 ip access-group ipv4ACL
monitor session myMonitoringSession2 source Ethernet3, Ethernet5 rx
monitor session myMonitoringSession2 source Ethernet10-15 rx
monitor session myMonitoringSession2 source Ethernet12 rx
monitor session myMonitoringSession2 source Ethernet18 tx
monitor session myMonitoringSession2 destination Cpu
monitor session myMonitoringSession2 destination Ethernet50
monitor session myMonitoringSession2 sample 50
monitor session myMonitoringSession2 encapsulation gre metadata tx
monitor session myMonitoringSession3 source Ethernet20 both ip access-group ipv4ACL priority 10
monitor session myMonitoringSession4 source Ethernet3, Ethernet5 rx
monitor session myMonitoringSession4 source Ethernet10-15 rx
monitor session myMonitoringSession4 source Ethernet12 rx
monitor session myMonitoringSession4 source Ethernet18 tx mac access-group macACL priority 100
monitor session myMonitoringSession4 destination Cpu
monitor session myMonitoringSession4 destination Ethernet50
monitor session myMonitoringSession4 encapsulation gre metadata tx
!
monitor session default encapsulation gre payload inner-packet
!
mlag configuration
   domain-id sw1-sw2-mlag-domain
   heartbeat-interval 5000
   local-interface Vlan4094
   peer-address 172.16.0.1
   peer-link Port-Channel12
   dual-primary detection delay 5 action errdisable all-interfaces
   dual-primary recovery delay mlag 90 non-mlag 30
   reload-delay mlag 400
   reload-delay non-mlag 450
!
ip route 1.1.1.0/24 Vlan1001 10.1.1.1
ip route 1.1.2.0/24 Vlan1001 10.1.1.1 200 tag 666 name RT-TO-FAKE-DMZ
ip route vrf TENANT_A_PROJECT01 1.2.1.0/24 Vlan202 10.1.2.1
ip route vrf TENANT_A_PROJECT01 1.2.2.0/24 Vlan1001 10.1.2.1 201 tag 667 name RT-TO-FAKE-DMZ
ip route vrf TENANT_A_PROJECT01 10.3.6.0/24 Ethernet40 11.2.1.1 track bfd 100 tag 1000 name Track-BFD metric 300
ip route vrf TENANT_A_PROJECT01 10.3.7.0/24 Ethernet41 100 tag 1000 name No-Track-BFD metric 300
ip route vrf TENANT_A_PROJECT02 10.3.4.0/24 1.2.3.4
ip route vrf TENANT_A_PROJECT02 10.3.5.0/24 Null0
!
arp persistent refresh-delay 700
arp aging timeout default 300
arp vrf BLAH 42.42.42.42 DEAD.BEEF.CAFE arpa
arp vrf defauls 42.42.42.42 DEAD.BEEF.CAFE arpa
arp 41.42.42.42 DEAD.BEEF.CAFE arpa
arp 42.42.42.42 DEAD.BEEF.CAFE arpa
arp 43.42.42.42 DEAD.BEEF.CAFE arpa
arp vrf defaulu 42.42.42.42 DEAD.BEEF.CAFE arpa
!
ipv6 route 2a01:cb04:4e6:d300::/64 Vlan1001 2a01:cb04:4e6:d100::1
ipv6 route 2a01:cb04:4e6:d400::/64 Vlan1001 2a01:cb04:4e6:d100::1 200 tag 666 name RT-TO-FAKE-DMZ
ipv6 route 2a01:cb04:4e6:d400::/64 Vlan1001 2a01:cb04:4e6:d100::1 200 tag 666 name RT-TO-FAKE-DB-ZONE metric 100
ipv6 route vrf TENANT_A_PROJECT01 2a01:cb04:4e6:a300::/64 Vlan1001 2a01:cb04:4e6:100::1
ipv6 route vrf TENANT_A_PROJECT01 2a01:cb04:4e6:a400::/64 Vlan1001 2a01:cb04:4e6:100::1 201 tag 667 name RT-TO-FAKE-DMZ
ipv6 route vrf TENANT_A_PROJECT01 2b01:cb04:4e6:a400::/64 Vlan102 2a01:cb04:4e6:102::1 track bfd 201 tag 102 name Track-BFD metric 100
ipv6 route vrf TENANT_A_PROJECT01 2c01:cb04:4e6:a400::/64 Vlan102 201 tag 102 name No-Track-BFD
!
ip nat pool prefix_16 prefix-length 16
   range 10.0.0.1 10.0.255.254
   range 10.1.0.0 10.1.255.255 1024 65535
   utilization threshold 91 action log
ip nat pool prefix_21 prefix-length 21
ip nat pool prefix_24 prefix-length 24
   utilization threshold 100 action log
ip nat pool prefix_32 prefix-length 32
   range 10.2.0.1 10.2.0.1 1024 65535
   range 10.2.0.2 10.2.0.2
ip nat pool prefix_32_without_ip prefix-length 32
ip nat pool port_only_1 port-only
ip nat pool port_only_2 port-only
   port range 1024 65535
ip nat synchronization
   description test sync config
   expiry-interval 60
   shutdown
   peer-address 1.1.1.1
   local-interface Ethernet1
   port-range 1024 65535
   port-range split disabled
!
ntp authentication-key 1 md5 7 044F0E151B
ntp authentication-key 2 md5 7 044F0E151B
ntp authentication-key 3 sha1 8a $BYk2Sjahe+D9T7uDgIItSA==$JTw5JOAPcYEo0O2hsvsxFQ==$C7wmpXOo
ntp trusted-key 1-3
ntp authenticate
ntp local-interface lo1
ntp server 1.2.3.4 local-interface lo0
ntp server 2.2.2.55
ntp server 10.1.1.1
ntp server 10.1.1.2 prefer
ntp server 20.20.20.1 key 2
ntp server ie.pool.ntp.org iburst key 1
!
patch panel
   connector interface recovery review delay 10 900
   connector interface patch bgp vpws remote-failure errdisable
   !
   patch TEN_A_site2_site5_eline
      shutdown
      connector 1 interface Ethernet6 dot1q vlan 123
      connector 2 pseudowire ldp LDP_PW_1
   !
   patch TEN_B_site2_site5_eline
      connector 1 interface Ethernet5
      connector 2 pseudowire bgp vpws TENANT_A pseudowire TEN_B_site2_site5_eline
   !
!
policy-map type pbr PM_PBR_BREAKOUT
   class CM_PBR_EXCLUDE
   !
   class CM_PBR_INCLUDE
      set nexthop recursive 192.168.4.2
!
monitor telemetry postcard policy
   no disabled
   ingress sample rate 16384
   marker vxlan header word 0 bit 30
   ingress collection gre source 10.3.3.3 destination 10.3.3.4 version 2
   !
   sample policy samplepo1
      match rule1 ipv4
         source prefix 3.4.5.0/24
         destination prefix 10.3.3.0/24
         protocol tcp destination port 77, 78-80, 82
         protocol udp source port 98 destination port 99
      !
      match rule2 ipv6
         source prefix 5::0/128
         destination prefix 4::0/128
         protocol udp destination port 747, 748-800
      !
      match rule3 ipv4
   !
   sample policy samplepo2
      match rule1 ipv4
         source prefix 3.4.5.0/24
         destination prefix 10.3.3.0/24
         protocol udp source port bgp destination port https
   !
   profile profile1
      ingress sample policy samplepo1
   !
   profile profile2
      ingress sample policy samplepo2
!
class-map type qos match-any CM_IPv6_ACCESS_GROUP
   match ipv6 access-group ACL_REPLICATION_LD
!
class-map type qos match-any CM_REPLICATION_LD
   match ip access-group ACL_REPLICATION_LD
!
class-map type qos match-any CM_REPLICATION_LD2
   match vlan 200
!
class-map type qos match-any CM_REPLICATION_LD3
   match cos 3
!
class-map type qos match-any COS_RANGE
   match vlan 1-3
!
class-map type qos match-any VLAN_RANGE
   match vlan 200-400
!
policy-map type copp copp-system-policy
   class copp-system-OspfIsis
      shape kbps 1000
      bandwidth kbps 1000
   !
   class copp-system-cvx
      shape pps 2000
      bandwidth pps 2000
   !
   class copp-system-rsvp
!
policy-map type quality-of-service PM_REPLICATION_LD
   class CM_REPLICATION_LD
      set dscp af11
      set traffic-class 2
      set drop-precedence 1
      police rate 10 kbps burst-size 260 kbytes action set drop-precedence rate 30 kbps burst-size 270 kbytes
   !
   class CM_REPLICATION_LD_2
      set dscp af11
      set traffic-class 2
!
policy-map type quality-of-service PM_REPLICATION_LD2
   class CM_REPLICATION_LD
      set dscp af11
      set cos 4
      police rate 30 kbps burst-size 280 bytes action set dscp af11 rate 1 mbps burst-size 270 bytes
!
policy-map type quality-of-service PM_REPLICATION_LD3
   class CM_REPLICATION_LD
      set dscp af11
      set cos 6
      police rate 10000 bps burst-size 260 kbytes
!
ip radius vrf default source-interface loopback1
!
ip radius vrf MGMT source-interface Ma1
!
ip radius source-interface loopback10
!
role network-limited
   10 permit mode exec command ssh
   20 deny command telnet
   30 permit mode exec command traceroute
!
route-map RM-10.2.3.4-SET-NEXT-HOP-OUT permit 10
   set ip next-hop 10.2.3.4
!
route-map RM-CONN-BL-BGP deny 10
   match ip address prefix-list PL-MLAG
!
route-map RM-CONN-BL-BGP permit 20
   description sub-route-map test
   match ip address prefix-list PL-SUBRM
   sub-route-map RM-HIDE-ASPATH-IN
!
route-map RM-CONN-BL-BGP permit 30
   match ip address prefix-list PL-CONTINUE
   continue 40
!
route-map RM-CONN-BL-BGP permit 40
   match ip address prefix-list PL-CONTINUE
   continue
!
route-map RM-CONN-BL-BGP permit 50
!
route-map RM-HIDE-ASPATH-IN permit 10
   set as-path match all replacement auto
   set community 65000:1 additive
!
route-map RM-HIDE-ASPATH-OUT deny 10
   match community LIST-COM
!
route-map RM-HIDE-ASPATH-OUT permit 20
   set as-path match all replacement auto
!
route-map RM-MLAG-PEER-IN permit 10
   set origin incomplete
!
route-map RM-STATIC-2-BGP permit 10
   description tag for static routes
   set tag 65100
!
peer-filter PF1
   10 match as-range 1-2 result reject
   20 match as-range 1-100 result accept
!
peer-filter PF2
   30 match as-range 65000 result accept
!
router bfd
   interval 900 min-rx 900 multiplier 50 default
   multihop interval 300 min-rx 300 multiplier 3
   slow-timer 5000
   local-address 192.168.255.1
   session stats snapshot interval 51
   !
   sbfd
      local-interface Loopback0 ipv4 ipv6
      initiator interval 500 multiplier 3
      initiator measurement delay round-trip
      reflector min-rx 600
      reflector local-discriminator 155.1.3.1
!
router general
   router-id ipv4 10.1.2.3
   router-id ipv6 2001:beef:cafe::1
   hardware next-hop fast-failover
   !
   vrf BLUE-C2
      leak routes source-vrf BLUE-C1 subscribe-policy RM-BLUE-LEAKING
      leak routes source-vrf BLUE-C3 subscribe-policy RM-BLUE-LEAKING
      routes dynamic prefix-list DYNAMIC_TEST_PREFIX_LIST_1
      routes dynamic prefix-list DYNAMIC_TEST_PREFIX_LIST_2
      exit
   !
   control-functions
      code unit code1
         function ACCEPT_ALL() {
           return true;
           }
         EOF
      code unit code2
         function DENY_ALL() {
           return true;
           }
         EOF
   !
   exit
!
router traffic-engineering
   segment-routing
      rib system-colored-tunnel-rib
      !
      policy endpoint 1.2.3.4 color 70810
         binding-sid 970810
         name SRTE-1.2.3.4-70810
         description SRTE POLICY FOR 1.2.3.4 COLOR 70810
         sbfd remote-discriminator 155.2.1.1
         !
         path-group preference 180
            explicit-null ipv4 ipv6
            segment-list label-stack 900002 900003 900005 900006 index 200
      !
      policy endpoint 1.2.3.4 color 80810
         name SRTE-1.2.3.4-80810
         description SRTE POLICY FOR 1.2.3.4 COLOR 80810
         !
         path-group preference 100
            explicit-null none
            segment-list label-stack 900002 900008 900007 900006 weight 20 index 100
      !
      policy endpoint 5.6.7.8 color 20320
         binding-sid 978320
         sbfd remote-discriminator 2600599809
         !
         path-group preference 80
            explicit-null ipv4
            segment-list label-stack 900002 900003 900005 900006 weight 120 index 300
            segment-list label-stack 900002 900004 900007 900006 weight 220 index 400
         !
         path-group preference 120
            explicit-null ipv6
            segment-list label-stack 900002 900008 900009 900006
            segment-list label-stack 900002 900010 900011 900012
   router-id ipv4 10.0.0.1
   router-id ipv6 2001:beef:cafe::1
!
router igmp
   host-proxy match mroute all
   ssm aware
   !
   vrf BLUE
     host-proxy match mroute iif
!
router multicast
   ipv4
      rpf route 10.10.10.1/32 10.9.9.9 2
      rpf route 10.10.10.1/32 Ethernet1 1
      rpf route 10.10.10.2/32 Ethernet2
      counters rate period decay 300 seconds
      activity polling-interval 10
      routing
      multipath deterministic router-id
      software-forwarding sfe
   !
   ipv6
      activity polling-interval 20
   !
   vrf MCAST_VRF1
      ipv4
         routing
   !
   vrf MCAST_VRF2
      ipv4
         routing
!
router pim sparse-mode
   ipv4
      ssm range standard
      bfd
      rp address 10.238.1.161 239.12.12.12/32 priority 20
      rp address 10.238.1.161 239.12.12.13/32 priority 20
      rp address 10.238.1.161 239.12.12.14/32 priority 20
      rp address 10.238.1.161 239.12.12.16/32 priority 20
      rp address 10.238.1.161 239.12.12.20/32 priority 20
      rp address 10.238.1.161 239.12.12.21/32 priority 20
      rp address 10.238.1.161 access-list RP_ACL priority 20
      rp address 10.238.1.161 access-list RP_ACL2 priority 20
      rp address 10.238.1.161 239.12.12.17/32
      rp address 10.238.1.161 access-list RP_ACL3
      anycast-rp 10.38.1.161 10.50.64.16 register-count 15
   !
   vrf MCAST_VRF1
      ipv4
         bfd
         rp address 10.238.2.161 239.12.22.12/32
         rp address 10.238.2.161 239.12.22.13/32
         rp address 10.238.2.161 239.12.22.14/32
   !
   vrf MCAST_VRF2_ALL_GROUPS
      ipv4
         rp address 10.238.3.161 hashmask 30
   !
   vrf Test_RP_ACL
      ipv4
         rp address 10.238.4.161 access-list RP_ACL
         rp address 10.238.4.161 access-list RP_ACL2 priority 20 hashmask 30 override
!
router msdp
   group-limit 100 source 10.0.1.0/24
   group-limit 123 source 10.0.123.0/24
   originator-id local-interface Loopback10
   rejected-limit 123
   forward register-packets
   connection retry interval 5
   !
   peer 1.2.3.4
      default-peer prefix-list PLIST1
      mesh-group MG1
      mesh-group MG2
      local-interface Loopback11
      keepalive 10 30
      sa-filter in list ACL1
      sa-filter out list ACL2
      description Some kind of MSDP Peer
      disabled
      sa-limit 1000
   !
   peer 4.3.2.1
      local-interface Loopback21
   !
   vrf RED
      group-limit 22 source 10.0.22.0/24
      originator-id local-interface Loopback12
      rejected-limit 10
      connection retry interval 10
      !
      peer 2.3.4.5
         default-peer
         local-interface Loopback13
         keepalive 5 15
         sa-filter in list ACL3
         sa-filter out list ACL4
         description Some other kind of MSDP Peer
         sa-limit 100
!
stun
   client
      server-profile server1
         ip address 1.2.3.4
         ssl profile pathfinder
      server-profile server2
         ip address 2.3.4.5
         port 4100
   server
      local-interface Ethernet1
      local-interface Ethernet13
      local-interface Vlan42
      local-interface Vlan666
      port 4100
      ssl profile pathfinder
      binding timeout 600 seconds
      ssl connection lifetime 1300 minutes
!
ip tacacs vrf default source-interface loopback1
!
ip tacacs vrf TEST1 source-interface lo3
!
ip tacacs source-interface loopback10
!
vmtracer session session_1
   url https://192.168.0.10
   username user1
   password 7 0011D0516421B120A25735E080A16001D1617
   autovlan disable
   vrf MGMT
   source-interface Management1
!
vmtracer session session_2
   url https://192.168.0.10
   username user1
   password 7 0011D0516421B120A25735E080A16001D1617
!
dot1x system-auth-control
dot1x protocol lldp bypass
dot1x dynamic-authorization
!
management ssh
   ip access-group ACL-SSH in
   ip access-group ACL-SSH-VRF vrf mgt in
   idle-timeout 15
   authentication protocol keyboard-interactive password public-key
   connection per-host 10
   fips restrictions
   hostkey client strict-checking
   connection limit 50
   authentication empty-passwords permit
   client-alive interval 666
   client-alive count-max 42
   no shutdown
   log-level debug
   !
   vrf mgt
      no shutdown
!
management tech-support
   policy show tech-support
      exclude command show ip bgp vrf all
      exclude command show ip route vrf all detail
      exclude command show ipv6 bgp vrf all
      exclude command show ipv6 route vrf all detail
      exclude command show kernel ip route vrf all
      exclude command show kernel ipv6 route vrf all
      exclude command show platform fap ip route
      exclude command show platform fap ipv6 route
      exclude command json show version detail
      include command show version detail | grep TerminAttr
   exit<|MERGE_RESOLUTION|>--- conflicted
+++ resolved
@@ -3067,13 +3067,12 @@
 !
 ip virtual-router mac-address 00:1c:73:00:dc:01
 !
-<<<<<<< HEAD
 ip address virtual source-nat vrf TEST_01 address 1.1.1.1
 ip address virtual source-nat vrf TEST_02 address 1.1.1.2
 ip address virtual source-nat vrf TEST_04 address 1.1.1.3
 ipv6 address virtual source-nat vrf TEST_03 address 2001:db8:85a3::8a2e:370:7334
 ipv6 address virtual source-nat vrf TEST_04 address 2001:db8:85a3::8a2e:370:7335
-=======
+!
 ipv6 access-list TEST1
    5 deny ipv6 fe80::/64 any
    10 permit ipv6 fe90::/64 any
@@ -3149,7 +3148,6 @@
    50 permit tcp any range 1000 1100 any range 10 20
    4294967295 deny ip any any
    permit response traffic nat
->>>>>>> 059f886f
 !
 class-map type pbr match-any CM_PBR_EXCLUDE
    match ip access-group ACL_PBR_EXCLUDE
