!
!This is a test comment to test config_comment.
!This is multiline comment.
!
boot secret 5 a153de6290ff1409257a
!
enable password sha512 $6$nXycSRhVPaxRINPL$tM1MNjjRCbFD5di4XWsj8CPkm8Pdwmf9fVqRV015y3DXD4t1vi8CAWQpFP8Vbi9Y2i7.JuFey5UaafXvI6quD1
aaa root secret sha512 $6$u/gcPay8$acyobpJ88zHxkziwGJPcMbp9B/JukvShxg0fDJu7WuMCeB8H0XKX.90w1cAfwcXBrYCR.gjfzaolFgP2zBUua.
!
username admin privilege 15 role network-admin nopassword
no username admin1
username ansible privilege 15 role network-admin secret sha512 $6$.I7/ZR/zlLIUv8fr$vR/JvLTbq5amMt6Y1SE4CKlPDv/AzJYlFYHkUZ17BDovm0Oi4aLdBULe1EmZ0Y9xKjVLMKpxCSKmlrAioDxbQ0
username cvpadmin privilege 15 role network-admin secret sha512 $6$.I7/ZR/zlLIUv8fr$vR/JvLTbq5amMt6Y1SE4CKlPDv/AzJYlFYHkUZ17BDovm0Oi4aLdBULe1EmZ0Y9xKjVLMKpxCSKmlrAioDxbQ0
username cvpadmin ssh-key ssh-rsa AAAAB3NzaC1yc2EAAAADAQABAAABgQC9OuVC4D+ARBrc9sP0VRmP6osTo8fgA4Z/dkacQuiOgph6VTHaBkIuqR7XswKKCOH36GXeIChnIF+d1HSoe05mZX+bT2Nu1SObnO8jZjqIFZqUlXUTHWgmnChchABmXS3KMQlivVDE/r9o3vmHEFTfKPZsmG7YHZuavfYXxFJtqtDW0nGH/WJ+mm4v2CP1tOPBLvNE3mLXXyTepDkmrCH/fkwgPR3gBqLrkhWlma0bz+7I851RpCQemhVJFxeI/SnvQfL2VJU2ZMM3pPRSTlLry7Od6kZNAkr4dIOFDCVAaIDbBxPUZ/LvPfyEUwicEo/EKmpLBQ6E2UqcCK2pTyV/K63682spi2mkxp4FgaLi4CjWkpnL1A/MD7WhrSNgqXToF7QCb9Lidagy9IHafQxfu7LwkFdyQIMu8XNwDZIycuf29wHbDdz1N+YNVK8zwyNAbMOeKMqblsEm2YIorgjzQX1m9+/rJeFBKz77PSgeMp/Rc3txFVuSmFmeTy3aMkU= cvpadmin@hostmachine.local
username shell shell /sbin/nologin nopassword
username shell ssh-key ssh-rsa AAAAB3NzaC1yc2EAAAADAQABAAABgQDHMTFuLHPz/prREZZIks0ca4btBIzEbvY6KRYGzhN7JCG5CTfre0Y9UCbNul7qNl7cxomQkh/0VjQNX6ecPd0HyOTKL2EK002ejNyvooUDarnglMWtjKIl40NgDR/GNSkvC3nEylvX1H7Rfmu38NCqiwIpWA8JFwgLCLvkWUoORxHhIIy8/vttLgMxr66HGlVAnRidf3VVCnlILm4gUpc3fR43EhvVoYByY3jEa/fypiS2nDP9K2fXtpXGrIHSbyMu4Mj3fnSdcqWysRF7Tqc6Kvet8ImS07fLcgpbdLp31ssF1rssbTnD1zWuAozvXpK1d+vFO4EfFr5yzkE2Q8lM0wPpdS4LBWQfJdWgi6t5XEXewWyTYfIDKCBOI2dECGtkDjme+PDNIL9IQiiYC2iXMmQrun9fsp8jicdw1svGef8Otdb4kmHXiQ3mAxTeHLgeYPfYyekKq/+dFMcAZT+sv0g24AHc4ulitfLRoGjxYHZLGg2KQpFfAn0aQKCd5vk= noname@hostmachine-asd-cl
username shell ssh-key secondary ssh-rsa AAAAB3NzaC1yc2EAAAADAQABAAABgQDHMTFuLHPz/prREZZIks0ca4btBIzEbvY6KRYGzhN7JCG5CTfre0Y9UCbNul7qNl7cxomQkh/0VjQNX6ecPd0HyOTKL2EK002ejNyvooUDarnglMWtjKIl40NgDR/GNSkvC3nEylvX1H7Rfmu38NCqiwIpWA8JFwgLCLvkWUoORxHhIIy8/vttLgMxr66HGlVAnRidf3VVCnlILm4gUpc3fR43EhvVoYByY3jEa/fypiS2nDP9K2fXtpXGrIHSbyMu4Mj3fnSdcqWysRF7Tqc6Kvet8ImS07fLcgpbdLp31ssF1rssbTnD1zWuAozvXpK1d+vFO4EfFr5yzkE2Q8lM0wPpdS4LBWQfJdWgi6t5XEXewWyTYfIDKCBOI2dECGtkDjme+PDNIL9IQiiYC2iXMmQrun9fsp8jicdw1svGef8Otdb4kmHXiQ3mAxTeHLgeYPfYyekKq/+dFMcAZT+sv0g24AHc4ulitfLRoGjxYHZLGg2KQpFfAn0aQKCd5vk= noname@hostmachine-asd-cl
!
address locking
   disabled
   local-interface Loopback0
   dhcp server ipv4 1.1.1.1
   dhcp server ipv4 4.4.4.4
   lease 2.2.2.2 mac dead.beef.cafe
   lease 3.3.3.3 mac de:af:be:ef:ca:fe
   locked-address expiration mac disabled
   locked-address ipv4 enforcement disabled
   locked-address ipv6 enforcement disabled
!
agent Dummy environment V1=42:V2=666
agent KernelFib environment KERNELFIB_PROGRAM_ALL_ECMP=true
!
hardware port-group 1 select Et32/1-4
hardware port-group 2 select Et32/1,Et32/3,Et34
!
hardware counter feature acl out mac
hardware counter feature gre tunnel interface out
hardware counter feature ip in
hardware counter feature ip out layer3 units packets
hardware counter feature mpls lfib units packets
hardware counter feature route ipv4 vrf test 192.168.0.0/24
hardware counter feature route ipv6 2001:db8:cafe::/64
hardware counter feature segment-security in
!
hardware access-list mechanism tcam
!
service routing configuration bgp no-equals-default
!
prompt %H__%D{%H:%M:%S}%v%P
!
terminal length 1000
terminal width 1000
!
alias wr copy running-config startup-config
alias siib show ip interface brief

!
logging event storm-control discards global
logging event storm-control discards interval 10
!
daemon ocprometheus
   exec /usr/bin/ocprometheus -config /usr/bin/ocprometheus.yml -addr localhost:6042
   no shutdown
!
daemon random
   exec /usr/bin/random
   shutdown
!
dhcp relay
   tunnel requests disabled
   mlag peer-link requests disabled
   server dhcp-relay-server1
   server dhcp-relay-server2
!
ip dhcp relay information option
ip dhcp relay always-on
ip dhcp relay all-subnets default
!
ipv6 dhcp relay always-on
ipv6 dhcp relay all-subnets default
ipv6 dhcp relay option link-layer address
ipv6 dhcp relay option remote-id format %m:%i
!
dhcp server vrf AVRF
   !
   subnet 172.16.254.0/24
      default-gateway 172.16.254.1
   dns server ipv4 10.0.0.1 192.168.255.254
   client class ipv4 definition Class1
!
dhcp server vrf defauls
!
dhcp server
   dns server ipv4 10.0.0.1 192.168.255.254
   dns server ipv6 2001:db8::1 2001:db8::2
   tftp server file ipv4 https://www.arista.io/ztp/bootstrap
   tftp server file ipv6 https://2001:0db8:fe/ztp/bootstrap
   !
   subnet 2a00:2::/64
   !
   subnet 10.2.3.0/24
   !
   vendor-option ipv4 NTP
      sub-option 42 type ipv4-address data 10.1.1.1
!
dhcp server vrf defaulu
!
dhcp server vrf TEST
   lease time ipv4 10 days 10 hours 10 minutes
   dns domain name ipv4 testv4.com
   lease time ipv6 12 days 12 hours 12 minutes
   dns domain name ipv6 testv6.com
   !
   subnet 10.0.0.0/24
      reservations
         mac-address 0001.0001.0001
            ipv4-address 10.0.0.2
            hostname host3
         !
         mac-address 1a1b.1c1d.1e1f
            ipv4-address 10.0.0.1
            hostname host1
      !
      range 10.0.0.10 10.0.0.100
      !
      range 10.0.0.110 10.0.0.120
      name TEST1
      dns server 10.1.1.12 10.1.1.13
      lease time 0 days 0 hours 10 minutes
      default-gateway 10.0.0.1
   !
   subnet 2001:db8:abcd:1234:c000::/66
      reservations
         mac-address 0003.0003.003
            ipv6-address 2001:db8:abcd:1234:c000::1
   !
   vendor-option ipv4 NTP
      sub-option 1 type string data "test"
      sub-option 42 type ipv4-address data 10.1.1.1
      sub-option 66 type array ipv4-address data 1.1.1.1 2.2.2.2
!
dhcp server vrf VRF01
   !
   subnet 192.168.0.0/24
   disabled
!
ip dhcp snooping bridging
ip dhcp snooping information option
ip dhcp snooping information option circuit-id type 10 format %h:%p
ip dhcp snooping vlan 10,20,500,1000-2000
!
switchport default mode access
!
switchport default phone cos 0
!
switchport default phone vlan 69
!
vlan internal order ascending range 10 40
!
errdisable detect cause acl
errdisable detect cause arp-inspection
errdisable detect cause dot1x
errdisable detect cause link-change
errdisable detect cause tapagg
errdisable detect cause xcvr-misconfigured
errdisable detect cause xcvr-overheat
errdisable detect cause xcvr-power-unsupported
errdisable recovery cause arp-inspection
errdisable recovery cause bpduguard
errdisable recovery cause dot1x
errdisable recovery cause hitless-reload-down
errdisable recovery cause lacp-rate-limit
errdisable recovery cause link-flap
errdisable recovery cause no-internal-vlan
errdisable recovery cause portchannelguard
errdisable recovery cause portsec
errdisable recovery cause speed-misconfigured
errdisable recovery cause tapagg
errdisable recovery cause uplink-failure-detection
errdisable recovery cause xcvr-misconfigured
errdisable recovery cause xcvr-overheat
errdisable recovery cause xcvr-power-unsupported
errdisable recovery cause xcvr-unsupported
errdisable recovery interval 300
!
event-monitor
!
flow tracking hardware
   tracker T1
      record export on inactive timeout 3666
      record export on interval 5666
   !
   tracker T2
      exporter T2-E1
         collector 42.42.42.42
   !
   tracker T3
      exporter T3-E1
      !
      exporter T3-E2
         collector 10.10.10.10 port 777
      !
      exporter T3-E3
         collector this.is.my.awesome.collector.dns.name port 888
         format ipfix version 10
         local interface Management1
         template interval 424242
      !
      exporter T3-E4
         collector dead:beef::cafe
   record format ipfix standard timestamps counters
   no shutdown
!
flow tracking sampled
   encapsulation ipv4 ipv6 mpls
   sample 666
   hardware offload ipv4
   hardware offload threshold minimum 2 samples
   tracker T1
      record export on inactive timeout 3666
      record export on interval 5666
      record export mpls
   !
   tracker T2
      flow table size 614400 entries
      exporter T2-E1
         collector 42.42.42.42
   !
   tracker T3
      flow table size 100000 entries
      exporter T3-E1
      !
      exporter T3-E2
         collector 10.10.10.10 port 777
      !
      exporter T3-E3
         collector this.is.my.awesome.collector.dns.name port 888
         format ipfix version 10
         local interface Management1
         template interval 424242
      !
      exporter T3-E4
         collector dead:beef::cafe
   no shutdown
!
ip igmp snooping robustness-variable 2
ip igmp snooping restart query-interval 30
ip igmp snooping interface-restart-query 500
ip igmp snooping fast-leave
ip igmp snooping vlan 23
ip igmp snooping vlan 23 querier
ip igmp snooping vlan 23 querier address 10.10.23.1
ip igmp snooping vlan 23 querier query-interval 40
ip igmp snooping vlan 23 querier max-response-time 10
ip igmp snooping vlan 23 querier last-member-query-interval 5
ip igmp snooping vlan 23 querier last-member-query-count 2
ip igmp snooping vlan 23 querier startup-query-interval 20
ip igmp snooping vlan 23 querier startup-query-count 2
ip igmp snooping vlan 23 querier version 3
ip igmp snooping vlan 23 max-groups 20
ip igmp snooping vlan 23 fast-leave
ip igmp snooping vlan 24
no ip igmp snooping vlan 25
no ip igmp snooping vlan 25 fast-leave
ip igmp snooping querier
ip igmp snooping querier address 10.10.10.1
ip igmp snooping querier query-interval 40
ip igmp snooping querier max-response-time 10
ip igmp snooping querier last-member-query-interval 5
ip igmp snooping querier last-member-query-count 2
ip igmp snooping querier startup-query-interval 20
ip igmp snooping querier startup-query-count 2
ip igmp snooping querier version 3
!
ip igmp snooping proxy
ip igmp snooping vlan 23 proxy
no ip igmp snooping vlan 25 proxy
!
logging event congestion-drops interval 10
!
load-interval default 25
!
interface defaults
   mtu 9000
   ethernet
      shutdown
!
service routing protocols model multi-agent
!
l2-protocol
   forwarding profile TEST1
      bfd per-link rfc-7130 forward
      bfd per-link rfc-7130 tagged forward
      bfd per-link rfc-7130 untagged forward
      e-lmi forward
      e-lmi tagged forward
      e-lmi untagged forward
      isis forward
      isis tagged forward
      isis untagged forward
      lacp forward
      lacp tagged forward
      lacp untagged forward
      lldp forward
      lldp tagged forward
      lldp untagged forward
      macsec forward
      macsec tagged forward
      macsec untagged forward
      pause forward
      pause tagged forward
      pause untagged forward
      stp forward
      stp tagged forward
      stp untagged forward
   forwarding profile TEST2
      bfd per-link rfc-7130 tagged forward
      e-lmi forward
      isis untagged forward
      lacp forward
      lacp untagged forward
      lldp tagged forward
      macsec tagged forward
      pause untagged forward
      stp tagged forward
      stp untagged forward
!
lacp port-id range 1 128
no lacp rate-limit default
!
queue-monitor length
queue-monitor length notifying
queue-monitor length tx-latency
queue-monitor length default thresholds 100 10
queue-monitor length cpu thresholds 200000 100000
!
queue-monitor length log 100
!
monitor layer1
   logging transceiver
   logging transceiver dom
   logging transceiver communication
   logging mac fault
!
link tracking group EVPN_MH_ES1
   links minimum 30
   recovery delay 500
link tracking group EVPN_MH_ES2
!
<<<<<<< HEAD
lldp timer 30
lldp hold-time 90
no lldp tlv transmit system-capabilities
lldp tlv transmit system-description
no lldp run
lldp management-address 192.168.1.1/24
lldp management-address vrf Management
=======
logging repeat-messages
logging buffered 1000000 warnings
no logging trap
logging console errors
logging synchronous level critical
logging host 20.20.20.7
logging host 50.50.50.7 100 200 protocol tcp
logging host 60.60.60.7 100 200
logging host 2001:db8::20:7
logging host 2001:db8::50:7 100 200 protocol tcp
logging host 2001:db8::60:7 100 200
logging vrf mgt host 10.10.10.7
logging vrf mgt host 30.30.30.7 100 200 protocol tcp
logging vrf mgt host 40.40.40.7 300 400
logging vrf mgt host 2001:db8::10:7
logging vrf mgt host 2001:db8::30:7 100 200 protocol tcp
logging vrf mgt host 2001:db8::40:7 300 400
logging vrf vrf_with_no_source_interface host 1.2.3.4
logging vrf vrf_with_no_source_interface host 2001:db8::1:2:3:4
logging format timestamp traditional year timezone
logging format rfc5424
logging source-interface Loopback0
logging vrf mgt source-interface Management0
logging policy match match-list molecule discard
!
logging level AAA warnings
logging level ACL critical
logging level BGP 0
!
no logging event link-status global
>>>>>>> 8f95f4ee
!
match-list input string molecule
   10 match regex ^.*MOLECULE.*$
   20 match regex ^.*TESTING.*$
!
match-list input prefix-ipv4 molecule_v4
   match prefix-ipv4 10.10.10.0/24
   match prefix-ipv4 10.10.20.0/24
!
match-list input prefix-ipv6 molecule_v6
   match prefix-ipv6 2001:0DB8::/32
!
mcs client
   no shutdown
   !
   cvx secondary default
      no shutdown
      server host 10.90.224.188
      server host 10.90.224.189
      server host leaf2.atd.lab
!
monitor server radius
   service dot1x
   probe interval 100 seconds
   probe threshold failure 100
   probe method access-request username arista password 7 141600021F102B
!
platform trident mmu queue profile mc_example_profile
    egress unicast queue 1 reserved bytes 0
    egress unicast queue 2 reserved cells 0
    egress unicast queue 2 threshold 1/8
    egress multicast queue 0 reserved 0
    egress multicast queue 0 drop-precedence 1 drop-threshold 3/4
    egress multicast queue 1 reserved cells 0
    egress multicast queue 1 threshold 1/64
    egress multicast queue 7 reserved cells 0
    egress multicast queue 7 threshold 1/64
!
platform trident mmu queue profile unused_profile
    egress unicast queue 1 reserved bytes 0
    egress unicast queue 1 drop-precedence 1 drop-threshold 1/8
    egress unicast queue 2 reserved cells 0
    egress unicast queue 2 threshold 1/8
    egress multicast queue 0 reserved 0
    egress multicast queue 0 drop-precedence 2 drop-threshold 1
    egress multicast queue 1 reserved cells 0
    egress multicast queue 1 threshold 8
!
ip nat translation address selection hash field source-ip
ip nat translation address selection any
ip nat translation tcp-timeout 7200
ip nat translation udp-timeout 3600
ip nat translation max-entries 100000
ip nat translation low-mark 50
ip nat translation max-entries 1000 host
ip nat translation low-mark 50 host
ip nat translation max-entries 100 10.0.0.1
ip nat translation max-entries 200 10.0.0.2
ip nat kernel buffer size 64
!
ip nat profile NAT-PROFILE-NO-VRF-1
!
ip nat profile NAT-PROFILE-NO-VRF-2
   ip nat destination static 1.0.0.1 2.0.0.1
   ip nat destination static 1.0.0.2 22 2.0.0.2
   ip nat destination static 1.0.0.2 23 2.0.0.3 23
   ip nat destination static 1.0.0.4 22 2.0.0.4 23 protocol udp
   ip nat destination static 1.0.0.7 access-list ACL21 2.0.0.7
   ip nat source static 3.0.0.1 4.0.0.1
   ip nat source static 3.0.0.2 22 4.0.0.2
   ip nat source static 3.0.0.3 22 4.0.0.3 23
   ip nat source static 3.0.0.4 22 4.0.0.4 23 protocol udp
   ip nat source static 3.0.0.7 access-list ACL21 4.0.0.7
   ip nat source ingress static 3.0.0.8 4.0.0.8
   ip nat destination egress static 239.0.0.1 239.0.0.2
   ip nat source static 3.0.0.5 22 4.0.0.5 23 protocol tcp group 1
   ip nat destination static 1.0.0.5 22 2.0.0.5 23 protocol tcp group 1
   ip nat source static 3.0.0.6 22 4.0.0.6 23 protocol tcp group 2 comment Comment Test
   ip nat destination static 1.0.0.6 22 2.0.0.6 23 protocol tcp group 2 comment Comment Test
   ip nat destination dynamic access-list ACL1 pool POOL1
   ip nat source dynamic access-list ACL11 pool POOL11
   ip nat source dynamic access-list ACL12 pool POOL11 comment POOL11 shared with ACL11/12
   ip nat source dynamic access-list ACL13 pool POOL13 priority 10
   ip nat source dynamic access-list ACL14 pool POOL14 priority 1 comment Priority low end
   ip nat source dynamic access-list ACL15 pool POOL15 priority 4294967295 comment Priority high end
   ip nat source dynamic access-list ACL16 pool POOL16 comment Priority default
   ip nat source dynamic access-list ACL17 overload priority 10 comment Priority_10
   ip nat source dynamic access-list ACL18 pool POOL18 address-only priority 10 comment Priority_10
   ip nat source dynamic access-list ACL19 pool POOL19 full-cone priority 10 comment Priority_10
   ip nat destination dynamic access-list ACL2 pool POOL1 comment POOL1 shared with ACL1/2
   ip nat destination dynamic access-list ACL3 pool POOL3 priority 10
   ip nat destination dynamic access-list ACL4 pool POOL4 priority 1 comment Priority low end
   ip nat destination dynamic access-list ACL5 pool POOL5 priority 4294967295 comment Priority high end
   ip nat destination dynamic access-list ACL6 pool POOL6 comment Priority default
!
ip nat profile NAT-PROFILE-TEST-VRF vrf TEST
!
hostname hostname-set-via-hostname-var
ip domain lookup source-interface Loopback0
ip domain lookup vrf mgt source-interface Management0
ip name-server 10.10.128.10
ip name-server vrf mgmt 10.10.128.10
ip name-server vrf TEST 10.10.128.10 priority 3
ip name-server 10.10.129.10 priority 0
ip name-server 2001:db8::1
ip name-server vrf mgmt 2001:db8::1
ip name-server 2001:db8::2 priority 0
ip name-server vrf TEST 2001:db8::2 priority 3
dns domain test.local
ip domain-list domain1.local
ip domain-list domain2.local
!
aaa group server ldap LADP2
   server 10.10.10.157 vrf mgt
   server 10.10.10.249
!
aaa group server ldap LDAP1
   server 192.168.10.157 vrf mgt
   server 10.10.10.248
!
track MyTrackNoProperty interface Ethernet1/1 line-protocol
track MyTrackSetProperty interface Ethernet2/1 line-protocol
!
poe
   reboot action maintain
   interface shutdown action power-off
!
switchport port-security mac-address aging
switchport port-security mac-address moveable
switchport port-security persistence disabled
switchport port-security violation protect chip-based
!
ptp clock-identity 11:11:11:11:11:11
ptp domain 17
ptp message-type event dscp 46 default
ptp message-type general dscp 36 default
ptp mode boundary one-step
ptp priority1 101
ptp priority2 102
ptp profile g8275.1
ptp source ip 1.1.2.3
ptp ttl 12
ptp forward-unicast
ptp monitor threshold offset-from-master 11
ptp monitor threshold mean-path-delay 12
ptp monitor threshold mean-path-delay 14 nanoseconds drop
ptp monitor threshold offset-from-master 13 nanoseconds drop
ptp monitor threshold missing-message sync 103 intervals
ptp monitor threshold missing-message follow-up 102 intervals
ptp monitor threshold missing-message announce 101 intervals
ptp monitor sequence-id
ptp monitor threshold missing-message sync 204 sequence-ids
ptp monitor threshold missing-message follow-up 203 sequence-ids
ptp monitor threshold missing-message delay-resp 202 sequence-ids
ptp monitor threshold missing-message announce 201 sequence-ids
!
qos profile experiment
   qos trust cos
   qos cos 2
   service-policy type qos input test_qos_policy_v1
   !
   tx-queue 3
      no priority
      bandwidth percent 30
   !
   tx-queue 4
      bandwidth guaranteed percent 10
   !
   tx-queue 5
      bandwidth percent 40
   !
   tx-queue 7
      bandwidth percent 30
      shape rate 40 percent
!
qos profile no_qos_trust
   no qos trust
   qos cos 3
   qos dscp 4
!
qos profile qprof_testwithpolicy
   service-policy type qos input pmap_test1
   !
   tx-queue 0
      bandwidth percent 1
   !
   tx-queue 1
      bandwidth percent 80
   !
   tx-queue 5
      !! Multi-line comment
      !! here.
      no priority
      bandwidth percent 19
!
qos profile test
   qos trust dscp
   qos dscp 46
   shape rate 80 percent
   !
   tx-queue 1
      no priority
      bandwidth percent 50
   !
   tx-queue 2
      priority strict
      bandwidth percent 10
      random-detect ecn minimum-threshold 320 kbytes maximum-threshold 320 kbytes max-mark-probability 90
   !
   tx-queue 4
      bandwidth guaranteed percent 10
      random-detect ecn minimum-threshold 320 segments maximum-threshold 320 segments weight 10
!
qos profile test_with_pfc
   service-policy type qos input pmap_test1
   !
   tx-queue 0
      bandwidth percent 1
   !
   tx-queue 1
      bandwidth percent 80
   !
   tx-queue 5
      no priority
      bandwidth percent 19
   !
   priority-flow-control on
   priority-flow-control priority 0 no-drop
   priority-flow-control priority 1 drop
   priority-flow-control pause watchdog
   priority-flow-control pause watchdog port action drop
   priority-flow-control pause watchdog port timer timeout 0.05 polling-interval auto recovery-time 1.11 forced
!
qos profile uc_mc_queues_test
   !
   uc-tx-queue 1
      !! Test no priority
      no priority
      bandwidth percent 50
      random-detect ecn minimum-threshold 3 milliseconds maximum-threshold 9 milliseconds max-mark-probability 90
   !
   uc-tx-queue 2
      priority strict
      bandwidth percent 10
      random-detect ecn minimum-threshold 320 kbytes maximum-threshold 320 kbytes max-mark-probability 90
   !
   uc-tx-queue 4
      !! Test guaranteed percent
      bandwidth guaranteed percent 10
      random-detect ecn minimum-threshold 320 segments maximum-threshold 320 segments weight 10
   !
   mc-tx-queue 1
      no priority
      bandwidth percent 50
   !
   mc-tx-queue 2
      !! Test strict priority
      priority strict
      bandwidth percent 10
   !
   mc-tx-queue 4
      !! Test guaranteed percent
      bandwidth guaranteed percent 10
!
qos profile wred_queues_test
   !
   tx-queue 1
      !! Test no priority
      no priority
      bandwidth percent 50
      random-detect drop minimum-threshold 1 kbytes maximum-threshold 10 kbytes drop-probability 100
   !
   tx-queue 2
      priority strict
      bandwidth percent 10
      random-detect drop drop-precedence 2 minimum-threshold 2 kbytes maximum-threshold 200 kbytes drop-probability 50 weight 10
   !
   tx-queue 3
      priority strict
      bandwidth percent 10
      random-detect ecn minimum-threshold 320 kbytes maximum-threshold 320 kbytes weight 10
   !
   tx-queue 4
      !! Test guaranteed percent
      bandwidth guaranteed percent 10
      random-detect drop minimum-threshold 1 kbytes maximum-threshold 10 kbytes drop-probability 90
   !
   mc-tx-queue 1
      no priority
      bandwidth percent 50
   !
   mc-tx-queue 2
      !! Test strict priority
      priority strict
      bandwidth percent 10
   !
   mc-tx-queue 4
      !! Test guaranteed percent
      bandwidth guaranteed percent 10
!
qos profile wred_uc_queues_test
   !
   uc-tx-queue 1
      !! Test no priority
      no priority
      bandwidth percent 50
      random-detect drop minimum-threshold 1 microseconds maximum-threshold 10 microseconds drop-probability 90 weight 15
   !
   uc-tx-queue 2
      priority strict
      bandwidth percent 10
      random-detect drop drop-precedence 1 minimum-threshold 2 milliseconds maximum-threshold 20 milliseconds drop-probability 80
   !
   uc-tx-queue 4
      !! Test guaranteed percent
      bandwidth guaranteed percent 10
      random-detect drop minimum-threshold 1 microseconds maximum-threshold 10 microseconds drop-probability 90
!
redundancy
   protocol sso
!
router adaptive-virtual-topology
   topology role pathfinder
   region North_America id 1
   zone Canada id 2
   site Ottawa id 99
   !
   policy production
      !
      match application-profile videoApps
      !
      match application-profile criticalApps
         avt profile crit
         traffic-class 7
         dscp 45
      !
      match application-profile audioApps
         avt profile audio
         traffic-class 6
      !
      match application-profile mfgApp
         avt profile crit
         dscp 54
      !
      match application-profile hrApp
         avt profile hr
   !
   profile office365
   !
   profile scavenger
      internet-exit policy scavenger-ie
      path-selection load-balance scavenger-lb
   !
   profile video
      internet-exit policy video-ie
   !
   profile voice
      path-selection load-balance voice-lb
   !
   vrf blue
      avt profile video id 1
   !
   vrf red
      avt policy production
      avt profile video id 1
      avt profile voice id 2
!
router internet-exit
   exit-group eg_01
   !
   exit-group eg_02
      fib-default
   !
   exit-group eg_03
      local connection eg_03_lo_01
      local connection eg_03_lo_02
      fib-default
   !
   exit-group eg_04
      local connection eg_04_lo_01
      local connection eg_04_lo_02
      local connection eg_04_lo_03
   !
   policy po_01
      exit-group po_eg_01_02
      exit-group po_eg_01_04
      exit-group po_eg_01_01
      exit-group po_eg_01_03
      exit-group system-default-exit-group
   !
   policy po_02
   !
   policy po_03
      exit-group po_eg_03_01
!
router l2-vpn
   arp learning bridged
   arp proxy prefix-list pl-router-l2-vpn
   arp selective-install
   nd learning bridged
   nd proxy prefix-list pl-router-l2-vpn
   nd rs flooding disabled
   virtual-router neighbor advertisement flooding disabled
!
router path-selection
   peer dynamic source stun
   tcp mss ceiling ipv4 200 ingress
   !
   path-group PG-1 id 666
      keepalive interval 200 milliseconds failure-threshold 3 intervals
      !
      peer dynamic
         ip local
         ipsec
      !
      peer static router-ip 172.16.1.42
      !
      peer static router-ip 172.16.2.42
         ipv4 address 192.168.2.42
      !
      peer static router-ip 172.16.42.42
         name TEST-STATIC-PEER-WITH-NAME
         ipv4 address 192.168.42.42
         ipv4 address 192.168.1.42
   !
   path-group PG-2 id 42
      ipsec profile IPSEC-P-1
      keepalive interval auto
      flow assignment lan
      !
      local interface Ethernet1/1
      !
      local interface Ethernet1/1/3
      !
      local interface Ethernet2 public address 192.168.42.42
         stun server-profile STUN-P-1 STUN-P-2
      !
      local interface Ethernet2/4.666
      !
      local interface Ethernet3
         stun server-profile STUN-P-1
      !
      local interface Ethernet4.666
      !
      local interface Port-Channel1 public address 192.168.42.43
         stun server-profile STUN-P-1 STUN-P-2
      !
      local interface Port-Channel4.666
      !
      local ip 192.168.1.100 public address 192.168.42.42
         stun server-profile STUN-P-1 STUN-P-2
      !
      local ip 192.168.100.1
         stun server-profile STUN-P-1
      !
      peer dynamic
         ipsec disabled
   !
   path-group PG-3 id 888
   !
   path-group PG-4
   !
   load-balance policy LB-EMPTY
   !
   load-balance policy LB-P-1
      loss-rate 17
      hop count lowest
      path-group PG-5
      path-group PG-2 priority 42
      path-group PG-4 priority 42
      path-group PG-3 priority 666
   !
   load-balance policy LB-P-2
      latency 42
      jitter 666
      loss-rate 42.42
      path-group PG-1 priority 1
      path-group PG-3
   !
   policy DPS-P-1
      default-match
         load-balance LB-P-1
      !
      42 application-profile AP-3
         load-balance LB-P-1
   !
   policy DPS-P-2
      default-match
         load-balance LB-P-2
   !
   policy DPS-P-3
      42 application-profile AP-2
      !
      66 application-profile AP-1
         load-balance LB-P-1
   !
   vrf VRF-1
      path-selection-policy DPS-P-1
   !
   vrf VRF-2
      path-selection-policy DPS-P-2
   !
   vrf VRF-3
!
router service-insertion
   connection aconnection
      interface Ethernet4/1 next-hop 10.10.10.10
      monitor connectivity host host4
   connection connection1
      interface Ethernet2/2.2 next-hop 10.10.10.10
      monitor connectivity host host1
   connection connection2
      interface Tunnel1 primary
      interface Tunnel2 secondary
      monitor connectivity host host2
   connection connection3
      interface Tunnel3 secondary
      monitor connectivity host host3
   connection connection4
      interface Tunnel4 primary
   connection connection5
      interface Tunnel5 primary
      interface Tunnel6 secondary
   connection connection6
      interface Ethernet2 next-hop 10.10.10.10
   connection connection7
      interface Ethernet3/1 next-hop 10.10.10.10
      monitor connectivity host host4
!
platform trident l3 routing mac-address per-vlan
platform trident forwarding-table partition 2
platform sand forwarding mode arad
platform sand lag mode 512x32
platform sand lag hardware-only
platform sand qos map traffic-class 0 to network-qos 0
platform sand qos map traffic-class 1 to network-qos 7
platform sand qos map traffic-class 2 to network-qos 15
platform sand multicast replication default ingress
platform sand mdb profile l3-xxl
platform sfe data-plane cpu allocation maximum 42
!
sflow sample dangerous 1000
sflow polling-interval 10
sflow vrf AAA destination 10.6.75.62 123
sflow vrf AAA destination 10.6.75.63 333
sflow vrf AAA source-interface Ethernet2
sflow vrf BBB destination 10.6.75.62
sflow vrf BBB source 1.1.1.1
sflow vrf CCC destination 10.6.75.62
sflow vrf CCC source-interface Management1
sflow vrf MGMT destination 10.6.75.59
sflow vrf MGMT destination 10.6.75.62 123
sflow vrf MGMT destination 10.6.75.63 333
sflow vrf MGMT source-interface Ethernet3
sflow destination 10.6.75.61
sflow destination 10.6.75.62 123
sflow source-interface Management0
sflow sample input subinterface
sflow sample output subinterface
sflow extension bgp
sflow extension router
no sflow extension switch
no sflow extension tunnel
sflow interface disable default
sflow interface egress unmodified enable default
sflow run
sflow hardware acceleration
sflow hardware acceleration sample 1024
sflow hardware acceleration module Linecard1
sflow hardware acceleration module Linecard2
no sflow hardware acceleration module Linecard3
!
hardware speed-group 1 serdes 10g
hardware speed-group 2 serdes 25g
hardware speed-group 3/1 serdes 25g
!
sync-e
   network option 2
!
service unsupported-transceiver test dsafDSFfvadskjh3424
!
system l1
   unsupported speed action warn
   unsupported error-correction action error
!
tap aggregation
   mode exclusive profile tap-aggregation-extended
   encapsulation dot1br strip
   encapsulation vn-tag strip
   protocol lldp trap
   mode exclusive no-errdisable Ethernet1/1
   mode exclusive no-errdisable Ethetnet 42/1
   mode exclusive no-errdisable Port-Channel200
   truncation size 169
   mac timestamp header format 64-bit
   mac timestamp header eth-type 5
   mac fcs-error pass-through
!
clock timezone GMT
!
vlan 110
   name PR01-DMZ
!
vlan 111
   name PRIVATE_VLAN_COMMUNITY
   private-vlan community primary vlan 110
!
vlan 112
   name PRIVATE_VLAN_ISOLATED
   private-vlan isolated primary vlan 110
!
vlan 3010
   name MLAG_iBGP_TENANT_A_PROJECT01
   trunk group LEAF_PEER_L3
!
vlan 3011
   name MLAG_iBGP_TENANT_A_PROJECT02
   state active
   trunk group MY_TRUNK_GROUP
!
vlan 3012
   name MLAG_iBGP_TENANT_A_PROJECT03
   state suspend
   trunk group MY_TRUNK_GROUP
!
vrf instance BLAH
!
vrf instance defauls
!
vrf instance defaulu
!
vrf instance MGMT
!
vrf instance TENANT_A_PROJECT01
!
vrf instance TENANT_A_PROJECT02
!
vrf instance TEST1
!
vrf instance TEST2
!
group bgp bar
   vrf red
   neighbor peer-group-baz
   maintenance profile bgp downlink-neighbors
!
group bgp foo
   neighbor 169.254.1.1
   neighbor fe80::1
   maintenance profile bgp ixp
   maintenance profile bgp uplink-neighbors
!
group bgp without-neighbors-key
   vrf red
!
queue-monitor streaming
   max-connections 5
   ip access-group ACL-QMS
   ipv6 access-group ACLv6-QMS
   vrf test
   no shutdown
!
banner login
!!!!!!!!!!!!!!!!!!!!!!!!!!!!!!!!!!!!!!!!!!!!!!!!!!!!!!!
!***!!!Unauthorized access prohibited!!!***!
!!!!!!!!!!!!!!!!!!!!!!!!!!!!!!!!!!!!!!!!!!!!!!!!!!!!!!!
EOF

!
banner motd
.         Switch       : $(hostname)                            .
.         Site         : DC1                      .
.         Type info for information about the device            .
.         Type help for information about the aliases           .
EOF

!
management security
   entropy source hardware haveged cpu jitter
   entropy source hardware exclusive
   password minimum length 17
   password encryption-key common
   password encryption reversible aes-256-gcm
   !
   password policy AVD_POLICY
      minimum digits 1
      minimum length 2
      minimum lower 3
      minimum special 4
      minimum upper 5
      maximum repetitive 6
      maximum sequential 7
   !
   session shared-secret profile profile0
      secret Secret1 7 $1c$mNvaIXPetcQ3hy7oUnTU3w== receive-lifetime 12/20/2024 10:00:00 12/20/2025 10:00:00 transmit-lifetime infinite local-time
      secret Secret2 7 $1c$mNvaIXPetcSA2UnFwIaxwA== receive-lifetime infinite transmit-lifetime infinite
   !
   session shared-secret profile profile1
      secret Secret3 8a $Ra3am9YZlbg5d65txucxTg==$DMoPxa9Wu5elK39pofFgaw==$zgEBfv+w/AIr1FnW receive-lifetime 2024-12-20 10:00:00 2025-12-20 10:00:00 transmit-lifetime 12/20/2024 10:00:00 12/10/2025 10:00:00
   !
   session shared-secret profile profile2
      secret Secret4 0 name1_secret receive-lifetime 2024-12-20 10:00:00 2025-12-20 10:00:00 transmit-lifetime 2024-12-20 10:00:00 2025-12-20 10:00:00
   !
   ssl profile certificate-profile
      certificate eAPI.crt key eAPI.key
      crl ca.crl
      crl intermediate.crl
   !
   ssl profile cipher-list-profile
      cipher-list ECDHE-RSA-AES256-GCM-SHA384:ECDHE-RSA-AES256-SHA384
   !
   ssl profile SSL_PROFILE
      tls versions 1.1 1.2
      certificate SSL_CERT key SSL_KEY
   !
   ssl profile test1-chain-cert
      chain certificate test-chain-cert1.crt
      chain certificate test-chain-cert2.crt
      chain certificate requirement basic-constraint ca true
   !
   ssl profile test1-trust-cert
      trust certificate test-trust1.crt
      trust certificate test-trust2.crt
      trust certificate requirement basic-constraint ca true
      trust certificate policy expiry-date ignore
   !
   ssl profile test2-chain-cert
      chain certificate requirement include root-ca
   !
   ssl profile test2-trust-cert
      trust certificate system
      trust certificate requirement hostname fqdn
   !
   ssl profile tls-single-version-profile-as-float
      tls versions 1.0
   !
   ssl profile tls-single-version-profile-as-string
      tls versions 1.1
   !
   ssl profile tls-versions-profile
      tls versions 1.0 1.1
!
radius-server deadtime 10
radius-server attribute 32 include-in-access-req hostname
radius-server dynamic-authorization port 1700
radius-server tls ssl-profile GLOBAL_RADIUS_SSL_PROFILE
radius-server dynamic-authorization tls ssl-profile SSL_PROFILE
radius-server host 10.10.10.157 vrf mgt key 7 071B245F5A
radius-server host 10.10.10.249 key 7 071B245F5A
radius-server host 10.10.10.158 key 7 071B245F5A
radius-server host 10.10.11.157 vrf mgt timeout 1 retransmit 1 key 7 071B245F5A
radius-server host 10.10.11.159 vrf mgt retransmit 1 key 7 071B245F5A
radius-server host 10.10.11.160 vrf mgt timeout 1 key 7 071B245F5A
radius-server host 10.10.11.248 vrf mgt key 7 071B245F5A
radius-server host 10.10.11.249 timeout 1 retransmit 1 key 7 071B245F5A
radius-server host 10.10.11.158 timeout 1 retransmit 1 key 7 071B245F5A
radius-server host 10.10.11.156 tls port 1700 timeout 1 retransmit 1
radius-server host 10.10.11.155 vrf mgt tls ssl-profile HOST_SSL_PROFILE port 2083 timeout 1 retransmit 1
!
aaa group server radius RADIUS1
   server 192.168.10.157 vrf mgt
   server 10.10.10.248
!
aaa group server radius RADIUS2
   server 10.10.10.157 vrf mgt
   server 10.10.10.249
!
tacacs-server timeout 10
tacacs-server policy unknown-mandatory-attribute ignore
tacacs-server host 10.10.10.157 single-connection vrf mgt key 7 071B245F5A
tacacs-server host 10.10.10.249 timeout 23 key 7 071B245F5A
tacacs-server host 10.10.10.158 key 7 071B245F5A
tacacs-server host 10.10.10.159 key 8a $kUVyoj7FVQ//yw9D2lbqjA==$kxxohBiofI46IX3pw18KYQ==$DOOM0l9uU4TrQt2kyA7XCKtjUA==
tacacs-server host 10.10.10.160
!
aaa group server tacacs+ TACACS
   server 10.10.11.157 vrf mgt
   server 10.10.11.249
!
aaa group server tacacs+ TACACS1
   server 10.10.10.157 vrf mgt
   server 10.10.10.249
!
aaa group server tacacs+ TACACS2
   server 192.168.10.157 vrf mgt
   server 10.10.10.248
!
aaa authentication login default group TACACS local
aaa authentication login console local
aaa authentication enable default group TACACS local
aaa authentication dot1x default group RADIUS1
aaa authentication policy on-failure log
aaa authentication policy on-success log
aaa authentication policy local allow-nopassword-remote-login
aaa authentication policy lockout failure 3 window 900 duration 300
aaa authorization policy local default-role network-admin
aaa authorization serial-console
aaa authorization dynamic dot1x additional-groups group radius group RADIUS1
aaa authorization exec default group TACACS local
aaa authorization commands all default group TACACS
aaa authorization commands 5 default group radius
aaa authorization commands 10,15 default group tacacs+ local
aaa accounting exec console start-stop group TACACS logging
aaa accounting commands all console start-stop group TACACS logging
aaa accounting commands 0 console start-stop logging
aaa accounting commands 1 console start-stop group TACACS1
aaa accounting exec default start-stop group TACACS logging
aaa accounting system default start-stop group TACACS
aaa accounting dot1x default start-stop group RADIUS
aaa accounting commands all default start-stop group TACACS logging
aaa accounting commands 0 default start-stop logging
aaa accounting commands 1 default start-stop group TACACS
!
cvx
   no shutdown
   peer host 1.1.1.1
   peer host 2.2.2.2
   !
   service mcs
      redis password 7 01150F165E1C07032D
      no shutdown
   !
   service vxlan
      no shutdown
      vtep mac-learning control-plane
dot1x
   supplicant profile Profile1
      identity user_id1
      eap-method tls
      passphrase 0 1048080A02
      ssl profile PF1
   !
   supplicant profile Profile2
      identity user_id2
      passphrase 7 1048080A01
   !
   supplicant profile Profile3
      ssl profile PF2
   aaa unresponsive phone action apply cached-results timeout 10 hours else traffic allow
   aaa unresponsive action traffic allow vlan 10
   aaa unresponsive eap response success
   aaa accounting update interval 6 seconds
   mac based authentication delay 300 seconds
   mac based authentication hold period 300 seconds
   radius av-pair service-type
   radius av-pair framed-mtu 1500
   mac-based-auth radius av-pair user-name delimiter colon lowercase
   aaa unresponsive recovery action reauthenticate
   supplicant disconnect cached-results timeout 79 seconds
   captive-portal url http://portal-nacm08/captiveredirect/ ssl profile Profile1
   captive-portal access-list ipv4 ACL
   captive-portal start limit infinite
   radius av-pair lldp system-name auth-only
   radius av-pair lldp system-description auth-only
   radius av-pair dhcp hostname auth-only
   radius av-pair dhcp parameter-request-list auth-only
   radius av-pair dhcp vendor-class-id auth-only
   supplicant logging
!
monitor telemetry influx
   destination influxdb test
      url https://influx_test.localhost
      database name test
      retention policy test
      vrf test
      username test password 7 <password>
   !
   destination influxdb test1
      url https://influx_test1.localhost
      database name test1
      retention policy test1
      vrf test
      username test1 password 7 131112011F5D
   !
   source socket socket1
      url unix:///var/run/example2.sock
      connection limit 100
   !
   source socket socket2
      url unix:///var/run/example3.sock
      connection limit 22222
   tag global tag1 value1
   tag global tag2 value2
   source group standard disabled
!
ip security
   ike policy IKE-1
      integrity md5
      ike-lifetime 24
      encryption aes256
      dh-group 20
      local-id 192.168.100.1
   !
   ike policy IKE-2
      integrity sha512
   !
   ike policy IKE-FQDN
      local-id fqdn fqdn.local
   !
   ike policy IKE-UFQDN
      local-id fqdn my.awesome@fqdn.local
   !
   sa policy SA-1
      esp encryption aes128
      pfs dh-group 14
   !
   sa policy SA-2
      esp encryption aes128
      sa lifetime 42 gigabytes
      pfs dh-group 14
   !
   sa policy SA-3
      esp encryption null
      esp integrity null
      sa lifetime 8 hours
      pfs dh-group 17
   !
   sa policy SA-4
      esp encryption 3des
      esp integrity md5
   !
   sa policy SA-5
      esp integrity sha512
   !
   sa policy SA-6
      esp integrity sha384
   !
   sa policy SA-7
   !
   profile Profile-1
      ike-policy IKE-1
      sa-policy SA-1
      connection start
      shared-key 7 12312312313213AA
      dpd 42 666 clear
      mode transport
   !
   profile Profile-2
      sa-policy SA-2
      connection start
      shared-key 7 1231231231321AA
      mode tunnel
   !
   profile Profile-3
      sa-policy SA-3
      connection start
      shared-key 7 1231231231321AA
      flow parallelization encapsulation udp
      mode tunnel
   !
   profile Profile-4
   !
   key controller
      profile Profile-1
   hardware encryption disabled
!
mac security
   license license1 123456
   fips restrictions
   !
   profile A1
      cipher aes128-gcm
      key 1234a 7 025756085F535976
      key 1234c 7 10195F4C5144405A fallback
      mka key-server priority 100
      mka session rekey-period 30
      traffic unprotected allow
      sci
      l2-protocol lldp bypass unauthorized
   !
   profile A2
      key 1234b 7 12485744465E5A53
      traffic unprotected allow active-sak
   !
   profile A3
      cipher aes256-gcm-xpn
      key ab 7 10195F4C5144405A
      traffic unprotected drop
!
interface Port-Channel3
   description MLAG_PEER_DC1-LEAF1B_Po3
   switchport trunk allowed vlan 2-4094
   switchport mode trunk
   switchport trunk group LEAF_PEER_L3
   switchport trunk group MLAG
   switchport
   no snmp trap link-change
   shape rate 200000 kbps
   isis enable EVPN_UNDERLAY
   isis authentication mode sha key-id 2 rx-disabled
   isis authentication key 0 password
!
interface Port-Channel5
   description DC1_L2LEAF1_Po1
   bgp session tracker ST2
   switchport trunk allowed vlan 110,201
   switchport mode trunk
   switchport
   ip verify unicast source reachable-via rx
   ip igmp host-proxy
   ip igmp host-proxy 239.0.0.1
   ip igmp host-proxy 239.0.0.2 exclude 10.0.2.1
   ip igmp host-proxy 239.0.0.3 include 10.0.3.1
   ip igmp host-proxy 239.0.0.4 include 10.0.4.3
   ip igmp host-proxy 239.0.0.4 include 10.0.4.4
   ip igmp host-proxy 239.0.0.4 exclude 10.0.4.1
   ip igmp host-proxy 239.0.0.4 exclude 10.0.4.2
   ip igmp host-proxy access-list ACL1
   ip igmp host-proxy access-list ACL2
   ip igmp host-proxy report-interval 2
   ip igmp host-proxy version 2
   l2 mtu 8000
   l2 mru 8000
   mlag 5
   ptp enable
   ptp mpass
   ptp delay-mechanism e2e
   ptp profile g8275.1 destination mac-address forwardable
   ptp role dynamic
   ptp sync-message interval 1
   ptp transport layer2
   ptp vlan 2
   storm-control broadcast level 1
   storm-control multicast level 1
   storm-control unknown-unicast level 1
   link tracking group EVPN_MH_ES1 downstream
   link tracking group EVPN_MH_ES3 downstream
   link tracking group EVPN_MH_ES4 downstream
   comment
   Comment created from eos_cli under port_channel_interfaces.Port-Channel5
   EOF

!
interface Port-Channel8
   description to Dev02 Port-channel 8
   no switchport
   switchport port-security violation protect
   isis enable EVPN_UNDERLAY
   isis authentication mode md5 level-1
   isis authentication mode md5 level-2
   isis authentication key 0 password level-1
   isis authentication key 0 password1 level-2
!
interface Port-Channel8.101
   description to Dev02 Port-Channel8.101 - VRF-C1
   encapsulation dot1q vlan 101
   ip address 10.1.2.3/31
!
interface Port-Channel9
   no switchport
   ip address 10.9.2.3/31
   bfd interval 500 min-rx 500 multiplier 5
   bfd echo
   bfd neighbor 10.1.2.4
   bfd per-link rfc-7130
   isis authentication mode text rx-disabled level-2
   isis authentication key 0 password level-2
   spanning-tree guard root
!
interface Port-Channel10
   description SRV01_bond0
   switchport trunk allowed vlan 2-3000
   switchport mode trunk
   switchport
   !
   evpn ethernet-segment
      identifier 0000:0000:0404:0404:0303
      route-target import 04:04:03:03:02:02
   shape rate 50 percent
   isis enable EVPN_UNDERLAY
   isis authentication mode sha key-id 2
   isis authentication key 0 password
!
interface Port-Channel12
   description interface_in_mode_access_with_voice
   switchport trunk native vlan 100
   switchport phone vlan 70
   switchport phone trunk untagged
   switchport mode trunk phone
   switchport
   isis enable EVPN_UNDERLAY
   isis authentication mode sha key-id 5 level-1
!
interface Port-Channel13
   description EVPN-Vxlan single-active redundancy
   switchport
   !
   evpn ethernet-segment
      identifier 0000:0000:0000:0102:0304
      redundancy single-active
      designated-forwarder election algorithm preference 100 dont-preempt
      designated-forwarder election hold-time 10
      designated-forwarder election candidate reachability required
      route-target import 00:00:01:02:03:04
   isis authentication key-id 2 algorithm sha-512 key 0 password
   isis authentication key-id 3 algorithm sha-512 rfc-5310 key 0 password1
   isis authentication key-id 1 algorithm sha-1 key 0 password level-1
   isis authentication key-id 4 algorithm sha-1 rfc-5310 key 0 password level-1
   isis authentication key-id 5 algorithm sha-1 key 0 password3 level-1
   isis authentication key-id 1 algorithm sha-1 key 0 password level-2
   isis authentication key-id 5 algorithm sha-1 rfc-5310 key 0 password level-2
!
interface Port-Channel14
   description EVPN-MPLS multihoming
   switchport
   !
   evpn ethernet-segment
      identifier 0000:0000:0000:0102:0305
      mpls tunnel flood filter time 100
      mpls shared index 100
      route-target import 00:00:01:02:03:05
!
interface Port-Channel15
   traffic-policy input BLUE-C1-POLICY
   traffic-policy output BLUE-C2-POLICY
   description DC1_L2LEAF3_Po1
   switchport trunk allowed vlan 110,201
   switchport mode trunk
   switchport
   mlag 15
<<<<<<< HEAD
   service-policy type qos input pmap_test1
   service-profile experiment
   qos trust cos
   qos cos 2
=======
   isis authentication mode md5 rx-disabled
   isis authentication key 0 password
>>>>>>> 8f95f4ee
   spanning-tree guard loop
   link tracking group EVPN_MH_ES2 upstream
!
interface Port-Channel16
   description DC1_L2LEAF4_Po1
   switchport trunk native vlan 10
   switchport dot1q vlan tag disallowed
   switchport trunk allowed vlan 110,201
   switchport mode trunk
   switchport
   switchport vlan translation out 23 dot1q-tunnel 22
   snmp trap link-change
   mlag 16
   switchport port-security violation protect log
   switchport port-security mac-address maximum 100
   isis enable EVPN_UNDERLAY
   isis authentication mode md5
   isis authentication key 0 password
   spanning-tree guard none
   switchport backup-link Port-Channel100.102 prefer vlan 20
!
interface Port-Channel17
   description PBR Description
   no switchport
   ip address 192.0.2.3/31
   service-policy type pbr input MyPolicy
!
interface Port-Channel20
   description Po_in_mode_access_accepting_tagged_LACP_frames
   switchport access vlan 200
   switchport mode access
   switchport
   l2-protocol encapsulation dot1q vlan 200
   isis enable EVPN_UNDERLAY
   isis authentication mode shared-secret profile profile1 algorithm sha-256 rx-disabled level-1
   isis authentication mode shared-secret profile profile2 algorithm sha-1 rx-disabled level-2
!
interface Port-Channel50
   description SRV-POD03_PortChanne1
   switchport trunk allowed vlan 1-4000
   switchport mode trunk
   switchport
   !
   evpn ethernet-segment
      identifier 0000:0000:0303:0202:0101
      route-target import 03:03:02:02:01:01
   lacp system-id 0303.0202.0101
   isis enable EVPN_UNDERLAY
   isis authentication mode shared-secret profile profile1 algorithm sha-1 rx-disabled
!
interface Port-Channel51
   description ipv6_prefix
   switchport trunk allowed vlan 1-500
   switchport mode trunk
   switchport
   ipv6 nd prefix a1::/64 infinite infinite no-autoconfig
   switchport port-security
   no switchport port-security mac-address maximum disabled
   switchport port-security vlan 1 mac-address maximum 3
   switchport port-security vlan 2 mac-address maximum 3
   switchport port-security vlan 3 mac-address maximum 3
   switchport port-security vlan default mac-address maximum 2
   isis enable EVPN_UNDERLAY
   isis authentication mode shared-secret profile profile1 algorithm sha-1
!
interface Port-Channel99
   description MCAST
   no switchport
   ip address 192.0.2.10/31
   pim ipv4 sparse-mode
   pim ipv4 bidirectional
   pim ipv4 hello interval 15
   pim ipv4 hello count 4.5
   pim ipv4 dr-priority 200
   pim ipv4 bfd
!
interface Port-Channel100
   logging event link-status
   switchport access vlan 200
   switchport trunk native vlan tag
   switchport phone vlan 110
   switchport phone trunk tagged
   switchport vlan translation in required
   switchport dot1q vlan tag required
   switchport trunk allowed vlan 10-11
   switchport mode dot1q-tunnel
   switchport dot1q ethertype 1536
   switchport vlan forwarding accept all
   switchport trunk group g1
   switchport trunk group g2
   no switchport
   switchport source-interface tx multicast
   switchport vlan translation 12 20
   switchport vlan translation 23 inner 74 42
   switchport vlan translation 24 inner 78 network 46
   switchport vlan translation 43 dot1q-tunnel 30
   switchport vlan translation in 34 23
   switchport vlan translation in 37 inner 56 49
   switchport vlan translation in 23 dot1q-tunnel 45
   switchport vlan translation out 34 50
   switchport vlan translation out 10 45 inner 34
   switchport vlan translation out 45 dot1q-tunnel all
   switchport trunk private-vlan secondary
   switchport pvlan mapping 20-30
   switchport port-security
   switchport port-security mac-address maximum disabled
   isis enable EVPN_UNDERLAY
   isis authentication mode md5 rx-disabled level-1
   isis authentication mode text rx-disabled level-2
   isis authentication key 0 password level-1
   isis authentication key 0 password level-2
   switchport backup-link Port-channel51
   switchport backup preemption-delay 35
   switchport backup mac-move-burst 20
   switchport backup mac-move-burst-interval 30
   switchport backup initial-mac-move-delay 10
   switchport backup dest-macaddr 01:00:00:00:00:00
!
interface Port-Channel100.101
   description IFL for TENANT01
   mtu 1500
   logging event link-status
   encapsulation dot1q vlan 101
   ip address 10.1.1.3/31
!
interface Port-Channel100.102
   description IFL for TENANT02
   mtu 1500
   no logging event link-status
   encapsulation dot1q vlan 102 inner 110
   vrf C2
   ip address 10.1.2.3/31
   logging event storm-control discards
!
interface Port-Channel101
   description PVLAN Promiscuous Access - only one secondary
   switchport access vlan 110
   switchport mode access
   switchport
   switchport pvlan mapping 111
   no qos trust
!
interface Port-Channel102
   description PVLAN Promiscuous Trunk - vlan translation out
   switchport vlan translation out required
   switchport trunk allowed vlan 110-112
   switchport mode trunk
   switchport
   switchport vlan translation out 111-112 110
!
interface Port-Channel103
   description PVLAN Secondary Trunk
   switchport trunk allowed vlan 110-112
   switchport mode trunk
   switchport
   switchport trunk private-vlan secondary
!
interface Port-Channel104
   description LACP fallback individual
   switchport trunk allowed vlan 112
   switchport mode trunk
   switchport
   port-channel lacp fallback individual
   port-channel lacp fallback timeout 300
!
interface Port-Channel105
   description bpdu disabled
   switchport
   spanning-tree bpduguard disable
   spanning-tree bpdufilter disable
!
interface Port-Channel106
   description bpdu enabled
   switchport
   spanning-tree bpduguard enable
   spanning-tree bpdufilter enable
!
interface Port-Channel107
   description bpdu true
   switchport
   spanning-tree bpduguard enable
   spanning-tree bpdufilter enable
!
interface Port-Channel108
   description bpdu false
   switchport
!
interface Port-Channel109
   description Molecule ACLs
   switchport access vlan 110
   switchport mode access
   switchport
   ip access-group IPV4_ACL_IN in
   ip access-group IPV4_ACL_OUT out
   ipv6 access-group IPV6_ACL_IN in
   ipv6 access-group IPV6_ACL_OUT out
   mac access-group MAC_ACL_IN in
   mac access-group MAC_ACL_OUT out
!
interface Port-Channel110
   description isis_interface_knobs
   no switchport
   isis enable ISIS_TEST
   isis bfd
   isis circuit-type level-2
   isis metric 99
   isis hello padding
   isis network point-to-point
!
interface Port-Channel111
   description Flexencap Port-Channel
   no switchport
!
interface Port-Channel111.1
   description TENANT_A pseudowire 1 interface
   !
   encapsulation vlan
      client unmatched
!
interface Port-Channel111.100
   description TENANT_A pseudowire 2 interface
   !
   encapsulation vlan
      client dot1q 100 network client
!
interface Port-Channel111.200
   description TENANT_A pseudowire 3 interface
   !
   encapsulation vlan
      client dot1q 200
!
interface Port-Channel111.300
   description TENANT_A pseudowire 4 interface
   !
   encapsulation vlan
      client dot1q 300 network dot1q 400
!
interface Port-Channel111.400
   description TENANT_A pseudowire 3 interface
   !
   encapsulation vlan
      client dot1q outer 400 inner 20 network dot1q outer 401 inner 21
!
interface Port-Channel111.1000
   description L2 Subinterface
   vlan id 1000
   !
   encapsulation vlan
      client dot1q 100 network client
   !
   evpn ethernet-segment
      identifier 0000:0000:0303:0202:0101
      route-target import 03:03:02:02:01:01
   lacp system-id 0303.0202.0101
!
interface Port-Channel112
   description LACP fallback individual
   switchport trunk allowed vlan 112
   switchport mode trunk
   switchport
   port-channel lacp fallback individual
   port-channel lacp fallback timeout 5
!
interface Port-Channel113
   description interface_with_mpls_enabled
   no switchport
   ip address 172.31.128.9/31
   mpls ldp igp sync
   mpls ldp interface
   mpls ip
!
interface Port-Channel114
   description interface_with_mpls_disabled
   no switchport
   ip address 172.31.128.10/31
   no mpls ldp interface
   no mpls ip
!
interface Port-Channel115
   description native-vlan-tag-precedence
   l2-protocol forwarding profile TEST2
   switchport trunk native vlan tag
   switchport mode trunk
   switchport
   flow tracker hardware T3
   flow tracker sampled T3
!
interface Port-Channel117
   description interface_with_sflow_ingress_egress_enabled
   no switchport
   sflow enable
   sflow egress enable
!
interface Port-Channel118
   description interface_with_sflow_ingress_egress_unmodified_enabled
   no switchport
   sflow enable
   sflow egress unmodified enable
!
interface Port-Channel119
   description interface_with_sflow_ingress_egress_disabled
   no switchport
   no sflow enable
   no sflow egress enable
!
interface Port-Channel120
   description interface_with_sflow_ingress_egress_unmodified_disabled
   no switchport
   no sflow enable
   no sflow egress unmodified enable
!
interface Port-Channel121
   description access_port_with_no_vlans
   switchport mode access
   switchport
!
interface Port-Channel122
   description trunk_port_with_no_vlans
   switchport mode trunk
   switchport
!
interface Port-Channel130
   description IP NAT Testing
   switchport
   ip nat destination static 1.0.0.1 2.0.0.1
   ip nat source static 3.0.0.1 4.0.0.1
   ip nat destination dynamic access-list ACL1 pool POOL1
   ip nat source dynamic access-list ACL2 pool POOL2
!
interface Port-Channel131
   description dot1q-tunnel mode
   switchport access vlan 115
   switchport mode dot1q-tunnel
   switchport
!
interface Port-Channel131.1
   description Test_encapsulation_vlan1
   !
   encapsulation vlan
      client dot1q outer 23 inner dot1q 45 network dot1ad outer 32 inner dot1ad 54
!
interface Port-Channel131.2
   description Test_encapsulation_vlan2
   !
   encapsulation vlan
      client dot1q 10 network dot1q outer 32 inner 54
!
interface Port-Channel131.3
   description Test_encapsulation_vlan3
   !
   encapsulation vlan
      client dot1ad 12 network dot1q 25
!
interface Port-Channel131.4
   description Test_encapsulation_vlan4
   !
   encapsulation vlan
      client dot1ad outer 35 inner dot1q 60 network dot1q outer 53 inner dot1ad 6
!
interface Port-Channel131.5
   description Test_encapsulation_vlan5
   !
   encapsulation vlan
      client dot1ad outer 35 inner 60 network dot1ad outer 52 inner 62
!
interface Port-Channel131.6
   description Test_encapsulation_vlan6
   !
   encapsulation vlan
      client dot1ad outer 35 inner 60 network client
!
interface Port-Channel131.7
   description Test_encapsulation_vlan7
   !
   encapsulation vlan
      client untagged network dot1ad outer 35 inner 60
!
interface Port-Channel131.8
   description Test_encapsulation_vlan8
   !
   encapsulation vlan
      client untagged network dot1q outer 35 inner 60
!
interface Port-Channel131.9
   description Test_encapsulation_vlan9
   !
   encapsulation vlan
      client untagged network untagged
!
interface Port-Channel131.10
   description Test_encapsulation_vlan9
   !
   encapsulation vlan
      client dot1q outer 14 inner 11 network client inner
!
interface Port-Channel132
   profile test-interface-profile
   description Test_port-channel_interface-profile
!
interface Dps1
   description Test DPS Interface
   shutdown
   mtu 666
   flow tracker hardware T3
   flow tracker sampled T2
   ip address 192.168.42.42/24
   tcp mss ceiling ipv4 666 ipv6 666 ingress
   load-interval 42
!
interface Ethernet1
   traffic-policy input BLUE-C1-POLICY
   traffic-policy output BLUE-C2-POLICY
   description P2P_LINK_TO_DC1-SPINE1_Ethernet1
   mtu 1500
   bgp session tracker ST1
   l2-protocol forwarding profile TEST1
   l2 mtu 8000
   l2 mru 8000
   speed forced 100gfull
   switchport access vlan 200
   switchport trunk native vlan tag
   switchport phone vlan 110
   switchport phone trunk tagged
   switchport vlan translation in required
   switchport dot1q vlan tag required
   switchport trunk allowed vlan 110-111,210-211
   switchport mode dot1q-tunnel
   switchport dot1q ethertype 1536
   switchport vlan forwarding accept all
   switchport trunk group g1
   switchport trunk group g2
   no switchport
   switchport source-interface tx
   switchport vlan translation 12 20
   switchport vlan translation 24 inner 78 network 46
   switchport vlan translation 24 inner 78 46
   switchport vlan translation 43 dot1q-tunnel 30
   switchport vlan translation in 10 24
   switchport vlan translation in 37 inner 56 49
   switchport vlan translation in 23 dot1q-tunnel 45
   switchport vlan translation out 34 50
   switchport vlan translation out 10 45 inner 34
   switchport vlan translation out 45 dot1q-tunnel all
   switchport trunk private-vlan secondary
   switchport pvlan mapping 20-30
   address locking ipv4
   ip address 172.31.255.1/31
   ip verify unicast source reachable-via rx
   bfd interval 500 min-rx 500 multiplier 5
   bfd echo
   ip igmp host-proxy
   ip igmp host-proxy 239.0.0.1
   ip igmp host-proxy 239.0.0.2 exclude 10.0.2.1
   ip igmp host-proxy 239.0.0.3 include 10.0.3.1
   ip igmp host-proxy 239.0.0.4 include 10.0.4.3
   ip igmp host-proxy 239.0.0.4 include 10.0.4.4
   ip igmp host-proxy 239.0.0.4 exclude 10.0.4.1
   ip igmp host-proxy 239.0.0.4 exclude 10.0.4.2
   ip igmp host-proxy access-list ACL1
   ip igmp host-proxy access-list ACL2
   ip igmp host-proxy report-interval 2
   ip igmp host-proxy version 2
   tcp mss ceiling ipv4 70 ipv6 75 egress
   switchport port-security
   switchport port-security mac-address maximum disabled
   service-policy type qos input pmap_test1
   service-profile test
   qos trust dscp
   qos dscp 48
   priority-flow-control on
   priority-flow-control priority 5 drop
   switchport backup-link Ethernet5 prefer vlan 10
   switchport backup preemption-delay 35
   switchport backup mac-move-burst 20
   switchport backup mac-move-burst-interval 30
   switchport backup initial-mac-move-delay 10
   switchport backup dest-macaddr 01:00:00:00:00:00
   link tracking group EVPN_MH_ES1 upstream
   link tracking group EVPN_MH_ES3 upstream
   link tracking group EVPN_MH_ES4 upstream
   comment
   Comment created from eos_cli under ethernet_interfaces.Ethernet1
   EOF

!
interface Ethernet2
   description SRV-POD02_Eth1
   switchport dot1q vlan tag disallowed
   switchport trunk allowed vlan 110-111,210-211
   switchport mode trunk
   switchport
   address locking ipv4 ipv6
   ip address 10.1.255.3/24
   ip address 1.1.1.3/24 secondary
   ip address 1.1.1.4/24 secondary
   ip address 10.0.0.254/24 secondary
   ip address 192.168.1.1/24 secondary
   tcp mss ceiling ipv4 70 ingress
   multicast ipv4 boundary ACL_MULTICAST
   multicast ipv6 boundary ACL_V6_MULTICAST out
   multicast ipv4 static
   switchport port-security violation protect log
   switchport port-security mac-address maximum 100
   priority-flow-control on
   priority-flow-control priority 5 no-drop
   storm-control broadcast level pps 500
   storm-control unknown-unicast level 1
   storm-control all level 10
   spanning-tree bpduguard disable
   spanning-tree bpdufilter disable
!
interface Ethernet3
   description P2P_LINK_TO_DC1-SPINE2_Ethernet2
   mtu 1500
   switchport trunk native vlan 5
   switchport mode trunk
   no switchport
   switchport vlan translation out 23 dot1q-tunnel 50
   no snmp trap link-change
   address locking ipv6
   ip address 172.31.128.1/31
   ipv6 enable
   ipv6 address 2002:ABDC::1/64
   ipv6 nd prefix 2345:ABCD:3FE0::1/96 infinite 50 no-autoconfig
   ipv6 nd prefix 2345:ABCD:3FE0::2/96 50 infinite
   ipv6 nd prefix 2345:ABCD:3FE0::3/96 100000 no-autoconfig
   tcp mss ceiling ipv6 65
   mac security profile A1
   switchport port-security
   no switchport port-security mac-address maximum disabled
   switchport port-security vlan 1 mac-address maximum 3
   switchport port-security vlan 2 mac-address maximum 3
   switchport port-security vlan 2 mac-address maximum 4
   switchport port-security vlan 3 mac-address maximum 3
   switchport port-security vlan 22 mac-address maximum 4
   switchport port-security vlan 41 mac-address maximum 4
   switchport port-security vlan default mac-address maximum 2
   ptp enable
   ptp delay-mechanism e2e
   ptp role dynamic
   ptp sync-message interval 1
   ptp transport layer2
   ptp vlan 2
   no priority-flow-control
   spanning-tree guard root
   switchport backup-link Ethernet4
   !
   sync-e
      priority 10
   link tracking group EVPN_MH_ES2 downstream
!
interface Ethernet4
   description Molecule IPv6
   shutdown
   mtu 9100
   no switchport
   snmp trap link-change
   ipv6 enable
   ipv6 address 2020::2020/64
   ipv6 address FE80:FEA::AB65/64 link-local
   ipv6 nd ra disabled
   ipv6 nd managed-config-flag
   tcp mss ceiling ipv4 65
   ipv6 access-group IPv6_ACL_IN in
   ipv6 access-group IPv6_ACL_OUT out
   multicast ipv4 boundary 224.0.1.0/24 out
   multicast ipv4 boundary 224.0.2.0/24
   multicast ipv6 boundary ff00::/16 out
   multicast ipv6 boundary ff01::/16 out
   multicast ipv4 static
   switchport port-security violation protect
   priority-flow-control on
   spanning-tree guard none
!
interface Ethernet5
   description Molecule Routing
   no shutdown
   mtu 9100
   switchport access vlan 220
   no switchport
   ip ospf cost 99
   ip ospf network point-to-point
   ip ospf authentication message-digest
   ip ospf authentication-key 7 asfddja23452
   ip ospf area 100
   ip ospf message-digest-key 1 sha512 7 asfddja23452
   pim ipv4 sparse-mode
   pim ipv4 bidirectional
   pim ipv4 border-router
   pim ipv4 hello interval 10
   pim ipv4 hello count 2.5
   pim ipv4 dr-priority 200
   pim ipv4 bfd
   isis enable ISIS_TEST
   isis bfd
   isis circuit-type level-2
   isis metric 99
   no isis hello padding
   isis network point-to-point
   spanning-tree guard loop
   !
   sync-e
!
interface Ethernet6
   description SRV-POD02_Eth1
   logging event link-status
   logging event congestion-drops
   switchport trunk allowed vlan 110-111,210-211
   switchport mode trunk
   switchport
   no lldp transmit
   ptp enable
   ptp announce interval 3
   ptp announce timeout 9
   ptp delay-mechanism e2e
   ptp delay-req interval -7
   ptp profile g8275.1 destination mac-address non-forwardable
   ptp role dynamic
   ptp sync-message interval 1
   ptp transport ipv4
   service-profile experiment
   qos trust cos
   qos cos 2
   !
   tx-queue 2
      random-detect ecn count
   logging event storm-control discards
   spanning-tree bpduguard enable
   spanning-tree bpdufilter enable
   logging event spanning-tree
   !
   sync-e
      priority disabled
!
interface Ethernet7
   description Molecule L2
   no shutdown
   mtu 7000
   switchport
   ptp enable
   ptp announce interval 10
   ptp announce timeout 30
   ptp delay-mechanism p2p
   ptp delay-req interval 20
   ptp role master
   ptp sync-message interval 5
   ptp transport layer2
   ptp vlan all
   service-profile QoS
   qos trust cos
   qos cos 5
   storm-control broadcast level pps 10
   storm-control multicast level 50
   storm-control unknown-unicast level 10
   storm-control all level 75
   spanning-tree portfast
   spanning-tree bpduguard enable
   spanning-tree bpdufilter enable
   vmtracer vmware-esx
   transceiver media override 100gbase-ar4
!
interface Ethernet8
   description to WAN-ISP1-01 Ethernet2
   no switchport
   no lldp transmit
   no lldp receive
<<<<<<< HEAD
   service-profile qprof_testwithpolicy
   !
   uc-tx-queue 4
      random-detect ecn count
=======
   isis authentication mode md5 rx-disabled
   isis authentication key 0 password
>>>>>>> 8f95f4ee
!
interface Ethernet8.101
   description to WAN-ISP-01 Ethernet2.101 - VRF-C1
   encapsulation dot1q vlan 101
   ip address 172.31.128.1/31
   ipv6 enable
   ipv6 address 2002:ABDC::1/64
   isis authentication mode md5
   isis authentication key 0 password
!
interface Ethernet9
   description interface_with_mpls_enabled
   no switchport
   ip address 172.31.128.9/31
   mpls ldp interface
   no lldp receive
   multicast ipv4 boundary ACL_MULTICAST out
   multicast ipv6 static
   mpls ip
   isis authentication mode sha key-id 2 rx-disabled
   isis authentication key 0 password
!
interface Ethernet10
   description interface_with_mpls_disabled
   no switchport
   ip address 172.31.128.10/31
   no mpls ldp interface
   no mpls ip
   isis authentication mode sha key-id 2
   isis authentication key 0 password
!
interface Ethernet11
   description interface_in_mode_access_accepting_tagged_LACP
   switchport access vlan 200
   switchport mode access
   switchport
   l2-protocol encapsulation dot1q vlan 200
   isis authentication mode shared-secret profile profile1 algorithm sha-1 rx-disabled
!
interface Ethernet12
   description interface_with_dot1q_tunnel
   switchport access vlan 300
   switchport mode dot1q-tunnel
   switchport
   isis authentication mode shared-secret profile profile1 algorithm sha-1
!
interface Ethernet13
   description interface_in_mode_access_with_voice
   no logging event link-status
   no logging event congestion-drops
   switchport trunk native vlan 100
   switchport phone vlan 70
   switchport phone trunk untagged
   switchport mode trunk phone
   switchport
   isis authentication mode md5 rx-disabled level-1
   isis authentication mode text rx-disabled level-2
   isis authentication key 0 password level-1
   isis authentication key 0 password level-2
   no logging event storm-control discards
   no logging event spanning-tree
!
interface Ethernet14
   description SRV-POD02_Eth1
   logging event link-status
   switchport trunk allowed vlan 110-111,210-211
   switchport mode trunk
   switchport
   isis authentication mode md5 level-1
   isis authentication mode sha key-id 10 level-2
   isis authentication key 0 password level-1
   isis authentication key 0 password level-2
!
interface Ethernet15
   description PVLAN Promiscuous Access - only one secondary
   switchport access vlan 110
   switchport mode access
   switchport
   switchport pvlan mapping 111
   isis authentication mode shared-secret profile profile1 algorithm sha-256 level-1
   isis authentication mode shared-secret profile profile2 algorithm sha-1 level-2
!
interface Ethernet16
   description PVLAN Promiscuous Trunk - vlan translation out
   switchport vlan translation out required
   switchport trunk allowed vlan 110-112
   switchport mode trunk
   switchport
   switchport vlan translation out 111-112 110
   isis authentication mode shared-secret profile profile1 algorithm sha-256 rx-disabled level-1
   isis authentication mode shared-secret profile profile2 algorithm sha-1 rx-disabled level-2
!
interface Ethernet17
   description PVLAN Secondary Trunk
   switchport trunk allowed vlan 110-112
   switchport mode trunk
   switchport
   switchport trunk private-vlan secondary
   isis authentication mode sha key-id 5 rx-disabled level-1
   isis authentication mode sha key-id 10 rx-disabled level-2
!
interface Ethernet18
   description PBR Description
   mtu 1500
   no switchport
   ip address 192.0.2.1/31
   service-policy type pbr input MyLANServicePolicy
   isis authentication mode sha key-id 5 level-1
   isis authentication mode sha key-id 10 level-2
!
interface Ethernet19
   description Switched port with no LLDP rx/tx
   switchport access vlan 110
   switchport mode access
   switchport
   no lldp transmit
   no lldp receive
   lldp tlv transmit ztp vlan 666
   isis authentication key-id 2 algorithm sha-512 key 0 password
   isis authentication key-id 3 algorithm sha-512 rfc-5310 key 0 password1
   isis authentication key-id 1 algorithm sha-1 key 0 password level-1
   isis authentication key-id 4 algorithm sha-1 rfc-5310 key 0 password level-1
   isis authentication key-id 1 algorithm sha-1 key 0 password level-2
   isis authentication key-id 5 algorithm sha-1 rfc-5310 key 0 password level-2
!
interface Ethernet20
   description Port patched through patch-panel to pseudowire
   no switchport
   no lldp transmit
   no lldp receive
   isis authentication mode shared-secret profile profile1 algorithm sha-256 level-1
   isis authentication mode md5 level-2
   isis authentication key 0 password level-2
!
interface Ethernet21
   description 200MBit/s shape
   switchport
   no qos trust
   shape rate 200000 kbps
   isis authentication mode md5 rx-disabled level-1
   isis authentication key 0 password level-1
!
interface Ethernet22
   description 10% shape
   switchport
   shape rate 10 percent
   isis authentication mode sha key-id 100 level-2
   isis authentication key 0 password level-2
!
interface Ethernet23
   description Error-correction encoding
   error-correction encoding fire-code
   error-correction encoding reed-solomon
   switchport
   isis authentication mode shared-secret profile profile2 algorithm sha-1 level-2
!
interface Ethernet24
   description Disable error-correction encoding
   no error-correction encoding
   switchport
!
interface Ethernet25
   description Molecule MAC
   switchport
   mac access-group MAC_ACL_IN in
   mac access-group MAC_ACL_OUT out
!
interface Ethernet26
   no switchport
!
interface Ethernet26.1
   description TENANT_A pseudowire 1 interface
   encapsulation vlan
      client unmatched
!
interface Ethernet26.100
   description TENANT_A pseudowire 1 interface
   vlan id 10
   encapsulation vlan
      client dot1q 100 network client
!
interface Ethernet26.200
   description TENANT_A pseudowire 2 interface
   encapsulation vlan
      client dot1q 200
!
interface Ethernet26.300
   description TENANT_A pseudowire 3 interface
   encapsulation vlan
      client dot1q 300 network dot1q 400
!
interface Ethernet26.400
   description TENANT_A pseudowire 3 interface
   encapsulation vlan
      client dot1q outer 400 inner 20 network dot1q outer 401 inner 21
!
interface Ethernet26.500
   description TENANT_A pseudowire 3 interface
   encapsulation vlan
      client dot1q outer 500 inner 50 network client
!
interface Ethernet27
   description EVPN-Vxlan single-active redundancy
   switchport
   !
   evpn ethernet-segment
      identifier 0000:0000:0000:0102:0304
      redundancy single-active
      designated-forwarder election algorithm preference 100 dont-preempt
      designated-forwarder election hold-time 10
      designated-forwarder election candidate reachability required
      route-target import 00:00:01:02:03:04
!
interface Ethernet28
   description EVPN-MPLS multihoming
   switchport
   !
   evpn ethernet-segment
      identifier 0000:0000:0000:0102:0305
      mpls tunnel flood filter time 100
      mpls shared index 100
      route-target import 00:00:01:02:03:05
!
interface Ethernet29
   description DOT1X Testing - auto phone true
   switchport
   dot1x port-control auto
   dot1x port-control force-authorized phone
!
interface Ethernet30
   description DOT1X Testing - force-authorized phone false
   switchport
   dot1x port-control force-authorized
   no dot1x port-control force-authorized phone
!
interface Ethernet31
   description DOT1X Testing - force-unauthorized - no phone
   switchport
   dot1x port-control force-unauthorized
!
interface Ethernet32
   description DOT1X Testing - auto reauthentication
   switchport
   dot1x reauthentication
   dot1x port-control auto
!
interface Ethernet33
   description DOT1X Testing - pae mode authenticator
   switchport
   dot1x pae authenticator
!
interface Ethernet34
   description DOT1X Testing - authentication_failure allow
   switchport
   dot1x authentication failure action traffic allow vlan 800
!
interface Ethernet35
   description DOT1X Testing - authentication_failure drop
   switchport
   dot1x authentication failure action traffic drop
!
interface Ethernet36
   description DOT1X Testing - host-mode single-host
   switchport
   dot1x host-mode single-host
!
interface Ethernet37
   description DOT1X Testing - host-mode multi-host
   switchport
   dot1x host-mode multi-host
!
interface Ethernet38
   description DOT1X Testing - host-mode multi-host authenticated
   switchport
   dot1x host-mode multi-host authenticated
!
interface Ethernet39
   description DOT1X Testing - mac_based_authentication host-mode common true
   switchport
   dot1x mac based authentication host-mode common
!
interface Ethernet40
   description DOT1X Testing - mac_based_authentication always
   switchport
   flow tracker hardware T2
   flow tracker sampled T2
   dot1x mac based authentication always
!
interface Ethernet41
   description DOT1X Testing - mac_based_authentication always and host-mode common
   switchport
   flow tracker hardware T3
   flow tracker sampled T3
   dot1x mac based authentication host-mode common
   dot1x mac based authentication always
!
interface Ethernet42
   description DOT1X Testing - mac_based_authentication
   switchport
   flow tracker sampled T3
   dot1x mac based authentication
!
interface Ethernet43
   description DOT1X Testing - timeout values
   switchport
   dot1x timeout quiet-period 10
   dot1x timeout reauth-timeout-ignore always
   dot1x timeout tx-period 6
   dot1x timeout reauth-period server
   dot1x timeout idle-host 15 seconds
!
interface Ethernet44
   description DOT1X Testing - reauthorization_request_limit
   switchport
   dot1x eapol disabled
   dot1x reauthorization request limit 3
!
interface Ethernet45
   description DOT1X Testing - all features
   switchport
   dot1x pae authenticator
   dot1x authentication failure action traffic allow vlan 800
   dot1x reauthentication
   dot1x port-control auto
   dot1x host-mode multi-host authenticated
   dot1x mac based authentication
   dot1x timeout quiet-period 10
   dot1x timeout reauth-timeout-ignore always
   dot1x timeout tx-period 10
   dot1x timeout reauth-period server
   dot1x timeout idle-host 10 seconds
   dot1x reauthorization request limit 2
   dot1x unauthorized access vlan membership egress
   dot1x unauthorized native vlan membership egress
   dot1x eapol authentication failure fallback mba timeout 600
!
interface Ethernet46
   description native-vlan-tag-precedence
   switchport trunk native vlan tag
   switchport mode trunk
   switchport
!
interface Ethernet47
   description IP Helper
   no switchport
   ip address 172.31.255.1/31
   ip helper-address 10.10.64.151
   ip helper-address 10.10.96.101 source-interface Loopback0
   ip helper-address 10.10.96.150 vrf MGMT source-interface Loopback0
   ip helper-address 10.10.96.151 vrf MGMT
!
interface Ethernet48
   description Load Interval
   load-interval 5
   switchport
!
interface Ethernet50
   description SFlow Interface Testing - SFlow ingress enabled
   switchport
   sflow enable
!
interface Ethernet51
   description SFlow Interface Testing - SFlow egress enabled
   switchport
   sflow egress enable
!
interface Ethernet52
   description SFlow Interface Testing - SFlow ingress and egress unmodified enabled
   switchport
   sflow enable
   sflow egress unmodified enable
!
interface Ethernet53
   description SFlow Interface Testing - SFlow ingress and egress disabled
   switchport
   no sflow enable
   no sflow egress enable
!
interface Ethernet54
   description SFlow Interface Testing - SFlow ingress and egress unmodified disabled
   switchport
   no sflow enable
   no sflow egress unmodified enable
!
interface Ethernet55
   description DHCPv6 Relay Testing
   no shutdown
   no switchport
   ipv6 dhcp relay destination a0::2 link-address a0::3
   ipv6 dhcp relay destination a0::4 vrf TEST local-interface Loopback55 link-address a0::5
   ipv6 address a0::1/64
!
interface Ethernet56
   description Interface with poe commands and limit in class
   switchport
   poe priority low
   poe reboot action power-off
   poe link down action power-off 10 seconds
   poe shutdown action maintain
   poe limit 30.00 watts
   poe negotiation lldp disabled
!
interface Ethernet57
   description Interface with poe commands and limit in watts
   switchport
   poe priority critical
   poe reboot action maintain
   poe link down action maintain
   poe shutdown action power-off
   poe limit 45.00 watts fixed
   poe legacy detect
!
interface Ethernet58
   description Interface with poe disabled and no other poe keys
   switchport
   poe disabled
!
interface Ethernet60
   description IP NAT Testing
   switchport
   ip nat destination static 1.0.0.1 2.0.0.1
   ip nat destination static 1.0.0.2 22 2.0.0.2
   ip nat destination static 1.0.0.3 22 2.0.0.3 23
   ip nat destination static 1.0.0.4 22 2.0.0.4 23 protocol udp
   ip nat destination static 1.0.0.7 access-list ACL21 2.0.0.7
   ip nat source static 3.0.0.1 4.0.0.1
   ip nat source static 3.0.0.2 22 4.0.0.2
   ip nat source static 3.0.0.3 22 4.0.0.3 23
   ip nat source static 3.0.0.4 22 4.0.0.4 23 protocol udp
   ip nat source static 3.0.0.7 access-list ACL21 4.0.0.7
   ip nat source ingress static 3.0.0.8 4.0.0.8
   ip nat destination egress static 239.0.0.1 239.0.0.2
   ip nat source static 3.0.0.5 22 4.0.0.5 23 protocol tcp group 1
   ip nat destination static 1.0.0.5 22 2.0.0.5 23 protocol tcp group 1
   ip nat source static 3.0.0.6 22 4.0.0.6 23 protocol tcp group 2 comment Comment Test
   ip nat destination static 1.0.0.6 22 2.0.0.6 23 protocol tcp group 2 comment Comment Test
   ip nat destination dynamic access-list ACL1 pool POOL1
   ip nat source dynamic access-list ACL11 pool POOL11
   ip nat source dynamic access-list ACL12 pool POOL11 comment POOL11 shared with ACL11/12
   ip nat source dynamic access-list ACL13 pool POOL13 priority 10
   ip nat source dynamic access-list ACL14 pool POOL14 priority 1 comment Priority low end
   ip nat source dynamic access-list ACL15 pool POOL15 priority 4294967295 comment Priority high end
   ip nat source dynamic access-list ACL16 pool POOL16 comment Priority default
   ip nat source dynamic access-list ACL17 overload priority 10 comment Priority_10
   ip nat source dynamic access-list ACL18 pool POOL18 address-only priority 10 comment Priority_10
   ip nat source dynamic access-list ACL19 pool POOL19 full-cone priority 10 comment Priority_10
   ip nat destination dynamic access-list ACL2 pool POOL1 comment POOL1 shared with ACL1/2
   ip nat destination dynamic access-list ACL3 pool POOL3 priority 10
   ip nat destination dynamic access-list ACL4 pool POOL4 priority 1 comment Priority low end
   ip nat destination dynamic access-list ACL5 pool POOL5 priority 4294967295 comment Priority high end
   ip nat destination dynamic access-list ACL6 pool POOL6 comment Priority default
!
interface Ethernet61
   description interface_in_mode_access_with_voice
   no logging event link-status
   no logging event congestion-drops
   switchport trunk native vlan 100
   switchport phone vlan 70
   switchport phone trunk untagged phone
   switchport mode trunk phone
   switchport
   no logging event storm-control discards
   no logging event spanning-tree
!
interface Ethernet62
   description interface_in_mode_access_with_voice
   no logging event link-status
   no logging event congestion-drops
   switchport trunk native vlan 100
   switchport phone vlan 70
   switchport phone trunk tagged phone
   switchport mode trunk phone
   switchport
   no logging event storm-control discards
   no logging event spanning-tree
!
interface Ethernet63
   description DHCP client interface
   no switchport
   ip address dhcp
   dhcp client accept default-route
!
interface Ethernet64
   description DHCP server interface
   no switchport
   mac timestamp replace-fcs
   ip address 192.168.42.42/24
   dhcp server ipv4
   dhcp server ipv6
!
interface Ethernet65
   description Multiple VRIDs
   no shutdown
   no switchport
   mac timestamp header
   ip address 192.0.2.2/25
   ipv6 enable
   ipv6 address 2001:db8::2/64
   ipv6 address fe80::2/64 link-local
   vrrp 1 priority-level 105
   vrrp 1 advertisement interval 2
   vrrp 1 preempt delay minimum 30 reload 800
   vrrp 1 ipv4 192.0.2.1
   vrrp 2 ipv6 2001:db8::1
!
interface Ethernet66
   description Multiple VRIDs and tracking
   no shutdown
   no switchport
   ip address 192.0.2.2/25
   ipv6 enable
   ipv6 address 2001:db8::2/64
   ipv6 address fe80::2/64 link-local
   vrrp 1 priority-level 105
   vrrp 1 advertisement interval 2
   vrrp 1 preempt delay minimum 30 reload 800
   vrrp 1 ipv4 192.0.2.1
   vrrp 1 tracked-object ID1TrackedObjectDecrement decrement 5
   vrrp 1 tracked-object ID1TrackedObjectShutdown shutdown
   vrrp 2 ipv6 2001:db8::1
   vrrp 2 tracked-object ID2TrackedObjectDecrement decrement 10
   vrrp 2 tracked-object ID2TrackedObjectShutdown shutdown
   no vrrp 3 preempt
   vrrp 3 timers delay reload 900
   vrrp 3 ipv4 100.64.0.1
   vrrp 3 ipv4 version 3
!
interface Ethernet67
   description Custom_Transceiver_Frequency
   no shutdown
   switchport
   mac timestamp before-fcs
   transceiver frequency 190050.000
!
interface Ethernet67.1
   description Test_encapsulation_dot1q
   encapsulation dot1q vlan 4 inner 34
!
interface Ethernet68
   description Custom_Transceiver_Frequency
   no shutdown
   switchport
   transceiver media override 100gbase-ar4
   transceiver frequency 190080.000 ghz
!
interface Ethernet68.1
   description Test_encapsulation_vlan1
   encapsulation vlan
      client dot1q outer 23 inner dot1q 45 network dot1ad outer 32 inner dot1ad 54
!
interface Ethernet68.2
   description Test_encapsulation_vlan2
   encapsulation vlan
      client dot1q 10 network dot1q outer 32 inner 54
!
interface Ethernet68.3
   description Test_encapsulation_vlan3
   encapsulation vlan
      client dot1ad 12 network dot1q 25
!
interface Ethernet68.4
   description Test_encapsulation_vlan4
   encapsulation vlan
      client dot1ad outer 35 inner dot1q 60 network dot1q outer 53 inner dot1ad 6
!
interface Ethernet68.5
   description Test_encapsulation_vlan5
   encapsulation vlan
      client dot1ad outer 35 inner 60 network dot1ad outer 52 inner 62
!
interface Ethernet68.6
   description Test_encapsulation_vlan6
   encapsulation vlan
      client dot1ad outer 35 inner 60 network client
!
interface Ethernet68.7
   description Test_encapsulation_vlan7
   encapsulation vlan
      client untagged network dot1ad outer 35 inner 60
!
interface Ethernet68.8
   description Test_encapsulation_vlan8
   encapsulation vlan
      client untagged network dot1q outer 35 inner 60
!
interface Ethernet68.9
   description Test_encapsulation_vlan9
   encapsulation vlan
      client untagged network untagged
!
interface Ethernet68.10
   description Test_encapsulation_vlan9
   encapsulation vlan
      client dot1q outer 14 inner 11 network client inner
!
interface Ethernet69
   description IP NAT service-profile
   switchport
   ip nat service-profile TEST-NAT-PROFILE
!
interface Ethernet70
   description dot1x_aaa_unresponsive
   no shutdown
   dot1x aaa unresponsive phone action apply cached-results timeout 10 hours else traffic allow
   dot1x aaa unresponsive action traffic allow vlan 10 access-list acl1
   dot1x aaa unresponsive eap response success
   dot1x mac based access-list
!
interface Ethernet71
   description dot1x_aaa_unresponsive1
   no shutdown
   dot1x aaa unresponsive phone action apply cached-results timeout 10 hours
   dot1x aaa unresponsive action traffic allow vlan 10 access-list acl1
   dot1x aaa unresponsive eap response success
   dot1x mac based access-list
!
interface Ethernet72
   description dot1x_aaa_unresponsive2
   no shutdown
   dot1x aaa unresponsive action traffic allow vlan 10 access-list acl1
   dot1x aaa unresponsive eap response success
   dot1x mac based access-list
!
interface Ethernet73
   description DC1-AGG01_Ethernet1
   channel-group 5 mode active
   transceiver media override 100gbase-ar4
!
interface Ethernet74
   description MLAG_PEER_DC1-LEAF1B_Ethernet3
   channel-group 3 mode active
!
interface Ethernet75
   description MLAG_PEER_DC1-LEAF1B_Ethernet4
   channel-group 3 mode active
!
interface Ethernet76
   description SRV-POD03_Eth1
   channel-group 5 mode active
   no lldp transmit
   no lldp receive
!
interface Ethernet77
   description MLAG_PEER_DC1-LEAF1B_Ethernet8
   channel-group 8 mode active
!
interface Ethernet78
   description DC1-AGG03_Ethernet1
   channel-group 15 mode active
   lacp timer fast
   lacp timer multiplier 30
!
interface Ethernet79
   description DC1-AGG04_Ethernet1
   channel-group 16 mode active
   lacp timer normal
!
interface Ethernet80
   description LAG Member
   channel-group 17 mode active
!
interface Ethernet80/1
   description LAG Member
   channel-group 101 mode active
!
interface Ethernet80/2
   description LAG Member
   channel-group 102 mode active
!
interface Ethernet80/3
   description LAG Member
   channel-group 103 mode active
!
interface Ethernet80/4
   description LAG Member LACP fallback
   switchport trunk allowed vlan 100
   switchport mode trunk
   switchport
   channel-group 104 mode active
   spanning-tree portfast
!
interface Ethernet81
   description LAG Member
   channel-group 109 mode active
!
interface Ethernet81/1
   description LAG Member with error_correction
   error-correction encoding fire-code
   error-correction encoding reed-solomon
   channel-group 111 mode active
!
interface Ethernet81/2
   description LAG Member LACP fallback LLDP ZTP VLAN
   switchport trunk allowed vlan 112
   switchport mode trunk
   switchport
   channel-group 112 mode active
   lldp tlv transmit ztp vlan 112
   spanning-tree portfast
!
interface Ethernet81/10
   description isis_port_channel_member
   channel-group 110 mode active
!
interface Loopback0
   description EVPN_Overlay_Peering
   ip address 192.168.255.3/32
   comment
   Comment created from eos_cli under loopback_interfaces.Loopback0
   EOF

!
interface Loopback1
   description VTEP_VXLAN_Tunnel_Source
   ip address 192.168.254.3/32
!
interface Loopback99
   description TENANT_A_PROJECT02_VTEP_DIAGNOSTICS
   no shutdown
   vrf TENANT_A_PROJECT02
   ip proxy-arp
   ip address 10.1.255.3/32
   ip address 10.0.0.254/32 secondary
   ip address 192.168.1.1/32 secondary
   ipv6 enable
   ipv6 address 2002::CAFE/64
   mpls ldp interface
   isis enable ISIS_TEST
   isis bfd
   isis metric 100
   isis passive
   isis network point-to-point
!
interface Loopback100
   description TENANT_A_PROJECT02_VTEP_DIAGNOSTICS
   vrf TENANT_A_PROJECT02
   ip address 10.1.255.3/32
!
interface Management1
   description OOB_MANAGEMENT
   vrf MGMT
   ip address 10.73.255.122/24
!
interface Tunnel1
   description test ipv4 only
   no shutdown
   mtu 1500
   vrf Tunnel-VRF
   ip address 42.42.42.42/24
   tcp mss ceiling ipv4 666 ingress
   ip access-group test-in in
   ip access-group test-out out
   tunnel mode ipsec
   tunnel source interface Ethernet42
   tunnel destination 6.6.6.6
   tunnel path-mtu-discovery
   tunnel underlay vrf Underlay-VRF
   comment
   Comment created from eos_cli under tunnel_interfaces.Tunnel1
   EOF

!
interface Tunnel2
   description test ipv6 only
   shutdown
   ipv6 enable
   ipv6 address cafe::1/64
   tcp mss ceiling ipv6 666 egress
   ipv6 access-group test-in in
   ipv6 access-group test-out out
   ip nat service-profile NAT-PROFILE-NO-VRF-2
   tunnel mode gre
   tunnel source interface Ethernet42
   tunnel destination dead:beef::1
   tunnel ipsec profile Profile-2
!
interface Tunnel3
   description test dual stack
   mtu 1500
   ip address 64.64.64.64/24
   ipv6 enable
   ipv6 address beef::64/64
   tcp mss ceiling ipv4 666 ipv6 666
   tunnel mode ipsec
   tunnel source interface Ethernet42
   tunnel destination 1.1.1.1
   tunnel ipsec profile Profile-3
!
interface Tunnel4
   description test no tcp_mss
   mtu 1500
   ip address 64.64.64.64/24
   ipv6 enable
   ipv6 address beef::64/64
   ip nat service-profile NAT-PROFILE-NO-VRF-1
   tunnel source interface Ethernet42
   tunnel destination 1.1.1.1
!
interface Vlan24
   description SVI Description
   no shutdown
   ipv6 address 1b11:3a00:22b0:6::15/64
   ipv6 nd managed-config-flag
   ipv6 nd prefix 1b11:3a00:22b0:6::/64 infinite infinite no-autoconfig
   ip address virtual 10.10.24.1/24
   ipv6 virtual-router address 1b11:3a00:22b0:6::1
!
interface Vlan25
   description SVI Description
   no shutdown
   ipv6 address 1b11:3a00:22b0:16::16/64
   ipv6 virtual-router address 1b11:3a00:22b0:16::14
   ipv6 virtual-router address 1b11:3a00:22b0:16::15
!
interface Vlan41
   description SVI Description
   no shutdown
   ip helper-address 10.10.64.150 source-interface Loopback0
   ip helper-address 10.10.96.150 source-interface Loopback0
   ip helper-address 10.10.96.151 source-interface Loopback0
   ip igmp host-proxy
   ip igmp host-proxy 239.0.0.1
   ip igmp host-proxy 239.0.0.2 exclude 10.0.2.1
   ip igmp host-proxy 239.0.0.3 include 10.0.3.1
   ip igmp host-proxy 239.0.0.4 include 10.0.4.3
   ip igmp host-proxy 239.0.0.4 include 10.0.4.4
   ip igmp host-proxy 239.0.0.4 exclude 10.0.4.1
   ip igmp host-proxy 239.0.0.4 exclude 10.0.4.2
   ip igmp host-proxy access-list ACL1
   ip igmp host-proxy access-list ACL2
   ip igmp host-proxy report-interval 2
   ip igmp host-proxy version 2
   ip address virtual 10.10.41.1/24
!
interface Vlan42
   description SVI Description
   no shutdown
   ip helper-address 10.10.64.150 source-interface Loopback0
   ip helper-address 10.10.96.150 source-interface Loopback0
   ip helper-address 10.10.96.151 source-interface Loopback0
   isis enable EVPN_UNDERLAY
   isis authentication mode sha key-id 5 level-1
   ip address virtual 10.10.42.1/24
!
interface Vlan43
   description SVI Description
   no shutdown
   ipv6 dhcp relay destination a0::2 vrf TEST local-interface Loopback44 link-address a0::4
   ipv6 address a0::1/64
   isis authentication key-id 2 algorithm sha-512 key 0 password
   isis authentication key-id 3 algorithm sha-512 rfc-5310 key 0 password1
   isis authentication key-id 1 algorithm sha-1 key 0 password level-1
   isis authentication key-id 4 algorithm sha-1 rfc-5310 key 0 password level-1
   isis authentication key-id 5 algorithm sha-1 key 0 password3 level-1
   isis authentication key-id 1 algorithm sha-1 key 0 password level-2
   isis authentication key-id 5 algorithm sha-1 rfc-5310 key 0 password level-2
!
interface Vlan44
   description SVI Description
   no shutdown
   ipv6 dhcp relay destination a0::8
   ipv6 dhcp relay destination a0::5 vrf TEST source-address a0::6 link-address a0::7
   ipv6 address a0::4/64
!
interface Vlan50
   description IP NAT Testing
   ip nat destination static 1.0.0.1 2.0.0.1
   ip nat source static 3.0.0.1 4.0.0.1
   ip nat destination dynamic access-list ACL1 pool POOL1
   ip nat source dynamic access-list ACL2 pool POOL2
   isis authentication mode text rx-disabled level-2
   isis authentication key 0 password level-2
!
interface Vlan75
   description SVI Description
   no shutdown
   ipv6 address 1b11:3a00:22b0:1000::15/64
   ipv6 nd managed-config-flag
   ipv6 nd prefix 1b11:3a00:22b0:1000::/64 infinite infinite no-autoconfig
   multicast ipv4 boundary 224.0.1.0/24 out
   multicast ipv4 boundary 224.0.2.0/24
   multicast ipv6 boundary ff00::/16 out
   multicast ipv6 boundary ff01::/16 out
   multicast ipv4 static
   ip address virtual 10.10.75.1/24
   ipv6 virtual-router address 1b11:3a00:22b0:1000::1
!
interface Vlan81
   description IPv6 Virtual Address
   vrf Tenant_C
   ipv6 enable
   ip address virtual 10.10.81.1/24
   ipv6 address virtual fc00:10:10:81::1/64
   ipv6 address virtual fc00:10:11:81::1/64
   ipv6 address virtual fc00:10:12:81::1/64
!
interface Vlan83
   description SVI Description
   no shutdown
   isis enable EVPN_UNDERLAY
   isis authentication mode md5
   isis authentication key 0 password
   ip address virtual 10.10.83.1/24
   ip address virtual 10.11.83.1/24 secondary
   ip address virtual 10.11.84.1/24 secondary
!
interface Vlan84
   description SVI Description
   arp gratuitous accept
   ip address 10.10.84.1/24
   arp monitor mac-address
   isis enable EVPN_UNDERLAY
   isis authentication mode sha key-id 2 rx-disabled
   isis authentication key 0 password
   ip virtual-router address 10.10.84.254
   ip virtual-router address 10.11.84.254/24
!
interface Vlan85
   description SVI Description
   ip address 10.10.84.1/24
   arp cache dynamic capacity 50000
   bfd interval 500 min-rx 500 multiplier 5
   bfd echo
   isis enable EVPN_UNDERLAY
   isis authentication mode sha key-id 2
   isis authentication key 0 password
!
interface Vlan86
   description SVI Description
   ip address 10.10.83.1/24
   ip attached-host route export 10
   isis enable EVPN_UNDERLAY
   isis authentication mode shared-secret profile profile1 algorithm sha-1 rx-disabled
!
interface Vlan87
   description SVI Description
   shutdown
   ip address 10.10.87.1/24
   ip access-group ACL_IN in
   ip access-group ACL_OUT out
   isis enable EVPN_UNDERLAY
   isis authentication mode shared-secret profile profile1 algorithm sha-1
!
interface Vlan88
   description SVI Description
   shutdown
   isis enable EVPN_UNDERLAY
   isis authentication mode md5 rx-disabled level-1
   isis authentication mode text rx-disabled level-2
   isis authentication key 0 password level-1
   isis authentication key 0 password level-2
   ip address virtual 10.10.87.1/23
!
interface Vlan89
   description SVI Description
   no shutdown
   ip helper-address 10.10.64.150 source-interface Loopback0
   ip helper-address 10.10.96.101 source-interface Loopback0
   ip helper-address 10.10.96.150 source-interface Loopback0
   ip helper-address 10.10.96.151 source-interface Loopback0
   ip igmp
   ip igmp version 2
   ipv6 address 1b11:3a00:22b0:5200::15/64
   ipv6 nd managed-config-flag
   ipv6 nd prefix 1b11:3a00:22b0:5200::/64 infinite infinite no-autoconfig
   multicast ipv4 boundary ACL_MULTICAST
   multicast ipv6 boundary ACL_V6_MULTICAST_WITH_OUT out
   multicast ipv4 source route export
   multicast ipv6 static
   pim ipv4 sparse-mode
   pim ipv4 local-interface Loopback0
   ip address virtual 10.10.144.3/20
   ipv6 virtual-router address 1b11:3a00:22b0:5200::3
!
interface Vlan90
   description SVI Description
   ip address 10.10.83.1/24
   ip attached-host route export
   isis enable EVPN_UNDERLAY
   isis authentication mode shared-secret profile profile2 algorithm sha-1 level-1
   isis authentication mode shared-secret profile profile1 algorithm sha-256 level-2
!
interface Vlan91
   description PBR Description
   shutdown
   service-policy type pbr input MyServicePolicy
   isis enable EVPN_UNDERLAY
   isis authentication mode md5 level-1
   isis authentication mode text level-2
   isis authentication key 0 password level-1
   isis authentication key 0 password level-2
!
interface Vlan92
   description SVI Description
   ip proxy-arp
   ip address 10.10.92.1/24
   ip directed-broadcast
   isis enable EVPN_UNDERLAY
   isis authentication mode shared-secret profile profile2 algorithm sha-1 rx-disabled level-1
   isis authentication mode shared-secret profile profile1 algorithm sha-256 rx-disabled level-2
!
interface Vlan110
   description PVLAN Primary with vlan mapping
   no shutdown
   pvlan mapping 111-112
   vrf Tenant_A
   ip address 10.0.101.1/24
   multicast ipv4 boundary ACL_MULTICAST out
   multicast ipv6 source route export 20
   multicast ipv4 static
!
interface Vlan333
   description Multiple VRIDs and tracking
   no shutdown
   ip address 192.0.2.2/25
   arp aging timeout 180
   ipv6 enable
   ipv6 address 2001:db8:333::2/64
   ipv6 address fe80::2/64 link-local
   vrrp 1 priority-level 105
   vrrp 1 advertisement interval 2
   vrrp 1 preempt delay minimum 30 reload 800
   vrrp 1 ipv4 192.0.2.1
   vrrp 1 tracked-object ID1TrackedObjectDecrement decrement 5
   vrrp 1 tracked-object ID1TrackedObjectShutdown shutdown
   vrrp 2 ipv6 2001:db8:333::1
   vrrp 2 tracked-object ID2TrackedObjectDecrement decrement 10
   vrrp 2 tracked-object ID2TrackedObjectShutdown shutdown
   no vrrp 3 preempt
   vrrp 3 timers delay reload 900
   vrrp 3 ipv4 100.64.0.1
   vrrp 3 ipv4 version 3
!
interface Vlan334
   description v6 attached host exports
   ipv6 attached-host route export 19
   ipv6 enable
   ipv6 address 2001:db8:334::1/64
!
interface Vlan335
   description v6 attached host exports
   ipv6 attached-host route export prefix-length 64
   ipv6 enable
   ipv6 address 2001:db8:335::1/64
!
interface Vlan336
   description v6 attached host exports
   ipv6 attached-host route export 18 prefix-length 64
   ipv6 enable
   ipv6 address 2001:db8:336::1/64
!
interface Vlan337
   description v4 dhcp relay all-subnets
   ip address 10.0.2.2/25
   ip dhcp relay all-subnets
!
interface Vlan338
   description v6 dhcp relay all-subnets
   ipv6 dhcp relay all-subnets
   ipv6 address 2001:db8:338::1/64
!
interface Vlan339
   description v6 nd options
   ipv6 nd cache expire 250
   ipv6 nd cache dynamic capacity 900
   ipv6 nd cache refresh always
   ipv6 enable
   ipv6 address 2001:db8:339::1/64
   ipv6 nd other-config-flag
!
interface Vlan501
   description SVI Description
   no shutdown
   ip address 10.50.26.29/27
   ipv6 address 1b11:3a00:22b0:0088::207/127
   ipv6 nd ra disabled
!
interface Vlan667
   description Multiple VRIDs
   no shutdown
   ip address 192.0.2.2/25
   arp aging timeout 180
   ipv6 enable
   ipv6 address 2001:db8:667::2/64
   ipv6 address fe80::2/64 link-local
   vrrp 1 priority-level 105
   vrrp 1 advertisement interval 2
   vrrp 1 preempt delay minimum 30 reload 800
   vrrp 1 ipv4 192.0.2.1
   vrrp 2 ipv6 2001:db8:667::1
!
interface Vlan1001
   description SVI Description
   no shutdown
   vrf Tenant_A
   ipv6 address a1::1/64
   ipv6 nd managed-config-flag
   ipv6 nd prefix a1::/64 infinite infinite no-autoconfig
   ip address virtual 10.1.1.1/24
!
interface Vlan1002
   description SVI Description
   no shutdown
   vrf Tenant_A
   ipv6 address a2::1/64
   ipv6 nd ra disabled
   ipv6 nd managed-config-flag
   ipv6 nd prefix a2::/64 infinite infinite no-autoconfig
   ip address virtual 10.1.2.1/24
!
interface Vlan2001
   description SVI Description
   logging event link-status
   vrf Tenant_B
   ip address virtual 10.2.1.1/24
   comment
   Comment created from eos_cli under vlan_interfaces.Vlan2001
   EOF

!
interface Vlan2002
   description SVI Description
   no autostate
   vrf Tenant_B
   ip verify unicast source reachable-via rx
   isis enable EVPN_UNDERLAY
   isis bfd
   isis authentication mode md5 rx-disabled
   isis authentication key 0 password
   ip address virtual 10.2.2.1/24
!
interface Vlan4094
   description SVI Description
   mtu 9214
   ip address 169.254.252.0/31
   ipv6 address fe80::a/64 link-local
   pim ipv4 sparse-mode
   pim ipv4 bidirectional
   pim ipv4 hello interval 10
   pim ipv4 hello count 3.5
   pim ipv4 dr-priority 200
   pim ipv4 bfd
   isis enable EVPN_UNDERLAY
   isis authentication mode sha key-id 5 rx-disabled level-1
   isis authentication mode sha key-id 10 rx-disabled level-2
!
interface Vxlan1
   description DC1-LEAF2A_VTEP
   vxlan source-interface Loopback0
   vxlan controller-client
   vxlan virtual-router encapsulation mac-address mlag-system-id
   vxlan udp-port 4789
   vxlan bridging vtep-to-vtep
   vxlan flood vtep learned data-plane
   vxlan vlan 110 vni 10110
   vxlan vlan 111 vni 10111
   vxlan vrf Tenant_A_OP_Zone vni 10
   vxlan vrf Tenant_A_WEB_Zone vni 11
   vxlan mlag source-interface Loopback1
   bfd vtep evpn interval 300 min-rx 300 multiplier 3
   bfd vtep evpn prefix-list PL-TEST
   vxlan flood vtep 10.1.0.10 10.1.0.11
   vxlan vlan 111 flood vtep 10.1.1.10 10.1.1.11
   vxlan vlan 110 multicast group 239.9.1.4
   vxlan vlan 112 multicast group 239.9.1.6
   vxlan vrf Tenant_A_OP_Zone multicast group 232.0.0.10
   vxlan multicast headend-replication
   vxlan qos ecn propagation
   vxlan qos dscp propagation encapsulation
   vxlan qos map dscp to traffic-class decapsulation
   vxlan encapsulation ipv4

!
application traffic recognition
   !
   application ipv4 empty-application
   !
   application ipv4 empty-protocols
      protocol 21
   !
   application ipv4 user_defined_app1
      source prefix field-set src_prefix_set1
      destination prefix field-set dest_prefix_set1
      protocol tcp source port field-set src_port_set1 destination port field-set dest_port_set1
      protocol udp source port field-set src_port_set2 destination port field-set dest_port_set2
      protocol 25
      dscp 12-19 af43 af41 ef 1-4,6 32-33,34-35 11 56-57, 58 59-60, 61-62
   !
   application ipv4 user_defined_app2
      source prefix field-set src_prefix_set2
      destination prefix field-set dest_prefix_set2
      protocol icmp
      protocol pim
      protocol tcp
      protocol 7-11, 21
      dscp ef 1-42 cs1
   !
   application l4 l4-app-1
      protocol tcp source port field-set src_port_set1 destination port field-set dest_port_set1
      protocol udp source port field-set src_port_set1 destination port field-set dest_port_set1
   !
   application l4 l4-app-2
      protocol tcp
      protocol 27, 41-44
   !
   category best-effort
      application aimini service peer-to-peer
      application apple_update service software-update
   !
   category category1
      application aim service audio-video
      application aim service chat
      application anydesk
   !
   category empty
   !
   application-profile app_profile_1
      application aim service audio-video
      application aim service chat
      application user_defined_app1
      application http transport
      application udp transport
      category best-effort
      category category1 service audio-video
   !
   application-profile app_profile_2
      application aim service audio-video
      application user_defined_app2
      application https transport
      application quic transport
      category category1 service chat
   !
   field-set ipv4 prefix dest_prefix_set1
      2.3.4.0/24
   !
   field-set ipv4 prefix dest_prefix_set2
      4.4.4.0/24
   !
   field-set ipv4 prefix empty-ipv4-prefixes
   !
   field-set ipv4 prefix order-test
      192.168.42.0/24 192.168.43.0/24 6.6.6.6/32
   !
   field-set ipv4 prefix src_prefix_set1
      1.2.3.0/24 1.2.5.0/24
   !
   field-set ipv4 prefix src_prefix_set2
      2.2.2.0/24 3.3.3.0/24
   !
   field-set l4-port dest_port_set1
      2300-2350
   !
   field-set l4-port dest_port_set2
      3300-3350
   !
   field-set l4-port empty-l4-ports
   !
   field-set l4-port ordering-test
      101-103, 650, 666
   !
   field-set l4-port src_port_set1
      2400-2500, 2900-3000
   !
   field-set l4-port src_port_set2
      5700-5800, 6500-6600
!
monitor connectivity
   vrf blue
      interface set VRF_GLOBAL_SET Vlan21-24, Vlan29-32
      local-interfaces VRF_GLOBAL_SET default
      !
      host server4
         description
         server4_connectivity_monitor
         local-interfaces VRF_GLOBAL_SET
         ip 10.10.20.1
         url https://server2.local.com
      !
      host server5
         description
         server5_connectivity_monitor
         local-interfaces VRF_GLOBAL_SET address-only
         ip 10.10.20.11
         url https://server5.local.com
      !
      host server6
   !
   vrf red
      interface set VRF_GLOBAL_SET Vlan21-24, Vlan29-32
      interface set VRF_HOST_SET Loopback12-14, 19-23
      description
      vrf_connectivity_monitor
      local-interfaces VRF_GLOBAL_SET address-only default
      !
      host server2
         description
         server2_connectivity_monitor
         local-interfaces VRF_HOST_SET address-only
         ip 10.10.20.1
         url https://server2.local.com
   !
   vrf yellow
   interval 5
   no shutdown
   interface set GLOBAL_SET Ethernet1-4
   interface set HOST_SET Loopback2-4, Loopback10-12
   local-interfaces GLOBAL_SET address-only default
   !
   host server1
      description
      server1_connectivity_monitor
      local-interfaces HOST_SET address-only
      ip 10.10.10.1
      url https://server1.local.com
   !
   host server2
      description
      server2_connectivity_monitor
      local-interfaces HOST_SET address-only
      ip 10.10.10.2
      url https://server2.local.com
   !
   host server3
      description
      server3_connectivity_monitor
      local-interfaces HOST_SET
      ip 10.10.10.3
   !
   host server4
!
mac address-table aging-time 100
!
event-handler CONFIG_VERSIONING
   trigger on-startup-config
   action bash FN=/mnt/flash/startup-config; LFN="`ls -1 $FN.*-* | tail -n 1`"; if [ -z "$LFN" -o -n "`diff -I 'last modified' $FN $LFN`" ]; then cp $FN $FN.`date +%Y%m%d-%H%M%S`; ls -1r $FN.*-* | tail -n +11 | xargs -I % rm %; fi
   delay 0
!
event-handler trigger-on-boot
   trigger on-boot
   action bash
      if [ 15 -gt 10 ]
      then
        echo "a is greater than 10"
      fi
      EOF
   action log
   action increment device-health metric Metric1
!
event-handler trigger-on-counters
   action log
   trigger on-counters
      poll interval 10
      condition ( Arad*.IptCrcErrCnt.delta > 100 ) and ( Arad*.UcFifoFullDrop.delta > 100 )
      granularity per-source
!
event-handler trigger-on-counters2
   trigger on-counters
      condition ( Arad*.IptCrcErrCnt.delta > 100 ) and ( Arad*.UcFifoFullDrop.delta > 100 )
      granularity per-source
!
event-handler trigger-on-counters3
   trigger on-counters
!
event-handler trigger-on-intf
   trigger on-intf Ethernet4 operstatus ip ip6
!
event-handler trigger-on-intf2
!
event-handler trigger-on-intf3
!
event-handler trigger-on-intf4
   trigger on-intf Ethernet4 ip
!
event-handler trigger-on-intf5
   trigger on-intf Ethernet5 ip6
!
event-handler trigger-on-intf6
   trigger on-intf Ethernet6 operstatus
!
event-handler trigger-on-logging
   action increment device-health metric Metric2
   trigger on-logging
      poll interval 10
      regex ab*
!
event-handler trigger-on-logging2
   trigger on-logging
      regex ab*
!
event-handler trigger-on-logging3
   trigger on-logging
!
event-handler trigger-on-maintenance1
   trigger on-maintenance enter interface Management3 after stage linkdown
!
event-handler trigger-on-maintenance2
   trigger on-maintenance exit unit unit1 before stage bgp
   action bash echo "on-maintenance"
!
event-handler trigger-on-maintenance3
   trigger on-maintenance enter bgp 10.0.0.2 vrf vrf1 all
   action bash echo "on-maintenance"
!
event-handler trigger-on-maintenance4
!
event-handler trigger-on-maintenance5
!
event-handler trigger-vm-tracer
   trigger vm-tracer vm
   action bash echo "vm-tracer vm"
!
event-handler trigger-vm-tracer2
   trigger vm-tracer vm
   action bash echo "vm-tracer vm"\nEOF
!
event-handler without-trigger-key
!
router segment-security
   no shutdown
   !
   policy POLICY-TEST1
      10 application APP-TEST-1 action forward
      20 application APP-TEST-2 action drop stateless log
      25 application APP-TEST-3 action redirect next-hop 198.51.100.1 stateless
   !
   vrf default
      segment SEGMENT-TEST1
         definition
            match prefix-ipv4 MATCH-LIST10
            match prefix-ipv6 MATCH-LIST11
         !
         policies
            from MATCH-LIST22 policy POLICY-TEST1
      !
      segment SEGMENT-TEST2
         definition
            match prefix-ipv4 MATCH-LIST4
            match prefix-ipv6 MATCH-LIST3
         !
         policies
            from MATCH-LIST20 policy policy-forward-all
            from MATCH-LIST21 policy POLICY-TEST1
            from MATCH-LIST30 policy policy-drop-all
   !
   vrf SECURE
      segment SEGMENT-TEST1
         definition
            match interface Ethernet1
            match interface Ethernet2
            match covered prefix-list ipv4 PREFIX-LIST10
            match covered prefix-list ipv6 PREFIX-LIST1
         !
         policies
            from MATCH-LIST20 policy policy-forward-all
            from MATCH-LIST30 policy policy-drop-all
            fallback policy policy-custom
   !
!
group interface QSFP_Interface_Group
   interface Ethernet1,5
   maintenance profile interface uplink-interfaces
!
group interface QSFP_Interface_Group1
   interface Ethernet1,5
!
group interface SFP_Interface_Group
   interface Ethernet10-20
   interface Ethernet30-48
   maintenance profile bgp downlink-neighbors
   maintenance profile bgp local-ix
   maintenance profile interface downlink-interfaces
   maintenance profile interface ix-interfaces
!
interface profile TEST-PROFILE-1
   command description Molecule
   command no switchport
   command no lldp transmit
!
interface profile TEST-PROFILE-2
   command mtu 9214
   command ptp enable
!
ip virtual-router mac-address 00:1c:73:00:dc:01
!
ip address virtual source-nat vrf TEST_01 address 1.1.1.1
ip address virtual source-nat vrf TEST_02 address 1.1.1.2
ip address virtual source-nat vrf TEST_04 address 1.1.1.3
ipv6 address virtual source-nat vrf TEST_03 address 2001:db8:85a3::8a2e:370:7334
ipv6 address virtual source-nat vrf TEST_04 address 2001:db8:85a3::8a2e:370:7335
!
ipv6 access-list acl_qos_tc0_v6
   10 permit ipv6 any any dscp cs1
!
ipv6 access-list acl_qos_tc5_v6
   10 permit ipv6 any 2001:db8::/48
!
ipv6 access-list TEST1
   5 deny ipv6 fe80::/64 any
   10 permit ipv6 fe90::/64 any
!
ipv6 access-list TEST2
   counters per-entry
   5 permit ipv6 2001:db8::/64 any
   10 deny ipv6 2001:db8::/32 any
!
ipv6 access-list TEST3
   5 deny ipv6 2001:db8:1000::/64 any
   10 permit ipv6 2001:db8::/32 any
!
ipv6 access-list standard TEST4
   5 deny fe80::/64
   10 permit fe90::/64
!
ipv6 access-list standard TEST5
   counters per-entry
   5 permit 2001:db8::/64
   10 deny 2001:db8::/32
!
ipv6 access-list standard TEST6
   5 deny 2001:db8:1000::/64
   10 permit 2001:db8::/32
!
ip access-list 4
   10 remark ACL to restrict access RFC1918 addresses
   20 deny ip 10.0.0.0/8 any
   30 permit ip 192.0.2.0/24 any
!
ip access-list ACL-01
   10 remark ACL to restrict access to switch API to CVP and Ansible
   20 deny ip host 192.0.2.1 any
   30 permit ip 192.0.2.0/24 any
!
ip access-list ACL-02
   counters per-entry
   10 remark ACL to restrict access RFC1918 addresses
   20 permit ip 10.0.0.0/8 any
   30 permit ip 192.0.2.0/24 any
   permit response traffic nat
!
ip access-list ACL-03
   10 remark ACL to restrict access RFC1918 addresses
   20 deny ip 10.0.0.0/8 any
   30 permit ip 192.0.2.0/24 any
!
ip access-list ACL-04
   counters per-entry
   20 deny ip 12.0.0.0/8 any
   30 permit ip 194.0.2.0/24 any
   permit response traffic nat
!
ip access-list acl_qos_tc0_v4
   10 permit ip any 192.0.2.0/29
!
ip access-list acl_qos_tc5_v4
   10 permit ip any any dscp ef
!
ip access-list ACL_NO_SEQUENCE
   remark test acl without sequence numbers
   deny udp any any log
   permit icmp any any 3 4 ttl eq 40
   permit icmp any any unreachable ttl gt 3
   permit ip any any fragments dscp 46
   permit ip any any tracked dscp ef
   permit ip any any nexthop-group NH_TEST
   permit vlan inner 123 0x000 ip any any
   permit vlan 234 0xFFF ip any any
   permit icmp any any
!
ip access-list ACL_SEQUENCE_AND_COUNTERS
   counters per-entry
   10 remark test acl with sequence numbers
   20 permit ip 10.0.0.0/8 any
   30 permit tcp host 192.168.122.22 any established
   40 permit tcp any gt 1023 host 172.16.16.16 eq 22
   50 permit tcp any range 1000 1100 any range 10 20
   4294967295 deny ip any any
   permit response traffic nat
!
class-map type pbr match-any CM_PBR_EXCLUDE
   match ip access-group ACL_PBR_EXCLUDE
!
class-map type pbr match-any CM_PBR_INCLUDE
   match ip access-group ACL_PBR_INCLUDE
!
class-map type pbr match-any CM_PBR_WITHOUT_ACCESS_GROUP
!
ip access-list standard 99
   10 remark ACL to restrict access RFC1918 addresses
   20 permit 10.0.0.0/8
   30 permit 172.16.0.0/12
   40 permit 192.168.0.0/16
!
ip access-list standard ACL-API
   10 remark ACL to restrict access to switch API to CVP and Ansible
   20 permit host 10.10.10.10
   30 permit host 10.10.10.11
   40 permit host 10.10.10.12
!
ip access-list standard ACL-SSH
   counters per-entry
   10 remark ACL to restrict access RFC1918 addresses
   20 permit 10.0.0.0/8
   30 permit 172.16.0.0/12
   40 permit 192.168.0.0/16
!
ip access-list standard ACL-SSH-VRF
   10 remark ACL to restrict access RFC1918 addresses
   20 permit 10.0.0.0/8
   30 permit 172.16.0.0/12
   40 permit 192.168.0.0/16
!
ip routing ipv6 interfaces
ip hardware fib optimize prefixes profile urpf-internet
no ip routing vrf MGMT
ip routing vrf TENANT_A_PROJECT01
ip routing vrf TENANT_A_PROJECT02
ip routing vrf TEST1
ip routing ipv6 interfaces vrf TEST2
!
ip as-path regex-mode asn
ip as-path access-list mylist1 permit ^(64512|645115) egp
ip as-path access-list mylist1 deny (64513|64515)$ any
ip as-path access-list mylist2 deny _64517$ igp
!
ip community-list IP_CL_TEST1 permit 1001:1001 1002:1002
ip community-list IP_CL_TEST1 deny 1010:1010
ip community-list regexp IP_CL_TEST1 permit 20:*
ip community-list IP_CL_TEST2 deny 1003:1003
ip community-list regexp IP_RE_TEST1 permit ^$
ip community-list regexp IP_RE_TEST2 deny ^100
!
ip extcommunity-list TEST1 permit 65000:65000
ip extcommunity-list TEST1 deny 65002:65002
!
ip extcommunity-list TEST2 deny 65001:65001
!
ip extcommunity-list regexp TEST1 permit 65[0-9]{3}:[0-9]+
ip extcommunity-list regexp TEST1 deny .*
!
ip extcommunity-list regexp TEST2 deny 6500[0-1]:650[0-9][0-9]
!
dynamic prefix-list DYNAMIC_PREFIX_LIST_NAME_1
   match-map Test_1
   prefix-list ipv4 IPV4_PREFIX_LIST
!
dynamic prefix-list DYNAMIC_PREFIX_LIST_NAME_2
   match-map Test_2
   prefix-list ipv6 IPV6_PREFIX_LIST
!
dynamic prefix-list DYNAMIC_PREFIX_LIST_NAME_3
   match-map Test_2
   prefix-list ipv4 IPV4_PREFIX_LIST
   prefix-list ipv6 IPV6_PREFIX_LIST
!
ip prefix-list PL-IPV4-LOOPBACKS
!
ip prefix-list PL-LOOPBACKS-EVPN-OVERLAY
   seq 10 permit 192.168.255.0/24 eq 32
   seq 20 permit 192.168.254.0/24 eq 32
!
ipv6 prefix-list PL-IPV6-LOOPBACKS
   seq 10 permit 1b11:3a00:22b0:0082::/64 eq 128
!
ipv6 unicast-routing
ipv6 hardware fib optimize prefixes profile internet
ipv6 unicast-routing vrf TEST1
!
ipv6 neighbor persistent refresh-delay 1000
ipv6 neighbor vrf MGMT 11:22:33:44:55:66:77:88 Ethernet1 11:22:33:44:55:66
ipv6 neighbor ::ffff:192.1.56.10 Loopback99 aa:af:12:34:bc:bf
!
mac access-list TEST1
   10 deny any 01:80:c2:00:00:00 00:00:00:00:00:00
   5 permit any 01:00:0c:cc:cc:cd 00:00:00:00:00:00
!
mac access-list TEST2
   counters per-entry
   5 permit any 01:00:0c:cc:cc:cd 00:00:00:00:00:00
   10 deny any 01:80:c2:00:00:00 00:00:00:00:00:00
!
mac access-list TEST3
   5 permit any 01:00:0c:cc:cc:cd 00:00:00:00:00:00
   10 deny any 01:80:c2:00:00:00 00:00:00:00:00:00
!
mac access-list TEST4
   permit any 01:00:0c:cc:cc:cd 00:00:00:00:00:00
   deny any 01:80:c2:00:00:00 00:00:00:00:00:00
   remark A comment in the middle
   permit any 02:00:00:12:34:56 00:00:00:00:00:00
   deny any 02:00:00:ab:cd:ef 00:00:00:00:00:00
!
system control-plane
   tcp mss ceiling ipv4 1344 ipv6 1366
   ip access-group ingress default ingress_ipv4_acl
   ip access-group acl4_1 in
   ip access-group acl4_3 vrf default in
   ip access-group acl4_2 vrf red in
   ip access-group acl4_2 vrf red_1 in
   ipv6 access-group ingress default ingress_ipv6_acl
   ipv6 access-group acl6_1 in
   ipv6 access-group acl6_3 vrf default in
   ipv6 access-group acl6_2 vrf blue in
   ipv6 access-group acl6_2 vrf blue_1 in
!
mac address-table notification host-flap logging
mac address-table notification host-flap detection window 10
mac address-table notification host-flap detection moves 2
!
maintenance
   profile bgp BP1
      initiator route-map RM-MAINTENANCE inout
   !
   profile bgp BP2
      initiator route-map RM-MAINTENANCE2 inout
   !
   profile bgp BP3
      initiator route-map RM-MAINTENANCE3 inout
   profile bgp BP1 default
   profile interface IP1 default
   profile unit UP1 default
   !
   profile interface IP1
      rate-monitoring load-interval 10
      rate-monitoring threshold 500
      shutdown max-delay 300
   !
   profile unit UP1
      on-boot duration 900
   !
   profile unit UP2
      on-boot duration 600
   !
   unit System
   !
   unit UNIT1
      group bgp BGP_GROUP_1
      group bgp BGP_GROUP_2
      group interface INTERFACE_GROUP_1
      profile unit UP1
!
monitor session myMonitoringSession1 source Ethernet1 ipv6 access-group ipv6ACL
monitor session myMonitoringSession1 source Ethernet5 both ip access-group ipv4ACL priority 10
monitor session myMonitoringSession1 destination Ethernet48
monitor session myMonitoringSession1 truncate
monitor session myMonitoringSession1 header remove size 32
monitor session myMonitoringSession1 encapsulation gre metadata tx
monitor session myMonitoringSession2 ip access-group ipv4ACL
monitor session myMonitoringSession2 source Ethernet3, Ethernet5 rx
monitor session myMonitoringSession2 source Ethernet10-15 rx
monitor session myMonitoringSession2 source Ethernet12 rx
monitor session myMonitoringSession2 source Ethernet18 tx
monitor session myMonitoringSession2 destination Cpu
monitor session myMonitoringSession2 destination Ethernet50
monitor session myMonitoringSession2 sample 50
monitor session myMonitoringSession2 encapsulation gre metadata tx
monitor session myMonitoringSession3 source Ethernet20 both ip access-group ipv4ACL priority 10
monitor session myMonitoringSession4 source Ethernet3, Ethernet5 rx
monitor session myMonitoringSession4 source Ethernet10-15 rx
monitor session myMonitoringSession4 source Ethernet12 rx
monitor session myMonitoringSession4 source Ethernet18 tx mac access-group macACL priority 100
monitor session myMonitoringSession4 destination Cpu
monitor session myMonitoringSession4 destination Ethernet50
monitor session myMonitoringSession4 encapsulation gre metadata tx
!
monitor session default encapsulation gre payload inner-packet
!
mlag configuration
   domain-id sw1-sw2-mlag-domain
   heartbeat-interval 5000
   local-interface Vlan4094
   peer-address 172.16.0.1
   peer-link Port-Channel12
   dual-primary detection delay 5 action errdisable all-interfaces
   dual-primary recovery delay mlag 90 non-mlag 30
   reload-delay mlag 400
   reload-delay non-mlag 450
!
ip route 1.1.1.0/24 Vlan1001 10.1.1.1
ip route 1.1.2.0/24 Vlan1001 10.1.1.1 200 tag 666 name RT-TO-FAKE-DMZ
ip route vrf BLUE-C1 193.1.0.0/24 Null0
ip route vrf BLUE-C1 193.1.1.0/24 Null0
ip route vrf BLUE-C1 193.1.2.0/24 Null0
ip route vrf TENANT_A_PROJECT01 1.2.1.0/24 Vlan202 10.1.2.1
ip route vrf TENANT_A_PROJECT01 1.2.2.0/24 Vlan1001 10.1.2.1 201 tag 667 name RT-TO-FAKE-DMZ
ip route vrf TENANT_A_PROJECT01 10.3.6.0/24 Ethernet40 11.2.1.1 track bfd 100 tag 1000 name Track-BFD metric 300
ip route vrf TENANT_A_PROJECT01 10.3.7.0/24 Ethernet41 100 tag 1000 name No-Track-BFD metric 300
ip route vrf TENANT_A_PROJECT02 10.3.4.0/24 1.2.3.4
ip route vrf TENANT_A_PROJECT02 10.3.5.0/24 Null0
!
arp persistent refresh-delay 700
arp aging timeout default 300
arp vrf BLAH 42.42.42.42 DEAD.BEEF.CAFE arpa
arp vrf defauls 42.42.42.42 DEAD.BEEF.CAFE arpa
arp 41.42.42.42 DEAD.BEEF.CAFE arpa
arp 42.42.42.42 DEAD.BEEF.CAFE arpa
arp 43.42.42.42 DEAD.BEEF.CAFE arpa
arp vrf defaulu 42.42.42.42 DEAD.BEEF.CAFE arpa
!
ipv6 route 2a01:cb04:4e6:d300::/64 Vlan1001 2a01:cb04:4e6:d100::1
ipv6 route 2a01:cb04:4e6:d400::/64 Vlan1001 2a01:cb04:4e6:d100::1 200 tag 666 name RT-TO-FAKE-DMZ
ipv6 route 2a01:cb04:4e6:d400::/64 Vlan1001 2a01:cb04:4e6:d100::1 200 tag 666 name RT-TO-FAKE-DB-ZONE metric 100
ipv6 route vrf TENANT_A_PROJECT01 2a01:cb04:4e6:a300::/64 Vlan1001 2a01:cb04:4e6:100::1
ipv6 route vrf TENANT_A_PROJECT01 2a01:cb04:4e6:a400::/64 Vlan1001 2a01:cb04:4e6:100::1 201 tag 667 name RT-TO-FAKE-DMZ
ipv6 route vrf TENANT_A_PROJECT01 2b01:cb04:4e6:a400::/64 Vlan102 2a01:cb04:4e6:102::1 track bfd 201 tag 102 name Track-BFD metric 100
ipv6 route vrf TENANT_A_PROJECT01 2c01:cb04:4e6:a400::/64 Vlan102 201 tag 102 name No-Track-BFD
!
ip nat pool prefix_16 prefix-length 16
   range 10.0.0.1 10.0.255.254
   range 10.1.0.0 10.1.255.255 1024 65535
   utilization threshold 91 action log
ip nat pool prefix_21 prefix-length 21
ip nat pool prefix_24 prefix-length 24
   utilization threshold 100 action log
ip nat pool prefix_32 prefix-length 32
   range 10.2.0.1 10.2.0.1 1024 65535
   range 10.2.0.2 10.2.0.2
ip nat pool prefix_32_without_ip prefix-length 32
ip nat pool port_only_1 port-only
ip nat pool port_only_2 port-only
   port range 1024 65535
ip nat synchronization
   description test sync config
   expiry-interval 60
   shutdown
   peer-address 1.1.1.1
   local-interface Ethernet1
   port-range 1024 65535
   port-range split disabled
!
ip ftp client source-interface Ethernet10
ip ftp client source-interface Loopback0 vrf default
ip ftp client source-interface Management0 vrf MGMT
ip http client local-interface Loopback0 vrf default
ip http client local-interface Management0 vrf MGMT
ip http client local-interface Ethernet10
ip ssh client source-interface Ethernet10
ip ssh client source-interface Loopback0 vrf default
ip ssh client source-interface Management0 vrf MGMT
ip telnet client source-interface Ethernet10
ip telnet client source-interface Loopback0 vrf default
ip telnet client source-interface Management0 vrf MGMT
ip tftp client source-interface Ethernet10
ip tftp client source-interface Loopback0 vrf default
ip tftp client source-interface Management0 vrf MGMT
!
ntp authentication-key 1 md5 7 044F0E151B
ntp authentication-key 2 md5 7 044F0E151B
ntp authentication-key 3 sha1 8a $BYk2Sjahe+D9T7uDgIItSA==$JTw5JOAPcYEo0O2hsvsxFQ==$C7wmpXOo
ntp trusted-key 1-2
ntp authenticate servers
ntp local-interface lo1
ntp server 1.2.3.4 local-interface lo0
ntp server 2.2.2.55
ntp server 10.1.1.1
ntp server 10.1.1.2 prefer
ntp server 20.20.20.1 key 2
ntp server ie.pool.ntp.org iburst key 1
!
patch panel
   connector interface recovery review delay 10 900
   connector interface patch bgp vpws remote-failure errdisable
   !
   patch TEN_A_site2_site5_eline
      shutdown
      connector 1 interface Ethernet6 dot1q vlan 123
      connector 2 pseudowire ldp LDP_PW_1
   !
   patch TEN_B_site2_site5_eline
      connector 1 interface Ethernet5
      connector 2 pseudowire bgp vpws TENANT_A pseudowire TEN_B_site2_site5_eline
   !
!
policy-map type pbr PM_PBR_BREAKOUT
   class CM_PBR_EXCLUDE
   !
   class CM_PBR_INCLUDE
      set nexthop recursive 192.168.4.2
!
monitor telemetry postcard policy
   no disabled
   ingress sample rate 16384
   marker vxlan header word 0 bit 30
   ingress collection gre source 10.3.3.3 destination 10.3.3.4 version 2
   !
   sample policy samplepo1
      match rule1 ipv4
         source prefix 3.4.5.0/24
         destination prefix 10.3.3.0/24
         protocol tcp destination port 77, 78-80, 82
         protocol udp source port 98 destination port 99
      !
      match rule2 ipv6
         source prefix 5::0/128
         destination prefix 4::0/128
         protocol udp destination port 747, 748-800
      !
      match rule3 ipv4
   !
   sample policy samplepo2
      match rule1 ipv4
         source prefix 3.4.5.0/24
         destination prefix 10.3.3.0/24
         protocol udp source port bgp destination port https
   !
   profile profile1
      ingress sample policy samplepo1
   !
   profile profile2
      ingress sample policy samplepo2
!
qos rewrite dscp
qos map cos 1 2 3 4 to traffic-class 2
qos map cos 3 to traffic-class 3
qos map dscp 8 9 10 11 12 13 14 15 16 17 19 21 23 24 25 27 29 31 32 33 35 37 39 40 41 42 43 44 45 47 49 50 51 52 53 54 55 57 58 59 60 61 62 63 to traffic-class 1
qos map dscp 18 20 22 26 28 30 34 36 38 to traffic-class 4 drop-precedence 2
qos map dscp 46 to traffic-class 5
qos map traffic-class 1 to dscp 56
qos map traffic-class 2 4 5 to cos 7
qos map traffic-class 6 to tx-queue 2
qos map exp 0 to traffic-class 0
!
qos random-detect ecn allow non-ect chip-based
!
class-map type qos match-any CM_IPv6_ACCESS_GROUP
   match ipv6 access-group ACL_REPLICATION_LD
!
class-map type qos match-any CM_REPLICATION_LD
   match ip access-group ACL_REPLICATION_LD
!
class-map type qos match-any CM_REPLICATION_LD2
   match vlan 200
!
class-map type qos match-any CM_REPLICATION_LD3
   match cos 3
!
class-map type qos match-any cmap_tc0_v4
   match ip access-group acl_qos_tc0_v4
!
class-map type qos match-any cmap_tc0_v6
   match ipv6 access-group acl_qos_tc0_v6
!
class-map type qos match-any cmap_tc5_v4
   match ip access-group acl_qos_tc5_v4
!
class-map type qos match-any cmap_tc5_v6
   match ipv6 access-group acl_qos_tc5_v6
!
class-map type qos match-any COS_RANGE
   match vlan 1-3
!
class-map type qos match-any VLAN_RANGE
   match vlan 200-400
!
policy-map type copp copp-system-policy
   class copp-system-OspfIsis
      shape kbps 1000
      bandwidth kbps 1000
   !
   class copp-system-cvx
      shape pps 2000
      bandwidth pps 2000
   !
   class copp-system-rsvp
!
policy-map type quality-of-service PM_REPLICATION_LD
   class CM_REPLICATION_LD
      set dscp af11
      set traffic-class 2
      set drop-precedence 1
      police rate 10 kbps burst-size 260 kbytes action set drop-precedence rate 30 kbps burst-size 270 kbytes
   !
   class CM_REPLICATION_LD_2
      set dscp af11
      set traffic-class 2
!
policy-map type quality-of-service PM_REPLICATION_LD2
   class CM_REPLICATION_LD
      set dscp af11
      set cos 4
      police rate 30 kbps burst-size 280 bytes action set dscp af11 rate 1 mbps burst-size 270 bytes
!
policy-map type quality-of-service PM_REPLICATION_LD3
   class CM_REPLICATION_LD
      set dscp af11
      set cos 6
      police rate 10000 bps burst-size 260 kbytes
!
policy-map type quality-of-service pmap_test1
   class cmap_tc0_v4
      set traffic-class 0
   !
   class cmap_tc5_v4
      set traffic-class 5
   !
   class cmap_tc5_v6
      set traffic-class 5
   !
   class cmap_tc0_v6
      set traffic-class 0
   !
   class class-default
      set traffic-class 1
!
priority-flow-control all off
priority-flow-control pause watchdog default timeout 0.05
priority-flow-control pause watchdog default recovery-time 1.22
priority-flow-control pause watchdog default polling-interval 10.001
priority-flow-control pause watchdog action no-drop
!
ip radius vrf default source-interface loopback1
!
ip radius vrf MGMT source-interface Ma1
!
ip radius source-interface loopback10
!
role network-limited
   10 permit mode exec command ssh
   20 deny command telnet
   30 permit mode exec command traceroute
!
route-map RM-10.2.3.4-SET-NEXT-HOP-OUT permit 10
   set ip next-hop 10.2.3.4
!
route-map RM-BGP-AGG-APPLY-SET permit 10
   description RM for BGP AGG Set
   set local-preference 50
!
route-map RM-BGP-EXPORT-DEFAULT-BLUE-C1 permit 10
   description RM for BGP default route in BLUE-C1
   match ip address prefix-list PL-BGP-DEFAULT-BLUE-C1
!
route-map RM-CONN-BL-BGP deny 10
   match ip address prefix-list PL-MLAG
!
route-map RM-CONN-BL-BGP permit 20
   description sub-route-map test
   match ip address prefix-list PL-SUBRM
   sub-route-map RM-HIDE-ASPATH-IN
!
route-map RM-CONN-BL-BGP permit 30
   match ip address prefix-list PL-CONTINUE
   continue 40
!
route-map RM-CONN-BL-BGP permit 40
   match ip address prefix-list PL-CONTINUE
   continue
!
route-map RM-CONN-BL-BGP permit 50
!
route-map RM-HIDE-ASPATH-IN permit 10
   set as-path match all replacement auto
   set community 65000:1 additive
!
route-map RM-HIDE-ASPATH-OUT deny 10
   match community LIST-COM
!
route-map RM-HIDE-ASPATH-OUT permit 20
   set as-path match all replacement auto
!
route-map RM-MLAG-PEER-IN permit 10
   set origin incomplete
!
route-map RM-STATIC-2-BGP permit 10
   description tag for static routes
   set tag 65100
!
peer-filter PF1
   10 match as-range 1-2 result reject
   20 match as-range 1-100 result accept
!
peer-filter PF2
   30 match as-range 65000 result accept
!
router bfd
   interval 900 min-rx 900 multiplier 50 default
   multihop interval 300 min-rx 300 multiplier 3
   slow-timer 5000
   local-address 192.168.255.1
   session stats snapshot interval 51
   !
   sbfd
      local-interface Loopback0 ipv4 ipv6
      initiator interval 500 multiplier 3
      initiator measurement delay round-trip
      reflector min-rx 600
      reflector local-discriminator 155.1.3.1
!
router bgp 65101
   bgp asn notation asdot
   router-id 192.168.255.3
   update wait-for-convergence
   update wait-install
   bgp default ipv4-unicast
   bgp default ipv4-unicast transport ipv6
   distance bgp 20 200 200
   graceful-restart restart-time 555
   graceful-restart stalepath-time 666
   graceful-restart
   graceful-restart-helper restart-time 888
   bgp route-reflector preserve-attributes always
   maximum-paths 32 ecmp 32
   bgp additional-paths receive
   bgp additional-paths send ecmp limit 30
   bgp listen range 10.10.10.0/24 peer-group my-peer-group1 peer-filter my-peer-filter
   bgp listen range 12.10.10.0/24 peer-id include router-id peer-group my-peer-group3 remote-as 65444
   bgp listen range 13.10.10.0/24 peer-group my-peer-group4 peer-filter my-peer-filter
   bgp bestpath d-path
   neighbor EVPN-OVERLAY-PEERS peer group
   neighbor EVPN-OVERLAY-PEERS remote-as 65001
   neighbor EVPN-OVERLAY-PEERS weight 100
   neighbor EVPN-OVERLAY-PEERS update-source Loopback0
   neighbor EVPN-OVERLAY-PEERS bfd
   neighbor EVPN-OVERLAY-PEERS bfd interval 2000 min-rx 2000 multiplier 3
   neighbor EVPN-OVERLAY-PEERS allowas-in
   neighbor EVPN-OVERLAY-PEERS rib-in pre-policy retain all
   neighbor EVPN-OVERLAY-PEERS ebgp-multihop 3
   neighbor EVPN-OVERLAY-PEERS timers 1600 1600
   neighbor EVPN-OVERLAY-PEERS password 7 q+VNViP5i4rVjW1cxFv2wA==
   neighbor EVPN-OVERLAY-PEERS password shared-secret profile profile2 algorithm aes-128-cmac-96
   neighbor EVPN-OVERLAY-PEERS default-originate route-map RM-FOO always
   neighbor EVPN-OVERLAY-PEERS send-community
   neighbor EVPN-OVERLAY-PEERS maximum-routes 0
   neighbor EVPN-OVERLAY-PEERS missing-policy address-family all direction out action permit
   neighbor EVPN-OVERLAY-RS-PEERS peer group
   neighbor EVPN-OVERLAY-RS-PEERS remote-as 65001
   neighbor EVPN-OVERLAY-RS-PEERS update-source Loopback0
   neighbor EVPN-OVERLAY-RS-PEERS bfd
   neighbor EVPN-OVERLAY-RS-PEERS ebgp-multihop 3
   neighbor EVPN-OVERLAY-RS-PEERS password 7 dRx9sULvl+hzkCMYJLEQCw==
   neighbor EVPN-OVERLAY-RS-PEERS send-community
   neighbor EVPN-OVERLAY-RS-PEERS maximum-routes 0
   neighbor EXTENDED-COMMUNITY peer group
   neighbor EXTENDED-COMMUNITY send-community extended
   neighbor IPv4-UNDERLAY-PEERS peer group
   neighbor IPv4-UNDERLAY-PEERS remote-as 65001
   no neighbor IPv4-UNDERLAY-PEERS rib-in pre-policy retain
   neighbor IPv4-UNDERLAY-PEERS password 7 AQQvKeimxJu+uGQ/yYvv9w==
   neighbor IPv4-UNDERLAY-PEERS send-community
   neighbor IPv4-UNDERLAY-PEERS maximum-routes 12000
   neighbor IPV6-UNDERLAY peer group
   neighbor IPV6-UNDERLAY remote-as 65000
   neighbor IPV6-UNDERLAY password 7 WkH9/oj4atEwv2MgOprY8A==
   neighbor IPV6-UNDERLAY send-community
   neighbor IPV6-UNDERLAY maximum-routes 12000
   neighbor IPV6-UNDERLAY-MLAG peer group
   neighbor IPV6-UNDERLAY-MLAG remote-as 65100
   neighbor IPV6-UNDERLAY-MLAG next-hop-self
   no neighbor IPV6-UNDERLAY-MLAG remove-private-as
   neighbor IPV6-UNDERLAY-MLAG password 7 CXS0NveSYzQRmm6SRGp42w==
   neighbor IPV6-UNDERLAY-MLAG send-community
   neighbor IPV6-UNDERLAY-MLAG maximum-routes 12000
   neighbor IPV6-UNDERLAY-MLAG missing-policy address-family all include sub-route-map direction in action deny
   no neighbor IPV6-UNDERLAY-MLAG remove-private-as ingress
   neighbor LARGE-COMMUNITY peer group
   neighbor LARGE-COMMUNITY send-community large
   neighbor LOCAL-AS peer group
   neighbor LOCAL-AS local-as 65000 no-prepend replace-as
   neighbor MLAG-IPv4-UNDERLAY-PEER peer group
   neighbor MLAG-IPv4-UNDERLAY-PEER remote-as 65101
   neighbor MLAG-IPv4-UNDERLAY-PEER next-hop-self
   neighbor MLAG-IPv4-UNDERLAY-PEER remove-private-as all replace-as
   neighbor MLAG-IPv4-UNDERLAY-PEER route-map RM-MLAG-PEER-IN in
   neighbor MLAG-IPv4-UNDERLAY-PEER route-map RM-MLAG-PEER-OUT out
   neighbor MLAG-IPv4-UNDERLAY-PEER password 7 vnEaG8gMeQf3d3cN6PktXQ==
   neighbor MLAG-IPv4-UNDERLAY-PEER send-community
   neighbor MLAG-IPv4-UNDERLAY-PEER maximum-routes 12000 warning-limit 80 percent warning-only
   neighbor MLAG-IPv4-UNDERLAY-PEER missing-policy address-family all direction in action deny
   neighbor MLAG-IPv4-UNDERLAY-PEER remove-private-as ingress replace-as
   neighbor MPLS-IBGP-PEERS peer group
   neighbor MPLS-IBGP-PEERS remote-as 65000
   neighbor MPLS-IBGP-PEERS local-as 65000 no-prepend replace-as
   neighbor MPLS-IBGP-PEERS password 7 mWV4B6WpLCfOTyKATLWuBg==
   neighbor MPLS-IBGP-PEERS send-community
   neighbor MPLS-IBGP-PEERS maximum-routes 0
   neighbor MULTIPLE-COMMUNITY peer group
   neighbor MULTIPLE-COMMUNITY send-community standard large
   neighbor NO-COMMUNITY peer group
   neighbor OBS_WAN peer group
   neighbor OBS_WAN remote-as 65000
   neighbor OBS_WAN as-path prepend-own disabled
   neighbor OBS_WAN as-path remote-as replace out
   neighbor OBS_WAN bfd
   neighbor OBS_WAN bfd interval 2000 min-rx 2000 multiplier 3
   neighbor OBS_WAN description BGP Connection to OBS WAN CPE
   neighbor PATH-SELECTION-PG-1 peer group
   neighbor PATH-SELECTION-PG-1 remote-as 65001
   neighbor PATH-SELECTION-PG-2 peer group
   neighbor PATH-SELECTION-PG-2 remote-as 65001
   neighbor PATH-SELECTION-PG-3 peer group
   neighbor PATH-SELECTION-PG-3 remote-as 65001
   neighbor PATH-SELECTION-PG-4 peer group
   neighbor PATH-SELECTION-PG-4 remote-as 65001
   neighbor PATH-SELECTION-PG-5 peer group
   neighbor PATH-SELECTION-PG-5 remote-as 65001
   neighbor PG-1 peer group
   neighbor PG-1 remote-as 65001.0002
   neighbor PG-2 peer group
   neighbor PG-2 remote-as 65001.0003
   neighbor SEDI peer group
   neighbor SEDI remote-as 65003
   neighbor SEDI update-source Loopback101
   neighbor SEDI description BGP Connection to OBS WAN CPE
   neighbor SEDI ebgp-multihop 10
   neighbor SEDI-shut peer group
   neighbor SEDI-shut shutdown
   neighbor SEDI-shut description BGP Peer Shutdown
   neighbor SR-TE-PG-1 peer group
   neighbor SR-TE-PG-1 remote-as 65000
   neighbor SR-TE-PG-2 peer group
   neighbor SR-TE-PG-2 remote-as 65000
   neighbor STARDARD-COMMUNITY peer group
   neighbor STARDARD-COMMUNITY send-community standard
   neighbor TEST peer group
   neighbor TEST ttl maximum-hops 42
   neighbor test-link-bandwidth1 peer group
   neighbor test-link-bandwidth1 ttl maximum-hops 1
   neighbor test-link-bandwidth1 missing-policy address-family all include community-list prefix-list direction in action deny
   neighbor test-link-bandwidth1 missing-policy address-family all include community-list direction out action permit
   neighbor test-link-bandwidth1 link-bandwidth default 100G
   neighbor test-link-bandwidth2 peer group
   neighbor test-link-bandwidth2 link-bandwidth
   neighbor test-passive peer group
   neighbor test-passive passive
   neighbor TEST-PASSIVE peer group
   neighbor TEST-PASSIVE remote-as 65003
   neighbor TEST-PASSIVE passive
   neighbor TEST-PASSIVE description BGP Connection in passive mode
   neighbor test-session-tracker peer group
   neighbor test-session-tracker session tracker ST2
   neighbor WELCOME_ROUTERS peer group
   neighbor WELCOME_ROUTERS remote-as 65001
   neighbor WELCOME_ROUTERS description BGP Connection to WELCOME ROUTER 02
   neighbor 1.1.1.1 remote-as 1
   neighbor 1.1.1.1 description TEST
   neighbor 1b11:3a00:22b0:0088::1 peer group IPV6-UNDERLAY
   neighbor 1b11:3a00:22b0:0088::3 peer group IPV6-UNDERLAY
   neighbor 1b11:3a00:22b0:0088::5 peer group IPV6-UNDERLAY
   neighbor 10.50.2.1 peer group IPV4-UNDERLAY
   neighbor 10.50.2.3 peer group IPV4-UNDERLAY
   neighbor 10.50.2.5 peer group IPV4-UNDERLAY
   neighbor 10.50.64.11 peer group EVPN-OVERLAY
   neighbor 10.50.64.12 peer group EVPN-OVERLAY
   neighbor 10.50.64.13 peer group EVPN-OVERLAY
   neighbor 169.254.252.1 peer group IPV4-UNDERLAY-MLAG
   neighbor 172.31.255.0 peer group IPv4-UNDERLAY-PEERS
   no neighbor 172.31.255.0 remove-private-as
   neighbor 172.31.255.0 weight 101
   neighbor 172.31.255.0 timers 1500 1500
   neighbor 172.31.255.0 password 7 viDjZCwoPIoXECb3hxWioA==
   no neighbor 172.31.255.0 remove-private-as ingress
   neighbor 172.31.255.4 peer group EVPN-OVERLAY-PEERS
   neighbor 172.31.255.4 allowas-in 5
   neighbor 172.31.255.4 rib-in pre-policy retain all
   neighbor 172.31.255.4 password shared-secret profile profile1 algorithm aes-128-cmac-96
   neighbor 192.0.3.1 remote-as 65432
   neighbor 192.0.3.1 as-path prepend-own disabled
   neighbor 192.0.3.1 as-path remote-as replace out
   neighbor 192.0.3.1 passive
   neighbor 192.0.3.1 bfd
   neighbor 192.0.3.1 bfd interval 2000 min-rx 2000 multiplier 3
   neighbor 192.0.3.1 rib-in pre-policy retain
   neighbor 192.0.3.1 session tracker ST1
   neighbor 192.0.3.1 default-originate always
   neighbor 192.0.3.1 send-community
   neighbor 192.0.3.1 link-bandwidth default 100G
   neighbor 192.0.3.2 remote-as 65433
   neighbor 192.0.3.2 rib-in pre-policy retain all
   neighbor 192.0.3.2 default-originate route-map RM-FOO-MATCH3
   neighbor 192.0.3.2 send-community extended
   neighbor 192.0.3.2 maximum-routes 10000
   neighbor 192.0.3.2 missing-policy address-family all include community-list prefix-list direction in action deny
   neighbor 192.0.3.2 missing-policy address-family all include community-list direction out action permit
   neighbor 192.0.3.2 link-bandwidth
   neighbor 192.0.3.3 remote-as 65434
   neighbor 192.0.3.3 rib-in pre-policy retain
   neighbor 192.0.3.3 send-community standard
   neighbor 192.0.3.3 missing-policy address-family all include community-list prefix-list sub-route-map direction in action deny
   neighbor 192.0.3.4 remote-as 65435
   no neighbor 192.0.3.4 rib-in pre-policy retain
   neighbor 192.0.3.4 ttl maximum-hops 1
   neighbor 192.0.3.4 send-community large
   neighbor 192.0.3.5 remote-as 65436
   neighbor 192.0.3.5 description test_ebgp_multihop
   neighbor 192.0.3.5 ebgp-multihop 2
   neighbor 192.0.3.5 send-community standard
   neighbor 192.0.3.5 maximum-routes 12000
   neighbor 192.0.3.6 remote-as 65437
   neighbor 192.0.3.6 remove-private-as
   neighbor 192.0.3.6 description test_remove_private_as
   no neighbor 192.0.3.6 route-reflector-client
   neighbor 192.0.3.6 remove-private-as ingress
   neighbor 192.0.3.7 remote-as 65438
   neighbor 192.0.3.7 remove-private-as all replace-as
   neighbor 192.0.3.7 description test_remove_private_as_all
   neighbor 192.0.3.7 route-reflector-client
   neighbor 192.0.3.7 remove-private-as ingress replace-as
   neighbor 192.0.3.8 peer group TEST
   neighbor 192.0.3.8 remote-as 65438
   neighbor 192.0.3.8 bfd
   neighbor 192.0.3.9 peer group TEST
   neighbor 192.0.3.9 remote-as 65438
   no neighbor 192.0.3.9 bfd
   neighbor 192.168.42.42 remote-as 65004
   neighbor 192.168.42.42 next-hop-self
   neighbor 192.168.251.1 shutdown
   neighbor 192.168.255.1 peer group EVPN-OVERLAY-PEERS
   neighbor 192.168.255.2 peer group EVPN-OVERLAY-PEERS
   neighbor 192.168.255.3 allowas-in 5
   neighbor 192.168.255.3 maximum-routes 52000 warning-limit 2000 warning-only
   neighbor 192.168.255.3 missing-policy address-family all direction in action deny
   neighbor 192.168.255.4 remote-as 65004
   neighbor 192.168.255.4 send-community
   neighbor 192.168.255.21 peer group EVPN-OVERLAY-PEERS
   no neighbor 192.168.255.21 rib-in pre-policy retain
   neighbor 192.168.255.21 missing-policy address-family all direction out action deny-in-out
   neighbor 192.168.255.101 peer group MPLS-IBGP-PEERS
   neighbor 192.168.255.201 peer group MPLS-IBGP-PEERS
   neighbor 2001:cafe:192:168::4 remote-as 65004
   neighbor 2001:cafe:192:168::4 send-community
   neighbor 2001:db8::dead:beef:cafe remote-as 65004
   neighbor fe80::b%Vl4094 peer group IPV6-UNDERLAY-MLAG
   no bgp redistribute-internal
   aggregate-address 1.1.1.0/24 advertise-only
   aggregate-address 1.12.1.0/24 as-set summary-only attribute-map RM-ATTRIBUTE match-map RM-MATCH advertise-only
   aggregate-address 2.2.1.0/24
   redistribute connected rcf Router_BGP_Connected()
   redistribute isis level-2 include leaked route-map RM_BGP_EVPN
   redistribute ospf match internal
   redistribute ospf match external
   redistribute ospf match nssa-external 1 include leaked route-map RM-REDISTRIBUTE-OSPF-NSSA-1
   redistribute ospfv3 include leaked route-map RM_BGP_EVPN
   redistribute ospfv3 match external include leaked route-map RM_BGP_EVPN
   redistribute ospfv3 match nssa-external 1 include leaked route-map RM_BGP_EVPN
   redistribute static include leaked rcf Router_BGP_Static()
   redistribute rip route-map RM_BGP_EVPN
   redistribute attached-host route-map RM_BGP_EVPN
   redistribute dynamic route-map RM_BGP_EVPN
   redistribute bgp leaked route-map RM-REDISTRIBUTE-BGP
   redistribute user rcf RCF_BGP_EVPN()
   neighbor interface Ethernet2 peer-group PG-FOO-v4 remote-as 65102
   neighbor interface Ethernet3 peer-group PG-FOO-v4 peer-filter PF-BAR-v4
   !
   vlan 24
      rd 10.50.64.15:10024
      route-target both 1:10024
      redistribute learned
   !
   vlan 41
      rd 10.50.64.15:10041
      route-target both 1:10041
      redistribute learned
   !
   vlan 42
      rd 10.50.64.15:10042
      route-target both 1:10042
      redistribute learned
   !
   vlan 65
      rd 10.50.64.15:10065
      route-target both 1:10065
      redistribute learned
   !
   vlan 66
      rd 145.245.21.0:66
      route-target export evpn domain all 145.245.21.0:66
      no redistribute learned
   !
   vlan 67
      rd 145.245.21.0:67
      route-target import 145.245.21.0:67
      no redistribute learned
   !
   vlan 600
      rd 145.245.21.0:600
      route-target import evpn domain all 145.245.21.0:600
      no redistribute learned
   !
   vlan 666
      rd 145.245.21.0:666
      route-target export 145.245.21.0:666
      no redistribute learned
   !
   vlan 2488
      rd 145.245.21.0:1
      route-target both 145.245.21.0:1
      no redistribute learned
   !
   vpws TENANT_A
      rd 100.70.0.2:1000
      route-target import export evpn 65000:1000
      mpls control-word
      label flow
      mtu 1600
      !
      pseudowire TEN_A_site1_site3_pw
         evpn vpws id local 15 remote 35
      !
      pseudowire TEN_A_site2_site5_pw
         evpn vpws id local 25 remote 57
   !
   vpws TENANT_B
      rd 100.70.0.2:2000
      route-target import export evpn 65000:2000
      !
      pseudowire TEN_B_site2_site5_pw
         evpn vpws id local 26 remote 58
   !
   vlan-aware-bundle B-ELAN-201
      rd 192.168.255.3:20201
      route-target export 20201:20201
      redistribute learned
      no redistribute host-route
      vlan 201
   !
   vlan-aware-bundle TENANT_A_PROJECT01
      rd 192.168.255.3:11
      route-target both 11:11
      route-target import export evpn domain remote 2:11
      redistribute igmp
      redistribute learned
      no redistribute static
      vlan 110
   !
   vlan-aware-bundle TENANT_A_PROJECT02
      rd 192.168.255.3:12
      rd evpn domain remote 192.168.255.3:12
      route-target import 12:12
      route-target import evpn domain remote 2:12
      route-target export evpn domain remote 2:12
      redistribute learned
      vlan 112
   !
   address-family evpn
      route export ethernet-segment ip mass-withdraw
      route import ethernet-segment ip mass-withdraw
      bgp additional-paths receive
      bgp additional-paths send limit 10
      bgp next-hop-unchanged
      neighbor default encapsulation mpls next-hop-self source-interface Loopback0
      next-hop mpls resolution ribs tunnel-rib colored system-colored-tunnel-rib tunnel-rib test-rib system-connected
      neighbor ADDITIONAL-PATH-PG-1 activate
      neighbor ADDITIONAL-PATH-PG-1 additional-paths receive
      neighbor ADDITIONAL-PATH-PG-1 default-route rcf DEFAULT_ROUTE_RCF()
      neighbor ADDITIONAL-PATH-PG-1 additional-paths send any
      neighbor ADDITIONAL-PATH-PG-2 activate
      neighbor ADDITIONAL-PATH-PG-2 default-route route-map DEFAULT_ROUTE_RM
      neighbor ADDITIONAL-PATH-PG-2 additional-paths send backup
      neighbor ADDITIONAL-PATH-PG-3 activate
      neighbor ADDITIONAL-PATH-PG-3 additional-paths send ecmp
      neighbor ADDITIONAL-PATH-PG-4 activate
      neighbor ADDITIONAL-PATH-PG-4 additional-paths send ecmp limit 42
      neighbor ADDITIONAL-PATH-PG-5 activate
      neighbor ADDITIONAL-PATH-PG-5 additional-paths send limit 42
      neighbor ADDITIONAL-PATH-PG-6 activate
      no neighbor ADDITIONAL-PATH-PG-6 additional-paths send
      neighbor EVPN-OVERLAY activate
      neighbor EVPN-OVERLAY route-map RM-HIDE-AS-PATH in
      neighbor EVPN-OVERLAY route-map RM-HIDE-AS-PATH out
      neighbor EVPN-OVERLAY-PEERS activate
      neighbor EVPN-OVERLAY-PEERS default-route
      neighbor EVPN-OVERLAY-PEERS encapsulation vxlan
      neighbor EVPN-OVERLAY-PEERS domain remote
      no neighbor IPv4-UNDERLAY-PEERS activate
      no neighbor MLAG-IPv4-UNDERLAY-PEER activate
      neighbor RCF_TEST rcf in Address_Family_EVPN_In()
      neighbor RCF_TEST rcf out Address_Family_EVPN_Out()
      neighbor TEST-ENCAPSULATION activate
      neighbor TEST-ENCAPSULATION encapsulation mpls
      neighbor TEST-ENCAPSULATION-2 activate
      neighbor TEST-ENCAPSULATION-2 encapsulation path-selection
      neighbor 10.100.100.1 activate
      neighbor 10.100.100.1 additional-paths receive
      neighbor 10.100.100.1 default-route
      neighbor 10.100.100.1 additional-paths send any
      neighbor 10.100.100.2 activate
      neighbor 10.100.100.2 default-route route-map RM_DEFAULT_ROUTE
      no neighbor 10.100.100.2 additional-paths send
      neighbor 10.100.100.3 activate
      neighbor 10.100.100.3 default-route rcf RCF_DEFAULT_ROUTE()
      neighbor 10.100.100.3 additional-paths send ecmp limit 11
      neighbor 10.100.100.4 activate
      neighbor 10.100.100.4 route-map RM1 in
      neighbor 10.100.100.4 route-map RM2 out
      neighbor 10.100.100.4 additional-paths send limit 9
      neighbor 10.100.100.4 encapsulation path-selection
      neighbor 10.100.100.5 activate
      neighbor 10.100.100.5 encapsulation mpls
      no neighbor 192.168.255.3 activate
      neighbor 192.168.255.4 rcf in Address_Family_EVPN_In()
      neighbor 192.168.255.4 rcf out Address_Family_EVPN_Out()
      neighbor 192.168.255.4 encapsulation mpls next-hop-self source-interface Ethernet1
      domain identifier 65101:0
      domain identifier 65101:1 remote
      next-hop resolution disabled
      route import match-failure action discard
      host-flap detection window 10 threshold 1 expiry timeout 3 seconds
      layer-2 fec in-place update timeout 100 seconds
      route import overlay-index gateway
      !
      evpn ethernet-segment domain local
         identifier 0011:1111:1111:1111:1111
         route-target import 11:11:11:11:11:11
      !
      evpn ethernet-segment domain remote
         identifier 0022:2222:2222:2222:2222
         route-target import 22:22:22:22:22:22
   !
   address-family flow-spec ipv4
      bgp missing-policy direction in action deny-in-out
      bgp missing-policy direction out action deny
      neighbor FOOBAR activate
      no neighbor IPv4_SEC activate
      neighbor 192.168.66.22 activate
   !
   address-family flow-spec ipv6
      bgp missing-policy direction in action deny
      bgp missing-policy direction out action permit
      no neighbor FOOBAR activate
      neighbor IPv6_SEC activate
      neighbor 192.168.66.21 activate
   !
   address-family ipv4
      bgp additional-paths install
      bgp additional-paths receive
      bgp additional-paths send ecmp limit 20
      no neighbor EVPN-OVERLAY-PEERS activate
      neighbor foo additional-paths receive
      neighbor foo prefix-list PL-BAR-v4-IN in
      neighbor foo prefix-list PL-BAR-v4-OUT out
      neighbor foo default-originate route-map RM-FOO-MATCH always
      neighbor foo additional-paths send ecmp limit 20 prefix-list PL1
      neighbor FOOBAR activate
      neighbor FOOBAR next-hop address-family ipv6 originate
      neighbor IPV4-UNDERLAY activate
      neighbor IPV4-UNDERLAY route-map RM-HIDE-AS-PATH in
      neighbor IPV4-UNDERLAY route-map RM-HIDE-AS-PATH out
      no neighbor IPV4-UNDERLAY additional-paths send
      neighbor IPv4-UNDERLAY-PEERS activate
      neighbor MLAG-IPv4-UNDERLAY-PEER activate
      neighbor OBS_WAN activate
      neighbor OBS_WAN additional-paths send limit 8
      neighbor SEDI activate
      neighbor SEDI route-map RM-BGP-EXPORT-DEFAULT-BLUE-C1 out
      neighbor SEDI-shut activate
      neighbor SEDI-shut route-map RM-BGP-EXPORT-DEFAULT-BLUE-C1 out
      neighbor TEST_PEER_GRP activate
      neighbor TEST_PEER_GRP next-hop address-family ipv6 originate
      neighbor TEST_RCF rcf in Address_Family_IPV4_In()
      neighbor TEST_RCF rcf out Address_Family_IPV4_Out()
      neighbor WELCOME_ROUTERS activate
      neighbor WELCOME_ROUTERS additional-paths send any
      neighbor 10.2.3.8 rcf in Address_Family_IPV4_In()
      no neighbor 10.2.3.8 additional-paths send
      neighbor 10.2.3.9 rcf out Address_Family_IPV4_Out()
      neighbor 10.2.3.9 default-originate route-map Address_Family_IPV4 always
      neighbor 10.2.3.9 additional-paths send ecmp limit 4
      neighbor 192.0.2.1 additional-paths receive
      neighbor 192.0.2.1 route-map Address_Family_IPV4_In in
      neighbor 192.0.2.1 route-map Address_Family_IPV4_Out out
      neighbor 192.0.2.1 prefix-list PL-FOO-v4-IN in
      neighbor 192.0.2.1 prefix-list PL-FOO-v4-OUT out
      neighbor 192.0.2.1 additional-paths send limit 20 prefix-list PL1
      no neighbor 192.168.66.21 activate
      neighbor 192.168.66.21 additional-paths send any
      network 10.0.0.0/8
      network 172.16.0.0/12
      network 192.168.0.0/16 route-map RM-FOO-MATCH
      redistribute attached-host route-map RM_BGP_EVPN_IPV4
      redistribute bgp leaked route-map RM_BGP_EVPN_IPV4
      redistribute connected include leaked rcf Address_Family_IPV4_Connected()
      redistribute dynamic route-map Address_Family_IPV4_Dynamic_RM
      redistribute user rcf RCF_BGP_EVPN_IPV4()
      redistribute isis level-1 include leaked route-map RM_BGP_EVPN_IPV4
      redistribute ospf match internal include leaked route-map RM_BGP_EVPN_IPV4
      redistribute ospfv3 include leaked route-map RM_BGP_EVPN_IPV4
      redistribute ospfv3 match external include leaked route-map RM_BGP_EVPN_IPV4
      redistribute ospfv3 match nssa-external 2 include leaked route-map RM_BGP_EVPN_IPV4
      redistribute ospf match external include leaked route-map RM-REDISTRIBUTE-OSPF-EXTERNAL
      redistribute ospf match nssa-external
      redistribute rip route-map RM_BGP_EVPN_IPV4
      redistribute static rcf Address_Family_IPV4_Static()
   !
   address-family ipv4 labeled-unicast
      update wait-for-convergence
      bgp missing-policy include community-list prefix-list sub-route-map direction in action deny
      bgp additional-paths receive
      bgp additional-paths send ecmp limit 20
      bgp next-hop-unchanged
      next-hop resolution ribs tunnel-rib colored system-colored-tunnel-rib tunnel-rib test-rib system-connected
      neighbor PG-BGP-LU activate
      neighbor PG-BGP-LU route-map RM_BGP_LU_IN in
      neighbor PG-BGP-LU route-map RM_BGP_LU_OUT out
      neighbor PG-BGP-LU additional-paths send ecmp limit 10
      neighbor PG-BGP-LU next-hop-unchanged
      neighbor PG-BGP-LU maximum-advertised-routes 120000 warning-limit 1000
      neighbor PG-BGP-LU missing-policy include community-list prefix-list sub-route-map direction in action deny
      neighbor PG-BGP-LU aigp-session
      neighbor PG-BGP-LU multi-path
      no neighbor PG-BGP-LU1 activate
      neighbor PG-BGP-LU1 additional-paths receive
      neighbor PG-BGP-LU1 graceful-restart-helper stale-route route-map RM_BGP_LU_TEST
      neighbor PG-BGP-LU1 rcf in RCF_BGP_LU_IN()
      neighbor PG-BGP-LU1 rcf out RCF_BGP_LU_OUT()
      no neighbor PG-BGP-LU1 additional-paths send
      neighbor PG-BGP-LU1 next-hop-self
      no neighbor PG-BGP-LU2 activate
      neighbor PG-BGP-LU2 additional-paths send any
      neighbor PG-BGP-LU2 next-hop-self v4-mapped-v6 source-interface Ethernet1
      no neighbor PG-BGP-LU3 activate
      neighbor PG-BGP-LU3 next-hop-self source-interface Ethernet2
      no neighbor 192.168.66.21 activate
      neighbor 192.168.66.21 additional-paths send limit 11
      no neighbor 192.168.66.22 activate
      no neighbor 192.168.66.22 additional-paths send
      neighbor 198.51.100.1 activate
      neighbor 198.51.100.1 additional-paths receive
      neighbor 198.51.100.1 rcf in RCF_TEST()
      neighbor 198.51.100.1 rcf out RCF_TEST_OUT()
      neighbor 198.51.100.1 additional-paths send ecmp limit 11
      neighbor 198.51.100.1 next-hop-self
      neighbor 198.51.100.1 next-hop-self v4-mapped-v6 source-interface Ethernet1
      neighbor 198.51.100.1 maximum-advertised-routes 120000 warning-limit 1000
      no neighbor 198.51.100.2 activate
      neighbor 198.51.100.2 graceful-restart-helper stale-route route-map RM_STALE
      neighbor 198.51.100.2 route-map RM_IN_TEST in
      neighbor 198.51.100.2 route-map RM_OUT_TEST out
      neighbor 198.51.100.2 additional-paths send any
      neighbor 198.51.100.2 next-hop-unchanged
      neighbor 198.51.100.2 next-hop-self source-interface Ethernet2
      neighbor 198.51.100.2 missing-policy  include community-list prefix-list sub-route-map direction in action deny
      neighbor 198.51.100.2 aigp-session
      neighbor 198.51.100.2 multi-path
      network 203.0.113.0/25 route-map RM-TEST
      network 203.0.113.128/25
      next-hop 192.51.100.1 originate lfib-backup ip-forwarding
      lfib entry installation skipped
      label local-termination implicit-null
      tunnel source-protocol isis segment-routing
      tunnel source-protocol ldp rcf TEST()
      aigp-session confederation
      aigp-session ebgp
   !
   address-family ipv4 multicast
      bgp additional-paths receive
      neighbor FOOBAR activate
      neighbor FOOBAR additional-paths receive
      no neighbor IPV4-MULTICAST-INACTIVE activate
      neighbor IPV4-UNDERLAY activate
      neighbor IPV4-UNDERLAY route-map IPV4-MULTICAST-RM-IN in
      neighbor IPV4-UNDERLAY route-map IPV4-MULTICAST-RM-OUT out
      neighbor IPV4-UNDERLAY-MLAG activate
      neighbor 10.1.1.1 activate
      neighbor 10.1.1.1 additional-paths receive
      neighbor 10.1.1.1 route-map IPV4-MULTICAST-RM-IN in
      neighbor 10.1.1.1 route-map IPV4-MULTICAST-RM-OUT out
      no neighbor 10.1.1.2 activate
      redistribute attached-host route-map AFIPV4M_ATTACHED_HOST
      redistribute connected route-map AFIPV4M_CONNECTED
      redistribute isis level-1-2 include leaked route-map AFIPV4M_ISIS
      redistribute ospf route-map RM_BGP_EVPN_IPV4M
      redistribute ospfv3 match internal route-map RM_BGP_EVPN_IPV4M
      redistribute ospfv3 match external route-map RM_BGP_EVPN_IPV4M
      redistribute ospfv3 match nssa-external 1 route-map RM_BGP_EVPN_IPV4M
      redistribute ospf match nssa-external route-map AFIPV4M_OSPF_NSSA
      redistribute static route-map AFIPV4M_STATIC
   !
   address-family ipv4 sr-te
      neighbor SR-TE-PG-1 activate
      neighbor SR-TE-PG-1 route-map RM-SR-TE-PEER-IN4 in
      neighbor SR-TE-PG-1 route-map RM-SR-TE-PEER-OUT4 out
      no neighbor SR-TE-PG-2 activate
      neighbor 192.168.42.42 activate
      neighbor 192.168.42.42 route-map RM-SR-TE-PEER-IN4 in
      neighbor 192.168.42.42 route-map RM-SR-TE-PEER-OUT4 out
      no neighbor 192.168.42.43 activate
   !
   address-family ipv6
      bgp additional-paths install ecmp-primary
      bgp additional-paths receive
      bgp additional-paths send any
      neighbor baz additional-paths receive
      neighbor baz prefix-list PL-BAR-v6-IN in
      neighbor baz prefix-list PL-BAR-v6-OUT out
      neighbor baz additional-paths send ecmp limit 20
      no neighbor FOOBAR activate
      neighbor IPV6-UNDERLAY activate
      neighbor IPV6-UNDERLAY route-map RM-HIDE-AS-PATH in
      neighbor IPV6-UNDERLAY route-map RM-HIDE-AS-PATH out
      neighbor IPV6-UNDERLAY additional-paths send any
      neighbor IPV6-UNDERLAY-MLAG activate
      no neighbor IPV6-UNDERLAY-MLAG additional-paths send
      neighbor TEST_RCF rcf in Address_Family_IPV6_In()
      neighbor TEST_RCF rcf out Address_Family_IPV6_Out()
      neighbor TEST_RCF additional-paths send limit 11
      neighbor 2001:db8::1 additional-paths receive
      neighbor 2001:db8::1 route-map Address_Family_IPV6_In in
      neighbor 2001:db8::1 route-map Address_Family_IPV6_Out out
      neighbor 2001:db8::1 prefix-list PL-FOO-v6-IN in
      neighbor 2001:db8::1 prefix-list PL-FOO-v6-OUT out
      neighbor 2001:db8::1 additional-paths send ecmp limit 20
      neighbor 2001:db8::2 activate
      neighbor 2001:db8::2 rcf in Address_Family_IPV6_In()
      neighbor 2001:db8::2 rcf out Address_Family_IPV6_Out()
      neighbor 2001:db8::2 additional-paths send any
      no neighbor 2001:db8::21 activate
      no neighbor 2001:db8::21 additional-paths send
      neighbor 2001:db8::22 additional-paths send limit 5
      network 2001:db8:100::/40
      network 2001:db8:200::/40 route-map RM-BAR-MATCH
      redistribute attached-host
      redistribute bgp leaked route-map RM-REDISTRIBUTE-BGP
      redistribute dhcp
      redistribute connected include leaked rcf Address_Family_IPV6_Connected()
      redistribute dynamic route-map RM-REDISTRIBUTE-DYNAMIC
      redistribute user
      redistribute isis level-1-2 rcf RCF_Address_Family_IPV6_ISIS()
      redistribute ospfv3
      redistribute ospfv3 match external include leaked
      redistribute ospfv3 match nssa-external 1
      redistribute static route-map RM-IPV6-STATIC-TO-BGP
   !
   address-family ipv6 multicast
      bgp missing-policy direction in action permit
      bgp missing-policy direction out action permit
      bgp additional-paths receive
      no neighbor FOOBAR activate
      neighbor FOOBAR additional-paths receive
      neighbor FOOBAR1 activate
      neighbor aa::1 activate
      neighbor aa::1 additional-paths receive
      neighbor aa::1 route-map IPv6_MULTICAST_RM_IN in
      neighbor aa::1 route-map IPv6_MULTICAST_RM_OUT out
      network aa::1/126 route-map IPv6_MULTICAST_RM
      redistribute connected route-map RM-address_family_ipv6_multicast-Connected
      redistribute isis level-1 include leaked route-map RM-address_family_ipv6_multicast-ISIS
      redistribute ospf route-map RM-address_family_ipv6_multicast-OSPF
      redistribute ospfv3 route-map RM-address_family_ipv6_multicast-OSPFv3
      redistribute ospfv3 match external route-map RM-address_family_ipv6_multicast-OSPFv3-External
      redistribute ospfv3 match nssa-external 2 route-map RM-address_family_ipv6_multicast-OSPFv3-External
      redistribute ospf match external route-map RM-address_family_ipv6_multicast-OSPF-External
      redistribute ospf match nssa-external 2 route-map RM-address_family_ipv6_multicast-OSPF-External
      redistribute static route-map RM-address_family_ipv6_multicast-Static
   !
   address-family ipv6 sr-te
      neighbor SR-TE-PG-2 activate
      neighbor SR-TE-PG-2 route-map RM-SR-TE-PEER-IN6 in
      neighbor SR-TE-PG-2 route-map RM-SR-TE-PEER-OUT6 out
      no neighbor SR-TE-PG-3 activate
      neighbor 2001:db8::dead:beef:cafe activate
      neighbor 2001:db8::dead:beef:cafe route-map RM-SR-TE-PEER-IN6 in
      neighbor 2001:db8::dead:beef:cafe route-map RM-SR-TE-PEER-OUT6 out
      no neighbor 2002:db8::dead:beef:cafe activate
   !
   address-family link-state
      bgp missing-policy direction in action permit
      bgp missing-policy direction out action deny
      neighbor PG-1 activate
      neighbor PG-1 missing-policy direction in action deny-in-out
      neighbor PG-1 missing-policy direction out action permit
      no neighbor PG-2 activate
      neighbor 192.168.255.1 activate
      neighbor 192.168.255.1 missing-policy direction in action deny
      neighbor 192.168.255.1 missing-policy direction out action deny
      neighbor 192.168.255.2 activate
      path-selection
      path-selection role consumer propagator
   !
   address-family path-selection
      bgp additional-paths receive
      bgp additional-paths send ecmp limit 42
      neighbor PATH-SELECTION-PG-1 activate
      neighbor PATH-SELECTION-PG-1 additional-paths receive
      no neighbor PATH-SELECTION-PG-1 send
      neighbor PATH-SELECTION-PG-2 activate
      neighbor PATH-SELECTION-PG-2 additional-paths send backup
      neighbor PATH-SELECTION-PG-3 activate
      neighbor PATH-SELECTION-PG-3 additional-paths send ecmp
      neighbor PATH-SELECTION-PG-4 activate
      neighbor PATH-SELECTION-PG-4 additional-paths send ecmp limit 42
      no neighbor PATH-SELECTION-PG-5 activate
      neighbor PATH-SELECTION-PG-5 additional-paths send limit 42
      neighbor 172.31.255.0 activate
      neighbor 172.31.255.0 additional-paths receive
      neighbor 172.31.255.0 additional-paths send any
      neighbor 172.31.255.1 activate
      no neighbor 172.31.255.1 additional-paths send
      neighbor 172.31.255.2 activate
      neighbor 172.31.255.2 additional-paths send ecmp
      neighbor 172.31.255.3 activate
      neighbor 172.31.255.3 additional-paths send ecmp limit 42
      no neighbor 172.31.255.4 activate
      neighbor 172.31.255.4 additional-paths send limit 42
   !
   address-family rt-membership
      neighbor EVPN-OVERLAY-PEERS activate
      neighbor EVPN-OVERLAY-PEERS default-route-target
      neighbor EVPN-OVERLAY-RS-PEERS activate
      neighbor EVPN-OVERLAY-RS-PEERS default-route-target only
      neighbor EVPN-OVERLAY-RS-PEERS default-route-target encoding origin-as omit
      no neighbor RTC-INACTIVE-PEERS activate
   !
   address-family vpn-ipv4
      neighbor MPLS-IBGP-PEERS activate
      neighbor MPLS-IBGP-PEERS route-map RM-IBGP-PEER-IN4 in
      neighbor MPLS-IBGP-PEERS route-map RM-IBGP-PEER-OUT4 out
      neighbor MPLS-IBGP-PEERS default-route route-map RM-IBGP-PEER-IN4
      no neighbor Test_RCF activate
      neighbor Test_RCF rcf in Address_Family_VPN_IPV4_In()
      neighbor Test_RCF rcf out Address_Family_VPN_IPV4_Out()
      neighbor Test_RCF default-route rcf Address_Family_VPN_IPV4_In()
      neighbor 192.168.255.4 activate
      neighbor 192.168.255.4 route-map RM-NEIGHBOR-PEER-IN4 in
      neighbor 192.168.255.4 route-map RM-NEIGHBOR-PEER-OUT4 out
      neighbor 192.168.255.4 default-route route-map RM-NEIGHBOR-PEER-IN4
      no neighbor 192.168.255.5 activate
      neighbor 192.168.255.5 rcf in Address_Family_VPN_IPV4_In()
      neighbor 192.168.255.5 rcf out Address_Family_VPN_IPV4_Out()
      neighbor 192.168.255.5 default-route rcf Address_Family_VPN_IPV4_In()
      neighbor default encapsulation mpls next-hop-self source-interface Loopback0
      domain identifier 65000:0
      route import match-failure action discard
   !
   address-family vpn-ipv6
      neighbor MPLS-IBGP-PEERS activate
      neighbor MPLS-IBGP-PEERS route-map RM-IBGP-PEER-IN6 in
      neighbor MPLS-IBGP-PEERS route-map RM-IBGP-PEER-OUT6 out
      neighbor MPLS-IBGP-PEERS default-route route-map RM-IBGP-PEER-OUT6
      no neighbor Test_RCF activate
      neighbor Test_RCF rcf in Address_Family_VPN_IPV6_In()
      neighbor Test_RCF rcf out Address_Family_VPN_IPV6_Out()
      neighbor Test_RCF default-route rcf Address_Family_VPN_IPV6_Out()
      neighbor 2001:cafe:192:168::4 activate
      neighbor 2001:cafe:192:168::4 route-map RM-NEIGHBOR-PEER-IN6 in
      neighbor 2001:cafe:192:168::4 route-map RM-NEIGHBOR-PEER-OUT6 out
      neighbor 2001:cafe:192:168::4 default-route route-map RM-NEIGHBOR-PEER-IN6
      no neighbor 2001:cafe:192:168::5 activate
      neighbor 2001:cafe:192:168::5 rcf in Address_Family_VPN_IPV6_In()
      neighbor 2001:cafe:192:168::5 rcf out Address_Family_VPN_IPV6_Out()
      neighbor 2001:cafe:192:168::5 default-route rcf Address_Family_VPN_IPV6_In()
      neighbor default encapsulation mpls next-hop-self source-interface Loopback0
      domain identifier 65000:0
      route import match-failure action discard
   !
   vrf BLUE-C1
      rd 1.0.1.1:101
      no bgp additional-paths send
      neighbor 10.1.1.0 peer group OBS_WAN
      neighbor 10.1.1.0 as-path prepend-own disabled
      no neighbor 10.1.1.0 route-reflector-client
      neighbor 10.255.1.1 peer group WELCOME_ROUTERS
      neighbor 10.255.1.1 as-path remote-as replace out
      neighbor 10.255.1.1 weight 65535
      neighbor 10.255.1.1 route-reflector-client
      neighbor 101.0.3.1 peer group SEDI
      neighbor 101.0.3.1 weight 100
      neighbor 101.0.3.2 peer group SEDI
      neighbor 101.0.3.2 shutdown
      neighbor 101.0.3.2 allowas-in
      neighbor 101.0.3.3 peer group SEDI-shut
      neighbor 101.0.3.3 allowas-in 5
      neighbor 101.0.3.4 peer group TEST-PASSIVE
      neighbor 101.0.3.5 peer group WELCOME_ROUTERS
      neighbor 101.0.3.5 passive
      no neighbor 101.0.3.5 bfd
      neighbor 101.0.3.6 peer group WELCOME_ROUTERS
      neighbor 101.0.3.6 bfd
      neighbor 101.0.3.6 bfd interval 2500 min-rx 2000 multiplier 3
      neighbor 101.0.3.7 bfd
      aggregate-address 0.0.0.0/0 as-set summary-only attribute-map RM-BGP-AGG-APPLY-SET advertise-only
      aggregate-address 193.1.0.0/16 as-set summary-only attribute-map RM-BGP-AGG-APPLY-SET match-map VRF-MATCH-MAP
      redistribute ospf include leaked
      redistribute static rcf VRF_STATIC_RCF()
      !
      comment
      Comment created from eos_cli under router_bgp.vrfs.BLUE-C1
      EOF

   !
   vrf RED-C1
      rd 1.0.1.1:102
      neighbor 10.1.1.0 peer group OBS_WAN
      no neighbor 10.1.1.0 remove-private-as
      !
      address-family ipv4
         neighbor 10.1.1.0 prefix-list PL-BGP-DEFAULT-RED-IN-C1 in
         neighbor 10.1.1.0 prefix-list PL-BGP-DEFAULT-RED-OUT-C1 out
      !
      address-family ipv6
         neighbor 2001:cafe:192:168::4 prefix-list PL-BGP-V6-RED-IN-C1 in
         neighbor 2001:cafe:192:168::4 prefix-list PL-BGP-V6-RED-OUT-C1 out
   !
   vrf Tenant_A
      rd 10.50.64.15:30001
      route-target import evpn 1:30001
      route-target import evpn route-map RM-DENY-DEFAULT
      route-target import vpn-ipv4 1:30011
      route-target import vpn-ipv4 rcf RT_IMPORT_AF_RCF() vpn-route filter-rcf RT_IMPORT_AF_RCF_FILTER()
      route-target import vpn-ipv4 route-map RT_IMPORT_AF_RM
      route-target import vpn-ipv6 1:30011
      route-target import vpn-ipv6 rcf RT_IMPORT_AF_RCF()
      route-target import vpn-ipv6 route-map RT_IMPORT_AF_RM
      route-target export evpn 1:30001
      route-target export evpn rcf RT_EXPORT_AF_RCF()
      route-target export vpn-ipv6 1:30011
      route-target export vpn-ipv6 rcf RT_IMPORT_AF_RCF() vpn-route filter-rcf RT_IMPORT_AF_RCF_FILTER()
      route-target export vpn-ipv6 route-map RT_IMPORT_AF_RM
      redistribute connected
      redistribute ospf match external include leaked
      redistribute ospfv3
      redistribute ospfv3 match nssa-external
   !
   vrf TENANT_A_PROJECT01
      rd 192.168.255.3:11
      route-target import evpn 11:11
      route-target import evpn rcf RT_IMPORT_AF_RCF()
      route-target export evpn 11:11
      route-target export evpn rcf RT_EXPORT_AF_RCF()
      router-id 192.168.255.3
      update wait-for-convergence
      update wait-install
      neighbor 10.2.3.4 remote-as 1234
      neighbor 10.2.3.4 remove-private-as all replace-as
      neighbor 10.2.3.4 local-as 123 no-prepend replace-as
      neighbor 10.2.3.4 description Tenant A BGP Peer
      neighbor 10.2.3.4 ebgp-multihop 3
      neighbor 10.2.3.4 route-map RM-10.2.3.4-SET-NEXT-HOP-OUT out
      neighbor 10.2.3.4 default-originate route-map RM-10.2.3.4-SET-NEXT-HOP-OUT always
      neighbor 10.2.3.4 send-community
      neighbor 10.2.3.4 maximum-routes 0 warning-limit 100 warning-only
      neighbor 10.255.251.1 peer group MLAG-IPv4-UNDERLAY-PEER
      neighbor 10.255.251.1 remove-private-as ingress replace-as
      network 10.0.0.0/8 route-map VRF-RM
      network 100.64.0.0/10
      redistribute connected
      redistribute static
      !
      address-family ipv4
         bgp additional-paths install
         bgp missing-policy direction in action permit
         bgp missing-policy direction out action deny
         bgp additional-paths receive
         bgp additional-paths send ecmp
         neighbor 10.2.3.4 activate
         neighbor 10.2.3.5 activate
         neighbor 10.2.3.5 route-map RM-10.2.3.5-SET-NEXT-HOP-IN in
         neighbor 10.2.3.6 next-hop address-family ipv6
         neighbor 10.2.3.7 next-hop address-family ipv6 originate
         no neighbor 10.2.3.8 next-hop address-family ipv6
         neighbor 10.2.3.9 activate
         neighbor 10.2.3.9 rcf in VRF_AFIPV4_RCF_IN()
         neighbor 10.2.3.10 activate
         neighbor 10.2.3.10 rcf out VRF_AFIPV4_RCF_OUT()
         network 10.0.0.0/8
         network 100.64.0.0/10 route-map RM-10.2.3.4
         redistribute connected rcf VRF_AFIPV4_RCF_CONNECTED()
         redistribute static route-map VRF_AFIPV4_RM_STATIC
   !
   vrf TENANT_A_PROJECT02
      rd 192.168.255.3:12
      route-target import evpn 12:12
      route-target export evpn 12:12
      router-id 192.168.255.3
      timers bgp 5 15
      neighbor 10.255.251.1 peer group MLAG-IPv4-UNDERLAY-PEER
      neighbor 10.255.251.1 next-hop-self
      neighbor 10.255.251.1 description ABCDEFG
      neighbor 10.255.251.1 timers 1 3
      neighbor 10.255.251.1 send-community standard
      neighbor 10.255.251.2 peer group MLAG-IPv4-UNDERLAY-PEER
      neighbor 10.255.251.2 description ABCDEFGfg
      neighbor 10.255.251.2 timers 1 3
      neighbor 10.255.251.2 send-community extended
      neighbor 10.255.251.3 peer group MLAG-IPv4-UNDERLAY-PEER
      neighbor 10.255.251.3 next-hop-self
      neighbor 10.255.251.3 description ABCDEFGfgLCLCLCLC
      neighbor 10.255.251.3 timers 1 3
      neighbor 10.255.251.3 default-originate always
      neighbor 10.255.251.3 send-community large
      neighbor 10.255.251.4 peer group MLAG-IPv4-UNDERLAY-PEER
      neighbor 10.255.251.4 bfd
      neighbor 10.255.251.4 description Test_Bfd
      redistribute connected
      redistribute static route-map RM-CONN-2-BGP
   !
   vrf TENANT_A_PROJECT03
      rd 192.168.255.3:13
      default-route export evpn always route-map TENANT_A_PROJECT03_RM_DEFAULT
      route-target import evpn 13:13
      route-target export evpn 13:13
      router-id 192.168.255.3
      evpn multicast
         address-family ipv4
            transit
   !
   vrf TENANT_A_PROJECT04
      rd 192.168.255.3:14
      default-route export evpn rcf TENANT_A_PROJECT03_RCF_DEFAULT()
      route-target import evpn 14:14
      route-target export evpn 14:14
      router-id 192.168.255.3
      evpn multicast
   !
   vrf Tenant_B
      rd 10.50.64.15:30002
      route-target import evpn 1:30002
      route-target export evpn 1:30002
      route-target export evpn route-map RM-DEFAULT-EXTRA-COMM
   !
   vrf VRF01
      bgp additional-paths install
      bgp additional-paths receive
      bgp additional-paths send any
      redistribute connected include leaked rcf RCF_VRF_CONNECTED()
      redistribute isis level-2 rcf RCF_VRF_ISIS()
      redistribute ospf match internal include leaked route-map RM_VRF_OSPF
      redistribute ospf match external include leaked route-map RM_VRF_OSPF
      redistribute ospf match nssa-external 1 include leaked route-map RM_VRF_OSPF
      redistribute ospfv3 match internal include leaked route-map RM_VRF_OSPF
      redistribute static route-map RM_VRF_STATIC
      redistribute rip route-map RM_VRF_RIP
      redistribute attached-host route-map RM_VRF_ATTACHED-HOST
      redistribute bgp leaked route-map RM_VRF_BGP
      redistribute user rcf RCF_VRF_USER()
      !
      address-family flow-spec ipv4
         bgp missing-policy direction in action permit
         bgp missing-policy direction out action permit
         neighbor 1.2.3.4 activate
      !
      address-family flow-spec ipv6
         bgp missing-policy direction in action permit
         bgp missing-policy direction out action deny
         neighbor aa::1 activate
      !
      address-family ipv4
         bgp additional-paths install ecmp-primary
         bgp missing-policy direction in action deny
         bgp missing-policy direction out action permit
         bgp additional-paths receive
         bgp additional-paths send ecmp limit 4
         neighbor 1.2.3.4 activate
         neighbor 1.2.3.4 additional-paths receive
         neighbor 1.2.3.4 route-map FOO in
         neighbor 1.2.3.4 route-map BAR out
         neighbor 1.2.3.4 additional-paths send any
         network 2.3.4.0/24 route-map BARFOO
         redistribute attached-host route-map VRF_AFIPV4_RM_HOST
         redistribute bgp leaked route-map VRF_AFIPV4_RM_BGP
         redistribute connected include leaked rcf VRF_AFIPV4_RCF_CONNECTED_1()
         redistribute dynamic route-map VRF_AFIPV4_RM_DYNAMIC
         redistribute user rcf VRF_AFIPV4_RCF_USER()
         redistribute isis level-1 include leaked rcf VRF_AFIPV4_RCF_ISIS()
         redistribute ospf include leaked route-map VRF_AFIPV4_RM_OSPF
         redistribute ospfv3 match internal include leaked route-map VRF_AFIPV4_RM_OSPF
         redistribute ospfv3 match external include leaked route-map VRF_AFIPV4_RM_OSPF
         redistribute ospfv3 match nssa-external 2 include leaked route-map VRF_AFIPV4_RM_OSPF
         redistribute ospf match external include leaked route-map VRF_AFIPV4_RM_OSPF
         redistribute ospf match nssa-external 1 include leaked route-map VRF_AFIPV4_RM_OSPF
         redistribute rip route-map VRF_AFIPV4_RM_RIP
         redistribute static include leaked route-map VRF_AFIPV4_RM_STATIC_1
      !
      address-family ipv4 multicast
         bgp missing-policy direction in action permit
         bgp missing-policy direction out action permit
         bgp additional-paths receive
         neighbor 1.2.3.4 additional-paths receive
         neighbor 1.2.3.4 route-map FOO in
         neighbor 1.2.3.4 route-map BAR out
         network 239.0.0.0/24 route-map BARFOO
         redistribute attached-host route-map VRF_AFIPV4MULTI_RM_HOST
         redistribute connected route-map VRF_AFIPV4MULTI_RM_CONNECTED
         redistribute isis level-1 include leaked route-map VRF_AFIPV4MULTI_RM_ISIS
         redistribute ospf match internal route-map VRF_AFIPV4MULTI_RM_OSPF
         redistribute ospfv3 match internal route-map VRF_AFIPV4MULTI_RM_OSPFv3
         redistribute ospfv3 match external route-map VRF_AFIPV4MULTI_RM_OSPFv3
         redistribute ospfv3 match nssa-external 1 route-map VRF_AFIPV4MULTI_RM_OSPFv3
         redistribute ospf match external route-map VRF_AFIPV4MULTI_RM_OSPF
         redistribute ospf match nssa-external 2 route-map VRF_AFIPV4MULTI_RM_OSPF
         redistribute static route-map VRF_AFIPV4MULTI_RM_STATIC
      !
      address-family ipv6
         bgp additional-paths install
         bgp missing-policy direction in action deny-in-out
         bgp missing-policy direction out action deny-in-out
         bgp additional-paths receive
         bgp additional-paths send any
         neighbor aa::1 activate
         neighbor aa::1 additional-paths receive
         neighbor aa::1 route-map FOO in
         neighbor aa::1 route-map BAR out
         neighbor aa::1 additional-paths send any
         neighbor aa::2 activate
         neighbor aa::2 rcf in VRF_AFIPV6_RCF_IN()
         neighbor aa::2 rcf out VRF_AFIPV6_RCF_OUT()
         network aa::/64
         redistribute connected rcf VRF_AFIPV6_RCF_CONNECTED()
         redistribute isis include leaked
         redistribute ospfv3 match internal include leaked
         redistribute ospfv3 match external
         redistribute ospfv3 match nssa-external
         redistribute static route-map VRF_AFIPV6_RM_STATIC
      !
      address-family ipv6 multicast
         bgp missing-policy direction in action deny
         bgp missing-policy direction out action deny
         bgp additional-paths receive
         neighbor aa::1 additional-paths receive
         network ff08:1::/64
         redistribute connected route-map VRF_AFIPV6MULTI_RM_CONNECTED
         redistribute isis level-1-2 include leaked route-map VRF_AFIPV6MULTI_RM_ISIS
         redistribute ospf route-map VRF_AFIPV6MULTI_RM_OSPF
         redistribute ospfv3 match internal route-map VRF_AFIPV6MULTI_RM_OSPFv3
         redistribute ospfv3 match external route-map VRF_AFIPV6MULTI_RM_OSPFv3
         redistribute ospfv3 match nssa-external 1 route-map VRF_AFIPV6MULTI_RM_OSPFv3
         redistribute ospf match external route-map VRF_AFIPV6MULTI_RM_OSPF
         redistribute ospf match nssa-external 1 route-map VRF_AFIPV6MULTI_RM_OSPF
         redistribute static route-map VRF_AFIPV6MULTI_RM_STATIC
   !
   vrf VRF02
      neighbor 1.1.1.1 additional-paths receive
      neighbor 1.1.1.1 additional-paths send ecmp limit 24
      redistribute connected include leaked route-map RM_VRF_CONNECTED
      redistribute isis level-2 include leaked route-map RM_VRF_ISIS
      redistribute ospf include leaked route-map RM_VRF_OSPF
      redistribute ospfv3 include leaked route-map RM_VRF_OSPFv3
      redistribute ospfv3 match external include leaked route-map RM_VRF_OSPFv3
      redistribute ospfv3 match nssa-external 1 include leaked route-map RM_VRF_OSPFv3
      redistribute static include leaked
      redistribute rip
      redistribute attached-host route-map RM_VRF_HOST
      redistribute dynamic route-map RM_VRF_DYNAMIC
      redistribute bgp leaked route-map RM_VRF_BGP
      redistribute user
      !
      address-family ipv4
         bgp additional-paths send backup
      !
      address-family ipv6
         bgp additional-paths send limit 3
   !
   vrf VRF03
      maximum-paths 10 ecmp 10
      bgp additional-paths send ecmp limit 4
      redistribute dynamic rcf VRF_RCF_DYNAMIC()
      !
      address-family ipv4
         bgp additional-paths install ecmp-primary
         bgp additional-paths send ecmp
   !
   vrf YELLOW-C1
      rd 1.0.1.1:103
      bgp listen range 10.10.10.0/24 peer-group my-peer-group1 peer-filter my-peer-filter
      bgp listen range 12.10.10.0/24 peer-id include router-id peer-group my-peer-group3 remote-as 65444
      bgp listen range 13.10.10.0/24 peer-group my-peer-group4 peer-filter my-peer-filter
      neighbor 10.1.1.0 peer group OBS_WAN
      no neighbor 10.1.1.0 remove-private-as ingress
   session tracker ST1
      recovery delay 666 seconds
   session tracker ST2
      recovery delay 42 seconds
   !
   address-family evpn
      evpn ethernet-segment domain all
         identifier 0011:1111:1111:1111:1111
         route-target import 00:01:00:01:00:01
            !
            layer-2 fec in-place update
!
router general
   router-id ipv4 10.1.2.3
   router-id ipv6 2001:beef:cafe::1
   hardware next-hop fast-failover
   !
   vrf BLUE-C2
      leak routes source-vrf BLUE-C1 subscribe-policy RM-BLUE-LEAKING
      leak routes source-vrf BLUE-C3 subscribe-policy RM-BLUE-LEAKING
      routes dynamic prefix-list DYNAMIC_TEST_PREFIX_LIST_1
      routes dynamic prefix-list DYNAMIC_TEST_PREFIX_LIST_2
      exit
   !
   control-functions
      code unit code1
         function ACCEPT_ALL() {
           return true;
           }
         EOF
      code unit code2
         function DENY_ALL() {
           return true;
           }
         EOF
   !
   exit
!
router traffic-engineering
   segment-routing
      rib system-colored-tunnel-rib
      !
      policy endpoint 1.2.3.4 color 70810
         binding-sid 970810
         name SRTE-1.2.3.4-70810
         description SRTE POLICY FOR 1.2.3.4 COLOR 70810
         sbfd remote-discriminator 155.2.1.1
         !
         path-group preference 180
            explicit-null ipv4 ipv6
            segment-list label-stack 900002 900003 900005 900006 index 200
      !
      policy endpoint 1.2.3.4 color 80810
         name SRTE-1.2.3.4-80810
         description SRTE POLICY FOR 1.2.3.4 COLOR 80810
         !
         path-group preference 100
            explicit-null none
            segment-list label-stack 900002 900008 900007 900006 weight 20 index 100
      !
      policy endpoint 5.6.7.8 color 20320
         binding-sid 978320
         sbfd remote-discriminator 2600599809
         !
         path-group preference 80
            explicit-null ipv4
            segment-list label-stack 900002 900003 900005 900006 weight 120 index 300
            segment-list label-stack 900002 900004 900007 900006 weight 220 index 400
         !
         path-group preference 120
            explicit-null ipv6
            segment-list label-stack 900002 900008 900009 900006
            segment-list label-stack 900002 900010 900011 900012
   router-id ipv4 10.0.0.1
   router-id ipv6 2001:beef:cafe::1
!
router igmp
   host-proxy match mroute all
   ssm aware
   !
   vrf BLUE
     host-proxy match mroute iif
!
router multicast
   ipv4
      rpf route 10.10.10.1/32 10.9.9.9 2
      rpf route 10.10.10.1/32 Ethernet1 1
      rpf route 10.10.10.2/32 Ethernet2
      counters rate period decay 300 seconds
      activity polling-interval 10
      routing
      multipath deterministic router-id
      software-forwarding sfe
   !
   ipv6
      activity polling-interval 20
   !
   vrf MCAST_VRF1
      ipv4
         routing
   !
   vrf MCAST_VRF2
      ipv4
         routing
!
router pim sparse-mode
   ipv4
      ssm range standard
      bfd
      rp address 10.238.1.161 239.12.12.12/32 priority 20
      rp address 10.238.1.161 239.12.12.13/32 priority 20
      rp address 10.238.1.161 239.12.12.14/32 priority 20
      rp address 10.238.1.161 239.12.12.16/32 priority 20
      rp address 10.238.1.161 239.12.12.20/32 priority 20
      rp address 10.238.1.161 239.12.12.21/32 priority 20
      rp address 10.238.1.161 access-list RP_ACL priority 20
      rp address 10.238.1.161 access-list RP_ACL2 priority 20
      rp address 10.238.1.161 239.12.12.17/32
      rp address 10.238.1.161 access-list RP_ACL3
      anycast-rp 10.38.1.161 10.50.64.16 register-count 15
   !
   vrf MCAST_VRF1
      ipv4
         bfd
         rp address 10.238.2.161 239.12.22.12/32
         rp address 10.238.2.161 239.12.22.13/32
         rp address 10.238.2.161 239.12.22.14/32
   !
   vrf MCAST_VRF2_ALL_GROUPS
      ipv4
         rp address 10.238.3.161 hashmask 30
   !
   vrf Test_RP_ACL
      ipv4
         rp address 10.238.4.161 access-list RP_ACL
         rp address 10.238.4.161 access-list RP_ACL2 priority 20 hashmask 30 override
!
router msdp
   group-limit 100 source 10.0.1.0/24
   group-limit 123 source 10.0.123.0/24
   originator-id local-interface Loopback10
   rejected-limit 123
   forward register-packets
   connection retry interval 5
   !
   peer 1.2.3.4
      default-peer prefix-list PLIST1
      mesh-group MG1
      mesh-group MG2
      local-interface Loopback11
      keepalive 10 30
      sa-filter in list ACL1
      sa-filter out list ACL2
      description Some kind of MSDP Peer
      disabled
      sa-limit 1000
   !
   peer 4.3.2.1
      local-interface Loopback21
   !
   vrf RED
      group-limit 22 source 10.0.22.0/24
      originator-id local-interface Loopback12
      rejected-limit 10
      connection retry interval 10
      !
      peer 2.3.4.5
         default-peer
         local-interface Loopback13
         keepalive 5 15
         sa-filter in list ACL3
         sa-filter out list ACL4
         description Some other kind of MSDP Peer
         sa-limit 100
!
stun
   client
      server-profile server1
         ip address 1.2.3.4
         ssl profile pathfinder
      server-profile server2
         ip address 2.3.4.5
         port 4100
   server
      local-interface Ethernet1
      local-interface Ethernet13
      local-interface Vlan42
      local-interface Vlan666
      port 4100
      ssl profile pathfinder
      binding timeout 600 seconds
      ssl connection lifetime 1300 minutes
!
ip tacacs vrf default source-interface loopback1
!
ip tacacs vrf TEST1 source-interface lo3
!
ip tacacs source-interface loopback10
!
traffic-policies
   field-set l4-port SERVICE-DEMO
      10,20,80,440-450
   !
   field-set l4-port SERVICE-DEMO2
   field-set ipv4 prefix DEMO-01
      10.0.0.0/8 192.168.0.0/16
   !
   field-set ipv4 prefix DEMO-02
      172.16.0.0/12 224.0.0.0/8
   !
   field-set ipv4 prefix DEMO-03
   counter interface per-interface ingress
   !
   traffic-policy BLUE-C1-POLICY
      counter DEMO-TRAFFIC DROP-PACKETS
      !
      match BLUE-C1-POLICY-01 ipv4
         source prefix 10.0.0.0/8 192.168.0.0/16
         destination prefix field-set DEMO-01
         protocol tcp source port 1,10-20
         protocol udp source port field-set SERVICE-DEMO
         ttl 10, 20-30
         !
         actions
            set traffic class 5
      !
      match BLUE-C1-POLICY-02 ipv4
         source prefix field-set DEMO-01 DEMO-02
         protocol tcp flags established
         protocol tcp destination port field-set SERVICE-DEMO
         protocol icmp
         !
         actions
            count DEMO-TRAFFIC
            set dscp 60
      !
      match BLUE-C1-POLICY-03 ipv4
         source prefix field-set DEMO-01
         protocol icmp type echo echo-reply code all
         fragment offset 1124, 2000-2010
         !
         actions
            count DROP-PACKETS
            drop
            log
      !
      match BLUE-C1-POLICY-04 ipv4
         source prefix field-set DEMO-02
         destination prefix field-set DEMO-01
         protocol tcp flags established
         protocol tcp source port 22 destination port 80
         protocol icmp
         !
         actions
            set traffic class 5
      !
      match BLUE-C1-POLICY-05 ipv4
         source prefix field-set DEMO-02
         destination prefix field-set DEMO-01
         protocol bgp
         fragment
         !
         actions
            set traffic class 5
      !
      match BLUE-C1-POLICY-06 ipv4
         protocol neighbors bgp
      !
      match BLUE-C1-POLICY-07 ipv4
         destination prefix 10.0.0.0/8 192.168.0.0/16
      !
      match BLUE-C1-POLICY-08 ipv4
         destination prefix 10.0.0.0/8 192.168.0.0/16
         protocol udp destination port 1,10-20
         protocol tcp source port field-set SERVICE-DEMO-SRC destination port field-set SERVICE-DEMO-DST
      !
      match ipv4-all-default ipv4
         actions
            drop
      !
      match ipv6-all-default ipv6
   !
   traffic-policy BLUE-C2-POLICY
      counter DEMO-TRAFFIC
      !
      match BLUE-C2-POLICY-01 ipv4
         source prefix 10.0.0.0/8 192.168.0.0/16
         protocol tcp source port 1,10-20
         protocol icmp
         !
         actions
            set traffic class 5
      !
      match BLUE-C2-POLICY-02 ipv4
         source prefix field-set DEMO-01 DEMO-02
         protocol tcp source port field-set SERVICE-DEMO
         protocol icmp
         !
         actions
            count DEMO-TRAFFIC
            set dscp 60
      !
      match BLUE-C2-POLICY-03 ipv4
         source prefix field-set DEMO-01
         protocol tcp
         !
         actions
            drop
      !
      match ipv4-all-default ipv4
         actions
            drop
            log
      !
      match ipv6-all-default ipv6
   !
   traffic-policy BLUE-C3-POLICY
      match ipv4-all-default ipv4
         actions
            count test
            set dscp 11
            set traffic class 10
      !
      match ipv6-all-default ipv6
   !
   traffic-policy BLUE-C4-POLICY
      match ipv4-all-default ipv4
      !
      match ipv6-all-default ipv6
         actions
            count test
            set dscp 11
            set traffic class 10
   !
   traffic-policy BLUE-C5-POLICY
      match ipv4-all-default ipv4
      !
      match ipv6-all-default ipv6
         actions
            drop
            log
   !
   traffic-policy BLUE-C6-POLICY
      match ipv4-all-default ipv4
      !
      match ipv6-all-default ipv6
         actions
            drop
   !
   traffic-policy BLUE-C7-POLICY
      match BLUE-C7-POLICY-01 ipv4
         protocol neighbors bgp enforce ttl maximum-hops
      !
      match ipv4-all-default ipv4
      !
      match ipv6-all-default ipv6
!
platform trident mmu queue profile mc_example_profile apply
!
vmtracer session session_1
   url https://192.168.0.10
   username user1
   password 7 0011D0516421B120A25735E080A16001D1617
   autovlan disable
   vrf MGMT
   source-interface Management1
!
vmtracer session session_2
   url https://192.168.0.10
   username user1
   password 7 0011D0516421B120A25735E080A16001D1617
!
dot1x system-auth-control
dot1x protocol lldp bypass
dot1x dynamic-authorization
!
management ssh
   ip access-group ACL-SSH in
   ip access-group ACL-SSH-VRF vrf mgt in
   ipv6 access-group ACL-SSH6 in
   ipv6 access-group ACL-SSH-VRF6 vrf mgt in
   idle-timeout 15
   authentication protocol keyboard-interactive password public-key
   connection per-host 10
   fips restrictions
   hostkey client strict-checking
   connection limit 50
   authentication empty-passwords permit
   client-alive interval 666
   client-alive count-max 42
   no shutdown
   log-level debug
   !
   vrf mgt
      no shutdown
!
management tech-support
   policy show tech-support
      exclude command show ip bgp vrf all
      exclude command show ip route vrf all detail
      exclude command show ipv6 bgp vrf all
      exclude command show ipv6 route vrf all detail
      exclude command show kernel ip route vrf all
      exclude command show kernel ipv6 route vrf all
      exclude command show platform fap ip route
      exclude command show platform fap ipv6 route
      exclude command json show version detail
      include command show version detail | grep TerminAttr
   exit
!
interface Loopback1000
  description Interface created with eos_cli on device level
<|MERGE_RESOLUTION|>--- conflicted
+++ resolved
@@ -347,7 +347,6 @@
    recovery delay 500
 link tracking group EVPN_MH_ES2
 !
-<<<<<<< HEAD
 lldp timer 30
 lldp hold-time 90
 no lldp tlv transmit system-capabilities
@@ -355,7 +354,7 @@
 no lldp run
 lldp management-address 192.168.1.1/24
 lldp management-address vrf Management
-=======
+!
 logging repeat-messages
 logging buffered 1000000 warnings
 no logging trap
@@ -386,7 +385,6 @@
 logging level BGP 0
 !
 no logging event link-status global
->>>>>>> 8f95f4ee
 !
 match-list input string molecule
    10 match regex ^.*MOLECULE.*$
@@ -1507,15 +1505,12 @@
    switchport mode trunk
    switchport
    mlag 15
-<<<<<<< HEAD
    service-policy type qos input pmap_test1
    service-profile experiment
    qos trust cos
    qos cos 2
-=======
    isis authentication mode md5 rx-disabled
    isis authentication key 0 password
->>>>>>> 8f95f4ee
    spanning-tree guard loop
    link tracking group EVPN_MH_ES2 upstream
 !
@@ -2182,15 +2177,12 @@
    no switchport
    no lldp transmit
    no lldp receive
-<<<<<<< HEAD
    service-profile qprof_testwithpolicy
    !
    uc-tx-queue 4
       random-detect ecn count
-=======
    isis authentication mode md5 rx-disabled
    isis authentication key 0 password
->>>>>>> 8f95f4ee
 !
 interface Ethernet8.101
    description to WAN-ISP-01 Ethernet2.101 - VRF-C1
@@ -3363,6 +3355,12 @@
    vxlan qos map dscp to traffic-class decapsulation
    vxlan encapsulation ipv4
 
+!
+hardware tcam
+   profile MY_TCAM_PROFILE
+      source flash:/TCAM_PROFILES/MY_TCAM_PROFILE.conf
+   !
+   system profile traffic_policy
 !
 application traffic recognition
    !
