--- conflicted
+++ resolved
@@ -493,7 +493,10 @@
       client dot1q outer 14 inner 11 network client inner
 !
 interface Port-Channel132
-<<<<<<< HEAD
+   profile test-interface-profile
+   description Test_port-channel_interface-profile
+!
+interface Port-Channel133
    description Test_switchport_tap_tool
    switchport tap native vlan 10
    switchport tap identity 3
@@ -522,10 +525,6 @@
    switchport tool group set group1 group2 group3
    switchport tool dot1q remove outer 1-2
    switchport tool dzgre preserve
-=======
-   profile test-interface-profile
-   description Test_port-channel_interface-profile
->>>>>>> fe7195e6
 !
 interface Ethernet3
    description MLAG_PEER_DC1-LEAF1B_Ethernet3
