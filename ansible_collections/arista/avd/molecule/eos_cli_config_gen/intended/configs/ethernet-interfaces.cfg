!RANCID-CONTENT-TYPE: arista
!
transceiver qsfp default-mode 4x10G
!
hostname ethernet-interfaces
!
no enable password
no aaa root
!
interface Ethernet1
   description P2P_LINK_TO_DC1-SPINE1_Ethernet1
   mtu 1500
   no switchport
   ip address 172.31.255.1/31
   bfd interval 500 min-rx 500 multiplier 5
   bfd echo
   priority-flow-control on
   priority-flow-control priority 5 drop
   link tracking group EVPN_MH_ES1 upstream
   comment
   Comment created from eos_cli under ethernet_interfaces.Ethernet1
   EOF

!
interface Ethernet2
   description SRV-POD02_Eth1
   switchport trunk allowed vlan 110-111,210-211
   switchport mode trunk
   switchport
   multicast ipv4 boundary ACL_MULTICAST
   multicast ipv6 boundary ACL_V6_MULTICAST out
   multicast ipv4 static
   priority-flow-control on
   priority-flow-control priority 5 no-drop
   storm-control all level 10
   storm-control broadcast level pps 500
   storm-control unknown-unicast level 1
   spanning-tree bpduguard disable
   spanning-tree bpdufilter disable
!
interface Ethernet3
   description P2P_LINK_TO_DC1-SPINE2_Ethernet2
   mtu 1500
   no switchport
   no snmp trap link-change
   ip address 172.31.128.1/31
   ipv6 enable
   ipv6 address 2002:ABDC::1/64
   ipv6 nd prefix 2345:ABCD:3FE0::1/96 infinite 50 no-autoconfig
   ipv6 nd prefix 2345:ABCD:3FE0::2/96 50 infinite
   ipv6 nd prefix 2345:ABCD:3FE0::3/96 100000 no-autoconfig
   no priority-flow-control
   spanning-tree guard root
   link tracking group EVPN_MH_ES2 downstream
!
interface Ethernet4
   description Molecule IPv6
   shutdown
   mtu 9100
   switchport
   snmp trap link-change
   ipv6 enable
   ipv6 address 2020::2020/64
   ipv6 address FE80:FEA::AB65/64 link-local
   ipv6 nd ra disabled
   ipv6 nd managed-config-flag
   ipv6 access-group IPv6_ACL_IN in
   ipv6 access-group IPv6_ACL_OUT out
   multicast ipv4 boundary 224.0.1.0/24 out
   multicast ipv4 boundary 224.0.2.0/24
   multicast ipv6 boundary ff00::/16 out
   multicast ipv6 boundary ff01::/16 out
   multicast ipv4 static
   priority-flow-control on
   spanning-tree guard none
!
interface Ethernet5
   description Molecule Routing
   no shutdown
   mtu 9100
   no switchport
   ip ospf cost 99
   ip ospf network point-to-point
   ip ospf authentication message-digest
   ip ospf authentication-key 7 asfddja23452
   ip ospf area 100
   ip ospf message-digest-key 1 sha512 7 asfddja23452
   pim ipv4 sparse-mode
   pim ipv4 dr-priority 200
   isis enable ISIS_TEST
   isis circuit-type level-2
   isis metric 99
   no isis hello padding
   isis network point-to-point
   isis authentication mode md5
   isis authentication key 7 asfddja23452
   spanning-tree guard loop
!
interface Ethernet6
   description SRV-POD02_Eth1
   logging event link-status
   logging event congestion-drops
   switchport trunk allowed vlan 110-111,210-211
   switchport mode trunk
   switchport
   spanning-tree bpduguard enable
   spanning-tree bpdufilter enable
!
interface Ethernet7
   description Molecule L2
   no shutdown
   mtu 7000
   switchport
   qos trust cos
   qos cos 5
   storm-control all level 75
   storm-control broadcast level pps 10
   storm-control multicast level 50
   storm-control unknown-unicast level 10
   ptp enable
   ptp sync-message interval 5
   ptp delay-mechanism p2p
   ptp announce interval 10
   ptp transport layer2
   ptp announce timeout 30
   ptp delay-req interval 20
   ptp role master
   ptp vlan all
   service-profile QoS
   spanning-tree portfast
   spanning-tree bpduguard enable
   spanning-tree bpdufilter enable
   vmtracer vmware-esx
   transceiver media override 100gbase-ar4
!
interface Ethernet8
   description to WAN-ISP1-01 Ethernet2
   no switchport
   no lldp transmit
   no lldp receive
!
interface Ethernet8.101
   description to WAN-ISP-01 Ethernet2.101 - VRF-C1
   encapsulation dot1q vlan 101
   ip address 172.31.128.1/31
   ipv6 enable
   ipv6 address 2002:ABDC::1/64
!
interface Ethernet9
   description interface_with_mpls_enabled
   no switchport
   ip address 172.31.128.9/31
   mpls ldp interface
   multicast ipv4 boundary ACL_MULTICAST out
   multicast ipv6 static
   mpls ip
!
interface Ethernet10
   description interface_with_mpls_disabled
   no switchport
   ip address 172.31.128.10/31
   no mpls ldp interface
   no mpls ip
!
interface Ethernet11
   description interface_in_mode_access_accepting_tagged_LACP
   switchport access vlan 200
   switchport mode access
   switchport
   l2-protocol encapsulation dot1q vlan 200
!
interface Ethernet12
   description interface_with_dot1q_tunnel
   switchport access vlan 300
   switchport mode dot1q-tunnel
   switchport
!
interface Ethernet13
   description interface_in_mode_access_with_voice
   no logging event link-status
   no logging event congestion-drops
   switchport trunk native vlan 100
   switchport phone vlan 70
   switchport phone trunk untagged
   switchport mode trunk phone
   switchport
!
interface Ethernet14
   description SRV-POD02_Eth1
   logging event link-status
   switchport trunk allowed vlan 110-111,210-211
   switchport mode trunk
   switchport
!
interface Ethernet15
   description PVLAN Promiscuous Access - only one secondary
   switchport access vlan 110
   switchport mode access
   switchport
   switchport pvlan mapping 111
!
interface Ethernet16
   description PVLAN Promiscuous Trunk - vlan translation out
   switchport vlan translation out 111-112 110
   switchport trunk allowed vlan 110-112
   switchport mode trunk
   switchport
!
interface Ethernet17
   description PVLAN Secondary Trunk
   switchport trunk allowed vlan 110-112
   switchport mode trunk
   switchport
   switchport trunk private-vlan secondary
!
interface Ethernet18
   description PBR Description
   mtu 1500
   no switchport
   ip address 192.0.2.1/31
   service-policy type pbr input MyLANServicePolicy
!
interface Ethernet19
   description Switched port with no LLDP rx/tx
   switchport access vlan 110
   switchport mode access
   switchport
   no lldp transmit
   no lldp receive
!
interface Ethernet20
   description Port patched through patch-panel to pseudowire
   no switchport
   no lldp transmit
   no lldp receive
!
interface Ethernet21
   description 200MBit/s shape
   switchport
   no qos trust
   shape rate 200000 kbps
!
interface Ethernet22
   description 10% shape
   switchport
   shape rate 10 percent
!
interface Ethernet23
   description Error-correction encoding
   error-correction encoding fire-code
   error-correction encoding reed-solomon
   switchport
!
interface Ethernet24
   description Disable error-correction encoding
   no error-correction encoding
   switchport
!
interface Ethernet25
   description Molecule MAC
   switchport
   mac access-group MAC_ACL_IN in
   mac access-group MAC_ACL_OUT out
!
interface Ethernet26
   no switchport
!
interface Ethernet26.1
   description TENANT_A pseudowire 1 interface
   encapsulation vlan
      client unmatched
!
interface Ethernet26.100
   description TENANT_A pseudowire 1 interface
   encapsulation vlan
      client dot1q 100 network client
!
interface Ethernet26.200
   description TENANT_A pseudowire 2 interface
   encapsulation vlan
      client dot1q 200
!
interface Ethernet26.300
   description TENANT_A pseudowire 3 interface
   encapsulation vlan
      client dot1q 300 network dot1q 400
!
interface Ethernet26.400
   description TENANT_A pseudowire 3 interface
   encapsulation vlan
      client dot1q outer 400 inner 20 network dot1q outer 21 inner 401
!
interface Ethernet26.500
   description TENANT_A pseudowire 3 interface
   encapsulation vlan
      client dot1q outer 500 inner 50
!
interface Ethernet27
   description EVPN-Vxlan single-active redundancy
   switchport
   evpn ethernet-segment
      identifier 0000:0000:0000:0102:0304
      redundancy single-active
      designated-forwarder election algorithm preference 100 dont-preempt
      designated-forwarder election hold-time 10
      designated-forwarder election candidate reachability required
      route-target import 00:00:01:02:03:04
!
interface Ethernet28
   description EVPN-MPLS multihoming
   switchport
   evpn ethernet-segment
      identifier 0000:0000:0000:0102:0305
      mpls tunnel flood filter time 100
      mpls shared index 100
      route-target import 00:00:01:02:03:05
!
interface Ethernet29
   description DOT1X Testing - auto phone true
   switchport
   dot1x port-control auto
   dot1x port-control force-authorized phone
!
interface Ethernet30
   description DOT1X Testing - force-authorized phone false
   switchport
   dot1x port-control force-authorized
   no dot1x port-control force-authorized phone
!
interface Ethernet31
   description DOT1X Testing - force-unauthorized - no phone
   switchport
   dot1x port-control force-unauthorized
!
interface Ethernet32
   description DOT1X Testing - auto reauthentication
   switchport
   dot1x reauthentication
   dot1x port-control auto
!
interface Ethernet33
   description DOT1X Testing - pae mode authenticator
   switchport
   dot1x pae authenticator
!
interface Ethernet34
   description DOT1X Testing - authentication_failure allow
   switchport
   dot1x authentication failure action traffic allow vlan 800
!
interface Ethernet35
   description DOT1X Testing - authentication_failure drop
   switchport
   dot1x authentication failure action traffic drop
!
interface Ethernet36
   description DOT1X Testing - host-mode single-host
   switchport
   dot1x host-mode single-host
!
interface Ethernet37
   description DOT1X Testing - host-mode multi-host
   switchport
   dot1x host-mode multi-host
!
interface Ethernet38
   description DOT1X Testing - host-mode multi-host authenticated
   switchport
   dot1x host-mode multi-host authenticated
!
interface Ethernet39
   description DOT1X Testing - mac_based_authentication host-mode common true
   switchport
   dot1x mac based authentication host-mode common
!
interface Ethernet40
   description DOT1X Testing - mac_based_authentication always
   switchport
   dot1x mac based authentication always
!
interface Ethernet41
   description DOT1X Testing - mac_based_authentication always and host-mode common
   switchport
   dot1x mac based authentication host-mode common
   dot1x mac based authentication always
!
interface Ethernet42
   description DOT1X Testing - mac_based_authentication
   switchport
   dot1x mac based authentication
!
interface Ethernet43
   description DOT1X Testing - timeout values
   switchport
   dot1x timeout quiet-period 10
   dot1x timeout reauth-timeout-ignore always
   dot1x timeout tx-period 6
   dot1x timeout reauth-period server
   dot1x timeout idle-host 15 seconds
!
interface Ethernet44
   description DOT1X Testing - reauthorization_request_limit
   switchport
   dot1x reauthorization request limit 3
!
interface Ethernet45
   description DOT1X Testing - all features
   switchport
   dot1x pae authenticator
   dot1x authentication failure action traffic allow vlan 800
   dot1x reauthentication
   dot1x port-control auto
   dot1x host-mode multi-host authenticated
   dot1x mac based authentication
   dot1x timeout quiet-period 10
   dot1x timeout reauth-timeout-ignore always
   dot1x timeout tx-period 10
   dot1x timeout reauth-period server
   dot1x timeout idle-host 10 seconds
   dot1x reauthorization request limit 2
!
interface Ethernet46
   description native-vlan-tag-precedence
   switchport trunk native vlan tag
   switchport mode trunk
   switchport
!
interface Ethernet47
   description IP Helper
   no switchport
   ip address 172.31.255.1/31
   ip helper-address 10.10.64.151
   ip helper-address 10.10.96.101 source-interface Loopback0
   ip helper-address 10.10.96.150 vrf MGMT source-interface Loopback0
   ip helper-address 10.10.96.151 vrf MGMT
!
interface Ethernet48
   description Load Interval
   load-interval 5
   switchport
!
<<<<<<< HEAD
interface Ethernet49
   description DOT1X Testing - Eapol disabled
   switchport
   dot1x eapol disabled
!
interface Ethernet50
   description DOT1X Testing - Eapol enabled
   switchport
=======
interface Ethernet50
   description SFlow Interface Testing - SFlow ingress enabled
   switchport
   sflow enable
!
interface Ethernet51
   description SFlow Interface Testing - SFlow egress enabled
   switchport
   sflow egress enable
!
interface Ethernet52
   description SFlow Interface Testing - SFlow ingress and egress unmodified enabled
   switchport
   sflow enable
   sflow egress unmodified enable
!
interface Ethernet53
   description SFlow Interface Testing - SFlow ingress and egress disabled
   switchport
   no sflow enable
   no sflow egress enable
!
interface Ethernet54
   description SFlow Interface Testing - SFlow ingress and egress unmodified disabled
   switchport
   no sflow enable
   no sflow egress unmodified enable
>>>>>>> f3bb13e5
!
interface Management1
   description oob_management
   vrf MGMT
   ip address 10.73.255.122/24
!
end<|MERGE_RESOLUTION|>--- conflicted
+++ resolved
@@ -439,45 +439,6 @@
    load-interval 5
    switchport
 !
-<<<<<<< HEAD
-interface Ethernet49
-   description DOT1X Testing - Eapol disabled
-   switchport
-   dot1x eapol disabled
-!
-interface Ethernet50
-   description DOT1X Testing - Eapol enabled
-   switchport
-=======
-interface Ethernet50
-   description SFlow Interface Testing - SFlow ingress enabled
-   switchport
-   sflow enable
-!
-interface Ethernet51
-   description SFlow Interface Testing - SFlow egress enabled
-   switchport
-   sflow egress enable
-!
-interface Ethernet52
-   description SFlow Interface Testing - SFlow ingress and egress unmodified enabled
-   switchport
-   sflow enable
-   sflow egress unmodified enable
-!
-interface Ethernet53
-   description SFlow Interface Testing - SFlow ingress and egress disabled
-   switchport
-   no sflow enable
-   no sflow egress enable
-!
-interface Ethernet54
-   description SFlow Interface Testing - SFlow ingress and egress unmodified disabled
-   switchport
-   no sflow enable
-   no sflow egress unmodified enable
->>>>>>> f3bb13e5
-!
 interface Management1
    description oob_management
    vrf MGMT
