!
interface Port-Channel2
   no switchport
   traffic-policy input BLUE-C1-POLICY
   traffic-policy output BLUE-C2-POLICY
!
interface Ethernet1
   no switchport
   traffic-policy input BLUE-C1-POLICY
   traffic-policy output BLUE-C2-POLICY
!
interface Management1
   description oob_management
   vrf MGMT
   ip address 10.73.255.122/24
!
traffic-policies
   field-set l4-port SERVICE-DEMO
      10,20,80,440-450
   !
   field-set ipv4 prefix DEMO-01
      10.0.0.0/8 192.168.0.0/16
   !
   field-set ipv4 prefix DEMO-02
      172.16.0.0/12 224.0.0.0/8
   !
   field-set ipv4 prefix DEMO-03
   !
   counter interface per-interface ingress
   !
   traffic-policy BLUE-C1-POLICY
      counter DEMO-TRAFFIC DROP-PACKETS
      !
      match BLUE-C1-POLICY-01 ipv4
         source prefix 10.0.0.0/8 192.168.0.0/16
         destination prefix field-set DEMO-01
         protocol tcp source port 1,10-20
         protocol udp source port field-set SERVICE-DEMO
         ttl 10, 20-30
         !
         actions
            set traffic class 5
      !
      match BLUE-C1-POLICY-02 ipv4
         source prefix field-set DEMO-01 DEMO-02
         protocol tcp flags established
         protocol tcp destination port field-set SERVICE-DEMO
         protocol icmp
         !
         actions
            count DEMO-TRAFFIC
            set dscp 60
      !
      match BLUE-C1-POLICY-03 ipv4
         source prefix field-set DEMO-01
         protocol icmp type echo echo-reply code all
         fragment offset 1124, 2000-2010
         !
         actions
            count DROP-PACKETS
            drop
            log
      !
      match BLUE-C1-POLICY-04 ipv4
         source prefix field-set DEMO-02
         destination prefix field-set DEMO-01
         protocol tcp flags established
         protocol tcp source port 22
         protocol icmp
         !
         actions
            set traffic class 5
      !
      match BLUE-C1-POLICY-05 ipv4
         source prefix field-set DEMO-02
         destination prefix field-set DEMO-01
         protocol tcp
         fragment
         !
         actions
            set traffic class 5
      !
      match BLUE-C1-POLICY-06 ipv4
         protocol neighbors bgp
      !
      match BLUE-C1-POLICY-07 ipv4
         destination prefix 10.0.0.0/8 192.168.0.0/16
      !
      match BLUE-C1-POLICY-08 ipv4
         destination prefix 10.0.0.0/8 192.168.0.0/16
         protocol udp destination port 1,10-20
         protocol tcp source port field-set SERVICE-DEMO-SRC destination port field-set SERVICE-DEMO-DST
      !
      match ipv4-all-default ipv4
         actions
            drop
      !
      match ipv6-all-default ipv6
   !
   traffic-policy BLUE-C2-POLICY
      counter DEMO-TRAFFIC
      !
      match BLUE-C2-POLICY-01 ipv4
         source prefix 10.0.0.0/8 192.168.0.0/16
         protocol tcp source port 1,10-20
         protocol icmp
         !
         actions
            set traffic class 5
      !
      match BLUE-C2-POLICY-02 ipv4
         source prefix field-set DEMO-01 DEMO-02
         protocol tcp source port field-set SERVICE-DEMO
         protocol icmp
         !
         actions
            count DEMO-TRAFFIC
            set dscp 60
      !
      match BLUE-C2-POLICY-03 ipv4
         source prefix field-set DEMO-01
         protocol tcp
         !
         actions
            drop
      !
      match ipv4-all-default ipv4
         actions
            drop
            log
      !
      match ipv6-all-default ipv6
   !
   traffic-policy BLUE-C3-POLICY
      match ipv4-all-default ipv4
         actions
            count test
            set dscp 11
            set traffic class 10
      !
      match ipv6-all-default ipv6
   !
   traffic-policy BLUE-C4-POLICY
      match ipv4-all-default ipv4
      !
      match ipv6-all-default ipv6
         actions
            count test
            set dscp 11
            set traffic class 10
   !
   traffic-policy BLUE-C5-POLICY
      match ipv4-all-default ipv4
      !
      match ipv6-all-default ipv6
         actions
            drop
            log
<<<<<<< HEAD
   !
   traffic-policy BLUE-C6-POLICY
      match ipv4-all-default ipv4
      !
      match ipv6-all-default ipv6
         actions
            drop
   !
   traffic-policy BLUE-C7-POLICY
      match BLUE-C7-POLICY-01 ipv4
         protocol neighbors bgp
      !
      match ipv4-all-default ipv4
      !
      match ipv6-all-default ipv6
   !
!
end
=======
   !
>>>>>>> 7d63726d
<|MERGE_RESOLUTION|>--- conflicted
+++ resolved
@@ -156,7 +156,6 @@
          actions
             drop
             log
-<<<<<<< HEAD
    !
    traffic-policy BLUE-C6-POLICY
       match ipv4-all-default ipv4
@@ -172,9 +171,4 @@
       match ipv4-all-default ipv4
       !
       match ipv6-all-default ipv6
-   !
-!
-end
-=======
-   !
->>>>>>> 7d63726d
+   !