--- conflicted
+++ resolved
@@ -95,7 +95,20 @@
 !
 arp persistent
 !
-<<<<<<< HEAD
+ip nat synchronization
+!
+policy-map type pbr POLICY_DROP_THEN_NEXTHOP
+   10 class CLASS_DROP
+      drop
+   !
+   20 class CLASS_NEXTHOP
+      set nexthop recursive 172.30.1.2
+   !
+   class NO_ACTION
+!
+router bfd
+   session stats snapshot interval dangerous 8
+!
 router bgp 65101
    no bgp default ipv4-unicast
    no bgp default ipv4-unicast transport ipv6
@@ -164,21 +177,6 @@
    !
    address-family path-selection
       no bgp additional-paths send
-=======
-ip nat synchronization
-!
-policy-map type pbr POLICY_DROP_THEN_NEXTHOP
-   10 class CLASS_DROP
-      drop
-   !
-   20 class CLASS_NEXTHOP
-      set nexthop recursive 172.30.1.2
-   !
-   class NO_ACTION
-!
-router bfd
-   session stats snapshot interval dangerous 8
->>>>>>> 059f886f
 !
 dot1x system-auth-control
 dot1x protocol lldp bypass
