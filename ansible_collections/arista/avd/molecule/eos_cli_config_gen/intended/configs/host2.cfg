!
!
enable password 5 $6$nXycSRhVPaxRINPL$tM1MNjjRCbFD5di4XWsj8CPkm8Pdwmf9fVqRV015y3DXD4t1vi8CAWQpFP8Vbi9Y2i7.JuFey5UaafXvI6quD1
!
prompt Test
!
dhcp relay
   server dhcp-relay-server1
   server dhcp-relay-server2
!
<<<<<<< HEAD
=======
ip dhcp relay information option
!
ip dhcp snooping
!
no ip igmp snooping fast-leave
no ip igmp snooping querier
!
service routing protocols model ribd
!
lacp system-priority 0
!
queue-monitor length
no queue-monitor length notifying
queue-monitor length default threshold 100
!
router adaptive-virtual-topology
   topology role edge gateway vxlan
>>>>>>> 48a0b7e9
!
management security
   password encryption reversible aes-256-gcm
!
radius-server attribute 32 include-in-access-req format myformat
!
tacacs-server host 10.10.10.159 key 8a $kUVyoj7FVQ//yw9D2lbqjA==$kxxohBiofI46IX3pw18KYQ==$DOOM0l9uU4TrQt2kyA7XCKtjUA==
!
no aaa authorization config-commands
aaa accounting exec console none
aaa accounting exec default none
!
cvx
   shutdown
   !
   service mcs
      shutdown
   !
   service vxlan
      shutdown
dot1x
   aaa unresponsive phone action apply cached-results
   aaa unresponsive action traffic allow
   radius av-pair service-type
   radius av-pair framed-mtu 1500
!
interface Dps1
   description Test DPS Interface
   no shutdown
   mtu 666
   flow tracker sampled FT-S
   ip address 192.168.42.42/24
!
interface Management1
   description OOB_MANAGEMENT
   vrf MGMT
   ip address 10.73.255.122/24
!
interface Vxlan1
   no vxlan qos ecn propagation
   no vxlan qos dscp propagation encapsulation
   no vxlan qos map dscp to traffic-class decapsulation
!
application traffic recognition
   !
   application ipv4 user_defined_app1
      source prefix field-set src_prefix_set1
      destination prefix field-set dest_prefix_set1
      protocol tcp source port field-set src_port_set1 destination port field-set dest_port_set1
      protocol udp
      protocol 25
      dscp 12-19 af43 af41 ef 1-4,6 32-33,34-35 11 56-57, 58 59-60, 61-62
   !
   application l4 l4-app-1
      protocol tcp source port field-set src_port_set1 destination port field-set dest_port_set1
      protocol udp
!
monitor connectivity
   interval 5
   shutdown
   interface set HOST_SET2 Loopback2-4, Loopback10-12
   local-interfaces HOST_SET2 default
!
!
arp persistent
!
<<<<<<< HEAD
ip nat synchronization
=======
policy-map type pbr POLICY_DROP_THEN_NEXTHOP
   10 class CLASS_DROP
      drop
   !
   20 class CLASS_NEXTHOP
      set nexthop recursive 172.30.1.2
   !
   class NO_ACTION
!
router bfd
   session stats snapshot interval dangerous 8
>>>>>>> 48a0b7e9
!
dot1x system-auth-control
dot1x protocol lldp bypass
dot1x protocol bpdu bypass
dot1x dynamic-authorization
!
management ssh
   ip access-group ACL-SSH in
   ip access-group ACL-SSH-VRF vrf mgt in
   idle-timeout 15
   cipher aes256-cbc aes256-ctr aes256-gcm@openssh.com
   key-exchange ecdh-sha2-nistp521
   mac hmac-sha2-512 hmac-sha2-512-etm@openssh.com
   hostkey server ecdsa-nistp256 ecdsa-nistp521
   connection limit 55
   no shutdown
   hostkey server cert sshkey.cert
   !
   vrf mgt
      no shutdown<|MERGE_RESOLUTION|>--- conflicted
+++ resolved
@@ -8,8 +8,6 @@
    server dhcp-relay-server1
    server dhcp-relay-server2
 !
-<<<<<<< HEAD
-=======
 ip dhcp relay information option
 !
 ip dhcp snooping
@@ -25,9 +23,9 @@
 no queue-monitor length notifying
 queue-monitor length default threshold 100
 !
+!
 router adaptive-virtual-topology
    topology role edge gateway vxlan
->>>>>>> 48a0b7e9
 !
 management security
    password encryption reversible aes-256-gcm
@@ -94,9 +92,8 @@
 !
 arp persistent
 !
-<<<<<<< HEAD
 ip nat synchronization
-=======
+!
 policy-map type pbr POLICY_DROP_THEN_NEXTHOP
    10 class CLASS_DROP
       drop
@@ -108,7 +105,6 @@
 !
 router bfd
    session stats snapshot interval dangerous 8
->>>>>>> 48a0b7e9
 !
 dot1x system-auth-control
 dot1x protocol lldp bypass
