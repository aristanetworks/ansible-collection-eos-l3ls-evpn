!
!
enable password 5 $6$nXycSRhVPaxRINPL$tM1MNjjRCbFD5di4XWsj8CPkm8Pdwmf9fVqRV015y3DXD4t1vi8CAWQpFP8Vbi9Y2i7.JuFey5UaafXvI6quD1
!
prompt Test
!
dhcp relay
   server dhcp-relay-server1
   server dhcp-relay-server2
!
ip dhcp relay information option
!
ip dhcp snooping
!
<<<<<<< HEAD
switchport default mode routed
!
flow tracking sampled
   sample 666
   hardware offload ipv4 ipv6
   tracker T21
      record export on inactive timeout 3666
      record export on interval 5666
      record export mpls
!
=======
no ip igmp snooping
>>>>>>> 8f95f4ee
no ip igmp snooping fast-leave
no ip igmp snooping vlan 20
no ip igmp snooping vlan 30
no ip igmp snooping querier
!
service routing protocols model ribd
!
lacp system-priority 0
!
queue-monitor length
no queue-monitor length notifying
queue-monitor length default threshold 100
!
no logging repeat-messages
logging buffered 64000
logging console informational
logging monitor debugging
logging facility syslog
!
logging event link-status global
!
monitor server radius
   probe method status-server
!
!
router adaptive-virtual-topology
   topology role edge gateway vxlan
!
banner login
!!!!!!!!!!!!!!!!!!!!!!!!!!!!!!!!!!!!!!!!!!!!!!!!!!!!!!!
!***!!!Unauthorized access prohibited!!!***!
!!!!!!!!!!!!!!!!!!!!!!!!!!!!!!!!!!!!!!!!!!!!!!!!!!!!!!!
EOF

!
banner motd
.         Switch       : $(hostname)                            .
.         Site         : DC1                      .
.         Type info for information about the device            .
.         Type help for information about the aliases           .
EOF

!
management security
   password encryption reversible aes-256-gcm
!
radius-server attribute 32 include-in-access-req format myformat
!
tacacs-server host 10.10.10.159 key 8a $kUVyoj7FVQ//yw9D2lbqjA==$kxxohBiofI46IX3pw18KYQ==$DOOM0l9uU4TrQt2kyA7XCKtjUA==
!
no aaa authorization config-commands
aaa accounting exec console none
aaa accounting exec default none
!
cvx
   shutdown
   !
   service mcs
      shutdown
   !
   service vxlan
      shutdown
dot1x
   aaa unresponsive phone action apply cached-results
   aaa unresponsive action traffic allow
   radius av-pair service-type
   radius av-pair framed-mtu 1500
!
interface Dps1
   description Test DPS Interface
   no shutdown
   mtu 666
   flow tracker sampled FT-S
   ip address 192.168.42.42/24
!
interface Management1
   description OOB_MANAGEMENT
   vrf MGMT
   ip address 10.73.255.122/24
!
interface Vxlan1
   no vxlan qos ecn propagation
   no vxlan qos dscp propagation encapsulation
   no vxlan qos map dscp to traffic-class decapsulation
!
application traffic recognition
   !
   application ipv4 user_defined_app1
      source prefix field-set src_prefix_set1
      destination prefix field-set dest_prefix_set1
      protocol tcp source port field-set src_port_set1 destination port field-set dest_port_set1
      protocol udp
      protocol 25
      dscp 12-19 af43 af41 ef 1-4,6 32-33,34-35 11 56-57, 58 59-60, 61-62
   !
   application l4 l4-app-1
      protocol tcp source port field-set src_port_set1 destination port field-set dest_port_set1
      protocol udp
!
monitor connectivity
   interval 5
   shutdown
   interface set HOST_SET2 Loopback2-4, Loopback10-12
   local-interfaces HOST_SET2 default
!
no ip routing
no ip icmp redirect
no ipv6 icmp redirect
!
!
arp persistent
!
ip nat synchronization
!
policy-map type pbr POLICY_DROP_THEN_NEXTHOP
   10 class CLASS_DROP
      drop
   !
   20 class CLASS_NEXTHOP
      set nexthop recursive 172.30.1.2
   !
   class NO_ACTION
!
router bfd
   session stats snapshot interval dangerous 8
!
<<<<<<< HEAD
traffic-policies
   field-set ipv6 prefix IPv6-DEMO-1
      11:22:33:44:55:66:77:88
   !
   field-set ipv6 prefix IPv6-DEMO-2
=======
router bgp 65101
   no bgp default ipv4-unicast
   no bgp default ipv4-unicast transport ipv6
   graceful-restart
   no graceful-restart-helper
   bgp route-reflector preserve-attributes
   no bgp additional-paths receive
   no bgp additional-paths send
   bgp redistribute-internal
   redistribute connected include leaked route-map RM-CONN-2-BGP
   redistribute isis level-2 include leaked rcf RCF_CONN_2_BGP()
   redistribute ospf match internal include leaked route-map RM_BGP_EVPN
   redistribute ospf match external include leaked route-map RM_BGP_EVPN
   redistribute ospfv3 match internal include leaked route-map RM-CONN-2-BGP
   redistribute static route-map RM-STATIC-2-BGP
   redistribute dynamic rcf RCF_CONN_2_BGP()
   !
   address-family evpn
      no bgp additional-paths send
      neighbor default encapsulation path-selection
      neighbor EVPN-OVERLAY-PEERS activate
      no neighbor MLAG-IPv4-UNDERLAY-PEER activate
      neighbor default next-hop-self received-evpn-routes route-type ip-prefix inter-domain
      host-flap detection expiry timeout 20 seconds
   !
   address-family ipv4
      bgp additional-paths install ecmp-primary
      no bgp additional-paths send
      bgp redistribute-internal
      redistribute bgp leaked
      redistribute connected route-map RM_BGP_EVPN_IPV4
      redistribute dynamic rcf RCF_BGP_EVPN_IPV4()
      redistribute isis level-1 include leaked rcf Address_Family_IPV4_ISIS()
      redistribute ospf include leaked route-map RM_BGP_EVPN_IPV4
      redistribute ospfv3 match internal include leaked route-map RM_BGP_EVPN_IPV4
      redistribute ospf match external include leaked route-map RM_BGP_EVPN_IPV4
      redistribute ospf match nssa-external 1 include leaked route-map RM_BGP_EVPN_IPV4
      redistribute static include leaked route-map RM_BGP_EVPN_IPV4
   !
   address-family ipv4 labeled-unicast
      bgp additional-paths send any
   !
   address-family ipv4 multicast
      redistribute ospfv3 route-map AFIPV4M_OSPFV3
      redistribute ospf match external route-map AFIPV4M_OSPF_EXTERNAL
   !
   address-family ipv6
      bgp additional-paths install
      bgp additional-paths send ecmp limit 8
      no bgp redistribute-internal
      redistribute attached-host route-map RM-Address_Family_IPV6_Attached-Host
      redistribute dhcp route-map RM-Address_Family_IPV6_DHCP
      redistribute connected route-map RM-Address_Family_IPV6_Connected
      redistribute dynamic rcf RCF_Address_Family_IPV6_Dynamic()
      redistribute user rcf RCF_Address_Family_IPV6_User()
      redistribute isis include leaked route-map RM-Address_Family_IPV6_ISIS
      redistribute ospfv3 match internal include leaked route-map RM-REDISTRIBUTE-OSPF-INTERNAL
      redistribute ospfv3 match external include leaked
      redistribute ospfv3 match nssa-external 1 include leaked route-map RM-REDISTRIBUTE-OSPF-NSSA-EXTERNAL
      redistribute static include leaked rcf RCF_IPV6_STATIC_TO_BGP()
   !
   address-family ipv6 multicast
      redistribute isis rcf Router_BGP_Isis()
      redistribute ospf match internal route-map RM-address_family_ipv6_multicast-OSPF
      redistribute ospfv3 match internal route-map RM-address_family_ipv6_multicast-OSPFv3
   !
   address-family path-selection
      no bgp additional-paths send
>>>>>>> 8f95f4ee
!
dot1x system-auth-control
dot1x protocol lldp bypass
dot1x protocol bpdu bypass
dot1x dynamic-authorization
!
management ssh
   ip access-group ACL-SSH in
   ip access-group ACL-SSH-VRF vrf mgt in
   idle-timeout 15
   cipher aes256-cbc aes256-ctr aes256-gcm@openssh.com
   key-exchange ecdh-sha2-nistp521
   mac hmac-sha2-512 hmac-sha2-512-etm@openssh.com
   hostkey server ecdsa-nistp256 ecdsa-nistp521
   connection limit 55
   no shutdown
   hostkey server cert sshkey.cert
   !
   vrf mgt
      no shutdown<|MERGE_RESOLUTION|>--- conflicted
+++ resolved
@@ -12,7 +12,6 @@
 !
 ip dhcp snooping
 !
-<<<<<<< HEAD
 switchport default mode routed
 !
 flow tracking sampled
@@ -23,9 +22,7 @@
       record export on interval 5666
       record export mpls
 !
-=======
 no ip igmp snooping
->>>>>>> 8f95f4ee
 no ip igmp snooping fast-leave
 no ip igmp snooping vlan 20
 no ip igmp snooping vlan 30
@@ -152,13 +149,6 @@
 router bfd
    session stats snapshot interval dangerous 8
 !
-<<<<<<< HEAD
-traffic-policies
-   field-set ipv6 prefix IPv6-DEMO-1
-      11:22:33:44:55:66:77:88
-   !
-   field-set ipv6 prefix IPv6-DEMO-2
-=======
 router bgp 65101
    no bgp default ipv4-unicast
    no bgp default ipv4-unicast transport ipv6
@@ -227,7 +217,12 @@
    !
    address-family path-selection
       no bgp additional-paths send
->>>>>>> 8f95f4ee
+!
+traffic-policies
+   field-set ipv6 prefix IPv6-DEMO-1
+      11:22:33:44:55:66:77:88
+   !
+   field-set ipv6 prefix IPv6-DEMO-2
 !
 dot1x system-auth-control
 dot1x protocol lldp bypass
