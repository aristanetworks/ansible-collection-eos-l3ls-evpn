!
!
enable password 5 $6$nXycSRhVPaxRINPL$tM1MNjjRCbFD5di4XWsj8CPkm8Pdwmf9fVqRV015y3DXD4t1vi8CAWQpFP8Vbi9Y2i7.JuFey5UaafXvI6quD1
!
prompt Test
!
dhcp relay
   server dhcp-relay-server1
   server dhcp-relay-server2
!
<<<<<<< HEAD
service routing protocols model ribd
!
lacp system-priority 0
!
queue-monitor length
no queue-monitor length notifying
queue-monitor length default threshold 100
!
router adaptive-virtual-topology
   topology role edge gateway vxlan
=======
ip dhcp relay information option
!
ip dhcp snooping
!
no ip igmp snooping fast-leave
no ip igmp snooping querier
>>>>>>> 72f24a77
!
management security
   password encryption reversible aes-256-gcm
!
radius-server attribute 32 include-in-access-req format myformat
!
tacacs-server host 10.10.10.159 key 8a $kUVyoj7FVQ//yw9D2lbqjA==$kxxohBiofI46IX3pw18KYQ==$DOOM0l9uU4TrQt2kyA7XCKtjUA==
!
no aaa authorization config-commands
aaa accounting exec console none
aaa accounting exec default none
!
cvx
   shutdown
   !
   service mcs
      shutdown
   !
   service vxlan
      shutdown
dot1x
   aaa unresponsive phone action apply cached-results
   aaa unresponsive action traffic allow
   radius av-pair service-type
   radius av-pair framed-mtu 1500
!
interface Dps1
   description Test DPS Interface
   no shutdown
   mtu 666
   flow tracker sampled FT-S
   ip address 192.168.42.42/24
!
interface Management1
   description OOB_MANAGEMENT
   vrf MGMT
   ip address 10.73.255.122/24
!
interface Vxlan1
   no vxlan qos ecn propagation
   no vxlan qos dscp propagation encapsulation
   no vxlan qos map dscp to traffic-class decapsulation
!
application traffic recognition
   !
   application ipv4 user_defined_app1
      source prefix field-set src_prefix_set1
      destination prefix field-set dest_prefix_set1
      protocol tcp source port field-set src_port_set1 destination port field-set dest_port_set1
      protocol udp
      protocol 25
      dscp 12-19 af43 af41 ef 1-4,6 32-33,34-35 11 56-57, 58 59-60, 61-62
   !
   application l4 l4-app-1
      protocol tcp source port field-set src_port_set1 destination port field-set dest_port_set1
      protocol udp
!
monitor connectivity
   interval 5
   shutdown
   interface set HOST_SET2 Loopback2-4, Loopback10-12
   local-interfaces HOST_SET2 default
!
!
arp persistent
!
policy-map type pbr POLICY_DROP_THEN_NEXTHOP
   10 class CLASS_DROP
      drop
   !
   20 class CLASS_NEXTHOP
      set nexthop recursive 172.30.1.2
   !
   class NO_ACTION
!
router bfd
   session stats snapshot interval dangerous 8
!
dot1x system-auth-control
dot1x protocol lldp bypass
dot1x protocol bpdu bypass
dot1x dynamic-authorization
!
management ssh
   ip access-group ACL-SSH in
   ip access-group ACL-SSH-VRF vrf mgt in
   idle-timeout 15
   cipher aes256-cbc aes256-ctr aes256-gcm@openssh.com
   key-exchange ecdh-sha2-nistp521
   mac hmac-sha2-512 hmac-sha2-512-etm@openssh.com
   hostkey server ecdsa-nistp256 ecdsa-nistp521
   connection limit 55
   no shutdown
   hostkey server cert sshkey.cert
   !
   vrf mgt
      no shutdown<|MERGE_RESOLUTION|>--- conflicted
+++ resolved
@@ -8,7 +8,13 @@
    server dhcp-relay-server1
    server dhcp-relay-server2
 !
-<<<<<<< HEAD
+ip dhcp relay information option
+!
+ip dhcp snooping
+!
+no ip igmp snooping fast-leave
+no ip igmp snooping querier
+!
 service routing protocols model ribd
 !
 lacp system-priority 0
@@ -19,14 +25,6 @@
 !
 router adaptive-virtual-topology
    topology role edge gateway vxlan
-=======
-ip dhcp relay information option
-!
-ip dhcp snooping
-!
-no ip igmp snooping fast-leave
-no ip igmp snooping querier
->>>>>>> 72f24a77
 !
 management security
    password encryption reversible aes-256-gcm
