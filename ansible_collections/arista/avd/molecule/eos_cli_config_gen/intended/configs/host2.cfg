--- conflicted
+++ resolved
@@ -95,7 +95,6 @@
 !
 arp persistent
 !
-<<<<<<< HEAD
 mpls ip
 !
 mpls ldp
@@ -119,9 +118,8 @@
       timer recovery maximum 33 seconds
    !
    p2mp
-=======
+!
 ip nat synchronization
->>>>>>> 8a750b4e
 !
 policy-map type pbr POLICY_DROP_THEN_NEXTHOP
    10 class CLASS_DROP
