!
!
enable password 5 $6$nXycSRhVPaxRINPL$tM1MNjjRCbFD5di4XWsj8CPkm8Pdwmf9fVqRV015y3DXD4t1vi8CAWQpFP8Vbi9Y2i7.JuFey5UaafXvI6quD1
!
prompt Test
!
dhcp relay
   server dhcp-relay-server1
   server dhcp-relay-server2
!
ip dhcp relay information option
!
ip dhcp snooping
!
switchport default mode routed
!
flow tracking sampled
   sample 666
   hardware offload ipv4 ipv6
   tracker T21
      record export on inactive timeout 3666
      record export on interval 5666
      record export mpls
!
no ip igmp snooping
no ip igmp snooping fast-leave
no ip igmp snooping vlan 20
no ip igmp snooping vlan 30
no ip igmp snooping querier
!
service routing protocols model ribd
!
lacp system-priority 0
!
queue-monitor length
no queue-monitor length notifying
queue-monitor length default threshold 100
!
no logging repeat-messages
logging buffered 64000
logging console informational
logging monitor debugging
logging facility syslog
!
logging event link-status global
!
monitor server radius
   probe method status-server
!
!
router adaptive-virtual-topology
   topology role edge gateway vxlan
!
<<<<<<< HEAD
banner login
!!!!!!!!!!!!!!!!!!!!!!!!!!!!!!!!!!!!!!!!!!!!!!!!!!!!!!!
!***!!!Unauthorized access prohibited!!!***!
!!!!!!!!!!!!!!!!!!!!!!!!!!!!!!!!!!!!!!!!!!!!!!!!!!!!!!!
EOF

!
banner motd
.         Switch       : $(hostname)                            .
.         Site         : DC1                      .
.         Type info for information about the device            .
.         Type help for information about the aliases           .
EOF

=======
management api http-commands
   no protocol https
   protocol http
   no default-services
   no shutdown
!
management cvx
   shutdown
!
management api gnmi
   transport grpc MGMT
      vrf MGMT
      ip access-group ACL-GNMI
   !
   transport grpc MONITORING
      port 6031
      vrf MONITORING
>>>>>>> 6813b26e
!
management security
   password encryption reversible aes-256-gcm
!
radius-server attribute 32 include-in-access-req format myformat
!
tacacs-server host 10.10.10.159 key 8a $kUVyoj7FVQ//yw9D2lbqjA==$kxxohBiofI46IX3pw18KYQ==$DOOM0l9uU4TrQt2kyA7XCKtjUA==
!
no aaa authorization config-commands
aaa accounting exec console none
aaa accounting exec default none
!
cvx
   shutdown
   !
   service mcs
      shutdown
   !
   service vxlan
      shutdown
dot1x
   aaa unresponsive phone action apply cached-results
   aaa unresponsive action traffic allow
   radius av-pair service-type
   radius av-pair framed-mtu 1500
!
interface Dps1
   description Test DPS Interface
   no shutdown
   mtu 666
   flow tracker sampled FT-S
   ip address 192.168.42.42/24
!
interface Management1
   description OOB_MANAGEMENT
   vrf MGMT
   ip address 10.73.255.122/24
!
interface Vxlan1
   no vxlan qos ecn propagation
   no vxlan qos dscp propagation encapsulation
   no vxlan qos map dscp to traffic-class decapsulation
!
application traffic recognition
   !
   application ipv4 user_defined_app1
      source prefix field-set src_prefix_set1
      destination prefix field-set dest_prefix_set1
      protocol tcp source port field-set src_port_set1 destination port field-set dest_port_set1
      protocol udp
      protocol 25
      dscp 12-19 af43 af41 ef 1-4,6 32-33,34-35 11 56-57, 58 59-60, 61-62
   !
   application l4 l4-app-1
      protocol tcp source port field-set src_port_set1 destination port field-set dest_port_set1
      protocol udp
!
monitor connectivity
   interval 5
   shutdown
   interface set HOST_SET2 Loopback2-4, Loopback10-12
   local-interfaces HOST_SET2 default
!
no ip routing
no ip icmp redirect
no ipv6 icmp redirect
!
!
arp persistent
!
ip nat synchronization
!
policy-map type pbr POLICY_DROP_THEN_NEXTHOP
   10 class CLASS_DROP
      drop
   !
   20 class CLASS_NEXTHOP
      set nexthop recursive 172.30.1.2
   !
   class NO_ACTION
!
router bfd
   session stats snapshot interval dangerous 8
!
router bgp 65101
   no bgp default ipv4-unicast
   no bgp default ipv4-unicast transport ipv6
   graceful-restart
   no graceful-restart-helper
   bgp route-reflector preserve-attributes
   no bgp additional-paths receive
   no bgp additional-paths send
   bgp redistribute-internal
   redistribute connected include leaked route-map RM-CONN-2-BGP
   redistribute isis level-2 include leaked rcf RCF_CONN_2_BGP()
   redistribute ospf match internal include leaked route-map RM_BGP_EVPN
   redistribute ospf match external include leaked route-map RM_BGP_EVPN
   redistribute ospfv3 match internal include leaked route-map RM-CONN-2-BGP
   redistribute static route-map RM-STATIC-2-BGP
   redistribute dynamic rcf RCF_CONN_2_BGP()
   !
   address-family evpn
      no bgp additional-paths send
      neighbor default encapsulation path-selection
      neighbor EVPN-OVERLAY-PEERS activate
      no neighbor MLAG-IPv4-UNDERLAY-PEER activate
      neighbor default next-hop-self received-evpn-routes route-type ip-prefix inter-domain
      host-flap detection expiry timeout 20 seconds
   !
   address-family ipv4
      bgp additional-paths install ecmp-primary
      no bgp additional-paths send
      bgp redistribute-internal
      redistribute bgp leaked
      redistribute connected route-map RM_BGP_EVPN_IPV4
      redistribute dynamic rcf RCF_BGP_EVPN_IPV4()
      redistribute isis level-1 include leaked rcf Address_Family_IPV4_ISIS()
      redistribute ospf include leaked route-map RM_BGP_EVPN_IPV4
      redistribute ospfv3 match internal include leaked route-map RM_BGP_EVPN_IPV4
      redistribute ospf match external include leaked route-map RM_BGP_EVPN_IPV4
      redistribute ospf match nssa-external 1 include leaked route-map RM_BGP_EVPN_IPV4
      redistribute static include leaked route-map RM_BGP_EVPN_IPV4
   !
   address-family ipv4 labeled-unicast
      bgp additional-paths send any
   !
   address-family ipv4 multicast
      redistribute ospfv3 route-map AFIPV4M_OSPFV3
      redistribute ospf match external route-map AFIPV4M_OSPF_EXTERNAL
   !
   address-family ipv6
      bgp additional-paths install
      bgp additional-paths send ecmp limit 8
      no bgp redistribute-internal
      redistribute attached-host route-map RM-Address_Family_IPV6_Attached-Host
      redistribute dhcp route-map RM-Address_Family_IPV6_DHCP
      redistribute connected route-map RM-Address_Family_IPV6_Connected
      redistribute dynamic rcf RCF_Address_Family_IPV6_Dynamic()
      redistribute user rcf RCF_Address_Family_IPV6_User()
      redistribute isis include leaked route-map RM-Address_Family_IPV6_ISIS
      redistribute ospfv3 match internal include leaked route-map RM-REDISTRIBUTE-OSPF-INTERNAL
      redistribute ospfv3 match external include leaked
      redistribute ospfv3 match nssa-external 1 include leaked route-map RM-REDISTRIBUTE-OSPF-NSSA-EXTERNAL
      redistribute static include leaked rcf RCF_IPV6_STATIC_TO_BGP()
   !
   address-family ipv6 multicast
      redistribute isis rcf Router_BGP_Isis()
      redistribute ospf match internal route-map RM-address_family_ipv6_multicast-OSPF
      redistribute ospfv3 match internal route-map RM-address_family_ipv6_multicast-OSPFv3
   !
   address-family path-selection
      no bgp additional-paths send
!
<<<<<<< HEAD
traffic-policies
   field-set ipv6 prefix IPv6-DEMO-1
      11:22:33:44:55:66:77:88
   !
   field-set ipv6 prefix IPv6-DEMO-2
=======
router pim sparse-mode
   ipv4
      make-before-break
   !
   vrf MCAST_VRF1
      ipv4
         make-before-break
>>>>>>> 6813b26e
!
dot1x system-auth-control
dot1x protocol lldp bypass
dot1x protocol bpdu bypass
dot1x dynamic-authorization
!
management ssh
   ip access-group ACL-SSH in
   ip access-group ACL-SSH-VRF vrf mgt in
   idle-timeout 15
   cipher aes256-cbc aes256-ctr aes256-gcm@openssh.com
   key-exchange ecdh-sha2-nistp521
   mac hmac-sha2-512 hmac-sha2-512-etm@openssh.com
   hostkey server ecdsa-nistp256 ecdsa-nistp521
   connection limit 55
   no shutdown
   hostkey server cert sshkey.cert
   !
   vrf mgt
      no shutdown<|MERGE_RESOLUTION|>--- conflicted
+++ resolved
@@ -51,7 +51,6 @@
 router adaptive-virtual-topology
    topology role edge gateway vxlan
 !
-<<<<<<< HEAD
 banner login
 !!!!!!!!!!!!!!!!!!!!!!!!!!!!!!!!!!!!!!!!!!!!!!!!!!!!!!!
 !***!!!Unauthorized access prohibited!!!***!
@@ -66,7 +65,7 @@
 .         Type help for information about the aliases           .
 EOF
 
-=======
+!
 management api http-commands
    no protocol https
    protocol http
@@ -84,7 +83,6 @@
    transport grpc MONITORING
       port 6031
       vrf MONITORING
->>>>>>> 6813b26e
 !
 management security
    password encryption reversible aes-256-gcm
@@ -238,21 +236,19 @@
    address-family path-selection
       no bgp additional-paths send
 !
-<<<<<<< HEAD
+router pim sparse-mode
+   ipv4
+      make-before-break
+   !
+   vrf MCAST_VRF1
+      ipv4
+         make-before-break
+!
 traffic-policies
    field-set ipv6 prefix IPv6-DEMO-1
       11:22:33:44:55:66:77:88
    !
    field-set ipv6 prefix IPv6-DEMO-2
-=======
-router pim sparse-mode
-   ipv4
-      make-before-break
-   !
-   vrf MCAST_VRF1
-      ipv4
-         make-before-break
->>>>>>> 6813b26e
 !
 dot1x system-auth-control
 dot1x protocol lldp bypass
