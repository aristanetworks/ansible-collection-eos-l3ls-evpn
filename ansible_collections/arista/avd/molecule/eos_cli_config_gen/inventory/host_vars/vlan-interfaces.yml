--- conflicted
+++ resolved
@@ -223,7 +223,6 @@
     pvlan_mapping: 111-112
 
 # VRRP
-<<<<<<< HEAD
   Vlan333:
     description: VRRP VLAN
     ip_address: 10.10.10.107/29
@@ -237,7 +236,6 @@
           decrement: 5
         - name: TrackedObjectShutdown
           shutdown: true
-=======
 
   Vlan667:
     description: Multiple VRIDs
@@ -264,5 +262,4 @@
           enabled: true
           delay:
         ipv6:
-          address: 2001:db8::1
->>>>>>> ec53eeca
+          address: 2001:db8::1