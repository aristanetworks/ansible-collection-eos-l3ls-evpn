---
### Ethernet Interfaces ###
ethernet_interfaces:
  - name: Ethernet1
    peer: DC1-SPINE1
    peer_interface: Ethernet1
    peer_type: spine
    description: P2P_LINK_TO_DC1-SPINE1_Ethernet1
    speed: forced 100gfull
    mtu: 1500
    l2_mtu: 8000
    l2_mru: 8000
    ip_address: 172.31.255.1/31
    link_tracking_groups:
      - name: EVPN_MH_ES1
        direction: upstream
    priority_flow_control:
      enabled: true
      priorities:
        - priority: 5
          # drop
          no_drop: false
    bfd:
      echo: true
      interval: 500
      min_rx: 500
      multiplier: 5
    bgp:
      session_tracker: ST1
    ip_verify_unicast_source_reachable_via: rx
    tcp_mss_ceiling:
      ipv4_segment_size: 70
      ipv6_segment_size: 75
      direction: egress
    # test for switchport settings
    switchport:
      enabled: false
      port_security:
        enabled: true
<<<<<<< HEAD
      tap:
        allowed_vlan: 25
        default:
          groups:
            - g2
            - g1
            - g3
          nexthop_groups:
            - nexthop_g1
            - nexthop_g3
            - nexthop_g2
          interfaces:
            - port-channel10
            - ethernet4
        identity:
          port_id: 3
          inner_port_id: 5
        mpls_pop_all: true
        native_vlan: 10
        truncation:
          enabled: true
          size: 150
        mac_address:
          dest: 01:00:00:00:00:00
          src: 01:23:45:67:89:ab
        encapsulation:
          gre:
            - strip: true
            - strip: true
              destination: 1.1.1.1
              source: 1.1.1.2
              protocol: "0x0000"
            - strip: true
              protocol: "0x0001"
            - strip: true
              destination: 2.1.1.2
              protocol: "0x0010"
            - strip: false
            - strip: true
              destination: 2.1.1.3
              source: 2.1.1.4
            - strip: true
              protocol: "0x0002"
              feature_header_length: 3
            - strip: true
              protocol: "0x0003"
              feature_header_length: 2
              re_encapsulation_ethernet_header: true
      tool:
        mpls_pop_all: true
        encapsulation:
          dot1br_strip: true
          vn_tag_strip: true
        allowed_vlan: 23
        identity:
          tag: qinq
          dot1q_dzgre_source: port
        truncation:
          enabled: true
        groups:
          - group1
          - group2
          - group3
        dot1q_remove_outer_vlan_tag: 1
        dzgre_preserve: true
=======
        mac_address_maximum:
          disabled: true
      trunk:
        allowed_vlan: 110-111,210-211
        native_vlan: 5
        native_vlan_tag: true
        groups:
          - g1
          - g2
        private_vlan_secondary: true
      access_vlan: 200
      phone:
        vlan: 110
        trunk: tagged
      mode: dot1q-tunnel
      pvlan_mapping: 20-30
      dot1q:
        ethertype: 1536
        vlan_tag: required
      vlan_translations:
        in_required: true
        direction_in:
          - from: 10
            to: 24
          - from: 37
            to: 49
            inner_vlan_from: 56
          - from: 23
            to: 45
            dot1q_tunnel: true
        direction_both:
          - from: 24
            inner_vlan_from: 78
            network: true
            to: 46
          - from: 12
            to: 20
          - from: 43
            to: 30
            dot1q_tunnel: true
          - from: 24
            inner_vlan_from: 78
            network: false
            to: 46
        direction_out:
          - from: 34
            to: 50
          - from: 10
            to: 45
            inner_vlan_to: 34
          - from: 45
            dot1q_tunnel_to: all
          - from: 55
      vlan_forwarding_accept_all: true
      source_interface: tx
      backup_link:
        interface: Ethernet5
        prefer_vlan: 10
      backup:
        dest_macaddr: 01:00:00:00:00:00
        mac_move_burst: 20
        mac_move_burst_interval: 30
        initial_mac_move_delay: 10
        preemption_delay: 35
>>>>>>> ca0123c7
    eos_cli: |
      comment
      Comment created from eos_cli under ethernet_interfaces.Ethernet1
      EOF
    ip_igmp_host_proxy:
      enabled: true
      groups:
        - group: 239.0.0.1
        - group: 239.0.0.2
          exclude:
            - source: 10.0.2.1
        - group: 239.0.0.3
          include:
            - source: 10.0.3.1
        - group: 239.0.0.4
          exclude:
            - source: 10.0.4.1
            - source: 10.0.4.2
          include:
            - source: 10.0.4.3
            - source: 10.0.4.4
      report_interval: 2
      access_lists:
        - name: ACL1
        - name: ACL2
      version: 2

  - name: Ethernet2
    peer: SRV-POD03
    peer_interface: Eth1
    peer_type: server
    description: SRV-POD02_Eth1
    tcp_mss_ceiling:
      ipv4_segment_size: 70
      direction: ingress
    multicast:
      ipv4:
        static: true
        boundaries:
          - boundary: ACL_MULTICAST
      ipv6:
        boundaries:
          - boundary: ACL_V6_MULTICAST
    storm_control:
      all:
        level: 10
      broadcast:
        level: 500
        unit: pps
      unknown_unicast:
        level: 1
        unit: percent
    priority_flow_control:
      enabled: true
      priorities:
        - priority: 5
          # no-drop
          no_drop: true
    spanning_tree_bpduguard: disabled
    spanning_tree_bpdufilter: disabled
    # test for switchport settings
    switchport:
      mode: trunk
      trunk:
        allowed_vlan: 110-111,210-211
        private_vlan_secondary: false
      enabled: true
      dot1q:
        vlan_tag: disallowed
      port_security:
        mac_address_maximum:
          limit: 100
        violation:
          mode: protect
          protect_log: true
      vlan_translations:
        in_required: false
      backup_link:
        prefer_vlan: 20

  - name: Ethernet3
    peer: DC1-SPINE2
    peer_interface: Ethernet2
    peer_type: spine
    description: P2P_LINK_TO_DC1-SPINE2_Ethernet2
    mtu: 1500
    ip_address: 172.31.128.1/31
    snmp_trap_link_change: false
    link_tracking_groups:
      - name: EVPN_MH_ES2
        direction: downstream
    ipv6_enable: true
    ipv6_address: 2002:ABDC::1/64
    ipv6_nd_prefixes:
      - ipv6_prefix: 2345:ABCD:3FE0::1/96
        valid_lifetime: infinite
        preferred_lifetime: 50
        no_autoconfig_flag: true
      - ipv6_prefix: 2345:ABCD:3FE0::2/96
        valid_lifetime: 50
        preferred_lifetime: infinite
        no_autoconfig_flag: false
      - ipv6_prefix: 2345:ABCD:3FE0::3/96
        valid_lifetime: 100000
        no_autoconfig_flag: true
    priority_flow_control:
      enabled: false
    spanning_tree_guard: root
    tcp_mss_ceiling:
      ipv6_segment_size: 65
    # test for switchport settings
    switchport:
      enabled: false
      mode: trunk
      trunk:
        native_vlan: 5
      port_security:
        mac_address_maximum:
          disabled: false
        violation:
          mode: shutdown
        vlan_default_mac_address_maximum: 2
        vlans:
          - range: 1-3
            mac_address_maximum: 3
      vlan_translations:
        out_required: false
        direction_out:
          - from: 23
            dot1q_tunnel_to: 50
      backup_link:
        interface: Ethernet4

  - name: Ethernet4
    description: Molecule IPv6
    shutdown: true
    mtu: 9100
    ipv6_enable: true
    ipv6_address: 2020::2020/64
    ipv6_address_link_local: FE80:FEA::AB65/64
    ipv6_nd_ra_disabled: true
    ipv6_nd_managed_config_flag: true
    ipv6_access_group_in: IPv6_ACL_IN
    ipv6_access_group_out: IPv6_ACL_OUT
    snmp_trap_link_change: true
    priority_flow_control:
      enabled: true
    spanning_tree_guard: disabled
    tcp_mss_ceiling:
      ipv4_segment_size: 65
    multicast:
      ipv4:
        static: true
        boundaries:
          - boundary: 224.0.1.0/24
            out: true
          - boundary: 224.0.2.0/24
      ipv6:
        boundaries:
          - boundary: ff00::/16
          - boundary: ff01::/16
<<<<<<< HEAD
    switchport:
      tap:
        identity:
          port_id: 5
        mac_address:
          dest: 01:00:00:00:00:00
        encapsulation:
          vxlan_strip: true
        truncation:
          enabled: true
      tool:
        identity:
          tag: dot1q
          qinq_dzgre_source: policy inner port
        truncation:
          enabled: true
          size: 160
=======
    # test for switchport port-security violation
    switchport:
      enabled: false
      port_security:
        violation:
          mode: protect
>>>>>>> ca0123c7

  - name: Ethernet5
    description: Molecule Routing
    shutdown: false
    mtu: 9100
    ospf_network_point_to_point: true
    ospf_area: 100
    ospf_cost: 99
    ospf_authentication: message-digest
    ospf_authentication_key: "asfddja23452"
    ospf_message_digest_keys:
      - id: 1
        hash_algorithm: sha512
        key: "asfddja23452"
    pim:
      ipv4:
        dr_priority: 200
        sparse_mode: true
        border_router: true
        bfd: true
        bidirectional: true
        hello:
          count: 2.5
          interval: 10
    isis_enable: ISIS_TEST
    isis_bfd: true
    isis_passive: false
    isis_metric: 99
    isis_network_point_to_point: true
    isis_circuit_type: level-2
    isis_hello_padding: false
    isis_authentication_mode: md5
    isis_authentication_key: "asfddja23452"
    spanning_tree_guard: loop
    # test for switchport access vlan
    switchport:
      enabled: false
      access_vlan: 220

  - name: Ethernet6
    logging:
      event:
        link_status: true
        congestion_drops: true
        spanning_tree: true
        storm_control_discards: true
    peer: SRV-POD02
    peer_interface: Eth1
    peer_type: server
    description: SRV-POD02_Eth1
    # test for switchport trunk mode
    switchport:
      enabled: true
      trunk:
        allowed_vlan: 110-111,210-211
      mode: trunk
    spanning_tree_bpduguard: enabled
    spanning_tree_bpdufilter: enabled

  - name: Ethernet7
    description: Molecule L2
    shutdown: false
    switchport:
      enabled: true
    mtu: 7000
    ptp:
      enable: true
      announce:
        interval: 10
        timeout: 30
      delay_req: 20
      delay_mechanism: p2p
      sync_message:
        interval: 5
      role: master
      vlan: all
      transport: layer2
    service_profile: QoS
    qos:
      trust: cos
      cos: 5
    spanning_tree_bpdufilter: true
    spanning_tree_bpduguard: true
    spanning_tree_portfast: edge
    vmtracer: true
    storm_control:
      all:
        level: 75
        unit: percent
      broadcast:
        level: 10
        unit: pps
      multicast:
        level: 50
        unit:
      unknown_unicast:
        level: 10
        unit: percent
    transceiver:
      media:
        override: 100gbase-ar4

  - name: Ethernet8
    description: to WAN-ISP1-01 Ethernet2
    switchport:
      enabled: false
    lldp:
      transmit: false
      receive: false

  - name: Ethernet8.101
    description: to WAN-ISP-01 Ethernet2.101 - VRF-C1
    encapsulation_dot1q:
      vlan: 101
    ip_address: 172.31.128.1/31
    ipv6_enable: true
    ipv6_address: 2002:ABDC::1/64

  - name: Ethernet9
    description: interface_with_mpls_enabled
    switchport:
      enabled: false
    ip_address: 172.31.128.9/31
    multicast:
      ipv4:
        boundaries:
          - boundary: ACL_MULTICAST
            out: true
      ipv6:
        static: true
    mpls:
      ip: true
      ldp:
        interface: true

  - name: Ethernet10
    description: interface_with_mpls_disabled
    switchport:
      enabled: false
    ip_address: 172.31.128.10/31
    mpls:
      ip: false
      ldp:
        interface: false

  - name: Ethernet11
    description: interface_in_mode_access_accepting_tagged_LACP
    # test for switchport access mode
    switchport:
      enabled: true
      mode: access
      access_vlan: 200
    l2_protocol:
      encapsulation_dot1q_vlan: 200
    spanning_tree_bpduguard: false # No config should be rendered for this case
    spanning_tree_bpdufilter: false # No config should be rendered for this case

  - name: Ethernet12
    description: interface_with_dot1q_tunnel
    # test for switchport dot1q-tunnel mode
    switchport:
      enabled: true
      mode: dot1q-tunnel
      access_vlan: 300

  - name: Ethernet13
    logging:
      event:
        link_status: false
        congestion_drops: false
        spanning_tree: false
        storm_control_discards: false
    description: interface_in_mode_access_with_voice
    # test for switchport trunk-phone mode
    switchport:
      enabled: true
      trunk:
        native_vlan: 100
      mode: "trunk phone"
      phone:
        trunk: untagged
        vlan: 70

  - name: Ethernet14
    logging:
      event:
        link_status: true
    peer: SRV-POD02
    peer_interface: Eth1
    peer_type: server
    description: SRV-POD02_Eth1
    # test for switchport trunk mode settings
    switchport:
      enabled: true
      mode: trunk
      trunk:
        allowed_vlan: 110-111,210-211

  - name: Ethernet15
    description: PVLAN Promiscuous Access - only one secondary
    # test for switchport pvlan mapping
    switchport:
      enabled: true
      mode: access
      access_vlan: 110
      pvlan_mapping: 111

  - name: Ethernet16
    description: PVLAN Promiscuous Trunk - vlan translation out
    switchport:
      enabled: true
      mode: trunk
      trunk:
        allowed_vlan: 110-112
      vlan_translations:
        out_required: true
        direction_out:
          - from: 111-112
            to: 110

  - name: Ethernet17
    description: PVLAN Secondary Trunk
    switchport:
      enabled: true
      mode: trunk
      trunk:
        allowed_vlan: 110-112
        private_vlan_secondary: true

  - name: Ethernet18
    description: PBR Description
    mtu: 1500
    switchport:
      enabled: false
    ip_address: 192.0.2.1/31
    service_policy:
      pbr:
        input: MyLANServicePolicy

  - name: Ethernet19
    description: Switched port with no LLDP rx/tx
    switchport:
      enabled: true
      mode: access
      access_vlan: 110
    lldp:
      transmit: false
      receive: false
      ztp_vlan: 666

  - name: Ethernet20
    description: Port patched through patch-panel to pseudowire
    switchport:
      enabled: false
    lldp:
      transmit: false
      receive: false

  - name: Ethernet21
    switchport:
      enabled: true
    description: 200MBit/s shape
    qos:
      trust: disabled
    shape:
      rate: "200000 kbps"

  - name: Ethernet22
    switchport:
      enabled: true
    description: 10% shape
    shape:
      rate: "10 percent"

  - name: Ethernet23
    switchport:
      enabled: true
    description: Error-correction encoding
    error_correction_encoding:
      fire_code: true
      reed_solomon: true

  - name: Ethernet24
    switchport:
      enabled: true
    description: Disable error-correction encoding
    error_correction_encoding:
      enabled: false

  - name: Ethernet25
    switchport:
      enabled: true
    description: Molecule MAC
    mac_access_group_in: MAC_ACL_IN
    mac_access_group_out: MAC_ACL_OUT

  - name: Ethernet26
    switchport:
      enabled: false

  - name: Ethernet26.1
    description: TENANT_A pseudowire 1 interface
    encapsulation_vlan:
      client:
        encapsulation: unmatched

  - name: Ethernet26.100
    description: TENANT_A pseudowire 1 interface
    vlan_id: 10
    encapsulation_vlan:
      client:
        encapsulation: dot1q
        vlan: 100
      network:
        encapsulation: client

  - name: Ethernet26.200
    description: TENANT_A pseudowire 2 interface
    encapsulation_vlan:
      client:
        encapsulation: dot1q
        vlan: 200

  - name: Ethernet26.300
    description: TENANT_A pseudowire 3 interface
    encapsulation_vlan:
      client:
        encapsulation: dot1q
        vlan: 300
      network:
        encapsulation: dot1q
        vlan: 400

  - name: Ethernet26.400
    description: TENANT_A pseudowire 3 interface
    encapsulation_vlan:
      client:
        encapsulation: dot1q
        outer_vlan: 400
        inner_vlan: 20
      network:
        encapsulation: dot1q
        outer_vlan: 401
        inner_vlan: 21

  - name: Ethernet26.500
    description: TENANT_A pseudowire 3 interface
    encapsulation_vlan:
      client:
        encapsulation: dot1q
        outer_vlan: 500
        inner_vlan: 50
      network:
        encapsulation: client

  - name: Ethernet27
    switchport:
      enabled: true
    description: EVPN-Vxlan single-active redundancy
    evpn_ethernet_segment:
      identifier: "0000:0000:0000:0102:0304"
      route_target: "00:00:01:02:03:04"
      redundancy: single-active
      designated_forwarder_election:
        algorithm: preference
        preference_value: 100
        dont_preempt: true
        hold_time: 10
        candidate_reachability_required: true

  - name: Ethernet28
    switchport:
      enabled: true
    description: EVPN-MPLS multihoming
    evpn_ethernet_segment:
      identifier: "0000:0000:0000:0102:0305"
      route_target: "00:00:01:02:03:05"
      mpls:
        shared_index: 100
        tunnel_flood_filter_time: 100

  - name: Ethernet29
    switchport:
      enabled: true
    description: DOT1X Testing - auto phone true
    dot1x:
      port_control: auto
      port_control_force_authorized_phone: true

  - name: Ethernet30
    switchport:
      enabled: true
    description: DOT1X Testing - force-authorized phone false
    dot1x:
      port_control: force-authorized
      port_control_force_authorized_phone: false

  - name: Ethernet31
    switchport:
      enabled: true
    description: DOT1X Testing - force-unauthorized - no phone
    dot1x:
      port_control: force-unauthorized

  - name: Ethernet32
    switchport:
      enabled: true
    description: DOT1X Testing - auto reauthentication
    dot1x:
      port_control: auto
      reauthentication: true

  - name: Ethernet33
    switchport:
      enabled: true
    description: DOT1X Testing - pae mode authenticator
    dot1x:
      pae:
        mode: authenticator

  - name: Ethernet34
    switchport:
      enabled: true
    description: DOT1X Testing - authentication_failure allow
    dot1x:
      authentication_failure:
        action: allow
        allow_vlan: 800

  - name: Ethernet35
    switchport:
      enabled: true
    description: DOT1X Testing - authentication_failure drop
    dot1x:
      authentication_failure:
        action: drop

  - name: Ethernet36
    switchport:
      enabled: true
    description: DOT1X Testing - host-mode single-host
    dot1x:
      host_mode:
        mode: single-host

  - name: Ethernet37
    switchport:
      enabled: true
    description: DOT1X Testing - host-mode multi-host
    dot1x:
      host_mode:
        mode: multi-host

  - name: Ethernet38
    switchport:
      enabled: true
    description: DOT1X Testing - host-mode multi-host authenticated
    dot1x:
      host_mode:
        mode: multi-host
        multi_host_authenticated: true

  - name: Ethernet39
    switchport:
      enabled: true
    description: DOT1X Testing - mac_based_authentication host-mode common true
    dot1x:
      mac_based_authentication:
        enabled: true
        host_mode_common: true

  - name: Ethernet40
    switchport:
      enabled: true
    description: DOT1X Testing - mac_based_authentication always
    dot1x:
      mac_based_authentication:
        enabled: true
        always: true

  - name: Ethernet41
    switchport:
      enabled: true
    description: DOT1X Testing - mac_based_authentication always and host-mode common
    dot1x:
      mac_based_authentication:
        enabled: true
        always: true
        host_mode_common: true

  - name: Ethernet42
    switchport:
      enabled: true
    description: DOT1X Testing - mac_based_authentication
    dot1x:
      mac_based_authentication:
        enabled: true

  - name: Ethernet43
    switchport:
      enabled: true
    description: DOT1X Testing - timeout values
    dot1x:
      timeout:
        idle_host: 15
        quiet_period: 10
        reauth_period: server
        reauth_timeout_ignore: true
        tx_period: 6

  - name: Ethernet44
    switchport:
      enabled: true
    description: DOT1X Testing - reauthorization_request_limit
    dot1x:
      reauthorization_request_limit: 3
      eapol:
        disabled: true

  - name: Ethernet45
    switchport:
      enabled: true
    description: DOT1X Testing - all features
    dot1x:
      port_control: auto
      reauthentication: true
      pae:
        mode: authenticator
      authentication_failure:
        action: allow
        allow_vlan: 800
      host_mode:
        mode: multi-host
        multi_host_authenticated: true
      mac_based_authentication:
        enabled: true
      timeout:
        idle_host: 10
        quiet_period: 10
        reauth_period: server
        reauth_timeout_ignore: true
        tx_period: 10
      eapol:
        disabled: false
        authentication_failure_fallback_mba:
          enabled: true
          timeout: 600
      reauthorization_request_limit: 2
      unauthorized:
        access_vlan_membership_egress: true
        native_vlan_membership_egress: true

  - name: Ethernet46
    description: native-vlan-tag-precedence
    switchport:
      enabled: true
      mode: trunk
      trunk:
        native_vlan_tag: true
        native_vlan: 100

  - name: Ethernet47
    description: IP Helper
    switchport:
      enabled: false
    ip_address: 172.31.255.1/31
    ip_helpers:
      - ip_helper: 10.10.96.101
        source_interface: Loopback0
      - ip_helper: 10.10.96.151
        vrf: MGMT
      - ip_helper: 10.10.96.150
        source_interface: Loopback0
        vrf: MGMT
      - ip_helper: 10.10.64.151

  - name: Ethernet48
    description: Load Interval
    switchport:
      enabled: true
    load_interval: 5

  - name: Ethernet50
    switchport:
      enabled: true
    description: SFlow Interface Testing - SFlow ingress enabled
    sflow:
      enable: true

  - name: Ethernet51
    switchport:
      enabled: true
    description: SFlow Interface Testing - SFlow egress enabled
    sflow:
      egress:
        enable: true

  - name: Ethernet52
    switchport:
      enabled: true
    description: SFlow Interface Testing - SFlow ingress and egress unmodified enabled
    sflow:
      enable: true
      egress:
        unmodified_enable: true

  - name: Ethernet53
    switchport:
      enabled: true
    description: SFlow Interface Testing - SFlow ingress and egress disabled
    sflow:
      enable: false
      egress:
        enable: false

  - name: Ethernet54
    switchport:
      enabled: true
    description: SFlow Interface Testing - SFlow ingress and egress unmodified disabled
    sflow:
      enable: false
      egress:
        unmodified_enable: false

  - name: Ethernet55
    description: DHCPv6 Relay Testing
    switchport:
      enabled: false
    shutdown: false
    ipv6_address: a0::1/64
    ipv6_dhcp_relay_destinations:
      - address: a0::2
        link_address: a0::3
      - address: a0::4
        link_address: a0::5
        vrf: TEST
        local_interface: Loopback55

  - name: Ethernet56
    switchport:
      enabled: true
    description: Interface with poe commands and limit in class
    poe:
      priority: low
      reboot:
        action: power-off
      link_down:
        action: power-off
        power_off_delay: 10
      shutdown:
        action: maintain
      limit:
        class: 4
        fixed: false
      negotiation_lldp: false

  - name: Ethernet57
    switchport:
      enabled: true
    description: Interface with poe commands and limit in watts
    poe:
      disabled: false
      priority: critical
      reboot:
        action: maintain
      link_down:
        action: maintain
      shutdown:
        action: power-off
      limit:
        watts: 45
        fixed: true
      legacy_detect: true
      negotiation_lldp: true

  - name: Ethernet58
    switchport:
      enabled: true
    description: Interface with poe disabled and no other poe keys
    poe:
      disabled: true

  - name: Ethernet60
    switchport:
      enabled: true
    description: IP NAT Testing
    ip_nat:
      destination:
        dynamic:
          - access_list: ACL1
            pool_name: POOL1
          - access_list: ACL2
            pool_name: POOL1
            comment: POOL1 shared with ACL1/2
          - access_list: ACL3
            pool_name: POOL3
            priority: 10
          - access_list: ACL4
            pool_name: POOL4
            comment: Priority low end
            priority: 1
          - access_list: ACL6
            pool_name: POOL6
            comment: Priority default
            priority: 0
          - access_list: ACL5
            pool_name: POOL5
            comment: Priority high end
            priority: 4294967295
        static:
          - original_ip: 1.0.0.1
            translated_ip: 2.0.0.1
          - original_ip: 1.0.0.2
            translated_ip: 2.0.0.2
            original_port: 22
          - original_ip: 1.0.0.3
            translated_ip: 2.0.0.3
            original_port: 22
            translated_port: 23
          - original_ip: 1.0.0.4
            translated_ip: 2.0.0.4
            original_port: 22
            translated_port: 23
            protocol: udp
          - original_ip: 1.0.0.5
            translated_ip: 2.0.0.5
            original_port: 22
            translated_port: 23
            protocol: tcp
            group: 1
          - original_ip: 1.0.0.6
            translated_ip: 2.0.0.6
            original_port: 22
            translated_port: 23
            protocol: tcp
            group: 2
            priority: 5
            comment: 'Comment Test'
          - original_ip: 1.0.0.7
            translated_ip: 2.0.0.7
            access_list: ACL21
          - original_ip: 239.0.0.1
            translated_ip: 239.0.0.2
            direction: egress
      source:
        dynamic:
          - access_list: ACL11
            pool_name: POOL11
            nat_type: pool
          - access_list: ACL12
            pool_name: POOL11
            comment: POOL11 shared with ACL11/12
            nat_type: pool
          - access_list: ACL13
            pool_name: POOL13
            priority: 10
            nat_type: pool
          - access_list: ACL14
            pool_name: POOL14
            comment: Priority low end
            priority: 1
            nat_type: pool
          - access_list: ACL16
            pool_name: POOL16
            comment: Priority default
            priority: 0
            nat_type: pool
          - access_list: ACL15
            pool_name: POOL15
            comment: Priority high end
            priority: 4294967295
            nat_type: pool
          - access_list: ACL17
            comment: Priority_10
            priority: 10
            nat_type: overload
          - access_list: ACL18
            pool_name: POOL18
            comment: Priority_10
            priority: 10
            nat_type: pool-address-only
          - access_list: ACL19
            pool_name: POOL19
            comment: Priority_10
            priority: 10
            nat_type: pool-full-cone
        static:
          - original_ip: 3.0.0.1
            translated_ip: 4.0.0.1
          - original_ip: 3.0.0.2
            translated_ip: 4.0.0.2
            original_port: 22
          - original_ip: 3.0.0.3
            translated_ip: 4.0.0.3
            original_port: 22
            translated_port: 23
          - original_ip: 3.0.0.4
            translated_ip: 4.0.0.4
            original_port: 22
            translated_port: 23
            protocol: udp
          - original_ip: 3.0.0.5
            translated_ip: 4.0.0.5
            original_port: 22
            translated_port: 23
            protocol: tcp
            group: 1
          - original_ip: 3.0.0.6
            translated_ip: 4.0.0.6
            original_port: 22
            translated_port: 23
            protocol: tcp
            group: 2
            priority: 5
            comment: 'Comment Test'
          - original_ip: 3.0.0.7
            translated_ip: 4.0.0.7
            access_list: ACL21
          - original_ip: 3.0.0.8
            translated_ip: 4.0.0.8
            direction: ingress

  - name: Ethernet61
    logging:
      event:
        link_status: false
        congestion_drops: false
        spanning_tree: false
        storm_control_discards: false
    description: interface_in_mode_access_with_voice
    switchport:
      enabled: true
      trunk:
        native_vlan: 100
      mode: "trunk phone"
      phone:
        trunk: "untagged phone"
        vlan: 70

  - name: Ethernet62
    logging:
      event:
        link_status: false
        congestion_drops: false
        spanning_tree: false
        storm_control_discards: false
    description: interface_in_mode_access_with_voice
    switchport:
      enabled: true
      trunk:
        native_vlan: 100
      mode: "trunk phone"
      phone:
        trunk: "tagged phone"
        vlan: 70

  - name: Ethernet63
    description: DHCP client interface
    switchport:
      enabled: false
    ip_address: "dhcp"
    dhcp_client_accept_default_route: true

  - name: Ethernet64
    description: DHCP server interface
    switchport:
      enabled: false
    ip_address: 192.168.42.42/24
    dhcp_server_ipv4: true
    dhcp_server_ipv6: true

  - name: Ethernet69
    switchport:
      enabled: true
    description: IP NAT service-profile
    ip_nat:
      service_profile: TEST-NAT-PROFILE
# VRRP
  - name: Ethernet65
    description: Multiple VRIDs
    switchport:
      enabled: false
    shutdown: false
    ip_address: 192.0.2.2/25
    ipv6_enable: true
    ipv6_address: 2001:db8::2/64
    ipv6_address_link_local: fe80::2/64
    vrrp_ids:
      - id: 1
        priority_level: 105
        advertisement:
          interval: 2
        preempt:
          enabled: true
          delay:
            minimum: 30
            reload: 800
        ipv4:
          address: 192.0.2.1
      - id: 2
        preempt:
          enabled: true
          delay:
        ipv6:
          address: 2001:db8::1

  - name: Ethernet66
    description: Multiple VRIDs and tracking
    shutdown: false
    switchport:
      enabled: false
    ip_address: 192.0.2.2/25
    ipv6_enable: true
    ipv6_address: 2001:db8::2/64
    ipv6_address_link_local: fe80::2/64
    vrrp_ids:
      - id: 1
        priority_level: 105
        advertisement:
          interval: 2
        preempt:
          enabled: true
          delay:
            minimum: 30
            reload: 800
        ipv4:
          address: 192.0.2.1
        tracked_object:
          - name: ID1-TrackedObjectDecrement
            decrement: 5
          - name: ID1-TrackedObjectShutdown
            shutdown: true
      - id: 2
        preempt:
          enabled: true
          delay:
        ipv6:
          address: 2001:db8::1
        tracked_object:
          - name: ID2-TrackedObjectDecrement
            decrement: 10
          - name: ID2-TrackedObjectShutdown
            shutdown: true
      - id: 3
        timers:
          delay:
            reload: 900
        preempt:
          enabled: false
        ipv4:
          address: 100.64.0.1
          version: 3
# Transceiver Frequency
  - name: Ethernet67
    switchport:
      enabled: true
    description: Custom_Transceiver_Frequency
    shutdown: false
    transceiver:
      frequency: 190050

  - name: Ethernet67.1
    description: Test_encapsulation_dot1q
    encapsulation_dot1q:
      vlan: 4
      inner_vlan: 34

  - name: Ethernet68
    switchport:
      enabled: true
    description: Custom_Transceiver_Frequency
    shutdown: false
    transceiver:
      frequency: 190080
      frequency_unit: ghz
      media:
        override: 100gbase-ar4

  - name: Ethernet68.1
    description: Test_encapsulation_vlan1
    encapsulation_vlan:
      client:
        outer_vlan: 23
        inner_vlan: 45
        encapsulation: dot1q
        inner_encapsulation: dot1q
      network:
        encapsulation: dot1ad
        outer_vlan: 32
        inner_vlan: 54
        inner_encapsulation: dot1ad

  - name: Ethernet68.2
    description: Test_encapsulation_vlan2
    encapsulation_vlan:
      client:
        encapsulation: dot1q
        vlan: 10
      network:
        encapsulation: dot1q
        outer_vlan: 32
        inner_vlan: 54

  - name: Ethernet68.3
    description: Test_encapsulation_vlan3
    encapsulation_vlan:
      client:
        encapsulation: dot1ad
        vlan: 12
      network:
        encapsulation: dot1q
        vlan: 25

  - name: Ethernet68.4
    description: Test_encapsulation_vlan4
    encapsulation_vlan:
      client:
        encapsulation: dot1ad
        outer_vlan: 35
        inner_vlan: 60
        inner_encapsulation: dot1q
      network:
        encapsulation: dot1q
        outer_vlan: 53
        inner_vlan: 6
        inner_encapsulation: dot1ad

  - name: Ethernet68.5
    description: Test_encapsulation_vlan5
    encapsulation_vlan:
      client:
        encapsulation: dot1ad
        outer_vlan: 35
        inner_vlan: 60
      network:
        encapsulation: dot1ad
        outer_vlan: 52
        inner_vlan: 62

  - name: Ethernet68.6
    description: Test_encapsulation_vlan6
    encapsulation_vlan:
      client:
        encapsulation: dot1ad
        outer_vlan: 35
        inner_vlan: 60
      network:
        encapsulation: client

  - name: Ethernet68.7
    description: Test_encapsulation_vlan7
    encapsulation_vlan:
      client:
        encapsulation: untagged
      network:
        encapsulation: dot1ad
        outer_vlan: 35
        inner_vlan: 60

  - name: Ethernet68.8
    description: Test_encapsulation_vlan8
    encapsulation_vlan:
      client:
        encapsulation: untagged
      network:
        encapsulation: dot1q
        outer_vlan: 35
        inner_vlan: 60

  - name: Ethernet68.9
    description: Test_encapsulation_vlan9
    encapsulation_vlan:
      client:
        encapsulation: untagged
      network:
        encapsulation: untagged

  - name: Ethernet68.10
    description: Test_encapsulation_vlan9
    encapsulation_vlan:
      client:
        encapsulation: dot1q
        outer_vlan: 14
        inner_vlan: 11
      network:
        encapsulation: client inner
  - name: Ethernet70
    description: dot1x_aaa_unresponsive
    shutdown: false
    dot1x:
      aaa:
        unresponsive:
          eap_response: success
          action:
            traffic_allow_vlan: 10
            traffic_allow_access_list: acl1
          phone_action:
            apply_cached_results: true
            cached_results_timeout:
              time_duration: 10
              time_duration_unit: hours
            traffic_allow: true
            apply_alternate: true
      mac_based_access_list: true
  - name: Ethernet71
    description: dot1x_aaa_unresponsive1
    shutdown: false
    dot1x:
      aaa:
        unresponsive:
          eap_response: success
          action:
            traffic_allow_vlan: 10
            traffic_allow_access_list: acl1
          phone_action:
            apply_cached_results: true
            cached_results_timeout:
              time_duration: 10
              time_duration_unit: hours
      mac_based_access_list: true
  - name: Ethernet72
    description: dot1x_aaa_unresponsive2
    shutdown: false
    dot1x:
      aaa:
        unresponsive:
          eap_response: success
          action:
            traffic_allow_vlan: 10
            traffic_allow_access_list: acl1
      mac_based_access_list: true<|MERGE_RESOLUTION|>--- conflicted
+++ resolved
@@ -37,73 +37,6 @@
       enabled: false
       port_security:
         enabled: true
-<<<<<<< HEAD
-      tap:
-        allowed_vlan: 25
-        default:
-          groups:
-            - g2
-            - g1
-            - g3
-          nexthop_groups:
-            - nexthop_g1
-            - nexthop_g3
-            - nexthop_g2
-          interfaces:
-            - port-channel10
-            - ethernet4
-        identity:
-          port_id: 3
-          inner_port_id: 5
-        mpls_pop_all: true
-        native_vlan: 10
-        truncation:
-          enabled: true
-          size: 150
-        mac_address:
-          dest: 01:00:00:00:00:00
-          src: 01:23:45:67:89:ab
-        encapsulation:
-          gre:
-            - strip: true
-            - strip: true
-              destination: 1.1.1.1
-              source: 1.1.1.2
-              protocol: "0x0000"
-            - strip: true
-              protocol: "0x0001"
-            - strip: true
-              destination: 2.1.1.2
-              protocol: "0x0010"
-            - strip: false
-            - strip: true
-              destination: 2.1.1.3
-              source: 2.1.1.4
-            - strip: true
-              protocol: "0x0002"
-              feature_header_length: 3
-            - strip: true
-              protocol: "0x0003"
-              feature_header_length: 2
-              re_encapsulation_ethernet_header: true
-      tool:
-        mpls_pop_all: true
-        encapsulation:
-          dot1br_strip: true
-          vn_tag_strip: true
-        allowed_vlan: 23
-        identity:
-          tag: qinq
-          dot1q_dzgre_source: port
-        truncation:
-          enabled: true
-        groups:
-          - group1
-          - group2
-          - group3
-        dot1q_remove_outer_vlan_tag: 1
-        dzgre_preserve: true
-=======
         mac_address_maximum:
           disabled: true
       trunk:
@@ -168,7 +101,6 @@
         mac_move_burst_interval: 30
         initial_mac_move_delay: 10
         preemption_delay: 35
->>>>>>> ca0123c7
     eos_cli: |
       comment
       Comment created from eos_cli under ethernet_interfaces.Ethernet1
@@ -330,32 +262,12 @@
         boundaries:
           - boundary: ff00::/16
           - boundary: ff01::/16
-<<<<<<< HEAD
-    switchport:
-      tap:
-        identity:
-          port_id: 5
-        mac_address:
-          dest: 01:00:00:00:00:00
-        encapsulation:
-          vxlan_strip: true
-        truncation:
-          enabled: true
-      tool:
-        identity:
-          tag: dot1q
-          qinq_dzgre_source: policy inner port
-        truncation:
-          enabled: true
-          size: 160
-=======
     # test for switchport port-security violation
     switchport:
       enabled: false
       port_security:
         violation:
           mode: protect
->>>>>>> ca0123c7
 
   - name: Ethernet5
     description: Molecule Routing
@@ -1442,6 +1354,7 @@
         inner_vlan: 11
       network:
         encapsulation: client inner
+
   - name: Ethernet70
     description: dot1x_aaa_unresponsive
     shutdown: false
@@ -1460,6 +1373,7 @@
             traffic_allow: true
             apply_alternate: true
       mac_based_access_list: true
+
   - name: Ethernet71
     description: dot1x_aaa_unresponsive1
     shutdown: false
@@ -1476,6 +1390,7 @@
               time_duration: 10
               time_duration_unit: hours
       mac_based_access_list: true
+
   - name: Ethernet72
     description: dot1x_aaa_unresponsive2
     shutdown: false
@@ -1486,4 +1401,93 @@
           action:
             traffic_allow_vlan: 10
             traffic_allow_access_list: acl1
-      mac_based_access_list: true+      mac_based_access_list: true
+
+  - name: Ethernet73
+    description: Switchport_tap_tool
+    switchport:
+      tap:
+        allowed_vlan: 25
+        default:
+          groups:
+            - g2
+            - g1
+            - g3
+          nexthop_groups:
+            - nexthop_g1
+            - nexthop_g3
+            - nexthop_g2
+          interfaces:
+            - port-channel10
+            - ethernet4
+        identity:
+          port_id: 3
+          inner_port_id: 5
+        mpls_pop_all: true
+        native_vlan: 10
+        truncation:
+          enabled: true
+          size: 150
+        mac_address:
+          dest: 01:00:00:00:00:00
+          src: 01:23:45:67:89:ab
+        encapsulation:
+          gre:
+            - strip: true
+            - strip: true
+              destination: 1.1.1.1
+              source: 1.1.1.2
+              protocol: "0x0000"
+            - strip: true
+              protocol: "0x0001"
+            - strip: true
+              destination: 2.1.1.2
+              protocol: "0x0010"
+            - strip: false
+            - strip: true
+              destination: 2.1.1.3
+              source: 2.1.1.4
+            - strip: true
+              protocol: "0x0002"
+              feature_header_length: 3
+            - strip: true
+              protocol: "0x0003"
+              feature_header_length: 2
+              re_encapsulation_ethernet_header: true
+      tool:
+        mpls_pop_all: true
+        encapsulation:
+          dot1br_strip: true
+          vn_tag_strip: true
+        allowed_vlan: 23
+        identity:
+          tag: qinq
+          dot1q_dzgre_source: port
+        truncation:
+          enabled: true
+        groups:
+          - group1
+          - group2
+          - group3
+        dot1q_remove_outer_vlan_tag: 1
+        dzgre_preserve: true
+
+  - name: Ethernet74
+    description: Test_tap_tool
+    switchport:
+      tap:
+        identity:
+          port_id: 5
+        mac_address:
+          dest: 01:00:00:00:00:00
+        encapsulation:
+          vxlan_strip: true
+        truncation:
+          enabled: true
+      tool:
+        identity:
+          tag: dot1q
+          qinq_dzgre_source: policy inner port
+        truncation:
+          enabled: true
+          size: 160