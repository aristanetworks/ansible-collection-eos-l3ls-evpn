--- conflicted
+++ resolved
@@ -585,51 +585,3 @@
     type: switched
     load_interval: 5
 
-<<<<<<< HEAD
-  Ethernet49:
-    description: DOT1X Testing - Eapol disabled
-    dot1x:
-      eapol:
-        disabled: true
-
-  Ethernet50:
-    description: DOT1X Testing - Eapol enabled
-    dot1x:
-      eapol:
-        disabled: false
-        authentication_failure_fallback_mba:
-          enabled: true
-          timeout: 600
-=======
-  Ethernet50:
-    description: SFlow Interface Testing - SFlow ingress enabled
-    sflow:
-      enable: true
-
-  Ethernet51:
-    description: SFlow Interface Testing - SFlow egress enabled
-    sflow:
-      egress:
-        enable: true
-
-  Ethernet52:
-    description: SFlow Interface Testing - SFlow ingress and egress unmodified enabled
-    sflow:
-      enable: true
-      egress:
-        unmodified_enable: true
-
-  Ethernet53:
-    description: SFlow Interface Testing - SFlow ingress and egress disabled
-    sflow:
-      enable: false
-      egress:
-        enable: false
-
-  Ethernet54:
-    description: SFlow Interface Testing - SFlow ingress and egress unmodified disabled
-    sflow:
-      enable: false
-      egress:
-        unmodified_enable: false
->>>>>>> f3bb13e5
