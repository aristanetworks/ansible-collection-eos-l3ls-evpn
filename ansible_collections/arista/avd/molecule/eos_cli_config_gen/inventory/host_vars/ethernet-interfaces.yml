--- conflicted
+++ resolved
@@ -10,7 +10,6 @@
     mtu: 1500
     l2_mtu: 8000
     l2_mru: 8000
-    type: switched
     ip_address: 172.31.255.1/31
     link_tracking_groups:
       - name: EVPN_MH_ES1
@@ -130,7 +129,6 @@
       version: 2
 
   - name: Ethernet2
-    type: switched
     peer: SRV-POD03
     peer_interface: Eth1
     peer_type: server
@@ -189,7 +187,6 @@
     peer_type: spine
     description: P2P_LINK_TO_DC1-SPINE2_Ethernet2
     mtu: 1500
-    type: switched
     ip_address: 172.31.128.1/31
     snmp_trap_link_change: false
     link_tracking_groups:
@@ -237,7 +234,6 @@
         interface: Ethernet4
 
   - name: Ethernet4
-    type: switched
     description: Molecule IPv6
     shutdown: true
     mtu: 9100
@@ -275,7 +271,6 @@
     description: Molecule Routing
     shutdown: false
     mtu: 9100
-    type: switched
     ospf_network_point_to_point: true
     ospf_area: 100
     ospf_cost: 99
@@ -310,7 +305,6 @@
       access_vlan: 220
 
   - name: Ethernet6
-    type: switched
     logging:
       event:
         link_status: true
@@ -377,6 +371,7 @@
     lldp:
       transmit: false
       receive: false
+
   - name: Ethernet8.101
     description: to WAN-ISP-01 Ethernet2.101 - VRF-C1
     type: l3dot1q
@@ -412,7 +407,6 @@
 
   - name: Ethernet11
     description: interface_in_mode_access_accepting_tagged_LACP
-    type: switched
     # test for switchport access mode
     switchport:
       mode: access
@@ -424,7 +418,6 @@
 
   - name: Ethernet12
     description: interface_with_dot1q_tunnel
-    type: switched
     # test for switchport dot1q-tunnel mode
     switchport:
       mode: dot1q-tunnel
@@ -438,7 +431,6 @@
         spanning_tree: false
         storm_control_discards: false
     description: interface_in_mode_access_with_voice
-    type: switched
     # test for switchport trunk-phone mode
     switchport:
       trunk:
@@ -449,7 +441,6 @@
         vlan: 70
 
   - name: Ethernet14
-    type: switched
     logging:
       event:
         link_status: true
@@ -464,7 +455,6 @@
         allowed_vlan: 110-111,210-211
 
   - name: Ethernet15
-    type: switched
     description: PVLAN Promiscuous Access - only one secondary
     # test for switchport pvlan mapping
     switchport:
@@ -473,25 +463,13 @@
       pvlan_mapping: 111
 
   - name: Ethernet16
-<<<<<<< HEAD
     description: PVLAN Promiscuous Trunk
     switchport:
       mode: trunk
       trunk:
         allowed_vlan: 110-112
-=======
-    type: switched
-    description: PVLAN Promiscuous Trunk - vlan translation out
-    mode: trunk
-    vlans: 110-112
-    vlan_translations:
-      - direction: out
-        from: 111-112
-        to: 110
->>>>>>> 35547f4e
 
   - name: Ethernet17
-    type: switched
     description: PVLAN Secondary Trunk
     switchport:
       mode: trunk
@@ -509,7 +487,6 @@
         input: MyLANServicePolicy
 
   - name: Ethernet19
-    type: switched
     description: Switched port with no LLDP rx/tx
     switchport:
       mode: access
@@ -561,12 +538,14 @@
 
   - name: Ethernet26
     type: routed
+
   - name: Ethernet26.1
     type: l2dot1q
     description: TENANT_A pseudowire 1 interface
     encapsulation_vlan:
       client:
         unmatched: true
+
   - name: Ethernet26.100
     type: l2dot1q
     description: TENANT_A pseudowire 1 interface
@@ -576,6 +555,7 @@
           vlan: 100
       network:
         client: true
+
   - name: Ethernet26.200
     type: l2dot1q
     description: TENANT_A pseudowire 2 interface
@@ -583,6 +563,7 @@
       client:
         dot1q:
           vlan: 200
+
   - name: Ethernet26.300
     type: l2dot1q
     description: TENANT_A pseudowire 3 interface
@@ -593,6 +574,7 @@
       network:
         dot1q:
           vlan: 400
+
   - name: Ethernet26.400
     type: l2dot1q
     description: TENANT_A pseudowire 3 interface
@@ -605,6 +587,7 @@
         dot1q:
           outer: 401
           inner: 21
+
   - name: Ethernet26.500
     type: l2dot1q
     description: TENANT_A pseudowire 3 interface
@@ -795,7 +778,6 @@
         native_vlan_membership_egress: true
 
   - name: Ethernet46
-    type: switched
     description: native-vlan-tag-precedence
     switchport:
       mode: trunk
@@ -1060,7 +1042,6 @@
         spanning_tree: false
         storm_control_discards: false
     description: interface_in_mode_access_with_voice
-    type: switched
     switchport:
       trunk:
         native_vlan: 100
@@ -1077,7 +1058,6 @@
         spanning_tree: false
         storm_control_discards: false
     description: interface_in_mode_access_with_voice
-    type: switched
     switchport:
       trunk:
         native_vlan: 100
