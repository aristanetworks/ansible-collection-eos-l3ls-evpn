router_bgp:
  as: 65001
  router_id: 1.0.1.1
  address_family_ipv4:
    peer_groups:
      - name: FOOBAR
        activate: true
        next_hop:
          address_family_ipv6:
            enabled: true
            originate: true
  address_family_ipv6:
    peer_groups:
      - name: FOOBAR
        activate: false
  address_family_ipv4_multicast:
    bgp:
      additional_paths:
        receive: true
    peer_groups:
      - name: FOOBAR
        activate: true
        additional_paths:
          receive: true
    neighbors:
      - ip_address: 10.1.1.1
        activate: true
        additional_paths:
          receive: true
  address_family_ipv6_multicast:
    bgp:
      additional_paths:
        receive: true
    peer_groups:
      - name: FOOBAR
        activate: false
        additional_paths:
          receive: true
    redistribute_routes:
      - source_protocol: ospfv3
        ospf_route_type: external
      - source_protocol: ospf
        ospf_route_type: internal
      - source_protocol: ospfv3
        ospf_route_type: nssa-external 2
      - source_protocol: isis
        rcf: Router_BGP_Isis()
    neighbors:
      - ip_address: aa::1
        additional_paths:
          receive: true
  address_family_flow_spec_ipv4:
    peer_groups:
      - name: FOOBAR
        activate: true
  address_family_flow_spec_ipv6:
    peer_groups:
      - name: FOOBAR
        activate: false
  vrfs:
    - name: VRF01
      redistribute:
        user:
          enabled: true
          rcf: RCF_VRF_USER()
        static:
          enabled: true
          route_map: RM_VRF_STATIC
        rip:
          enabled: true
          route_map: RM_VRF_RIP
        ospf:
          match_nssa_external:
            enabled: true
            route_map: RM_VRF_OSPFV3
        ospfv3:
          match_internal:
            enabled: true
            include_leaked: true
            route_map: RM_VRF_OSPF
        isis:
          enabled: true
          isis_level: level-2
          rcf: RCF_VRF_ISIS()
        connected:
          enabled: true
          include_leaked: true
          rcf: RCF_VRF_CONNECTED()
        bgp:
          enabled: true
          route_map: RM_VRF_BGP
        attached_host:
          enabled: true
          route_map: RM_VRF_ATTACHED-HOST
      bgp:
        redistribute_internal: false
        additional_paths:
          receive: true
          send: any
          install: true
      address_family_ipv4:
        bgp:
          missing_policy:
            direction_in_action: deny
            direction_out_action: permit
          additional_paths:
            install_ecmp_primary: true
            receive: true
            send: ecmp
            send_limit: 4
          redistribute_internal: false
        neighbors:
          - ip_address: 1.2.3.4
            activate: true
            route_map_in: FOO
            route_map_out: BAR
            additional_paths:
              receive: true
              send: any
        networks:
          - prefix: 2.3.4.0/24
            route_map: BARFOO
        redistribute_routes:
          - source_protocol: ospf
            ospf_route_type: external
          - source_protocol: ospfv3
            ospf_route_type: internal
          - source_protocol: ospf
            ospf_route_type: nssa-external 1
          - source_protocol: connected
            rcf: VRF_AFIPV4_RCF_CONNECTED_1()
          - source_protocol: static
            route_map: VRF_AFIPV4_RM_STATIC_1
      address_family_ipv6:
        bgp:
          missing_policy:
            direction_in_action: deny-in-out
            direction_out_action: deny-in-out
          additional_paths:
            install: true
            receive: true
            send: any
          redistribute_internal: false
        neighbors:
          - ip_address: aa::1
            activate: true
            route_map_in: FOO
            route_map_out: BAR
            additional_paths:
              send: any
              receive: true
          - ip_address: aa::2
            activate: true
            rcf_in: VRF_AFIPV6_RCF_IN()
            rcf_out: VRF_AFIPV6_RCF_OUT()
        networks:
          - prefix: aa::/64
        redistribute_routes:
          - source_protocol: ospfv3
            ospf_route_type: external
          - source_protocol: ospfv3
            include_leaked: true
            ospf_route_type: internal
          - source_protocol: ospfv3
            ospf_route_type: nssa-external
          - source_protocol: connected
            rcf: VRF_AFIPV6_RCF_CONNECTED()
          - source_protocol: static
            route_map: VRF_AFIPV6_RM_STATIC
          - source_protocol: isis
            include_leaked: true
      address_family_ipv4_multicast:
        bgp:
          additional_paths:
            receive: true
          missing_policy:
            direction_in_action: permit
            direction_out_action: permit
        neighbors:
          - ip_address: 1.2.3.4
            activate: false
            route_map_in: FOO
            route_map_out: BAR
            additional_paths:
              receive: true
        networks:
          - prefix: 239.0.0.0/24
            route_map: BARFOO
        redistribute_routes:
          - source_protocol: ospfv3
            ospf_route_type: external
          - source_protocol: ospf
            ospf_route_type: internal
          - source_protocol: ospf
            ospf_route_type: nssa-external 2
          - source_protocol: connected
            rcf: VRF_AFIPV4MULTI_RCF_CONNECTED()
          - source_protocol: static
            route_map: VRF_AFIPV4MULTI_RM_STATIC
      address_family_ipv6_multicast:
        bgp:
          additional_paths:
            receive: true
          missing_policy:
            direction_in_action: deny
            direction_out_action: deny
        neighbors:
          - ip_address: aa::1
            activate: false
            additional_paths:
              receive: true
        networks:
          - prefix: ff08:1::/64
        redistribute_routes:
          - source_protocol: ospf
            ospf_route_type: external
          - source_protocol: ospfv3
            ospf_route_type: internal
          - source_protocol: ospf
            ospf_route_type: nssa-external
          - source_protocol: connected
            rcf: VRF_AFIPV6MULTI_RCF_CONNECTED()
          - source_protocol: static
            route_map: VRF_AFIPV6MULTI_RM_STATIC
      address_family_flow_spec_ipv4:
        bgp:
          missing_policy:
            direction_in_action: permit
            direction_out_action: permit
        neighbors:
          - ip_address: 1.2.3.4
            activate: true
      address_family_flow_spec_ipv6:
        bgp:
          missing_policy:
            direction_in_action: permit
            direction_out_action: deny
        neighbors:
          - ip_address: aa::1
            activate: true

    - name: VRF02
      neighbors:
        - ip_address: 1.1.1.1
          additional_paths:
            receive: true
            send: ecmp
            send_limit: 24
      address_family_ipv4:
        bgp:
          additional_paths:
            send: backup
      address_family_ipv6:
        bgp:
          additional_paths:
<<<<<<< HEAD
            send: limit
            send_limit: 3
=======
            send:
              limit: 3
      redistribute:
        dynamic:
          enabled: true
        user:
          enabled: true
        static:
          enabled: true
        rip:
          enabled: true
        ospf:
          enabled: true
          include_leaked: true
        ospfv3:
          match_external:
            enabled: true
        isis:
          enabled: true
          isis_level: level-2
          route_map: RM_VRF_ISIS
        connected:
          enabled: true
        bgp:
          enabled: true
        attached_host:
          enabled: true
>>>>>>> 5de2b527

    - name: VRF03
      address_family_ipv4:
        bgp:
          additional_paths:
<<<<<<< HEAD
            send: ecmp
      redistribute_routes:
        - source_protocol: dynamic
=======
            send:
              ecmp: true
      redistribute:
        dynamic:
          enabled: true
>>>>>>> 5de2b527
          rcf: VRF_RCF_DYNAMIC()<|MERGE_RESOLUTION|>--- conflicted
+++ resolved
@@ -253,12 +253,8 @@
       address_family_ipv6:
         bgp:
           additional_paths:
-<<<<<<< HEAD
             send: limit
             send_limit: 3
-=======
-            send:
-              limit: 3
       redistribute:
         dynamic:
           enabled: true
@@ -284,21 +280,13 @@
           enabled: true
         attached_host:
           enabled: true
->>>>>>> 5de2b527
 
     - name: VRF03
       address_family_ipv4:
         bgp:
           additional_paths:
-<<<<<<< HEAD
             send: ecmp
-      redistribute_routes:
-        - source_protocol: dynamic
-=======
-            send:
-              ecmp: true
       redistribute:
         dynamic:
           enabled: true
->>>>>>> 5de2b527
           rcf: VRF_RCF_DYNAMIC()