---
### Port-Channel Interfaces ###
port_channel_interfaces:
  - name: Port-Channel5
    description: DC1_L2LEAF1_Po1
    link_tracking_groups:
      - name: EVPN_MH_ES1
        direction: downstream
    link_tracking:
      direction: downstream
      groups: [EVPN_MH_ES3, EVPN_MH_ES4]
    switchport:
      enabled: true
      mode: trunk
      trunk:
        allowed_vlan: 110,201
    mlag: 5
    storm_control:
      broadcast:
        level: 1
        unit: percent
      multicast:
        level: 1
        unit: percent
      unknown_unicast:
        level: 1
        unit: percent
    bgp:
      session_tracker: ST2
    l2_mtu: 8000
    l2_mru: 8000
    ip_verify_unicast_source_reachable_via: rx
    eos_cli: |
      comment
      Comment created from eos_cli under port_channel_interfaces.Port-Channel5
      EOF
    ip_igmp_host_proxy:
      enabled: true
      groups:
        - group: 239.0.0.1
        - group: 239.0.0.2
          exclude:
            - source: 10.0.2.1
        - group: 239.0.0.3
          include:
            - source: 10.0.3.1
        - group: 239.0.0.4
          exclude:
            - source: 10.0.4.1
            - source: 10.0.4.2
          include:
            - source: 10.0.4.3
            - source: 10.0.4.4
      report_interval: 2
      access_lists:
        - name: ACL1
        - name: ACL2
      version: 2
    ptp:
      enable: true
      mpass: true
      delay_mechanism: e2e
      sync_message:
        interval: 1
      role: dynamic
      vlan: 2
      transport: layer2
      profile:
        g8275_1:
          destination_mac_address: forwardable

  - name: Port-Channel15
    description: DC1_L2LEAF3_Po1
    link_tracking_groups:
      - name: EVPN_MH_ES2
        direction: upstream
    switchport:
      enabled: true
      mode: trunk
      trunk:
        allowed_vlan: 110,201
        private_vlan_secondary: false
    mlag: 15
    spanning_tree_guard: loop
<<<<<<< HEAD
    service_profile: experiment
    service_policy:
      qos:
        input: pmap_test1
    qos:
      trust: cos
      cos: 2
    traffic_policy:
      input: BLUE-C1-POLICY
      output: BLUE-C2-POLICY
=======
    # Test isis authentication both md5 rx
    isis_authentication:
      both:
        key_type: 0
        key: password
        mode: md5
        rx_disabled: true
      level_1:
        key_type: 0
        key: password
        mode: md5
        rx_disabled: true
      level_2:
        key_type: 0
        key: password
        mode: text
        rx_disabled: true
>>>>>>> 8f95f4ee

  - name: Port-Channel16
    description: DC1_L2LEAF4_Po1
    snmp_trap_link_change: true
    mlag: 16
    spanning_tree_guard: disabled
    # Test isis auth both md5
    isis_enable: "EVPN_UNDERLAY"
    isis_authentication:
      both:
        key_type: 0
        key: password
        mode: md5
    switchport:
      mode: trunk
      port_security:
        mac_address_maximum:
          limit: 100
        violation:
          mode: protect
          protect_log: true
      enabled: true
      trunk:
        native_vlan: 10
        allowed_vlan: 110,201
      dot1q:
        vlan_tag: disallowed
      vlan_translations:
        direction_out:
          - from: 23
            dot1q_tunnel_to: 22
      backup_link:
        interface: Port-Channel100.102
        prefer_vlan: 20

  - name: Port-Channel3
    description: MLAG_PEER_DC1-LEAF1B_Po3
    snmp_trap_link_change: false
    shape:
      rate: 200000 kbps
    switchport:
      enabled: true
      mode: trunk
      trunk:
        allowed_vlan: "2-4094"
        groups:
          - LEAF_PEER_L3
          - MLAG
    isis_enable: "EVPN_UNDERLAY"
    # Test isis auth both sha rx
    isis_authentication:
      both:
        key_type: 0
        key: password
        mode: sha
        sha:
          key_id: 2
        rx_disabled: true

  - name: Port-Channel10
    description: SRV01_bond0
    switchport:
      enabled: true
      mode: trunk
      trunk:
        allowed_vlan: 2-3000
    evpn_ethernet_segment:
      identifier: "0000:0000:0404:0404:0303"
      route_target: "04:04:03:03:02:02"
    shape:
      rate: 50 percent
    # Test isis auth both sha
    isis_enable: "EVPN_UNDERLAY"
    isis_authentication:
      both:
        key_type: 0
        key: password
        mode: sha
        sha:
          key_id: 2

  - name: Port-Channel50
    description: SRV-POD03_PortChanne1
    switchport:
      enabled: true
      mode: trunk
      trunk:
        allowed_vlan: 1-4000
    evpn_ethernet_segment:
      identifier: "0000:0000:0303:0202:0101"
      route_target: "03:03:02:02:01:01"
    lacp_id: 0303.0202.0101
    # Test isis auth both shared secret rx
    isis_enable: "EVPN_UNDERLAY"
    isis_authentication:
      both:
        mode: shared-secret
        shared_secret:
          profile: profile1
          algorithm: sha-1
        rx_disabled: true

  - name: Port-Channel51
    description: ipv6_prefix
    switchport:
      enabled: true
      mode: trunk
      trunk:
        allowed_vlan: 1-500
      port_security:
        mac_address_maximum:
          disabled: false
        violation:
          mode: shutdown
        vlan_default_mac_address_maximum: 2
        vlans:
          - range: 1-3
            mac_address_maximum: 3
          - range: 4-5
    ipv6_nd_prefixes:
      - ipv6_prefix: a1::/64
        valid_lifetime: infinite
        preferred_lifetime: infinite
        no_autoconfig_flag: true
    # Test isis auth both shared secret
    isis_enable: "EVPN_UNDERLAY"
    isis_authentication:
      both:
        mode: shared-secret
        shared_secret:
          profile: profile1
          algorithm: sha-1

  - name: Port-Channel100
    logging:
      event:
        link_status: true
    # Test isis auth both l1l2 md5 rx
    isis_enable: "EVPN_UNDERLAY"
    isis_authentication:
      level_1:
        key_type: 0
        key: password
        mode: md5
        rx_disabled: true
      level_2:
        key_type: 0
        key: password
        mode: text
        rx_disabled: true

    switchport:
      enabled: false
      port_security:
        enabled: true
        mac_address_maximum:
          disabled: true
      trunk:
        allowed_vlan: 10-11
        native_vlan: 5
        native_vlan_tag: true
        groups:
          - g1
          - g2
        private_vlan_secondary: true
      access_vlan: 200
      phone:
        vlan: 110
        trunk: tagged
      mode: dot1q-tunnel
      pvlan_mapping: 20-30
      dot1q:
        ethertype: 1536
        vlan_tag: required
      source_interface: tx multicast
      vlan_translations:
        in_required: true
        direction_in:
          - from: 34
            to: 23
          - from: 37
            to: 49
            inner_vlan_from: 56
          - from: 23
            to: 45
            dot1q_tunnel: true
        direction_both:
          - from: 24
            inner_vlan_from: 78
            network: true
            to: 46
          - from: 12
            to: 20
          - from: 43
            to: 30
            dot1q_tunnel: true
          - from: 23
            inner_vlan_from: 74
            network: false
            to: 42
        direction_out:
          - from: 34
            to: 50
          - from: 10
            to: 45
            inner_vlan_to: 34
          - from: 45
            dot1q_tunnel_to: all
          - from: 55
      vlan_forwarding_accept_all: true
      backup_link:
        interface: Port-channel51
      backup:
        dest_macaddr: 01:00:00:00:00:00
        mac_move_burst: 20
        mac_move_burst_interval: 30
        initial_mac_move_delay: 10
        preemption_delay: 35

  - name: Port-Channel100.101
    logging:
      event:
        link_status: true
    description: IFL for TENANT01
    mtu: 1500
    ip_address: 10.1.1.3/31
    encapsulation_dot1q:
      vlan: 101

  - name: Port-Channel100.102
    logging:
      event:
        link_status: false
        storm_control_discards: true
    description: IFL for TENANT02
    mtu: 1500
    ip_address: 10.1.2.3/31
    vrf: C2
    encapsulation_dot1q:
      vlan: 102
      inner_vlan: 110
    bfd:

  - name: Port-Channel8
    description: to Dev02 Port-channel 8
    switchport:
      enabled: false
      port_security:
        violation:
          mode: protect
    # Test isis auth l1l2 md5
    isis_enable: "EVPN_UNDERLAY"
    isis_authentication:
      level_1:
        key_type: 0
        key: password
        mode: md5
      level_2:
        key_type: 0
        key: password1
        mode: md5

  - name: Port-Channel8.101
    description: to Dev02 Port-Channel8.101 - VRF-C1
    ip_address: 10.1.2.3/31
    encapsulation_dot1q:
      vlan: 101

  - name: Port-Channel9
    switchport:
      enabled: false
    ip_address: 10.9.2.3/31
    bfd:
      echo: true
      interval: 500
      min_rx: 500
      multiplier: 5
      neighbor: 10.1.2.4
      per_link:
        enabled: true
        rfc_7130: true
    spanning_tree_guard: root
    isis_authentication:
      level_2:
        key_type: 0
        key: password
        mode: text
        rx_disabled: true
  - name: Port-Channel20
    description: Po_in_mode_access_accepting_tagged_LACP_frames
    switchport:
      enabled: true
      mode: access
      access_vlan: 200
    l2_protocol:
      encapsulation_dot1q_vlan: 200
    # Test isis auth l1l2 shared secret rx
    isis_enable: "EVPN_UNDERLAY"
    isis_authentication:
      level_1:
        mode: shared-secret
        shared_secret:
          profile: profile1
          algorithm: sha-256
        rx_disabled: true
      level_2:
        mode: shared-secret
        shared_secret:
          profile: profile2
          algorithm: sha-1
        rx_disabled: true

  - name: Port-Channel12
    description: interface_in_mode_access_with_voice
    switchport:
      enabled: true
      mode: "trunk phone"
      trunk:
        native_vlan: 100
      phone:
        trunk: untagged
        vlan: 70
    # Test isis auth l1l2 sha
    isis_enable: "EVPN_UNDERLAY"
    isis_authentication:
      level_1:
        mode: sha
        sha:
          key_id: 5

  - name: Port-Channel13
    description: EVPN-Vxlan single-active redundancy
    switchport:
      enabled: true
    evpn_ethernet_segment:
      redundancy: single-active
      identifier: "0000:0000:0000:0102:0304"
      designated_forwarder_election:
        algorithm: preference
        preference_value: 100
        dont_preempt: true
        hold_time: 10
        candidate_reachability_required: true
      route_target: "00:00:01:02:03:04"
    isis_authentication:
      both:
        key_ids:
          - id: 2
            algorithm: sha-512
            key_type: 0
            key: password
            rfc_5310: false
          - id: 3
            algorithm: sha-512
            key_type: 0
            key: password1
            rfc_5310: true
      level_1:
        key_ids:
          - id: 1
            algorithm: sha-1
            key_type: 0
            key: password
            rfc_5310: false
          - id: 4
            algorithm: sha-1
            key_type: 0
            key: password
            rfc_5310: true
          - id: 3
            algorithm: sha-1
            key_type: 0
            key: password3
          - id: 5
            algorithm: sha-1
            key_type: 0
            key: password3
      level_2:
        key_ids:
          - id: 1
            algorithm: sha-1
            key_type: 0
            key: password
            rfc_5310: false
          - id: 5
            algorithm: sha-1
            key_type: 0
            key: password
            rfc_5310: true
          - id: 3
            algorithm: sha-1
            key_type: 0
            key: password2

  - name: Port-Channel14
    switchport:
      enabled: true
    description: EVPN-MPLS multihoming
    evpn_ethernet_segment:
      identifier: "0000:0000:0000:0102:0305"
      mpls:
        shared_index: 100
        tunnel_flood_filter_time: 100
      route_target: "00:00:01:02:03:05"

  - name: Port-Channel17
    description: PBR Description
    switchport:
      enabled: false
    ip_address: 192.0.2.3/31
    service_policy:
      pbr:
        input: MyPolicy

  - name: Port-Channel99
    description: MCAST
    switchport:
      enabled: false
    ip_address: 192.0.2.10/31
    pim:
      ipv4:
        dr_priority: 200
        sparse_mode: true
        bfd: true
        bidirectional: true
        hello:
          count: 4.5
          interval: 15

  - name: Port-Channel101
    description: PVLAN Promiscuous Access - only one secondary
    switchport:
      enabled: true
      mode: access
      access_vlan: 110
      pvlan_mapping: 111
    qos:
      trust: disabled

  - name: Port-Channel102
    description: PVLAN Promiscuous Trunk - vlan translation out
    switchport:
      enabled: true
      mode: trunk
      trunk:
        allowed_vlan: 110-112
      vlan_translations:
        out_required: true
        direction_out:
          - from: 111-112
            to: 110

  - name: Port-Channel103
    description: PVLAN Secondary Trunk
    switchport:
      enabled: true
      mode: trunk
      trunk:
        allowed_vlan: 110-112
        private_vlan_secondary: true

  - name: Port-Channel104
    description: LACP fallback individual
    switchport:
      enabled: true
      mode: trunk
      trunk:
        allowed_vlan: 112
    lacp_fallback_timeout: 300
    lacp_fallback_mode: individual

  - name: Port-Channel105
    switchport:
      enabled: true
    description: bpdu disabled
    spanning_tree_bpduguard: disabled
    spanning_tree_bpdufilter: disabled

  - name: Port-Channel106
    switchport:
      enabled: true
    description: bpdu enabled
    spanning_tree_bpduguard: enabled
    spanning_tree_bpdufilter: enabled

  - name: Port-Channel107
    switchport:
      enabled: true
    description: bpdu true
    spanning_tree_bpduguard: true
    spanning_tree_bpdufilter: true

  - name: Port-Channel108
    switchport:
      enabled: true
    description: bpdu false
    spanning_tree_bpduguard: false # No config should be rendered for this case
    spanning_tree_bpdufilter: false # No config should be rendered for this case

  - name: Port-Channel109
    description: Molecule ACLs
    switchport:
      enabled: true
      mode: access
      access_vlan: 110
    access_group_in: IPV4_ACL_IN
    access_group_out: IPV4_ACL_OUT
    ipv6_access_group_in: IPV6_ACL_IN
    ipv6_access_group_out: IPV6_ACL_OUT
    mac_access_group_in: MAC_ACL_IN
    mac_access_group_out: MAC_ACL_OUT

  - name: Port-Channel110
    description: isis_interface_knobs
    switchport:
      enabled: false
    isis_enable: ISIS_TEST
    isis_bfd: true
    isis_passive: false
    isis_metric: 99
    isis_network_point_to_point: true
    isis_circuit_type: level-2
    isis_hello_padding: true

  - name: Port-Channel111
    description: Flexencap Port-Channel
    switchport:
      enabled: false

  - name: Port-Channel111.1
    description: TENANT_A pseudowire 1 interface
    encapsulation_vlan:
      client:
        encapsulation: unmatched

  - name: Port-Channel111.100
    description: TENANT_A pseudowire 2 interface
    encapsulation_vlan:
      client:
        encapsulation: dot1q
        vlan: 100
      network:
        encapsulation: client

  - name: Port-Channel111.200
    description: TENANT_A pseudowire 3 interface
    encapsulation_vlan:
      client:
        encapsulation: dot1q
        vlan: 200

  - name: Port-Channel111.300
    description: TENANT_A pseudowire 4 interface
    encapsulation_vlan:
      client:
        encapsulation: dot1q
        vlan: 300
      network:
        encapsulation: dot1q
        vlan: 400

  - name: Port-Channel111.400
    description: TENANT_A pseudowire 3 interface
    encapsulation_vlan:
      client:
        encapsulation: dot1q
        outer_vlan: 400
        inner_vlan: 20
      network:
        encapsulation: dot1q
        outer_vlan: 401
        inner_vlan: 21

  - name: Port-Channel111.1000
    description: L2 Subinterface
    vlan_id: 1000
    encapsulation_vlan:
      client:
        encapsulation: dot1q
        vlan: 100
      network:
        encapsulation: client
    evpn_ethernet_segment:
      identifier: 0000:0000:0303:0202:0101
      route_target: 03:03:02:02:01:01
    lacp_id: 0303.0202.0101

  - name: Port-Channel112
    description: LACP fallback individual
    switchport:
      enabled: true
      mode: trunk
      trunk:
        allowed_vlan: 112
    lacp_fallback_timeout: 5
    lacp_fallback_mode: individual

  - name: Port-Channel113
    description: interface_with_mpls_enabled
    switchport:
      enabled: false
    ip_address: 172.31.128.9/31
    mpls:
      ip: true
      ldp:
        interface: true
        igp_sync: true

  - name: Port-Channel114
    description: interface_with_mpls_disabled
    switchport:
      enabled: false
    ip_address: 172.31.128.10/31
    mpls:
      ip: false
      ldp:
        interface: false

  - name: Port-Channel115
    description: native-vlan-tag-precedence
    switchport:
      enabled: true
      trunk:
        native_vlan_tag: true
        native_vlan: 100
      mode: trunk
    flow_tracker:
      sampled: T3
      hardware: T3
    l2_protocol:
      forwarding_profile: TEST2

  - name: Port-Channel117
    description: interface_with_sflow_ingress_egress_enabled
    switchport:
      enabled: false
    sflow:
      enable: true
      egress:
        enable: true

  - name: Port-Channel118
    description: interface_with_sflow_ingress_egress_unmodified_enabled
    switchport:
      enabled: false
    sflow:
      enable: true
      egress:
        unmodified_enable: true

  - name: Port-Channel119
    description: interface_with_sflow_ingress_egress_disabled
    switchport:
      enabled: false
    sflow:
      enable: false
      egress:
        enable: false

  - name: Port-Channel120
    description: interface_with_sflow_ingress_egress_unmodified_disabled
    switchport:
      enabled: false
    sflow:
      enable: false
      egress:
        unmodified_enable: false

  - name: Port-Channel121
    description: access_port_with_no_vlans
    switchport:
      enabled: true
      mode: access

  - name: Port-Channel122
    description: trunk_port_with_no_vlans
    switchport:
      enabled: true
      mode: trunk

  - name: Port-Channel130
    description: IP NAT Testing
    switchport:
      enabled: true
    ip_nat:
      destination:
        dynamic:
          - access_list: ACL1
            pool_name: POOL1
        static:
          - original_ip: 1.0.0.1
            translated_ip: 2.0.0.1
      source:
        dynamic:
          - access_list: ACL2
            pool_name: POOL2
            nat_type: pool
        static:
          - original_ip: 3.0.0.1
            translated_ip: 4.0.0.1

  - name: Port-Channel131
    description: dot1q-tunnel mode
    switchport:
      enabled: true
      mode: dot1q-tunnel
      access_vlan: 115

  - name: Port-Channel131.1
    description: Test_encapsulation_vlan1
    encapsulation_vlan:
      client:
        outer_vlan: 23
        inner_vlan: 45
        encapsulation: dot1q
        inner_encapsulation: dot1q
      network:
        encapsulation: dot1ad
        outer_vlan: 32
        inner_vlan: 54
        inner_encapsulation: dot1ad

  - name: Port-Channel131.2
    description: Test_encapsulation_vlan2
    encapsulation_vlan:
      client:
        encapsulation: dot1q
        vlan: 10
      network:
        encapsulation: dot1q
        outer_vlan: 32
        inner_vlan: 54

  - name: Port-Channel131.3
    description: Test_encapsulation_vlan3
    encapsulation_vlan:
      client:
        encapsulation: dot1ad
        vlan: 12
      network:
        encapsulation: dot1q
        vlan: 25

  - name: Port-Channel131.4
    description: Test_encapsulation_vlan4
    encapsulation_vlan:
      client:
        encapsulation: dot1ad
        outer_vlan: 35
        inner_vlan: 60
        inner_encapsulation: dot1q
      network:
        encapsulation: dot1q
        outer_vlan: 53
        inner_vlan: 6
        inner_encapsulation: dot1ad

  - name: Port-Channel131.5
    description: Test_encapsulation_vlan5
    encapsulation_vlan:
      client:
        encapsulation: dot1ad
        outer_vlan: 35
        inner_vlan: 60
      network:
        encapsulation: dot1ad
        outer_vlan: 52
        inner_vlan: 62

  - name: Port-Channel131.6
    description: Test_encapsulation_vlan6
    encapsulation_vlan:
      client:
        encapsulation: dot1ad
        outer_vlan: 35
        inner_vlan: 60
      network:
        encapsulation: client

  - name: Port-Channel131.7
    description: Test_encapsulation_vlan7
    encapsulation_vlan:
      client:
        encapsulation: untagged
      network:
        encapsulation: dot1ad
        outer_vlan: 35
        inner_vlan: 60

  - name: Port-Channel131.8
    description: Test_encapsulation_vlan8
    encapsulation_vlan:
      client:
        encapsulation: untagged
      network:
        encapsulation: dot1q
        outer_vlan: 35
        inner_vlan: 60

  - name: Port-Channel131.9
    description: Test_encapsulation_vlan9
    encapsulation_vlan:
      client:
        encapsulation: untagged
      network:
        encapsulation: untagged

  - name: Port-Channel131.10
    description: Test_encapsulation_vlan9
    encapsulation_vlan:
      client:
        encapsulation: dot1q
        outer_vlan: 14
        inner_vlan: 11
      network:
        encapsulation: client inner

  - name: Port-Channel132
    description: Test_port-channel_interface-profile
    profile: test-interface-profile<|MERGE_RESOLUTION|>--- conflicted
+++ resolved
@@ -82,7 +82,23 @@
         private_vlan_secondary: false
     mlag: 15
     spanning_tree_guard: loop
-<<<<<<< HEAD
+    # Test isis authentication both md5 rx
+    isis_authentication:
+      both:
+        key_type: 0
+        key: password
+        mode: md5
+        rx_disabled: true
+      level_1:
+        key_type: 0
+        key: password
+        mode: md5
+        rx_disabled: true
+      level_2:
+        key_type: 0
+        key: password
+        mode: text
+        rx_disabled: true
     service_profile: experiment
     service_policy:
       qos:
@@ -93,25 +109,6 @@
     traffic_policy:
       input: BLUE-C1-POLICY
       output: BLUE-C2-POLICY
-=======
-    # Test isis authentication both md5 rx
-    isis_authentication:
-      both:
-        key_type: 0
-        key: password
-        mode: md5
-        rx_disabled: true
-      level_1:
-        key_type: 0
-        key: password
-        mode: md5
-        rx_disabled: true
-      level_2:
-        key_type: 0
-        key: password
-        mode: text
-        rx_disabled: true
->>>>>>> 8f95f4ee
 
   - name: Port-Channel16
     description: DC1_L2LEAF4_Po1
