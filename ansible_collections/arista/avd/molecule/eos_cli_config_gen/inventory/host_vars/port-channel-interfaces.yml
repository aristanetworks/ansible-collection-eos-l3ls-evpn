---
### Port-Channel Interfaces ###
port_channel_interfaces:
  Port-Channel5:
    description: DC1_L2LEAF1_Po1
    vlans: 110,201
    mode: trunk
    mlag: 5
    storm_control:
      broadcast:
        level: 1
        unit: percent
      multicast:
        level: 1
        unit: percent
      unknown_unicast:
        level: 1
        unit: percent

<<<<<<< HEAD
=======
  Port-Channel15:
    description: DC1_L2LEAF3_Po1
    vlans: 110,201
    mode: trunk
    mlag: 15

  Port-Channel16:
    description: DC1_L2LEAF4_Po1
    vlans: 110,201
    mode: trunk
    mlag: 16

>>>>>>> e5cf21bf
  Port-Channel3:
    description: MLAG_PEER_DC1-LEAF1B_Po3
    vlans: "2-4094"
    mode: trunk
    trunk_groups:
      - LEAF_PEER_L3
      - MLAG

  Port-Channel10:
    description: SRV01_bond0
    vlans: 2-3000
    mode: trunk
    esi: 0000:0000:0404:0404:0303
    rt: 04:04:03:03:02:02

  Port-Channel50:
    description: SRV-POD03_PortChanne1
    vlans: 1-4000
    mode: trunk
    esi: 0000:0000:0303:0202:0101
    rt: 03:03:02:02:01:01
    lacp_id: 0303.0202.0101

  Port-Channel51:
    description: ipv6_prefix
    vlans: 1-500
    mode: trunk
    ipv6_nd_prefixes:
      a1::/64:
        valid_lifetime: infinite
        preferred_lifetime: infinite
        no_autoconfig_flag: true

  Port-Channel100:
    type: routed
    logging:
      event:
        link_status: true
  Port-Channel100.101:
    logging:
      event:
        link_status: true
    description: IFL for TENANT01
    mtu: 1500
    ip_address: 10.1.1.3/31
    encapsulation_dot1q_vlan: 101
  Port-Channel100.102:
    description: IFL for TENANT02
    mtu: 1500
    ip_address: 10.1.2.3/31
    vrf: C2
    encapsulation_dot1q_vlan: 102
    bfd:

  Port-Channel8:
    description: to Dev02 Port-channel 8
    type: routed
  Port-Channel8.101:
    description: to Dev02 Port-Channel8.101 - VRF-C1
    type: l3dot1q
    ip_address: 10.1.2.3/31
    encapsulation_dot1q_vlan: 101

  Port-Channel9:
    type: routed
    ip_address: 10.9.2.3/31
    bfd:
      interval: 500
      min_rx: 500
      multiplier: 5

  Port-Channel20:
    description: Po_in_mode_access_accepting_tagged_LACP_frames
    type: switched
    mode: access
    vlans: 200
    l2_protocol:
      encapsulation_dot1q_vlan: 200
# Children interfaces
ethernet_interfaces:
  Ethernet5:
    peer: DC1-AGG01
    peer_interface: Ethernet1
    peer_type: l2leaf
    description: DC1-AGG01_Ethernet1
    channel_group:
      id: 5
      mode: active

  Ethernet3:
    peer: DC1-LEAF1B
    peer_interface: Ethernet3
    peer_type: mlag_peer
    description: MLAG_PEER_DC1-LEAF1B_Ethernet3
    channel_group:
      id: 3
      mode: active

  Ethernet4:
    peer: DC1-LEAF1B
    peer_interface: Ethernet4
    peer_type: mlag_peer
    description: MLAG_PEER_DC1-LEAF1B_Ethernet4
    channel_group:
      id: 3
      mode: active

  Ethernet50:
    peer: SRV-POD03
    peer_interface: Eth1
    peer_type: server
    description: SRV-POD03_Eth1
    mode: trunk
    vlans: 1-4000
    channel_group:
      id: 5
      mode: "active"
    profile: ALL

  Ethernet8:
    peer: DC1-LEAF1B
    peer_interface: Ethernet4
    description: MLAG_PEER_DC1-LEAF1B_Ethernet8
    channel_group:
      id: 8
      mode: active

<<<<<<< HEAD

=======
  Ethernet15:
    peer: DC1-AGG03
    peer_interface: Ethernet1
    peer_type: l2leaf
    description: DC1-AGG03_Ethernet1
    channel_group:
      id: 15
      mode: active
    lacp_timer:
      mode: fast
      multiplier: 30

  Ethernet16:
    peer: DC1-AGG04
    peer_interface: Ethernet1
    peer_type: l2leaf
    description: DC1-AGG04_Ethernet1
    channel_group:
      id: 16
      mode: active
    lacp_timer:
      mode: normal
>>>>>>> e5cf21bf
<|MERGE_RESOLUTION|>--- conflicted
+++ resolved
@@ -17,8 +17,6 @@
         level: 1
         unit: percent
 
-<<<<<<< HEAD
-=======
   Port-Channel15:
     description: DC1_L2LEAF3_Po1
     vlans: 110,201
@@ -31,7 +29,6 @@
     mode: trunk
     mlag: 16
 
->>>>>>> e5cf21bf
   Port-Channel3:
     description: MLAG_PEER_DC1-LEAF1B_Po3
     vlans: "2-4094"
@@ -159,9 +156,7 @@
       id: 8
       mode: active
 
-<<<<<<< HEAD
 
-=======
   Ethernet15:
     peer: DC1-AGG03
     peer_interface: Ethernet1
@@ -184,4 +179,3 @@
       mode: active
     lacp_timer:
       mode: normal
->>>>>>> e5cf21bf
