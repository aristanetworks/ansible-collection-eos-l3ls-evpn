--- conflicted
+++ resolved
@@ -67,7 +67,7 @@
     encapsulation:
       dot1q:
         vlan: 102
-<<<<<<< HEAD
+        bfd:
 
   Port-Channel8:
     description: to Dev02 Port-channel 8
@@ -80,12 +80,14 @@
       dot1q:
         vlan: 101
 
-=======
+  Port-Channel9:
+    type: routed
+    ip_address: 10.9.2.3/31
     bfd:
       interval: 500
       min_rx: 500
       multiplier: 5
->>>>>>> f5c7b6df
+
 # Children interfaces
 ethernet_interfaces:
   Ethernet5:
