# host3

## Table of Contents

- [Management](#management)
  - [Management Interfaces](#management-interfaces)
- [Monitoring](#monitoring)
  - [TerminAttr Daemon](#terminattr-daemon)
- [Spanning Tree](#spanning-tree)
  - [Spanning Tree Summary](#spanning-tree-summary)
  - [Spanning Tree Device Configuration](#spanning-tree-device-configuration)
- [Routing](#routing)
  - [Router ISIS](#router-isis)
  - [Router BGP](#router-bgp)
<<<<<<< HEAD
- [MPLS](#mpls)
  - [MPLS and LDP](#mpls-and-ldp)
  - [MPLS RSVP](#mpls-rsvp)
  - [MPLS Device Configuration](#mpls-device-configuration)
=======
  - [Traffic Policies information](#traffic-policies-information)
>>>>>>> 816defac

## Management

### Management Interfaces

#### Management Interfaces Summary

##### IPv4

| Management Interface | Description | Type | VRF | IP Address | Gateway |
| -------------------- | ----------- | ---- | --- | ---------- | ------- |
| Management1 | OOB_MANAGEMENT | oob | MGMT | 10.73.255.122/24 | 10.73.255.2 |

##### IPv6

| Management Interface | Description | Type | VRF | IPv6 Address | IPv6 Gateway |
| -------------------- | ----------- | ---- | --- | ------------ | ------------ |
| Management1 | OOB_MANAGEMENT | oob | MGMT | - | - |

#### Management Interfaces Device Configuration

```eos
!
interface Management1
   description OOB_MANAGEMENT
   vrf MGMT
   ip address 10.73.255.122/24
```

## Monitoring

### TerminAttr Daemon

#### TerminAttr Daemon Summary

| CV Compression | CloudVision Servers | VRF | Authentication | Smash Excludes | Ingest Exclude | Bypass AAA |
| -------------- | ------------------- | --- | -------------- | -------------- | -------------- | ---------- |
| gzip | apiserver.arista.io:443 | mgt | token-secure,/tmp/cv-onboarding-token | ale,flexCounter,hardware,kni,pulse,strata | /Sysdb/cell/1/agent,/Sysdb/cell/2/agent | False |

#### TerminAttr Daemon Device Configuration

```eos
!
daemon TerminAttr
   exec /usr/bin/TerminAttr -cvaddr=apiserver.arista.io:443 -cvauth=token-secure,/tmp/cv-onboarding-token -cvvrf=mgt -smashexcludes=ale,flexCounter,hardware,kni,pulse,strata -ingestexclude=/Sysdb/cell/1/agent,/Sysdb/cell/2/agent -taillogs
   no shutdown
```

## Spanning Tree

### Spanning Tree Summary

STP mode: **mstp**

#### MSTP Instance and Priority

| Instance(s) | Priority |
| -------- | -------- |
| 0 | 4096 |
| 100-200 | 8192 |

#### MST Configuration

| Variable | Value |
| -------- | -------- |
| Name | test |
| Revision | 5 |
| Instance 2 | VLAN(s) 15,16,17,18 |
| Instance 3 | VLAN(s) 15 |
| Instance 4 | VLAN(s) 200-300 |

#### Global Spanning-Tree Settings

- MST PSVT Border is enabled.

### Spanning Tree Device Configuration

```eos
!
spanning-tree mode mstp
spanning-tree mst pvst border
spanning-tree mst 0 priority 4096
spanning-tree mst 100-200 priority 8192
!
spanning-tree mst configuration
   name test
   revision 5
   instance 2 vlan 15,16,17,18
   instance 3 vlan 15
   instance 4 vlan 200-300
```

## Routing

### Router ISIS

#### Router ISIS Summary

| Settings | Value |
| -------- | ----- |
| Instance | EVPN_UNDERLAY |
| SPF Interval | 250 seconds |
| SPF Interval Wait Time| 30 milliseconds |

#### ISIS Interfaces Summary

| Interface | ISIS Instance | ISIS Metric | Interface Mode |
| --------- | ------------- | ----------- | -------------- |

#### Router ISIS Device Configuration

```eos
!
router isis EVPN_UNDERLAY
   set-overload-bit
   set-overload-bit on-startup 55
   spf-interval 250 30
   authentication mode shared-secret profile test1 algorithm md5 rx-disabled
   authentication key 0 password
   !
```

### Router BGP

ASN Notation: asplain

#### Router BGP Summary

| BGP AS | Router ID |
| ------ | --------- |
| 65101.0001 | 192.168.255.3 |

| BGP Tuning |
| ---------- |
| no bgp default ipv4-unicast |
| update wait-install |
| distance bgp 20 200 200 |
| graceful-restart restart-time 300 |
| maximum-paths 2 ecmp 2 |
| graceful-restart-helper long-lived |
| bgp additional-paths send limit 5 |

#### Router BGP Device Configuration

```eos
!
router bgp 65101.0001
   router-id 192.168.255.3
   graceful-restart-helper long-lived
   no bgp default ipv4-unicast
   update wait-install
   distance bgp 20 200 200
   graceful-restart restart-time 300
   maximum-paths 2 ecmp 2
   bgp additional-paths send limit 5
   redistribute ospf include leaked route-map RM-OSPF-TO-BGP
   redistribute static
   !
   address-family ipv4 multicast
      redistribute attached-host
      redistribute connected
      redistribute isis rcf Router_BGP_Isis()
      redistribute ospf match internal
      redistribute ospfv3 match internal
      redistribute ospfv3 match external
      redistribute ospfv3 match nssa-external 2
      redistribute ospf match external
      redistribute ospf match nssa-external 2
   !
   address-family ipv6
      redistribute ospfv3 include leaked route-map RM-REDISTRIBUTE-OSPFV3
      redistribute ospfv3 match external include leaked route-map RM-REDISTRIBUTE-OSPFV3-EXTERNAL
```

<<<<<<< HEAD
## MPLS

### MPLS and LDP

#### MPLS and LDP Summary

| Setting | Value |
| -------- | ---- |
| MPLS IP Enabled | True |
| LDP Enabled | False |
| LDP Router ID | 192.168.1.2 |
| LDP Interface Disabled Default | True |
| LDP Transport-Address Interface | - |

### MPLS RSVP

#### MPLS RSVP Summary

| Setting | Value |
| ------- | ----- |

### MPLS Device Configuration

```eos
!
mpls ip
!
mpls ldp
   router-id 192.168.1.2
   interface disabled default
!
mpls rsvp
=======
### Traffic Policies information

#### Traffic Policies Device Configuration

```eos
!
traffic-policies
>>>>>>> 816defac
```<|MERGE_RESOLUTION|>--- conflicted
+++ resolved
@@ -12,14 +12,11 @@
 - [Routing](#routing)
   - [Router ISIS](#router-isis)
   - [Router BGP](#router-bgp)
-<<<<<<< HEAD
 - [MPLS](#mpls)
   - [MPLS and LDP](#mpls-and-ldp)
   - [MPLS RSVP](#mpls-rsvp)
   - [MPLS Device Configuration](#mpls-device-configuration)
-=======
   - [Traffic Policies information](#traffic-policies-information)
->>>>>>> 816defac
 
 ## Management
 
@@ -194,7 +191,6 @@
       redistribute ospfv3 match external include leaked route-map RM-REDISTRIBUTE-OSPFV3-EXTERNAL
 ```
 
-<<<<<<< HEAD
 ## MPLS
 
 ### MPLS and LDP
@@ -227,7 +223,8 @@
    interface disabled default
 !
 mpls rsvp
-=======
+```
+
 ### Traffic Policies information
 
 #### Traffic Policies Device Configuration
@@ -235,5 +232,4 @@
 ```eos
 !
 traffic-policies
->>>>>>> 816defac
 ```