# hostname-set-via-hostname-var

## Table of Contents

- [Management](#management)
  - [Agents](#agents)
  - [Management Interfaces](#management-interfaces)
  - [IP Domain-list](#ip-domain-list)
  - [Clock Settings](#clock-settings)
  - [NTP](#ntp)
  - [Management SSH](#management-ssh)
  - [Management Tech-Support](#management-tech-support)
- [CVX](#cvx)
  - [CVX Services](#cvx-services)
  - [CVX Device Configuration](#cvx-device-configuration)
- [Authentication](#authentication)
  - [Local Users](#local-users)
  - [Roles](#roles)
  - [Enable Password](#enable-password)
  - [TACACS Servers](#tacacs-servers)
  - [IP TACACS Source Interfaces](#ip-tacacs-source-interfaces)
  - [RADIUS Server](#radius-server)
  - [IP RADIUS Source Interfaces](#ip-radius-source-interfaces)
  - [AAA Server Groups](#aaa-server-groups)
  - [AAA Authentication](#aaa-authentication)
  - [AAA Authorization](#aaa-authorization)
  - [AAA Accounting](#aaa-accounting)
- [Management Security](#management-security)
  - [Management Security Summary](#management-security-summary)
  - [Management Security SSL Profiles](#management-security-ssl-profiles)
  - [SSL profile test1-chain-cert Certificates Summary](#ssl-profile-test1-chain-cert-certificates-summary)
  - [SSL profile test1-trust-cert Certificates Summary](#ssl-profile-test1-trust-cert-certificates-summary)
  - [SSL profile test2-chain-cert Certificates Summary](#ssl-profile-test2-chain-cert-certificates-summary)
  - [SSL profile test2-trust-cert Certificates Summary](#ssl-profile-test2-trust-cert-certificates-summary)
  - [Password Policies](#password-policies)
  - [Session Shared-secret Profiles](#session-shared-secret-profiles)
  - [Management Security Device Configuration](#management-security-device-configuration)
- [Prompt Device Configuration](#prompt-device-configuration)
- [Aliases Device Configuration](#aliases-device-configuration)
- [DHCP Relay](#dhcp-relay)
  - [DHCP Relay Summary](#dhcp-relay-summary)
  - [DHCP Relay Device Configuration](#dhcp-relay-device-configuration)
- [DHCP Server](#dhcp-server)
  - [DHCP Servers Summary](#dhcp-servers-summary)
  - [DHCP Server Configuration](#dhcp-server-configuration)
- [System Boot Settings](#system-boot-settings)
  - [Boot Secret Summary](#boot-secret-summary)
  - [System Boot Device Configuration](#system-boot-device-configuration)
- [Monitoring](#monitoring)
  - [Custom daemons](#custom-daemons)
<<<<<<< HEAD
  - [MCS Client Summary](#mcs-client-summary)
  - [Monitor Sessions](#monitor-sessions)
  - [Tap Aggregation](#tap-aggregation)
  - [SFlow](#sflow)
  - [VM Tracer Sessions](#vm-tracer-sessions)
  - [Object Tracking](#object-tracking)
  - [Monitor Telemetry Postcard Policy](#monitor-telemetry-postcard-policy)
- [Monitor Connectivity](#monitor-connectivity)
  - [Global Configuration](#global-configuration)
  - [VRF Configuration](#vrf-configuration)
  - [Monitor Connectivity Device Configuration](#monitor-connectivity-device-configuration)
- [Monitor Layer 1 Logging](#monitor-layer-1-logging)
  - [Monitor Layer 1 Device Configuration](#monitor-layer-1-device-configuration)
  - [Link Tracking](#link-tracking)
- [MLAG](#mlag)
  - [MLAG Summary](#mlag-summary)
  - [MLAG Device Configuration](#mlag-device-configuration)
- [LACP](#lacp)
  - [LACP Summary](#lacp-summary)
  - [LACP Device Configuration](#lacp-device-configuration)
- [Internal VLAN Allocation Policy](#internal-vlan-allocation-policy)
  - [Internal VLAN Allocation Policy Summary](#internal-vlan-allocation-policy-summary)
  - [Internal VLAN Allocation Policy Device Configuration](#internal-vlan-allocation-policy-device-configuration)
- [VLANs](#vlans)
  - [VLANs Summary](#vlans-summary)
  - [VLANs Device Configuration](#vlans-device-configuration)
- [MAC Address Table](#mac-address-table)
  - [MAC Address Table Summary](#mac-address-table-summary)
  - [MAC Address Table Device Configuration](#mac-address-table-device-configuration)
- [IP Security](#ip-security)
  - [IKE policies](#ike-policies)
  - [Security Association policies](#security-association-policies)
  - [IPSec profiles](#ipsec-profiles)
  - [Key controller](#key-controller)
  - [IP Security Device Configuration](#ip-security-device-configuration)
- [Interfaces](#interfaces)
  - [Switchport Default](#switchport-default)
=======
  - [Event Handler](#event-handler)
- [Interfaces](#interfaces)
  - [Interface Profiles](#interface-profiles)
>>>>>>> 72f24a77
  - [DPS Interfaces](#dps-interfaces)
  - [Loopback Interfaces](#loopback-interfaces)
  - [Tunnel Interfaces](#tunnel-interfaces)
  - [VXLAN Interface](#vxlan-interface)
- [Switchport Port-security](#switchport-port-security)
  - [Switchport Port-security Summary](#switchport-port-security-summary)
  - [Switchport Port-security Device Configuration](#switchport-port-security-device-configuration)
- [Routing](#routing)
  - [Service Routing Configuration BGP](#service-routing-configuration-bgp)
  - [Service Routing Protocols Model](#service-routing-protocols-model)
  - [Virtual Router MAC Address](#virtual-router-mac-address)
  - [IP Routing](#ip-routing)
  - [IPv6 Routing](#ipv6-routing)
  - [Static Routes](#static-routes)
  - [IPv6 Static Routes](#ipv6-static-routes)
  - [IPv6 Neighbors](#ipv6-neighbors)
  - [ARP](#arp)
<<<<<<< HEAD
  - [Router Adaptive Virtual Topology](#router-adaptive-virtual-topology)
  - [Router General](#router-general)
- [Router Service Insertion](#router-service-insertion)
  - [Connections](#connections)
  - [Router Service Insertion Configuration](#router-service-insertion-configuration)
  - [Router Traffic-Engineering](#router-traffic-engineering)
  - [PBR Policy Maps](#pbr-policy-maps)
- [BFD](#bfd)
  - [Router BFD](#router-bfd)
- [MPLS](#mpls)
  - [MPLS Interfaces](#mpls-interfaces)
- [Patch Panel](#patch-panel)
  - [Patch Panel Summary](#patch-panel-summary)
  - [Patch Panel Device Configuration](#patch-panel-device-configuration)
- [Queue Monitor](#queue-monitor)
  - [Queue Monitor Length](#queue-monitor-length)
  - [Queue Monitor Streaming](#queue-monitor-streaming)
  - [Queue Monitor Configuration](#queue-monitor-configuration)
- [Multicast](#multicast)
  - [Router Multicast](#router-multicast)
  - [PIM Sparse Mode](#pim-sparse-mode)
  - [Router MSDP](#router-msdp)
  - [Router IGMP](#router-igmp)
- [Filters](#filters)
  - [Peer Filters](#peer-filters)
  - [Route-maps](#route-maps)
  - [Match-lists](#match-lists)
=======
- [Multicast](#multicast)
  - [IP IGMP Snooping](#ip-igmp-snooping)
- [Filters](#filters)
  - [IP Community-lists](#ip-community-lists)
  - [IP Extended Community Lists](#ip-extended-community-lists)
  - [IP Extended Community RegExp Lists](#ip-extended-community-regexp-lists)
>>>>>>> 72f24a77
  - [AS Path Lists](#as-path-lists)
- [802.1X Port Security](#8021x-port-security)
  - [802.1X Summary](#8021x-summary)
- [ACL](#acl)
  - [MAC Access-lists](#mac-access-lists)
- [VRF Instances](#vrf-instances)
  - [VRF Instances Summary](#vrf-instances-summary)
  - [VRF Instances Device Configuration](#vrf-instances-device-configuration)
- [Application Traffic Recognition](#application-traffic-recognition)
  - [Applications](#applications)
  - [Application Profiles](#application-profiles)
  - [Categories](#categories)
  - [Field Sets](#field-sets)
  - [Router Application-Traffic-Recognition Device Configuration](#router-application-traffic-recognition-device-configuration)
<<<<<<< HEAD
- [Group-Based Multi-domain Segmentation Services (MSS-Group)](#group-based-multi-domain-segmentation-services-mss-group)
  - [Segmentation Policies](#segmentation-policies)
  - [Segment Definitions](#segment-definitions)
  - [Router MSS-G Device Configuration](#router-mss-g-device-configuration)
  - [Router Path-selection](#router-path-selection)
  - [Router Internet Exit](#router-internet-exit)
- [Router L2 VPN](#router-l2-vpn)
  - [Router L2 VPN Summary](#router-l2-vpn-summary)
  - [Router L2 VPN Device Configuration](#router-l2-vpn-device-configuration)
- [IPv6 DHCP Relay](#ipv6-dhcp-relay)
  - [IPv6 DHCP Relay Summary](#ipv6-dhcp-relay-summary)
  - [IPv6 DHCP Relay Device Configuration](#ipv6-dhcp-relay-device-configuration)
- [Quality Of Service](#quality-of-service)
  - [QOS Class Maps](#qos-class-maps)
  - [QOS Policy Maps](#qos-policy-maps)
  - [Control-plane Policy Map](#control-plane-policy-map)
- [InfluxDB Telemetry](#influxdb-telemetry)
  - [InfluxDB Telemetry Summary](#influxdb-telemetry-summary)
  - [InfluxDB Telemetry Device Configuration](#influxdb-telemetry-device-configuration)
- [STUN](#stun)
  - [STUN Client](#stun-client)
  - [STUN Server](#stun-server)
  - [STUN Device Configuration](#stun-device-configuration)
- [Maintenance Mode](#maintenance-mode)
  - [Maintenance](#maintenance)
=======
- [IP DHCP Relay](#ip-dhcp-relay)
  - [IP DHCP Relay Summary](#ip-dhcp-relay-summary)
  - [IP DHCP Relay Device Configuration](#ip-dhcp-relay-device-configuration)
- [IP DHCP Snooping](#ip-dhcp-snooping)
  - [IP DHCP Snooping Device Configuration](#ip-dhcp-snooping-device-configuration)
- [Errdisable](#errdisable)
  - [Errdisable Summary](#errdisable-summary)
- [Quality Of Service](#quality-of-service)
  - [QOS Class Maps](#qos-class-maps)
- [Maintenance Mode](#maintenance-mode)
  - [BGP Groups](#bgp-groups)
  - [Interface Groups](#interface-groups)
>>>>>>> 72f24a77

## Management

### Agents

#### Agent Dummy

##### Environment Variables

| Name | Value |
| ---- | ----- |
| V1 | 42 |
| V2 | 666 |

#### Agent KernelFib

##### Environment Variables

| Name | Value |
| ---- | ----- |
| KERNELFIB_PROGRAM_ALL_ECMP | true |

#### Agents Device Configuration

```eos
!
agent Dummy environment V1=42:V2=666
agent KernelFib environment KERNELFIB_PROGRAM_ALL_ECMP=true
```

### Management Interfaces

#### Management Interfaces Summary

##### IPv4

| Management Interface | Description | Type | VRF | IP Address | Gateway |
| -------------------- | ----------- | ---- | --- | ---------- | ------- |
| Management1 | OOB_MANAGEMENT | oob | MGMT | 10.73.255.122/24 | 10.73.255.2 |

##### IPv6

| Management Interface | Description | Type | VRF | IPv6 Address | IPv6 Gateway |
| -------------------- | ----------- | ---- | --- | ------------ | ------------ |
| Management1 | OOB_MANAGEMENT | oob | MGMT | - | - |

#### Management Interfaces Device Configuration

```eos
!
interface Management1
   description OOB_MANAGEMENT
   vrf MGMT
   ip address 10.73.255.122/24
```

### IP Domain-list

#### Domains List

- domain1.local
- domain2.local

#### IP Domain-list Device Configuration

```eos
ip domain-list domain1.local
ip domain-list domain2.local
!
```

### Clock Settings

#### Clock Timezone Settings

Clock Timezone is set to **GMT**.

#### Clock Device Configuration

```eos
!
clock timezone GMT
```

### NTP

#### NTP Summary

##### NTP Local Interface

| Interface | VRF |
| --------- | --- |
| lo1 | default |

##### NTP Servers

| Server | VRF | Preferred | Burst | iBurst | Version | Min Poll | Max Poll | Local-interface | Key |
| ------ | --- | --------- | ----- | ------ | ------- | -------- | -------- | --------------- | --- |
| 1.2.3.4 | - | - | - | - | - | - | - | lo0 | - |
| 2.2.2.55 | - | - | - | - | - | - | - | - | - |
| 10.1.1.1 | - | - | - | - | - | - | - | - | - |
| 10.1.1.2 | - | True | - | - | - | - | - | - | - |
| 20.20.20.1 | - | - | - | - | - | - | - | - | 2 |
| ie.pool.ntp.org | - | - | False | True | - | - | - | - | 1 |

##### NTP Authentication

- Authentication enabled

- Trusted Keys: 1-3

##### NTP Authentication Keys

| ID | Algorithm |
| -- | -------- |
| 1 | md5 |
| 2 | md5 |
| 3 | sha1 |

#### NTP Device Configuration

```eos
!
ntp authentication-key 1 md5 <removed>
ntp authentication-key 2 md5 7 <removed>
ntp authentication-key 3 sha1 8a <removed>
ntp trusted-key 1-3
ntp authenticate
ntp local-interface lo1
ntp server 1.2.3.4 local-interface lo0
ntp server 2.2.2.55
ntp server 10.1.1.1
ntp server 10.1.1.2 prefer
ntp server 20.20.20.1 key <removed>
ntp server ie.pool.ntp.org iburst key <removed>
```

### Management SSH

#### Authentication Settings

| Authentication protocols | Empty passwords |
| ------------------------ | --------------- |
| keyboard-interactive, password, public-key | permit |

#### IPv4 ACL

| IPv4 ACL | VRF |
| -------- | --- |
| ACL-SSH | - |
| ACL-SSH-VRF | mgt |

#### SSH Timeout and Management

| Idle Timeout | SSH Management |
| ------------ | -------------- |
| 15 | Enabled |

#### Max number of SSH sessions limit and per-host limit

| Connection Limit | Max from a single Host |
| ---------------- | ---------------------- |
| 50 | 10 |

#### Ciphers and Algorithms

| Ciphers | Key-exchange methods | MAC algorithms | Hostkey server algorithms |
|---------|----------------------|----------------|---------------------------|
| default | default | default | default |

#### VRFs

| VRF | Status |
| --- | ------ |
| mgt | Enabled |

#### Management SSH Device Configuration

```eos
!
management ssh
   ip access-group ACL-SSH in
   ip access-group ACL-SSH-VRF vrf mgt in
   idle-timeout 15
   authentication protocol keyboard-interactive password public-key
   connection per-host 10
   fips restrictions
   hostkey client strict-checking
   connection limit 50
   authentication empty-passwords permit
   client-alive interval 666
   client-alive count-max 42
   no shutdown
   log-level debug
   !
   vrf mgt
      no shutdown
```

### Management Tech-Support

#### Policy

##### Exclude Commands

| Command | Type |
| ------- | ---- |
| show platform fap ip route | text |
| show platform fap ipv6 route | text |
| show ip bgp vrf all | text |
| show ipv6 bgp vrf all | text |
| show kernel ip route vrf all | text |
| show kernel ipv6 route vrf all | text |
| show ip route vrf all detail | text |
| show ipv6 route vrf all detail | text |
| show version detail | json |

##### Include Commands

| Command |
| ------- |
| show version detail \| grep TerminAttr |

#### Policy Device Configuration

```eos
!
management tech-support
   policy show tech-support
      exclude command show ip bgp vrf all
      exclude command show ip route vrf all detail
      exclude command show ipv6 bgp vrf all
      exclude command show ipv6 route vrf all detail
      exclude command show kernel ip route vrf all
      exclude command show kernel ipv6 route vrf all
      exclude command show platform fap ip route
      exclude command show platform fap ipv6 route
      exclude command json show version detail
      include command show version detail | grep TerminAttr
   exit
```

## CVX

| Peer Hosts |
| ---------- |
| 1.1.1.1, 2.2.2.2 |

CVX is enabled

### CVX Services

| Service | Enabled | Settings |
| ------- | ------- | -------- |
| MCS | True | Redis Password Set |
| VXLAN | True | VTEP MAC learning: control-plane |

### CVX Device Configuration

```eos
!
cvx
   no shutdown
   peer host 1.1.1.1
   peer host 2.2.2.2
   !
   service mcs
      redis password 7 <removed>
      no shutdown
   !
   service vxlan
      no shutdown
      vtep mac-learning control-plane
```

## Authentication

### Local Users

#### Local Users Summary

| User | Privilege | Role | Disabled | Shell |
| ---- | --------- | ---- | -------- | ----- |
| admin | 15 | network-admin | False | - |
| admin1 | - | - | True | - |
| ansible | 15 | network-admin | False | - |
| cvpadmin | 15 | network-admin | False | - |
| shell | - | - | False | /sbin/nologin |

#### Local Users Device Configuration

```eos
!
username admin privilege 15 role network-admin nopassword
no username admin1
username ansible privilege 15 role network-admin secret sha512 <removed>
username cvpadmin privilege 15 role network-admin secret sha512 <removed>
username cvpadmin ssh-key ssh-rsa AAAAB3NzaC1yc2EAAAADAQABAAABgQC9OuVC4D+ARBrc9sP0VRmP6osTo8fgA4Z/dkacQuiOgph6VTHaBkIuqR7XswKKCOH36GXeIChnIF+d1HSoe05mZX+bT2Nu1SObnO8jZjqIFZqUlXUTHWgmnChchABmXS3KMQlivVDE/r9o3vmHEFTfKPZsmG7YHZuavfYXxFJtqtDW0nGH/WJ+mm4v2CP1tOPBLvNE3mLXXyTepDkmrCH/fkwgPR3gBqLrkhWlma0bz+7I851RpCQemhVJFxeI/SnvQfL2VJU2ZMM3pPRSTlLry7Od6kZNAkr4dIOFDCVAaIDbBxPUZ/LvPfyEUwicEo/EKmpLBQ6E2UqcCK2pTyV/K63682spi2mkxp4FgaLi4CjWkpnL1A/MD7WhrSNgqXToF7QCb9Lidagy9IHafQxfu7LwkFdyQIMu8XNwDZIycuf29wHbDdz1N+YNVK8zwyNAbMOeKMqblsEm2YIorgjzQX1m9+/rJeFBKz77PSgeMp/Rc3txFVuSmFmeTy3aMkU= cvpadmin@hostmachine.local
username shell shell /sbin/nologin nopassword
username shell ssh-key ssh-rsa AAAAB3NzaC1yc2EAAAADAQABAAABgQDHMTFuLHPz/prREZZIks0ca4btBIzEbvY6KRYGzhN7JCG5CTfre0Y9UCbNul7qNl7cxomQkh/0VjQNX6ecPd0HyOTKL2EK002ejNyvooUDarnglMWtjKIl40NgDR/GNSkvC3nEylvX1H7Rfmu38NCqiwIpWA8JFwgLCLvkWUoORxHhIIy8/vttLgMxr66HGlVAnRidf3VVCnlILm4gUpc3fR43EhvVoYByY3jEa/fypiS2nDP9K2fXtpXGrIHSbyMu4Mj3fnSdcqWysRF7Tqc6Kvet8ImS07fLcgpbdLp31ssF1rssbTnD1zWuAozvXpK1d+vFO4EfFr5yzkE2Q8lM0wPpdS4LBWQfJdWgi6t5XEXewWyTYfIDKCBOI2dECGtkDjme+PDNIL9IQiiYC2iXMmQrun9fsp8jicdw1svGef8Otdb4kmHXiQ3mAxTeHLgeYPfYyekKq/+dFMcAZT+sv0g24AHc4ulitfLRoGjxYHZLGg2KQpFfAn0aQKCd5vk= noname@hostmachine-asd-cl
username shell ssh-key secondary ssh-rsa AAAAB3NzaC1yc2EAAAADAQABAAABgQDHMTFuLHPz/prREZZIks0ca4btBIzEbvY6KRYGzhN7JCG5CTfre0Y9UCbNul7qNl7cxomQkh/0VjQNX6ecPd0HyOTKL2EK002ejNyvooUDarnglMWtjKIl40NgDR/GNSkvC3nEylvX1H7Rfmu38NCqiwIpWA8JFwgLCLvkWUoORxHhIIy8/vttLgMxr66HGlVAnRidf3VVCnlILm4gUpc3fR43EhvVoYByY3jEa/fypiS2nDP9K2fXtpXGrIHSbyMu4Mj3fnSdcqWysRF7Tqc6Kvet8ImS07fLcgpbdLp31ssF1rssbTnD1zWuAozvXpK1d+vFO4EfFr5yzkE2Q8lM0wPpdS4LBWQfJdWgi6t5XEXewWyTYfIDKCBOI2dECGtkDjme+PDNIL9IQiiYC2iXMmQrun9fsp8jicdw1svGef8Otdb4kmHXiQ3mAxTeHLgeYPfYyekKq/+dFMcAZT+sv0g24AHc4ulitfLRoGjxYHZLGg2KQpFfAn0aQKCd5vk= noname@hostmachine-asd-cl
```

### Roles

#### Roles Summary

##### Role network-limited

| Sequence | Action | Mode | Command |
| -------- | ------ | ---- | ------- |
| 10 | permit | exec | ssh |
| 20 | deny | - | telnet |
| 30 | permit | exec | traceroute |

#### Roles Device Configuration

```eos
!
role network-limited
   10 permit mode exec command ssh
   20 deny command telnet
   30 permit mode exec command traceroute
```

### Enable Password

sha512 encrypted enable password is configured

#### Enable Password Device Configuration

```eos
!
enable password sha512 <removed>
!
```

### TACACS Servers

#### TACACS Servers

| VRF | TACACS Servers | Single-Connection | Timeout |
| --- | -------------- | ----------------- | ------- |
| mgt | 10.10.10.157 | True | - |
| default | 10.10.10.249 | False | 23 |
| default | 10.10.10.158 | False | - |
| default | 10.10.10.159 | False | - |
| default | 10.10.10.160 | False | - |

Policy unknown-mandatory-attribute ignore is configured

Global timeout: 10 seconds

#### TACACS Servers Device Configuration

```eos
!
tacacs-server timeout 10
tacacs-server policy unknown-mandatory-attribute ignore
tacacs-server host 10.10.10.157 single-connection vrf mgt key 7 <removed>
tacacs-server host 10.10.10.249 timeout 23 key 7 <removed>
tacacs-server host 10.10.10.158 key 7 <removed>
tacacs-server host 10.10.10.159 key 8a <removed>
tacacs-server host 10.10.10.160
```

### IP TACACS Source Interfaces

#### IP TACACS Source Interfaces

| VRF | Source Interface Name |
| --- | --------------- |
| default | loopback1 |
| TEST1 | lo3 |
| default | loopback10 |

#### IP TACACS Source Interfaces Device Configuration

```eos
!
ip tacacs vrf default source-interface loopback1
!
ip tacacs vrf TEST1 source-interface lo3
!
ip tacacs source-interface loopback10
```

### RADIUS Server

- Time to skip a non-responsive server is 10 minutes

- Attribute 32 is included in access requests using hostname

- Global RADIUS TLS SSL profile is GLOBAL_RADIUS_SSL_PROFILE

- Dynamic Authorization is enabled on port 1700

- Dynamic Authorization for TLS connections uses SSL profile SSL_PROFILE

#### RADIUS Server Hosts

| VRF | RADIUS Servers | TLS | SSL Profile | Timeout | Retransmit |
| --- | -------------- | --- | ----------- | ------- | ---------- |
| mgt | 10.10.10.157 | - | - | - | - |
| default | 10.10.10.249 | - | - | - | - |
| default | 10.10.10.158 | - | - | - | - |
| mgt | 10.10.11.157 | - | - | 1 | 1 |
| mgt | 10.10.11.159 | - | - | - | 1 |
| mgt | 10.10.11.160 | - | - | 1 | - |
| mgt | 10.10.11.248 | - | - | - | - |
| default | 10.10.11.249 | - | - | 1 | 1 |
| default | 10.10.11.158 | - | - | 1 | 1 |
| default | 10.10.11.156 | True | - | 1 | 1 |
| mgt | 10.10.11.155 | True | HOST_SSL_PROFILE | 1 | 1 |

#### RADIUS Server Device Configuration

```eos
!
radius-server deadtime 10
radius-server attribute 32 include-in-access-req hostname
radius-server dynamic-authorization port 1700
radius-server tls ssl-profile GLOBAL_RADIUS_SSL_PROFILE
radius-server dynamic-authorization tls ssl-profile SSL_PROFILE
radius-server host 10.10.10.157 vrf mgt key 7 <removed>
radius-server host 10.10.10.249 key 7 <removed>
radius-server host 10.10.10.158 key 7 <removed>
radius-server host 10.10.11.157 vrf mgt timeout 1 retransmit 1 key 7 <removed>
radius-server host 10.10.11.159 vrf mgt retransmit 1 key 7 <removed>
radius-server host 10.10.11.160 vrf mgt timeout 1 key 7 <removed>
radius-server host 10.10.11.248 vrf mgt key 7 <removed>
radius-server host 10.10.11.249 timeout 1 retransmit 1 key 7 <removed>
radius-server host 10.10.11.158 timeout 1 retransmit 1 key 7 <removed>
radius-server host 10.10.11.156 tls port 1700 timeout 1 retransmit 1
radius-server host 10.10.11.155 vrf mgt tls ssl-profile HOST_SSL_PROFILE port 2083 timeout 1 retransmit 1
```

### IP RADIUS Source Interfaces

#### IP RADIUS Source Interfaces

| VRF | Source Interface Name |
| --- | --------------- |
| default | loopback1 |
| MGMT | Ma1 |
| default | loopback10 |

#### IP SOURCE Source Interfaces Device Configuration

```eos
!
ip radius vrf default source-interface loopback1
!
ip radius vrf MGMT source-interface Ma1
!
ip radius source-interface loopback10
```

### AAA Server Groups

#### AAA Server Groups Summary

| Server Group Name | Type  | VRF | IP address |
| ------------------| ----- | --- | ---------- |
| TACACS | tacacs+ | mgt | 10.10.11.157 |
| TACACS | tacacs+ | default | 10.10.11.249 |
| TACACS1 | tacacs+ | mgt | 10.10.10.157 |
| TACACS1 | tacacs+ | default | 10.10.10.249 |
| TACACS2 | tacacs+ | mgt | 192.168.10.157 |
| TACACS2 | tacacs+ | default | 10.10.10.248 |
| LDAP1 | ldap | mgt | 192.168.10.157 |
| LDAP1 | ldap | default | 10.10.10.248 |
| LADP2 | ldap | mgt | 10.10.10.157 |
| LADP2 | ldap | default | 10.10.10.249 |
| RADIUS1 | radius | mgt | 192.168.10.157 |
| RADIUS1 | radius | default | 10.10.10.248 |
| RADIUS2 | radius | mgt | 10.10.10.157 |
| RADIUS2 | radius | default | 10.10.10.249 |

#### AAA Server Groups Device Configuration

```eos
!
aaa group server ldap LADP2
   server 10.10.10.157 vrf mgt
   server 10.10.10.249
!
aaa group server ldap LDAP1
   server 192.168.10.157 vrf mgt
   server 10.10.10.248
!
aaa group server radius RADIUS1
   server 192.168.10.157 vrf mgt
   server 10.10.10.248
!
aaa group server radius RADIUS2
   server 10.10.10.157 vrf mgt
   server 10.10.10.249
!
aaa group server tacacs+ TACACS
   server 10.10.11.157 vrf mgt
   server 10.10.11.249
!
aaa group server tacacs+ TACACS1
   server 10.10.10.157 vrf mgt
   server 10.10.10.249
!
aaa group server tacacs+ TACACS2
   server 192.168.10.157 vrf mgt
   server 10.10.10.248
```

### AAA Authentication

#### AAA Authentication Summary

| Type | Sub-type | User Stores |
| ---- | -------- | ---------- |
| Login | default | group TACACS local |
| Login | console | local |

AAA Authentication on-failure log has been enabled

AAA Authentication on-success log has been enabled

Policy local allow-nopassword-remote-login has been enabled.

Policy lockout has been enabled. After **3** failed login attempts within **900** minutes, you'll be locked out for **300** minutes.

#### AAA Authentication Device Configuration

```eos
aaa authentication login default group TACACS local
aaa authentication login console local
aaa authentication enable default group TACACS local
aaa authentication dot1x default group RADIUS1
aaa authentication policy on-failure log
aaa authentication policy on-success log
aaa authentication policy local allow-nopassword-remote-login
aaa authentication policy lockout failure 3 window 900 duration 300
!
```

### AAA Authorization

#### AAA Authorization Summary

| Type | User Stores |
| ---- | ----------- |
| Exec | group TACACS local |
| Default Role | network-admin |
| Additional Dynamic Authorization Groups | radius, RADIUS1 |

Authorization for configuration commands is enabled.

Authorization for serial console is enabled.

#### AAA Authorization Privilege Levels Summary

| Privilege Level | User Stores |
| --------------- | ----------- |
| all | group TACACS |
| 5 | group radius |
| 10,15 | group tacacs+ local |

#### AAA Authorization Device Configuration

```eos
aaa authorization policy local default-role network-admin
aaa authorization serial-console
aaa authorization dynamic dot1x additional-groups group radius group RADIUS1
aaa authorization exec default group TACACS local
aaa authorization commands all default group TACACS
aaa authorization commands 5 default group radius
aaa authorization commands 10,15 default group tacacs+ local
!
```

### AAA Accounting

#### AAA Accounting Summary

| Type | Commands | Record type | Group | Logging |
| ---- | -------- | ----------- | ----- | ------- |
| Exec - Console | - | start-stop | TACACS | True |
| Commands - Console | all | start-stop | TACACS | True |
| Commands - Console | 0 | start-stop |  -  | True |
| Commands - Console | 1 | start-stop | TACACS1 | False |
| Exec - Default | - | start-stop | TACACS | True |
| System - Default | - | start-stop | TACACS | - |
| Dot1x - Default  | - | start-stop | RADIUS | - |
| Commands - Default | all | start-stop | TACACS | True |
| Commands - Default | 0 | start-stop | - | True |
| Commands - Default | 1 | start-stop | TACACS | False |

#### AAA Accounting Device Configuration

```eos
aaa accounting exec console start-stop group TACACS logging
aaa accounting commands all console start-stop group TACACS logging
aaa accounting commands 0 console start-stop logging
aaa accounting commands 1 console start-stop group TACACS1
aaa accounting exec default start-stop group TACACS logging
aaa accounting system default start-stop group TACACS
aaa accounting dot1x default start-stop group RADIUS
aaa accounting commands all default start-stop group TACACS logging
aaa accounting commands 0 default start-stop logging
aaa accounting commands 1 default start-stop group TACACS
```

## Management Security

### Management Security Summary

| Settings | Value |
| -------- | ----- |
| Entropy sources | hardware, haveged, cpu jitter, hardware exclusive |
| Common password encryption key | True |
| Reversible password encryption | aes-256-gcm |
| Minimum password length | 17 |

### Management Security SSL Profiles

| SSL Profile Name | TLS protocol accepted | Certificate filename | Key filename | Cipher List | CRLs |
| ---------------- | --------------------- | -------------------- | ------------ | ----------- | ---- |
| certificate-profile | - | eAPI.crt | eAPI.key | - | ca.crl<br>intermediate.crl |
| cipher-list-profile | - | - | - | ECDHE-RSA-AES256-GCM-SHA384:ECDHE-RSA-AES256-SHA384 | - |
| test1-chain-cert | - | - | - | - | - |
| test1-trust-cert | - | - | - | - | - |
| test2-chain-cert | - | - | - | - | - |
| test2-trust-cert | - | - | - | - | - |
| tls-single-version-profile-as-float | 1.0 | - | - | - | - |
| tls-single-version-profile-as-string | 1.1 | - | - | - | - |
| tls-versions-profile | 1.0 1.1 | - | - | - | - |

### SSL profile test1-chain-cert Certificates Summary

| Chain Certificates | Requirement |
| ------------------ | ----------- |
| test-chain-cert1.crt, test-chain-cert2.crt | Basic Constraint CA |

### SSL profile test1-trust-cert Certificates Summary

| Trust Certificates | Requirement | Policy | System |
| ------------------ | ----------- | ------ | ------ |
| test-trust1.crt, test-trust2.crt | Basic Constraint CA | Ignore Expiry Date | - |

### SSL profile test2-chain-cert Certificates Summary

| Chain Certificates | Requirement |
| ------------------ | ----------- |
| - | Root CA Included |

### SSL profile test2-trust-cert Certificates Summary

| Trust Certificates | Requirement | Policy | System |
| ------------------ | ----------- | ------ | ------ |
| - | Hostname must be FQDN | - | Enabled |

### Password Policies

| Policy Name | Digits | Length | Lowercase letters | Special characters | Uppercase letters | Repetitive characters | Sequential characters |
|-------------|--------|--------|-------------------|--------------------|-------------------|-----------------------|----------------------|
| AVD_POLICY | > 1 | > 2 | > 3 | > 4 | > 5 | < 6 | < 7 |

### Session Shared-secret Profiles

#### profile0

| Secret Name | Receive Lifetime | Transmit Lifetime | Timezone |
| ----------- | ---------------- | ----------------- | -------- |
| Secret1 | 12/20/2024 10:00:00 - 12/20/2025 10:00:00 | Infinite | Local Time |
| Secret2 | Infinite | Infinite | UTC |

#### profile1

| Secret Name | Receive Lifetime | Transmit Lifetime | Timezone |
| ----------- | ---------------- | ----------------- | -------- |
| Secret3 | 2024-12-20 10:00:00 - 2025-12-20 10:00:00 | 12/20/2024 10:00:00 - 12/10/2025 10:00:00 | UTC |

#### profile2

| Secret Name | Receive Lifetime | Transmit Lifetime | Timezone |
| ----------- | ---------------- | ----------------- | -------- |
| Secret4 | 2024-12-20 10:00:00 - 2025-12-20 10:00:00 | 2024-12-20 10:00:00 - 2025-12-20 10:00:00 | UTC |

### Management Security Device Configuration

```eos
!
management security
   entropy source hardware haveged cpu jitter
   entropy source hardware exclusive
   password minimum length 17
   password encryption-key common
   password encryption reversible aes-256-gcm
   !
   password policy AVD_POLICY
      minimum digits 1
      minimum length 2
      minimum lower 3
      minimum special 4
      minimum upper 5
      maximum repetitive 6
      maximum sequential 7
   !
   session shared-secret profile profile0
      secret Secret1 7 <removed> receive-lifetime 12/20/2024 10:00:00 12/20/2025 10:00:00 transmit-lifetime infinite local-time
      secret Secret2 7 <removed> receive-lifetime infinite transmit-lifetime infinite
   !
   session shared-secret profile profile1
      secret Secret3 8a <removed> receive-lifetime 2024-12-20 10:00:00 2025-12-20 10:00:00 transmit-lifetime 12/20/2024 10:00:00 12/10/2025 10:00:00
   !
   session shared-secret profile profile2
      secret Secret4 0 <removed> receive-lifetime 2024-12-20 10:00:00 2025-12-20 10:00:00 transmit-lifetime 2024-12-20 10:00:00 2025-12-20 10:00:00
   !
   ssl profile certificate-profile
      certificate eAPI.crt key eAPI.key
      crl ca.crl
      crl intermediate.crl
   !
   ssl profile cipher-list-profile
      cipher-list ECDHE-RSA-AES256-GCM-SHA384:ECDHE-RSA-AES256-SHA384
   !
   ssl profile test1-chain-cert
      chain certificate test-chain-cert1.crt
      chain certificate test-chain-cert2.crt
      chain certificate requirement basic-constraint ca true
   !
   ssl profile test1-trust-cert
      trust certificate test-trust1.crt
      trust certificate test-trust2.crt
      trust certificate requirement basic-constraint ca true
      trust certificate policy expiry-date ignore
   !
   ssl profile test2-chain-cert
      chain certificate requirement include root-ca
   !
   ssl profile test2-trust-cert
      trust certificate system
      trust certificate requirement hostname fqdn
   !
   ssl profile tls-single-version-profile-as-float
      tls versions 1.0
   !
   ssl profile tls-single-version-profile-as-string
      tls versions 1.1
   !
   ssl profile tls-versions-profile
      tls versions 1.0 1.1
```

## Prompt Device Configuration

```eos
!
prompt %H__%D{%H:%M:%S}%v%P
```

## Aliases Device Configuration

```eos
alias wr copy running-config startup-config
alias siib show ip interface brief

!
```

## DHCP Relay

### DHCP Relay Summary

- DHCP Relay is disabled for tunnelled requests
- DHCP Relay is disabled for MLAG peer-link requests

| DHCP Relay Servers |
| ------------------ |
| dhcp-relay-server1 |
| dhcp-relay-server2 |

### DHCP Relay Device Configuration

```eos
!
dhcp relay
   tunnel requests disabled
   mlag peer-link requests disabled
   server dhcp-relay-server1
   server dhcp-relay-server2
```

## DHCP Server

### DHCP Servers Summary

| DHCP Server Enabled | VRF | IPv4 DNS Domain | IPv4 DNS Servers | IPv4 Bootfile | IPv4 Lease Time | IPv6 DNS Domain | IPv6 DNS Servers | IPv6 Bootfile | IPv6 Lease Time |
| ------------------- | --- | --------------- | ---------------- | ------------- | --------------- | --------------- | ---------------- | ------------- | --------------- |
| True | AVRF | - | - | - | - | - | - | - | - |
| True | defauls | - | - | - | - | - | - | - | - |
| True | default | - | 10.0.0.1, 192.168.255.254 | https://www.arista.io/ztp/bootstrap | - | - | 2001:db8::1, 2001:db8::2 | https://2001:0db8:fe/ztp/bootstrap | - |
| True | defaulu | - | - | - | - | - | - | - | - |
| True | TEST | testv4.com | - | - | 10 days 10 hours 10 minutes | testv6.com | - | - | 12 days 12 hours 12 minutes |
| False | VRF01 | - | - | - | - | - | - | - | - |

#### VRF AVRF DHCP Server

##### Subnets

| Subnet | Name | DNS Servers | Default Gateway | Lease Time | Ranges |
| ------ | ---- | ----------- | --------------- | ---------- | ------ |
| 172.16.254.0/24 | - | - | 172.16.254.1 | - | - |

#### VRF default DHCP Server

##### Subnets

| Subnet | Name | DNS Servers | Default Gateway | Lease Time | Ranges |
| ------ | ---- | ----------- | --------------- | ---------- | ------ |
| 2a00:2::/64 | - | - | - | - | - |
| 10.2.3.0/24 | - | - | - | - | - |

##### IPv4 Vendor Options

| Vendor ID | Sub-option Code | Sub-option Type | Sub-option Data |
| --------- | ----------------| --------------- | --------------- |
| NTP | 42 | ipv4-address | 10.1.1.1 |

#### VRF TEST DHCP Server

##### Subnets

| Subnet | Name | DNS Servers | Default Gateway | Lease Time | Ranges |
| ------ | ---- | ----------- | --------------- | ---------- | ------ |
| 10.0.0.0/24 | TEST1 | 10.1.1.12, 10.1.1.13 | 10.0.0.1 | 0 days, 0 hours, 10 minutes | 10.0.0.10-10.0.0.100, 10.0.0.110-10.0.0.120 |
| 2001:db8:abcd:1234:c000::/66 | - | - | - | - | - |

###### DHCP Reservations in subnet 10.0.0.0/24

| Mac Address | IPv4 Address | IPv6 Address | Hostname |
| ----------- | ------------ | ------------ | -------- |
| 0001.0001.0001 | 10.0.0.2 | - |  host3 |
| 1a1b.1c1d.1e1f | 10.0.0.1 | - |  host1 |

###### DHCP Reservations in subnet 2001:db8:abcd:1234:c000::/66

| Mac Address | IPv4 Address | IPv6 Address | Hostname |
| ----------- | ------------ | ------------ | -------- |
| 0003.0003.003 | - | 2001:db8:abcd:1234:c000::1 |  - |

##### IPv4 Vendor Options

| Vendor ID | Sub-option Code | Sub-option Type | Sub-option Data |
| --------- | ----------------| --------------- | --------------- |
| NTP | 1 | string | test |
| NTP | 42 | ipv4-address | 10.1.1.1 |
| NTP | 66 | array ipv4-address | 1.1.1.1 2.2.2.2 |

#### VRF VRF01 DHCP Server

##### Subnets

| Subnet | Name | DNS Servers | Default Gateway | Lease Time | Ranges |
| ------ | ---- | ----------- | --------------- | ---------- | ------ |
| 192.168.0.0/24 | - | - | - | - | - |

### DHCP Server Configuration

```eos
!
dhcp server vrf AVRF
   !
   subnet 172.16.254.0/24
      default-gateway 172.16.254.1
   dns server ipv4 10.0.0.1 192.168.255.254
   client class ipv4 definition Class1
!
dhcp server vrf defauls
!
dhcp server
   dns server ipv4 10.0.0.1 192.168.255.254
   dns server ipv6 2001:db8::1 2001:db8::2
   tftp server file ipv4 https://www.arista.io/ztp/bootstrap
   tftp server file ipv6 https://2001:0db8:fe/ztp/bootstrap
   !
   subnet 2a00:2::/64
   !
   subnet 10.2.3.0/24
   !
   vendor-option ipv4 NTP
      sub-option 42 type ipv4-address data 10.1.1.1
!
dhcp server vrf defaulu
!
dhcp server vrf TEST
   lease time ipv4 10 days 10 hours 10 minutes
   dns domain name ipv4 testv4.com
   lease time ipv6 12 days 12 hours 12 minutes
   dns domain name ipv6 testv6.com
   !
   subnet 10.0.0.0/24
      reservations
         mac-address 0001.0001.0001
            ipv4-address 10.0.0.2
            hostname host3
         !
         mac-address 1a1b.1c1d.1e1f
            ipv4-address 10.0.0.1
            hostname host1
      !
      range 10.0.0.10 10.0.0.100
      !
      range 10.0.0.110 10.0.0.120
      name TEST1
      dns server 10.1.1.12 10.1.1.13
      lease time 0 days 0 hours 10 minutes
      default-gateway 10.0.0.1
   !
   subnet 2001:db8:abcd:1234:c000::/66
      reservations
         mac-address 0003.0003.003
            ipv6-address 2001:db8:abcd:1234:c000::1
   !
   vendor-option ipv4 NTP
      sub-option 1 type string data "test"
      sub-option 42 type ipv4-address data 10.1.1.1
      sub-option 66 type array ipv4-address data 1.1.1.1 2.2.2.2
!
dhcp server vrf VRF01
   !
   subnet 192.168.0.0/24
   disabled
```

## System Boot Settings

### Boot Secret Summary

- The md5 hashed Aboot password is configured

### System Boot Device Configuration

```eos
!
boot secret 5 <removed>
```

## Monitoring

### Custom daemons

#### Custom Daemons Device Configuration

```eos
!
daemon ocprometheus
   exec /usr/bin/ocprometheus -config /usr/bin/ocprometheus.yml -addr localhost:6042
   no shutdown
!
daemon random
   exec /usr/bin/random
   shutdown
```

<<<<<<< HEAD
### MCS Client Summary
=======
### Event Handler

#### Event Handler Summary

| Handler | Actions | Trigger | Trigger Config |
| ------- | ------- | ------- | -------------- |
| CONFIG_VERSIONING | bash <code>FN=/mnt/flash/startup-config; LFN="`ls -1 $FN.*-* \| tail -n 1`"; if [ -z "$LFN" -o -n "`diff -I 'last modified' $FN $LFN`" ]; then cp $FN $FN.`date +%Y%m%d-%H%M%S`; ls -1r $FN.*-* \| tail -n +11 \| xargs -I % rm %; fi</code> | on-startup-config | - |
| trigger-on-boot | bash <code>if [ 15 -gt 10 ]\nthen\n  echo "a is greater than 10"\nfi</code><br>increment device health metric Metric1 | on-boot | - |
| trigger-on-counters | log | on-counters | poll interval 10<br>condition ( Arad*.IptCrcErrCnt.delta > 100 ) and ( Arad*.UcFifoFullDrop.delta > 100 )<br>granularity per-source |
| trigger-on-counters2 | - | on-counters | condition ( Arad*.IptCrcErrCnt.delta > 100 ) and ( Arad*.UcFifoFullDrop.delta > 100 )<br>granularity per-source |
| trigger-on-counters3 | - | on-counters | - |
| trigger-on-intf | - | on-intf | trigger on-intf Ethernet4 operstatus ip ip6 |
| trigger-on-intf2 | - | on-intf | - |
| trigger-on-intf3 | - | on-intf | - |
| trigger-on-intf4 | - | on-intf | trigger on-intf Ethernet4 ip |
| trigger-on-intf5 | - | on-intf | trigger on-intf Ethernet5 ip6 |
| trigger-on-intf6 | - | on-intf | trigger on-intf Ethernet6 operstatus |
| trigger-on-logging | increment device health metric Metric2 | on-logging | poll interval 10<br>regex ab* |
| trigger-on-logging2 | - | on-logging | regex ab* |
| trigger-on-logging3 | - | on-logging | - |
| trigger-on-maintenance1 | - | on-maintenance | trigger on-maintenance enter interface Management3 after stage linkdown |
| trigger-on-maintenance2 | bash <code>echo "on-maintenance"</code> | on-maintenance | trigger on-maintenance exit unit unit1 before stage bgp |
| trigger-on-maintenance3 | bash <code>echo "on-maintenance"</code> | on-maintenance | trigger on-maintenance enter bgp 10.0.0.2 vrf vrf1 all |
| trigger-on-maintenance4 | - | on-maintenance | - |
| trigger-on-maintenance5 | - | on-maintenance | - |
| trigger-vm-tracer | bash <code>echo "vm-tracer vm"</code> | vm-tracer vm | - |
| trigger-vm-tracer2 | bash <code>echo "vm-tracer vm"\nEOF</code> | vm-tracer vm | - |
| without-trigger-key | - | - | - |

#### Event Handler Device Configuration

```eos
!
event-handler CONFIG_VERSIONING
   trigger on-startup-config
   action bash FN=/mnt/flash/startup-config; LFN="`ls -1 $FN.*-* | tail -n 1`"; if [ -z "$LFN" -o -n "`diff -I 'last modified' $FN $LFN`" ]; then cp $FN $FN.`date +%Y%m%d-%H%M%S`; ls -1r $FN.*-* | tail -n +11 | xargs -I % rm %; fi
   delay 0
!
event-handler trigger-on-boot
   trigger on-boot
   action bash
      if [ 15 -gt 10 ]
      then
        echo "a is greater than 10"
      fi
      EOF
   action log
   action increment device-health metric Metric1
!
event-handler trigger-on-counters
   action log
   trigger on-counters
      poll interval 10
      condition ( Arad*.IptCrcErrCnt.delta > 100 ) and ( Arad*.UcFifoFullDrop.delta > 100 )
      granularity per-source
!
event-handler trigger-on-counters2
   trigger on-counters
      condition ( Arad*.IptCrcErrCnt.delta > 100 ) and ( Arad*.UcFifoFullDrop.delta > 100 )
      granularity per-source
!
event-handler trigger-on-counters3
   trigger on-counters
!
event-handler trigger-on-intf
   trigger on-intf Ethernet4 operstatus ip ip6
!
event-handler trigger-on-intf2
!
event-handler trigger-on-intf3
!
event-handler trigger-on-intf4
   trigger on-intf Ethernet4 ip
!
event-handler trigger-on-intf5
   trigger on-intf Ethernet5 ip6
!
event-handler trigger-on-intf6
   trigger on-intf Ethernet6 operstatus
!
event-handler trigger-on-logging
   action increment device-health metric Metric2
   trigger on-logging
      poll interval 10
      regex ab*
!
event-handler trigger-on-logging2
   trigger on-logging
      regex ab*
!
event-handler trigger-on-logging3
   trigger on-logging
!
event-handler trigger-on-maintenance1
   trigger on-maintenance enter interface Management3 after stage linkdown
!
event-handler trigger-on-maintenance2
   trigger on-maintenance exit unit unit1 before stage bgp
   action bash echo "on-maintenance"
!
event-handler trigger-on-maintenance3
   trigger on-maintenance enter bgp 10.0.0.2 vrf vrf1 all
   action bash echo "on-maintenance"
!
event-handler trigger-on-maintenance4
!
event-handler trigger-on-maintenance5
!
event-handler trigger-vm-tracer
   trigger vm-tracer vm
   action bash echo "vm-tracer vm"
!
event-handler trigger-vm-tracer2
   trigger vm-tracer vm
   action bash echo "vm-tracer vm"\nEOF
!
event-handler without-trigger-key
```

## Interfaces

### Interface Profiles

#### Interface Profiles Summary

- TEST-PROFILE-1
- TEST-PROFILE-2

#### Interface Profiles Device Configuration

```eos
!
interface profile TEST-PROFILE-1
   command description Molecule
   command no switchport
   command no lldp transmit
!
interface profile TEST-PROFILE-2
   command mtu 9214
   command ptp enable
```

### DPS Interfaces
>>>>>>> 72f24a77

MCS client is enabled

| Secondary CVX cluster | Server Hosts | Enabled |
| --------------------- | ------------ | ------- |
| default | 10.90.224.188, 10.90.224.189, leaf2.atd.lab | True |

#### MCS Client Device Configuration

```eos
!
mcs client
   no shutdown
   !
   cvx secondary default
      no shutdown
      server host 10.90.224.188
      server host 10.90.224.189
      server host leaf2.atd.lab
```

### Monitor Sessions

#### Monitor Sessions Summary

##### myMonitoringSession1

####### myMonitoringSession1 Sources

| Sources | Direction | Access Group Type | Access Group Name | Access Group Priority |
| ------- | --------- | ----------------- | ----------------- | --------------------- |
| Ethernet1 | both | ipv6 | ipv6ACL | - |
| Ethernet5 | both | ip | ipv4ACL | 10 |

####### myMonitoringSession1 Destinations and Session Settings

| Settings | Values |
| -------- | ------ |
| Destinations | Ethernet48 |
| Encapsulation Gre Metadata Tx | True |
| Header Remove Size | 32 |
| Truncate Enabled | True |

##### myMonitoringSession2

####### myMonitoringSession2 Sources

| Sources | Direction | Access Group Type | Access Group Name | Access Group Priority |
| ------- | --------- | ----------------- | ----------------- | --------------------- |
| Ethernet3, Ethernet5 | rx | - | - | - |
| Ethernet10-15 | rx | - | - | - |
| Ethernet12 | rx | - | - | - |
| Ethernet18 | tx | - | - | 100 |

####### myMonitoringSession2 Destinations and Session Settings

| Settings | Values |
| -------- | ------ |
| Destinations | Cpu, Ethernet50 |
| Encapsulation Gre Metadata Tx | True |
| Access Group Type | ip |
| Access Group Name | ipv4ACL |
| Sample | 50 |

##### myMonitoringSession3

####### myMonitoringSession3 Sources

| Sources | Direction | Access Group Type | Access Group Name | Access Group Priority |
| ------- | --------- | ----------------- | ----------------- | --------------------- |
| Ethernet20 | both | ip | ipv4ACL | 10 |

####### myMonitoringSession3 Destinations and Session Settings

| Settings | Values |
| -------- | ------ |
| Destinations | - |

##### myMonitoringSession4

####### myMonitoringSession4 Sources

| Sources | Direction | Access Group Type | Access Group Name | Access Group Priority |
| ------- | --------- | ----------------- | ----------------- | --------------------- |
| Ethernet3, Ethernet5 | rx | - | - | - |
| Ethernet10-15 | rx | - | - | - |
| Ethernet12 | rx | - | - | - |
| Ethernet18 | tx | mac | macACL | 100 |

####### myMonitoringSession4 Destinations and Session Settings

| Settings | Values |
| -------- | ------ |
| Destinations | Cpu, Ethernet50 |
| Encapsulation Gre Metadata Tx | True |

##### Monitor Session Default Settings

| Settings | Values |
| -------- | ------ |
| Encapsulation GRE Payload | inner-packet |

#### Monitor Sessions Device Configuration

```eos
!
monitor session myMonitoringSession1 source Ethernet1 ipv6 access-group ipv6ACL
monitor session myMonitoringSession1 source Ethernet5 both ip access-group ipv4ACL priority 10
monitor session myMonitoringSession1 destination Ethernet48
monitor session myMonitoringSession1 truncate
monitor session myMonitoringSession1 header remove size 32
monitor session myMonitoringSession1 encapsulation gre metadata tx
monitor session myMonitoringSession2 ip access-group ipv4ACL
monitor session myMonitoringSession2 source Ethernet3, Ethernet5 rx
monitor session myMonitoringSession2 source Ethernet10-15 rx
monitor session myMonitoringSession2 source Ethernet12 rx
monitor session myMonitoringSession2 source Ethernet18 tx
monitor session myMonitoringSession2 destination Cpu
monitor session myMonitoringSession2 destination Ethernet50
monitor session myMonitoringSession2 sample 50
monitor session myMonitoringSession2 encapsulation gre metadata tx
monitor session myMonitoringSession3 source Ethernet20 both ip access-group ipv4ACL priority 10
monitor session myMonitoringSession4 source Ethernet3, Ethernet5 rx
monitor session myMonitoringSession4 source Ethernet10-15 rx
monitor session myMonitoringSession4 source Ethernet12 rx
monitor session myMonitoringSession4 source Ethernet18 tx mac access-group macACL priority 100
monitor session myMonitoringSession4 destination Cpu
monitor session myMonitoringSession4 destination Ethernet50
monitor session myMonitoringSession4 encapsulation gre metadata tx
!
monitor session default encapsulation gre payload inner-packet
```

<<<<<<< HEAD
### Tap Aggregation
=======
## Multicast

### IP IGMP Snooping

#### IP IGMP Snooping Summary

| IGMP Snooping | Fast Leave | Interface Restart Query | Proxy | Restart Query Interval | Robustness Variable |
| ------------- | ---------- | ----------------------- | ----- | ---------------------- | ------------------- |
| Enabled | True | 500 | True | 30 | 2 |

| Querier Enabled | IP Address | Query Interval | Max Response Time | Last Member Query Interval | Last Member Query Count | Startup Query Interval | Startup Query Count | Version |
| --------------- | ---------- | -------------- | ----------------- | -------------------------- | ----------------------- | ---------------------- | ------------------- | ------- |
| True | 10.10.10.1 | 40 | 10 | 5 | 2 | 20 | 2 | 3 |

##### IP IGMP Snooping Vlan Summary

| Vlan | IGMP Snooping | Fast Leave | Max Groups | Proxy |
| ---- | ------------- | ---------- | ---------- | ----- |
| 23 | True | True | 20 | True |
| 24 | True | - | - | - |
| 25 | False | False | - | False |
| 26 | - | - | - | - |

| Vlan | Querier Enabled | IP Address | Query Interval | Max Response Time | Last Member Query Interval | Last Member Query Count | Startup Query Interval | Startup Query Count | Version |
| ---- | --------------- | ---------- | -------------- | ----------------- | -------------------------- | ----------------------- | ---------------------- | ------------------- | ------- |
| 23 | True | 10.10.23.1 | 40 | 10 | 5 | 2 | 20 | 2 | 3 |

#### IP IGMP Snooping Device Configuration

```eos
!
ip igmp snooping robustness-variable 2
ip igmp snooping restart query-interval 30
ip igmp snooping interface-restart-query 500
ip igmp snooping fast-leave
ip igmp snooping vlan 23
ip igmp snooping vlan 23 querier
ip igmp snooping vlan 23 querier address 10.10.23.1
ip igmp snooping vlan 23 querier query-interval 40
ip igmp snooping vlan 23 querier max-response-time 10
ip igmp snooping vlan 23 querier last-member-query-interval 5
ip igmp snooping vlan 23 querier last-member-query-count 2
ip igmp snooping vlan 23 querier startup-query-interval 20
ip igmp snooping vlan 23 querier startup-query-count 2
ip igmp snooping vlan 23 querier version 3
ip igmp snooping vlan 23 max-groups 20
ip igmp snooping vlan 23 fast-leave
ip igmp snooping vlan 24
no ip igmp snooping vlan 25
no ip igmp snooping vlan 25 fast-leave
ip igmp snooping querier
ip igmp snooping querier address 10.10.10.1
ip igmp snooping querier query-interval 40
ip igmp snooping querier max-response-time 10
ip igmp snooping querier last-member-query-interval 5
ip igmp snooping querier last-member-query-count 2
ip igmp snooping querier startup-query-interval 20
ip igmp snooping querier startup-query-count 2
ip igmp snooping querier version 3
!
ip igmp snooping proxy
ip igmp snooping vlan 23 proxy
no ip igmp snooping vlan 25 proxy
```

## Filters

### IP Community-lists

#### IP Community-lists Summary

| Name | Action | Communities / Regexp |
| ---- | ------ | -------------------- |
| IP_CL_TEST1 | permit | 1001:1001, 1002:1002 |
| IP_CL_TEST1 | deny | 1010:1010 |
| IP_CL_TEST1 | permit | 20:* |
| IP_CL_TEST2 | deny | 1003:1003 |
| IP_RE_TEST1 | permit | ^$ |
| IP_RE_TEST2 | deny | ^100 |

#### IP Community-lists Device Configuration

```eos
!
ip community-list IP_CL_TEST1 permit 1001:1001 1002:1002
ip community-list IP_CL_TEST1 deny 1010:1010
ip community-list regexp IP_CL_TEST1 permit 20:*
ip community-list IP_CL_TEST2 deny 1003:1003
ip community-list regexp IP_RE_TEST1 permit ^$
ip community-list regexp IP_RE_TEST2 deny ^100
```

### IP Extended Community Lists

#### IP Extended Community Lists Summary

| List Name | Type | Extended Communities |
| --------- | ---- | -------------------- |
| TEST1 | permit | 65000:65000 |
| TEST1 | deny | 65002:65002 |
| TEST2 | deny | 65001:65001 |

#### IP Extended Community Lists Device Configuration

```eos
!
ip extcommunity-list TEST1 permit 65000:65000
ip extcommunity-list TEST1 deny 65002:65002
!
ip extcommunity-list TEST2 deny 65001:65001
```

### IP Extended Community RegExp Lists

#### IP Extended Community RegExp Lists Summary

| List Name | Type | Regular Expression |
| --------- | ---- | ------------------ |
| TEST1 | permit | `65[0-9]{3}:[0-9]+` |
| TEST1 | deny | `.*` |
| TEST2 | deny | `6500[0-1]:650[0-9][0-9]` |

#### IP Extended Community RegExp Lists Device Configuration

```eos
!
ip extcommunity-list regexp TEST1 permit 65[0-9]{3}:[0-9]+
ip extcommunity-list regexp TEST1 deny .*
!
ip extcommunity-list regexp TEST2 deny 6500[0-1]:650[0-9][0-9]
```

### AS Path Lists

#### AS Path Lists Summary
>>>>>>> 72f24a77

#### Tap Aggregation Summary

| Settings | Values |
| -------- | ------ |
| Mode Exclusive | True |
| Mode Exclusive Profile | tap-aggregation-extended |
| Mode Exclusive No-Errdisable | Ethernet1/1, Ethetnet 42/1, Port-Channel200 |
| Encapsulation Dot1br Strip | True |
| Encapsulation Vn Tag Strip | True |
| Protocol LLDP Trap | True |
| Truncation Size | 169 |
| Mac Timestamp | Header Format 64-bit |
| Mac Timestamp | Header eth-type 5 |
| Mac FCS Error | pass-through |

#### Tap Aggregation Device Configuration

```eos
!
tap aggregation
   mode exclusive profile tap-aggregation-extended
   encapsulation dot1br strip
   encapsulation vn-tag strip
   protocol lldp trap
   mode exclusive no-errdisable Ethernet1/1
   mode exclusive no-errdisable Ethetnet 42/1
   mode exclusive no-errdisable Port-Channel200
   truncation size 169
   mac timestamp header format 64-bit
   mac timestamp header eth-type 5
   mac fcs-error pass-through
```

### SFlow

#### SFlow Summary

| VRF | SFlow Source | SFlow Destination | Port |
| --- | ------------ | ----------------- | ---- |
| AAA | - | 10.6.75.62 | 123 |
| AAA | - | 10.6.75.63 | 333 |
| AAA | Ethernet2 | - | - |
| BBB | - | 10.6.75.62 | 6343 |
| BBB | 1.1.1.1 | - | - |
| CCC | - | 10.6.75.62 | 6343 |
| CCC | Management1 | - | - |
| MGMT | - | 10.6.75.59 | 6343 |
| MGMT | - | 10.6.75.62 | 123 |
| MGMT | - | 10.6.75.63 | 333 |
| MGMT | Ethernet3 | - | - |
| default | - | 10.6.75.62 | 123 |
| default | - | 10.6.75.61 | 6343 |
| default | Management0 | - | - |

sFlow Sample Rate: 1000

sFlow Sample Input Subinterface is enabled.

sFlow Sample Output Subinterface is enabled.

sFlow Polling Interval: 10

sFlow is enabled.

sFlow is disabled on all interfaces by default.

Unmodified egress sFlow is enabled on all interfaces by default.

sFlow hardware acceleration is enabled.

sFlow hardware accelerated Sample Rate: 1024

#### SFlow Hardware Accelerated Modules

| Module | Acceleration Enabled |
| ------ | -------------------- |
| Linecard1 | True |
| Linecard2 | True |
| Linecard3 | False |

#### SFlow Extensions

| Extension | Enabled |
| --------- | ------- |
| bgp | True |
| router | True |
| switch | False |
| tunnel | False |

#### SFlow Device Configuration

```eos
!
sflow sample dangerous 1000
sflow polling-interval 10
sflow vrf AAA destination 10.6.75.62 123
sflow vrf AAA destination 10.6.75.63 333
sflow vrf AAA source-interface Ethernet2
sflow vrf BBB destination 10.6.75.62
sflow vrf BBB source 1.1.1.1
sflow vrf CCC destination 10.6.75.62
sflow vrf CCC source-interface Management1
sflow vrf MGMT destination 10.6.75.59
sflow vrf MGMT destination 10.6.75.62 123
sflow vrf MGMT destination 10.6.75.63 333
sflow vrf MGMT source-interface Ethernet3
sflow destination 10.6.75.61
sflow destination 10.6.75.62 123
sflow source-interface Management0
sflow sample input subinterface
sflow sample output subinterface
sflow extension bgp
sflow extension router
no sflow extension switch
no sflow extension tunnel
sflow interface disable default
sflow interface egress unmodified enable default
sflow run
sflow hardware acceleration
sflow hardware acceleration sample 1024
sflow hardware acceleration module Linecard1
sflow hardware acceleration module Linecard2
no sflow hardware acceleration module Linecard3
```

### VM Tracer Sessions

#### VM Tracer Summary

| Session | URL | Username | Autovlan | VRF | Source Interface |
| ------- | --- | -------- | -------- | --- | ---------------- |
| session_1 | https://192.168.0.10 | user1 | disabled | MGMT | Management1 |
| session_2 | https://192.168.0.10 | user1 | enabled | - | - |

#### VM Tracer Device Configuration

```eos
!
vmtracer session session_1
   url https://192.168.0.10
   username user1
   password 7 0011D0516421B120A25735E080A16001D1617
   autovlan disable
   vrf MGMT
   source-interface Management1
!
vmtracer session session_2
   url https://192.168.0.10
   username user1
   password 7 0011D0516421B120A25735E080A16001D1617
```

### Object Tracking

#### Object Tracking Summary

| Name | Interface | Tracked Property |
| ---- | --------- | ---------------- |
| MyTrackNoProperty | Ethernet1/1 | line-protocol |
| MyTrackSetProperty | Ethernet2/1 | line-protocol |

#### Object Tracking Device Configuration

```eos
!
track MyTrackNoProperty interface Ethernet1/1 line-protocol
track MyTrackSetProperty interface Ethernet2/1 line-protocol
```

### Monitor Telemetry Postcard Policy

#### Sample Policy Summary

##### samplepo1

###### Match rules

| Rule Name | Rule Type | Source Prefix | Destination Prefix | Protocol | Source Ports | Destination Ports |
| --------- | --------- | ------------- | ------------------ | -------- | ------------ | ----------------- |
| rule1 | ipv4 | 3.4.5.0/24 | 10.3.3.0/24 | tcp<br>udp | -<br>98 | 77, 78-80, 82<br>99 |
| rule2 | ipv6 | 5::0/128 | 4::0/128 | udp | - | 747, 748-800 |
| rule3 | ipv4 | - | - | - | - | - |

##### samplepo2

###### Match rules

| Rule Name | Rule Type | Source Prefix | Destination Prefix | Protocol | Source Ports | Destination Ports |
| --------- | --------- | ------------- | ------------------ | -------- | ------------ | ----------------- |
| rule1 | ipv4 | 3.4.5.0/24 | 10.3.3.0/24 | udp | bgp | https |

#### Telemetry Postcard Policy Profiles

| Profile Name | Ingress Sample Policy |
| ------------ | --------------------- |
| profile1 | samplepo1 |
| profile2 | samplepo2 |

#### Monitor Telemetry Postcard Policy Configuration

```eos
!
monitor telemetry postcard policy
   no disabled
   ingress sample rate 16384
   marker vxlan header word 0 bit 30
   ingress collection gre source 10.3.3.3 destination 10.3.3.4 version 2
   !
   sample policy samplepo1
      match rule1 ipv4
         source prefix 3.4.5.0/24
         destination prefix 10.3.3.0/24
         protocol tcp destination port 77, 78-80, 82
         protocol udp source port 98 destination port 99
      !
      match rule2 ipv6
         source prefix 5::0/128
         destination prefix 4::0/128
         protocol udp destination port 747, 748-800
      !
      match rule3 ipv4
   !
   sample policy samplepo2
      match rule1 ipv4
         source prefix 3.4.5.0/24
         destination prefix 10.3.3.0/24
         protocol udp source port bgp destination port https
   !
   profile profile1
      ingress sample policy samplepo1
   !
   profile profile2
      ingress sample policy samplepo2
```

## Monitor Connectivity

### Global Configuration

#### Interface Sets

| Name | Interfaces |
| ---- | ---------- |
| GLOBAL_SET | Ethernet1-4 |
| HOST_SET | Loopback2-4, Loopback10-12 |

#### Probing Configuration

| Enabled | Interval | Default Interface Set | Address Only |
| ------- | -------- | --------------------- | ------------ |
| True | 5 | GLOBAL_SET | True |

#### Host Parameters

| Host Name | Description | IPv4 Address | Probing Interface Set | Address Only | URL |
| --------- | ----------- | ------------ | --------------------- | ------------ | --- |
| server1 | server1_connectivity_monitor | 10.10.10.1 | HOST_SET | True | https://server1.local.com |
| server2 | server2_connectivity_monitor | 10.10.10.2 | HOST_SET | True | https://server2.local.com |
| server3 | server3_connectivity_monitor | 10.10.10.3 | HOST_SET | False | - |
| server4 | - | - | - | True | - |

### VRF Configuration

| Name | Description | Default Interface Set | Address Only |
| ---- | ----------- | --------------------- | ------------ |
| blue | - | VRF_GLOBAL_SET | False |
| red | vrf_connectivity_monitor | VRF_GLOBAL_SET | True |
| yellow | - | - | True |

#### Vrf blue Configuration

##### Interface Sets

| Name | Interfaces |
| ---- | ---------- |
| VRF_GLOBAL_SET | Vlan21-24, Vlan29-32 |

##### Host Parameters

| Host Name | Description | IPv4 Address | Probing Interface Set | Address Only | URL |
| --------- | ----------- | ------------ | --------------------- | ------------ | --- |
| server4 | server4_connectivity_monitor | 10.10.20.1 | VRF_GLOBAL_SET | False | https://server2.local.com |
| server5 | server5_connectivity_monitor | 10.10.20.11 | VRF_GLOBAL_SET | True | https://server5.local.com |
| server6 | - | - | - | True | - |

#### Vrf red Configuration

##### Interface Sets

| Name | Interfaces |
| ---- | ---------- |
| VRF_GLOBAL_SET | Vlan21-24, Vlan29-32 |
| VRF_HOST_SET | Loopback12-14, 19-23 |

##### Host Parameters

| Host Name | Description | IPv4 Address | Probing Interface Set | Address Only | URL |
| --------- | ----------- | ------------ | --------------------- | ------------ | --- |
| server2 | server2_connectivity_monitor | 10.10.20.1 | VRF_HOST_SET | True | https://server2.local.com |

#### Vrf yellow Configuration

##### Interface Sets

| Name | Interfaces |
| ---- | ---------- |

### Monitor Connectivity Device Configuration

```eos
!
monitor connectivity
   vrf blue
      interface set VRF_GLOBAL_SET Vlan21-24, Vlan29-32
      local-interfaces VRF_GLOBAL_SET default
      !
      host server4
         description
         server4_connectivity_monitor
         local-interfaces VRF_GLOBAL_SET
         ip 10.10.20.1
         url https://server2.local.com
      !
      host server5
         description
         server5_connectivity_monitor
         local-interfaces VRF_GLOBAL_SET address-only
         ip 10.10.20.11
         url https://server5.local.com
      !
      host server6
   !
   vrf red
      interface set VRF_GLOBAL_SET Vlan21-24, Vlan29-32
      interface set VRF_HOST_SET Loopback12-14, 19-23
      description
      vrf_connectivity_monitor
      local-interfaces VRF_GLOBAL_SET address-only default
      !
      host server2
         description
         server2_connectivity_monitor
         local-interfaces VRF_HOST_SET address-only
         ip 10.10.20.1
         url https://server2.local.com
   !
   vrf yellow
   interval 5
   no shutdown
   interface set GLOBAL_SET Ethernet1-4
   interface set HOST_SET Loopback2-4, Loopback10-12
   local-interfaces GLOBAL_SET address-only default
   !
   host server1
      description
      server1_connectivity_monitor
      local-interfaces HOST_SET address-only
      ip 10.10.10.1
      url https://server1.local.com
   !
   host server2
      description
      server2_connectivity_monitor
      local-interfaces HOST_SET address-only
      ip 10.10.10.2
      url https://server2.local.com
   !
   host server3
      description
      server3_connectivity_monitor
      local-interfaces HOST_SET
      ip 10.10.10.3
   !
   host server4
```

## Monitor Layer 1 Logging

| Layer 1 Event | Logging |
| ------------- | ------- |
| MAC fault | True |
| Logging Transceiver | True |
| Transceiver DOM | True |
| Transceiver communication | True |

### Monitor Layer 1 Device Configuration

```eos
!
monitor layer1
   logging transceiver
   logging transceiver dom
   logging transceiver communication
   logging mac fault
```

### Link Tracking

#### Link Tracking Groups Summary

| Group Name | Minimum Links | Recovery Delay |
| ---------- | ------------- | -------------- |
| EVPN_MH_ES1 | 30 | 500 |
| EVPN_MH_ES2 | - | - |

#### Link Tracking Groups Device Configuration

```eos
!
link tracking group EVPN_MH_ES1
   links minimum 30
   recovery delay 500
link tracking group EVPN_MH_ES2
```

## MLAG

### MLAG Summary

| Domain-id | Local-interface | Peer-address | Peer-link |
| --------- | --------------- | ------------ | --------- |
| sw1-sw2-mlag-domain | Vlan4094 | 172.16.0.1 | Port-Channel12 |

Heartbeat Interval is 5000 milliseconds.
Dual primary detection is enabled. The detection delay is 5 seconds.
Dual primary recovery delay for MLAG interfaces is 90 seconds.
Dual primary recovery delay for NON-MLAG interfaces is 30 seconds.

### MLAG Device Configuration

```eos
!
mlag configuration
   domain-id sw1-sw2-mlag-domain
   heartbeat-interval 5000
   local-interface Vlan4094
   peer-address 172.16.0.1
   peer-link Port-Channel12
   dual-primary detection delay 5 action errdisable all-interfaces
   dual-primary recovery delay mlag 90 non-mlag 30
   reload-delay mlag 400
   reload-delay non-mlag 450
```

## LACP

### LACP Summary

| Port-id range | Rate-limit default | System-priority |
| ------------- | ------------------ | --------------- |
| 1 - 128 | False | - |

### LACP Device Configuration

```eos
!
lacp port-id range 1 128
no lacp rate-limit default
```

## Internal VLAN Allocation Policy

### Internal VLAN Allocation Policy Summary

| Policy Allocation | Range Beginning | Range Ending |
| ------------------| --------------- | ------------ |
| ascending | 10 | 40 |

### Internal VLAN Allocation Policy Device Configuration

```eos
!
vlan internal order ascending range 10 40
```

## VLANs

### VLANs Summary

| VLAN ID | Name | Trunk Groups |
| ------- | ---- | ------------ |
| 110 | PR01-DMZ | - |
| 111 | PRIVATE_VLAN_COMMUNITY | - |
| 112 | PRIVATE_VLAN_ISOLATED | - |
| 3010 | MLAG_iBGP_TENANT_A_PROJECT01 | LEAF_PEER_L3 |
| 3011 | MLAG_iBGP_TENANT_A_PROJECT02 | MY_TRUNK_GROUP |
| 3012 | MLAG_iBGP_TENANT_A_PROJECT03 | MY_TRUNK_GROUP |

#### Private VLANs

| Primary Vlan ID | Secondary VLAN ID | Private Vlan Type |
| --------------- | ----------------- | ----------------- |
| community | 111 | 110 |
| isolated | 112 | 110 |

### VLANs Device Configuration

```eos
!
vlan 110
   name PR01-DMZ
!
vlan 111
   name PRIVATE_VLAN_COMMUNITY
   private-vlan community primary vlan 110
!
vlan 112
   name PRIVATE_VLAN_ISOLATED
   private-vlan isolated primary vlan 110
!
vlan 3010
   name MLAG_iBGP_TENANT_A_PROJECT01
   trunk group LEAF_PEER_L3
!
vlan 3011
   name MLAG_iBGP_TENANT_A_PROJECT02
   state active
   trunk group MY_TRUNK_GROUP
!
vlan 3012
   name MLAG_iBGP_TENANT_A_PROJECT03
   state suspend
   trunk group MY_TRUNK_GROUP
```

## MAC Address Table

### MAC Address Table Summary

- MAC address table entry maximum age: 100 seconds

- Logging MAC address interface flapping is Enabled

- 2 MAC moves are considered as one flap

- Size of the flap detection time window: 10 seconds

### MAC Address Table Device Configuration

```eos
!
mac address-table aging-time 100
!
mac address-table notification host-flap logging
mac address-table notification host-flap detection window 10
mac address-table notification host-flap detection moves 2
```

## IP Security

- Hardware encryption is disabled

### IKE policies

| Policy name | IKE lifetime | Encryption | DH group | Local ID | Integrity |
| ----------- | ------------ | ---------- | -------- | -------- | --------- |
| IKE-1 | 24 | aes256 | 20 | 192.168.100.1 | md5 |
| IKE-2 | - | - | - | - | sha512 |
| IKE-FQDN | - | - | - | fqdn.local | - |
| IKE-UFQDN | - | - | - | my.awesome@fqdn.local | - |

### Security Association policies

| Policy name | ESP Integrity | ESP Encryption | Lifetime | PFS DH Group |
| ----------- | ------------- | -------------- | -------- | ------------ |
| SA-1 | - | aes128 | - | 14 |
| SA-2 | - | aes128 | 42 gigabytes | 14 |
| SA-3 | disabled | disabled | 8 hours | 17 |
| SA-4 | md5 | 3des | - | - |
| SA-5 | sha512 | - | - | - |
| SA-6 | sha384 | - | - | - |
| SA-7 | - | - | - | - |

### IPSec profiles

| Profile name | IKE policy | SA policy | Connection | DPD Interval | DPD Time | DPD action | Mode | Flow Parallelization |
| ------------ | ---------- | ----------| ---------- | ------------ | -------- | ---------- | ---- | -------------------- |
| Profile-1 | IKE-1 | SA-1 | start | - | - | - | transport | - |
| Profile-2 | - | SA-2 | start | - | - | - | tunnel | False |
| Profile-3 | - | SA-3 | start | - | - | - | tunnel | True |
| Profile-4 | - | - | - | - | - | - | - | - |

### Key controller

| Profile name |
| ------------ |
| Profile-1 |

### IP Security Device Configuration

```eos
!
ip security
   ike policy IKE-1
      integrity md5
      ike-lifetime 24
      encryption aes256
      dh-group 20
      local-id 192.168.100.1
   !
   ike policy IKE-2
      integrity sha512
   !
   ike policy IKE-FQDN
      local-id fqdn fqdn.local
   !
   ike policy IKE-UFQDN
      local-id fqdn my.awesome@fqdn.local
   !
   sa policy SA-1
      esp encryption aes128
      pfs dh-group 14
   !
   sa policy SA-2
      esp encryption aes128
      sa lifetime 42 gigabytes
      pfs dh-group 14
   !
   sa policy SA-3
      esp encryption null
      esp integrity null
      sa lifetime 8 hours
      pfs dh-group 17
   !
   sa policy SA-4
      esp encryption 3des
      esp integrity md5
   !
   sa policy SA-5
      esp integrity sha512
   !
   sa policy SA-6
      esp integrity sha384
   !
   sa policy SA-7
   !
   profile Profile-1
      ike-policy IKE-1
      sa-policy SA-1
      connection start
      shared-key 7 <removed>
      dpd 42 666 clear
      mode transport
   !
   profile Profile-2
      sa-policy SA-2
      connection start
      shared-key 7 <removed>
      mode tunnel
   !
   profile Profile-3
      sa-policy SA-3
      connection start
      shared-key 7 <removed>
      flow parallelization encapsulation udp
      mode tunnel
   !
   profile Profile-4
   !
   key controller
      profile Profile-1
   hardware encryption disabled
```

## Interfaces

### Switchport Default

#### Switchport Defaults Summary

- Default Switchport Mode: access
- Default Switchport Phone COS: 0
- Default Switchport Phone Trunk: tagged
- Default Switchport Phone VLAN: 69

#### Switchport Default Device Configuration

```eos
!
switchport default mode access
!
switchport default phone cos 0
!
switchport default phone vlan 69
```

### DPS Interfaces

#### DPS Interfaces Summary

| Interface | IP address | Shutdown | MTU | Flow tracker(s) | TCP MSS Ceiling |
| --------- | ---------- | -------- | --- | --------------- | --------------- |
| Dps1 | 192.168.42.42/24 | True | 666 | Hardware: FT-HW<br>Sampled: FT-S | IPv4: 666<br>IPv6: 666<br>Direction: ingress |

#### DPS Interfaces Device Configuration

```eos
!
interface Dps1
   description Test DPS Interface
   shutdown
   mtu 666
   flow tracker hardware FT-HW
   flow tracker sampled FT-S
   ip address 192.168.42.42/24
   tcp mss ceiling ipv4 666 ipv6 666 ingress
   load-interval 42
```

### Loopback Interfaces

#### Loopback Interfaces Summary

##### IPv4

| Interface | Description | VRF | IP Address |
| --------- | ----------- | --- | ---------- |
| Loopback0 | EVPN_Overlay_Peering | default | 192.168.255.3/32 |
| Loopback1 | VTEP_VXLAN_Tunnel_Source | default | 192.168.254.3/32 |
| Loopback99 | TENANT_A_PROJECT02_VTEP_DIAGNOSTICS | TENANT_A_PROJECT02 | 10.1.255.3/32 <br> 192.168.1.1/32 secondary <br> 10.0.0.254/32 secondary |
| Loopback100 | TENANT_A_PROJECT02_VTEP_DIAGNOSTICS | TENANT_A_PROJECT02 | 10.1.255.3/32 |

##### IPv6

| Interface | Description | VRF | IPv6 Address |
| --------- | ----------- | --- | ------------ |
| Loopback0 | EVPN_Overlay_Peering | default | - |
| Loopback1 | VTEP_VXLAN_Tunnel_Source | default | - |
| Loopback99 | TENANT_A_PROJECT02_VTEP_DIAGNOSTICS | TENANT_A_PROJECT02 | 2002::CAFE/64 |
| Loopback100 | TENANT_A_PROJECT02_VTEP_DIAGNOSTICS | TENANT_A_PROJECT02 | - |

##### ISIS

| Interface | ISIS instance | ISIS metric | Interface mode |
| --------- | ------------- | ----------- | -------------- |
| Loopback99 | ISIS_TEST | 100 | point-to-point |

#### Loopback Interfaces Device Configuration

```eos
!
interface Loopback0
   description EVPN_Overlay_Peering
   ip address 192.168.255.3/32
   comment
   Comment created from eos_cli under loopback_interfaces.Loopback0
   EOF

!
interface Loopback1
   description VTEP_VXLAN_Tunnel_Source
   ip address 192.168.254.3/32
!
interface Loopback99
   description TENANT_A_PROJECT02_VTEP_DIAGNOSTICS
   no shutdown
   vrf TENANT_A_PROJECT02
   ip proxy-arp
   ip address 10.1.255.3/32
   ip address 10.0.0.254/32 secondary
   ip address 192.168.1.1/32 secondary
   ipv6 enable
   ipv6 address 2002::CAFE/64
   mpls ldp interface
   isis enable ISIS_TEST
   isis bfd
   isis metric 100
   isis passive
   isis network point-to-point
!
interface Loopback100
   description TENANT_A_PROJECT02_VTEP_DIAGNOSTICS
   vrf TENANT_A_PROJECT02
   ip address 10.1.255.3/32
```

### Tunnel Interfaces

#### Tunnel Interfaces Summary

| Interface | Description | VRF | Underlay VRF | MTU | Shutdown | NAT Profile | Mode | Source Interface | Destination | PMTU-Discovery | IPsec Profile |
| --------- | ----------- | --- | ------------ | --- | -------- | ----------- | ---- | ---------------- | ----------- | -------------- | ------------- |
| Tunnel1 | test ipv4 only | Tunnel-VRF | Underlay-VRF | 1500 | False | - | ipsec | Ethernet42 | 6.6.6.6 | True | - |
| Tunnel2 | test ipv6 only | default | default | - | True | NAT-PROFILE-NO-VRF-2 | gre | Ethernet42 | dead:beef::1 | False | Profile-2 |
| Tunnel3 | test dual stack | default | default | 1500 | - | - | ipsec | Ethernet42 | 1.1.1.1 | - | Profile-3 |
| Tunnel4 | test no tcp_mss | default | default | 1500 | - | NAT-PROFILE-NO-VRF-1 | - | Ethernet42 | 1.1.1.1 | - | - |

##### IPv4

| Interface | VRF | IP Address | TCP MSS | TCP MSS Direction | ACL In | ACL Out |
| --------- | --- | ---------- | ------- | ----------------- | ------ | ------- |
| Tunnel1 | Tunnel-VRF | 42.42.42.42/24 | 666 | ingress | test-in | test-out |
| Tunnel3 | default | 64.64.64.64/24 | 666 | - | - | - |
| Tunnel4 | default | 64.64.64.64/24 | - | - | - | - |

##### IPv6

| Interface | VRF | IPv6 Address | TCP MSS | TCP MSS Direction | IPv6 ACL In | IPv6 ACL Out |
| --------- | --- | ------------ | ------- | ----------------- | ----------- | ------------ |
| Tunnel2 | default | cafe::1/64 | 666 | egress | test-in | test-out |
| Tunnel3 | default | beef::64/64 | 666 | - | - | - |
| Tunnel4 | default | beef::64/64 | - | - | - | - |

#### Tunnel Interfaces Device Configuration

```eos
!
interface Tunnel1
   description test ipv4 only
   no shutdown
   mtu 1500
   vrf Tunnel-VRF
   ip address 42.42.42.42/24
   tcp mss ceiling ipv4 666 ingress
   ip access-group test-in in
   ip access-group test-out out
   tunnel mode ipsec
   tunnel source interface Ethernet42
   tunnel destination 6.6.6.6
   tunnel path-mtu-discovery
   tunnel underlay vrf Underlay-VRF
   comment
   Comment created from eos_cli under tunnel_interfaces.Tunnel1
   EOF

!
interface Tunnel2
   description test ipv6 only
   shutdown
   ipv6 enable
   ipv6 address cafe::1/64
   tcp mss ceiling ipv6 666 egress
   ipv6 access-group test-in in
   ipv6 access-group test-out out
   ip nat service-profile NAT-PROFILE-NO-VRF-2
   tunnel mode gre
   tunnel source interface Ethernet42
   tunnel destination dead:beef::1
   tunnel ipsec profile Profile-2
!
interface Tunnel3
   description test dual stack
   mtu 1500
   ip address 64.64.64.64/24
   ipv6 enable
   ipv6 address beef::64/64
   tcp mss ceiling ipv4 666 ipv6 666
   tunnel mode ipsec
   tunnel source interface Ethernet42
   tunnel destination 1.1.1.1
   tunnel ipsec profile Profile-3
!
interface Tunnel4
   description test no tcp_mss
   mtu 1500
   ip address 64.64.64.64/24
   ipv6 enable
   ipv6 address beef::64/64
   ip nat service-profile NAT-PROFILE-NO-VRF-1
   tunnel source interface Ethernet42
   tunnel destination 1.1.1.1
```

### VXLAN Interface

#### VXLAN Interface Summary

| Setting | Value |
| ------- | ----- |
| Source Interface | Loopback0 |
| Controller Client | True |
| MLAG Source Interface | Loopback1 |
| UDP port | 4789 |
| Vtep-to-Vtep Bridging | True |
| EVPN MLAG Shared Router MAC | mlag-system-id |
| VXLAN flood-lists learning from data-plane | Enabled |
| Qos dscp propagation encapsulation | Enabled |
| Qos ECN propagation | Enabled |
| Qos map dscp to traffic-class decapsulation | Enabled |
| Remote VTEPs EVPN BFD transmission rate | 300ms |
| Remote VTEPs EVPN BFD expected minimum incoming rate (min-rx) | 300ms |
| Remote VTEPs EVPN BFD multiplier | 3 |
| Remote VTEPs EVPN BFD prefix-list | PL-TEST |
| Multicast headend-replication | Enabled |

##### VLAN to VNI, Flood List and Multicast Group Mappings

| VLAN | VNI | Flood List | Multicast Group |
| ---- | --- | ---------- | --------------- |
| 110 | 10110 | - | 239.9.1.4 |
| 111 | 10111 | 10.1.1.10<br/>10.1.1.11 | - |
| 112 | - | - | 239.9.1.6 |

##### VRF to VNI and Multicast Group Mappings

| VRF | VNI | Multicast Group |
| ---- | --- | --------------- |
| Tenant_A_OP_Zone | 10 | 232.0.0.10 |
| Tenant_A_WEB_Zone | 11 | - |

##### Default Flood List

| Default Flood List |
| ------------------ |
| 10.1.0.10<br/>10.1.0.11 |

#### VXLAN Interface Device Configuration

```eos
!
interface Vxlan1
   description DC1-LEAF2A_VTEP
   vxlan source-interface Loopback0
   vxlan controller-client
   vxlan virtual-router encapsulation mac-address mlag-system-id
   vxlan udp-port 4789
   vxlan bridging vtep-to-vtep
   vxlan flood vtep learned data-plane
   vxlan vlan 110 vni 10110
   vxlan vlan 111 vni 10111
   vxlan vrf Tenant_A_OP_Zone vni 10
   vxlan vrf Tenant_A_WEB_Zone vni 11
   vxlan mlag source-interface Loopback1
   bfd vtep evpn interval 300 min-rx 300 multiplier 3
   bfd vtep evpn prefix-list PL-TEST
   vxlan flood vtep 10.1.0.10 10.1.0.11
   vxlan vlan 111 flood vtep 10.1.1.10 10.1.1.11
   vxlan vlan 110 multicast group 239.9.1.4
   vxlan vlan 112 multicast group 239.9.1.6
   vxlan vrf Tenant_A_OP_Zone multicast group 232.0.0.10
   vxlan multicast headend-replication
   vxlan qos ecn propagation
   vxlan qos dscp propagation encapsulation
   vxlan qos map dscp to traffic-class decapsulation
   vxlan encapsulation ipv4

```

## Switchport Port-security

### Switchport Port-security Summary

| Settings | Value |
| -------- | ----- |
| Mac-address Aging | True |
| Mac-address Moveable | True |
| Disable Persistence | True |
| Violation Protect Chip-based | True |

### Switchport Port-security Device Configuration

```eos
!
switchport port-security mac-address aging
switchport port-security mac-address moveable
switchport port-security persistence disabled
switchport port-security violation protect chip-based
```

## Routing

### Service Routing Configuration BGP

BGP no equals default enabled

```eos
!
service routing configuration bgp no-equals-default
```

### Service Routing Protocols Model

Multi agent routing protocol model enabled

```eos
!
service routing protocols model multi-agent
```

### Virtual Router MAC Address

#### Virtual Router MAC Address Summary

Virtual Router MAC Address: 00:1c:73:00:dc:01

#### Virtual Router MAC Address Device Configuration

```eos
!
ip virtual-router mac-address 00:1c:73:00:dc:01
```

### IP Routing

#### IP Routing Summary

| VRF | Routing Enabled |
| --- | --------------- |
| default | False |
| BLAH | - |
| defauls | - |
| defaulu | - |
| MGMT | False |
| TENANT_A_PROJECT01 | True |
| TENANT_A_PROJECT02 | True |

#### IP Routing Device Configuration

```eos
no ip routing vrf MGMT
ip routing vrf TENANT_A_PROJECT01
ip routing vrf TENANT_A_PROJECT02
```

### IPv6 Routing

#### IPv6 Routing Summary

| VRF | Routing Enabled |
| --- | --------------- |
| default | False |
| BLAH | false |
| defauls | false |
| defaulu | false |
| MGMT | false |
| TENANT_A_PROJECT01 | false |
| TENANT_A_PROJECT02 | false |

### Static Routes

#### Static Routes Summary

| VRF | Destination Prefix | Next Hop IP | Exit interface | Administrative Distance | Tag | Route Name | Metric |
| --- | ------------------ | ----------- | -------------- | ----------------------- | --- | ---------- | ------ |
| default | 1.1.1.0/24 | 10.1.1.1 | vlan1001 | 1 | - | - | - |
| default | 1.1.2.0/24 | 10.1.1.1 | vlan1001 | 200 | 666 | RT-TO-FAKE-DMZ | - |
| TENANT_A_PROJECT01 | 1.2.1.0/24 | 10.1.2.1 | vlan202 | 1 | - | - | - |
| TENANT_A_PROJECT01 | 1.2.2.0/24 | 10.1.2.1 | vlan1001 | 201 | 667 | RT-TO-FAKE-DMZ | - |
| TENANT_A_PROJECT02 | 10.3.4.0/24 | 1.2.3.4 | - | 1 | - | - | - |
| TENANT_A_PROJECT02 | 10.3.5.0/24 | - | Null0 | 1 | - | - | - |
| TENANT_A_PROJECT01 | 10.3.6.0/24 | 11.2.1.1 (tracked with BFD) | Ethernet40 | 100 | 1000 | Track-BFD | 300 |
| TENANT_A_PROJECT01 | 10.3.7.0/24 | - | Ethernet41 | 100 | 1000 | No-Track-BFD | 300 |

#### Static Routes Device Configuration

```eos
!
ip route 1.1.1.0/24 Vlan1001 10.1.1.1
ip route 1.1.2.0/24 Vlan1001 10.1.1.1 200 tag 666 name RT-TO-FAKE-DMZ
ip route vrf TENANT_A_PROJECT01 1.2.1.0/24 Vlan202 10.1.2.1
ip route vrf TENANT_A_PROJECT01 1.2.2.0/24 Vlan1001 10.1.2.1 201 tag 667 name RT-TO-FAKE-DMZ
ip route vrf TENANT_A_PROJECT01 10.3.6.0/24 Ethernet40 11.2.1.1 track bfd 100 tag 1000 name Track-BFD metric 300
ip route vrf TENANT_A_PROJECT01 10.3.7.0/24 Ethernet41 100 tag 1000 name No-Track-BFD metric 300
ip route vrf TENANT_A_PROJECT02 10.3.4.0/24 1.2.3.4
ip route vrf TENANT_A_PROJECT02 10.3.5.0/24 Null0
```

### IPv6 Static Routes

#### IPv6 Static Routes Summary

| VRF | Destination Prefix | Next Hop IP             | Exit interface      | Administrative Distance       | Tag               | Route Name                    | Metric         |
| --- | ------------------ | ----------------------- | ------------------- | ----------------------------- | ----------------- | ----------------------------- | -------------- |
| default | 2a01:cb04:4e6:d300::/64 | 2a01:cb04:4e6:d100::1 | vlan1001 | 1 | - | - | - |
| default | 2a01:cb04:4e6:d400::/64 | 2a01:cb04:4e6:d100::1 | vlan1001 | 200 | 666 | RT-TO-FAKE-DMZ | - |
| default | 2a01:cb04:4e6:d400::/64 | 2a01:cb04:4e6:d100::1 | vlan1001 | 200 | 666 | RT-TO-FAKE-DB-ZONE | 100 |
| TENANT_A_PROJECT01 | 2a01:cb04:4e6:a300::/64 | 2a01:cb04:4e6:100::1 | vlan1001 | 1 | - | - | - |
| TENANT_A_PROJECT01 | 2a01:cb04:4e6:a400::/64 | 2a01:cb04:4e6:100::1 | vlan1001 | 201 | 667 | RT-TO-FAKE-DMZ | - |
| TENANT_A_PROJECT01 | 2b01:cb04:4e6:a400::/64 | 2a01:cb04:4e6:102::1 (tracked with BFD) | vlan102 | 201 | 102 | Track-BFD | 100 |
| TENANT_A_PROJECT01 | 2c01:cb04:4e6:a400::/64 | - | vlan102 | 201 | 102 | No-Track-BFD | - |

#### Static Routes Device Configuration

```eos
!
ipv6 route 2a01:cb04:4e6:d300::/64 Vlan1001 2a01:cb04:4e6:d100::1
ipv6 route 2a01:cb04:4e6:d400::/64 Vlan1001 2a01:cb04:4e6:d100::1 200 tag 666 name RT-TO-FAKE-DMZ
ipv6 route 2a01:cb04:4e6:d400::/64 Vlan1001 2a01:cb04:4e6:d100::1 200 tag 666 name RT-TO-FAKE-DB-ZONE metric 100
ipv6 route vrf TENANT_A_PROJECT01 2a01:cb04:4e6:a300::/64 Vlan1001 2a01:cb04:4e6:100::1
ipv6 route vrf TENANT_A_PROJECT01 2a01:cb04:4e6:a400::/64 Vlan1001 2a01:cb04:4e6:100::1 201 tag 667 name RT-TO-FAKE-DMZ
ipv6 route vrf TENANT_A_PROJECT01 2b01:cb04:4e6:a400::/64 Vlan102 2a01:cb04:4e6:102::1 track bfd 201 tag 102 name Track-BFD metric 100
ipv6 route vrf TENANT_A_PROJECT01 2c01:cb04:4e6:a400::/64 Vlan102 201 tag 102 name No-Track-BFD
```

### IPv6 Neighbors

IPv6 neighbor cache persistency is enabled. The refresh-delay is 1000 seconds after reboot.

#### IPv6 Static Neighbors

| VRF | IPv6 Address | Exit Interface | MAC Address |
| --- | ------------ | -------------- | ----------- |
| MGMT | 11:22:33:44:55:66:77:88 | Ethernet1 | 11:22:33:44:55:66 |
| - | ::ffff:192.1.56.10 | Loopback99 | aa:af:12:34:bc:bf |

#### IPv6 Neighbor Configuration

```eos
!
ipv6 neighbor persistent refresh-delay 1000
ipv6 neighbor vrf MGMT 11:22:33:44:55:66:77:88 Ethernet1 11:22:33:44:55:66
ipv6 neighbor ::ffff:192.1.56.10 Loopback99 aa:af:12:34:bc:bf
```

### ARP

ARP cache persistency is enabled. The refresh-delay is 700 seconds after reboot.

Global ARP timeout: 300

#### ARP Static Entries

| VRF | IPv4 address | MAC address |
| --- | ------------ | ----------- |
| BLAH | 42.42.42.42 | DEAD.BEEF.CAFE |
| defauls | 42.42.42.42 | DEAD.BEEF.CAFE |
| default | 41.42.42.42 | DEAD.BEEF.CAFE |
| default | 42.42.42.42 | DEAD.BEEF.CAFE |
| default | 43.42.42.42 | DEAD.BEEF.CAFE |
| defaulu | 42.42.42.42 | DEAD.BEEF.CAFE |

#### ARP Device Configuration

```eos
!
arp persistent refresh-delay 700
arp aging timeout default 300
arp vrf BLAH 42.42.42.42 DEAD.BEEF.CAFE arpa
arp vrf defauls 42.42.42.42 DEAD.BEEF.CAFE arpa
arp 41.42.42.42 DEAD.BEEF.CAFE arpa
arp 42.42.42.42 DEAD.BEEF.CAFE arpa
arp 43.42.42.42 DEAD.BEEF.CAFE arpa
arp vrf defaulu 42.42.42.42 DEAD.BEEF.CAFE arpa
```

### Router Adaptive Virtual Topology

#### Router Adaptive Virtual Topology Summary

Topology role: pathfinder

| Hierarchy | Name | ID |
| --------- | ---- | -- |
| Region | North_America | 1 |
| Zone | Canada | 2 |
| Site | Ottawa | 99 |

#### AVT Profiles

| Profile name | Load balance policy | Internet exit policy |
| ------------ | ------------------- | -------------------- |
| office365 | - | - |
| scavenger | scavenger-lb | scavenger-ie |
| video | - | video-ie |
| voice | voice-lb | - |

#### AVT Policies

##### AVT policy production

| Application profile | AVT Profile | Traffic Class | DSCP |
| ------------------- | ----------- | ------------- | ---- |
| videoApps | - | - | - |
| criticalApps | crit | 7 | 45 |
| audioApps | audio | 6 | - |
| mfgApp | crit | - | 54 |
| hrApp | hr | - | - |

#### VRFs configuration

##### VRF blue

| AVT Profile | AVT ID |
| ----------- | ------ |
| video | 1 |

##### VRF red

| AVT policy |
| ---------- |
| production |

| AVT Profile | AVT ID |
| ----------- | ------ |
| video | 1 |
| voice | 2 |

#### Router Adaptive Virtual Topology Configuration

```eos
!
router adaptive-virtual-topology
   topology role pathfinder
   region North_America id 1
   zone Canada id 2
   site Ottawa id 99
   !
   policy production
      !
      match application-profile videoApps
      !
      match application-profile criticalApps
         avt profile crit
         traffic-class 7
         dscp 45
      !
      match application-profile audioApps
         avt profile audio
         traffic-class 6
      !
      match application-profile mfgApp
         avt profile crit
         dscp 54
      !
      match application-profile hrApp
         avt profile hr
   !
   profile office365
   !
   profile scavenger
      internet-exit policy scavenger-ie
      path-selection load-balance scavenger-lb
   !
   profile video
      internet-exit policy video-ie
   !
   profile voice
      path-selection load-balance voice-lb
   !
   vrf blue
      avt profile video id 1
   !
   vrf red
      avt policy production
      avt profile video id 1
      avt profile voice id 2
```

### Router General

- Global IPv4 Router ID: 10.1.2.3

- Global IPv6 Router ID: 2001:beef:cafe::1

- Nexthop fast fail-over is enabled.

#### VRF Route leaking

| VRF | Source VRF | Route Map Policy |
|-----|------------|------------------|
| BLUE-C2 | BLUE-C1 | RM-BLUE-LEAKING |
| BLUE-C2 | BLUE-C3 | RM-BLUE-LEAKING |

#### VRF Routes Dynamic Prefix-lists

| VRF | Dynamic Prefix-list |
|-----|---------------------|
| BLUE-C2 | DYNAMIC_TEST_PREFIX_LIST_1 |
| BLUE-C2 | DYNAMIC_TEST_PREFIX_LIST_2 |

#### Router General Device Configuration

```eos
!
router general
   router-id ipv4 10.1.2.3
   router-id ipv6 2001:beef:cafe::1
   hardware next-hop fast-failover
   !
   vrf BLUE-C2
      leak routes source-vrf BLUE-C1 subscribe-policy RM-BLUE-LEAKING
      leak routes source-vrf BLUE-C3 subscribe-policy RM-BLUE-LEAKING
      routes dynamic prefix-list DYNAMIC_TEST_PREFIX_LIST_1
      routes dynamic prefix-list DYNAMIC_TEST_PREFIX_LIST_2
      exit
   !
   control-functions
      code unit code1
         function ACCEPT_ALL() {
           return true;
           }
         EOF
      code unit code2
         function DENY_ALL() {
           return true;
           }
         EOF
   !
   exit
```

## Router Service Insertion

Router service-insertion is enabled.

### Connections

#### Connections Through Ethernet Interface

| Name | Interface | Next Hop | Monitor Connectivity Host |
| ---- | --------- | -------- | ------------------------- |
| aconnection | Ethernet4/1 | 10.10.10.10 | host4 |
| connection1 | Ethernet2/2.2 | 10.10.10.10 | host1 |
| connection6 | Ethernet2 | 10.10.10.10 | - |
| connection7 | Ethernet3/1 | 10.10.10.10 | host4 |

#### Connections Through Tunnel Interface

| Name | Primary Interface | Secondary Interface | Monitor Connectivity Host |
| ---- | ----------------- | ------------------- | ------------------------- |
| connection2 | Tunnel1 | Tunnel2 | host2 |
| connection3 | - | Tunnel3 | host3 |
| connection4 | Tunnel4 | - | - |
| connection5 | Tunnel5 | Tunnel6 | - |

### Router Service Insertion Configuration

```eos
!
router service-insertion
   connection aconnection
      interface Ethernet4/1 next-hop 10.10.10.10
      monitor connectivity host host4
   connection connection1
      interface Ethernet2/2.2 next-hop 10.10.10.10
      monitor connectivity host host1
   connection connection2
      interface Tunnel1 primary
      interface Tunnel2 secondary
      monitor connectivity host host2
   connection connection3
      interface Tunnel3 secondary
      monitor connectivity host host3
   connection connection4
      interface Tunnel4 primary
   connection connection5
      interface Tunnel5 primary
      interface Tunnel6 secondary
   connection connection6
      interface Ethernet2 next-hop 10.10.10.10
   connection connection7
      interface Ethernet3/1 next-hop 10.10.10.10
      monitor connectivity host host4
```

### Router Traffic-Engineering

- Traffic Engineering is enabled.

#### Segment Routing Summary

- SRTE is enabled.

- system-colored-tunnel-rib is enabled

##### SRTE Policies

| Endpoint | Color | Preference | Name | Description | SBFD Remote Discriminator | Label Stack | Index  | Weight | Explicit Null |
| -------- | ----- | ---------- | ---- | ----------- | ------------------------- | ----------- | ------ | ------ | ------------- |
| 1.2.3.4 | 70810 | 180 | SRTE-1.2.3.4-70810 | SRTE POLICY FOR 1.2.3.4 COLOR 70810 | 155.2.1.1 | 900002 900003 900005 900006 | 200 | - | ipv4 ipv6 |
| 1.2.3.4 | 80810 | 100 | SRTE-1.2.3.4-80810 | SRTE POLICY FOR 1.2.3.4 COLOR 80810 | - | 900002 900008 900007 900006 | 100 | 20 | none |
| 5.6.7.8 | 20320 | 80 | - | - | 2600599809 | 900002 900003 900005 900006 | 300 | 120 | ipv4 |
| 5.6.7.8 | 20320 | 80 | - | - | 2600599809 | 900002 900004 900007 900006 | 400 | 220 | ipv4 |
| 5.6.7.8 | 20320 | 120 | - | - | 2600599809 | 900002 900008 900009 900006 | - | - | ipv6 |
| 5.6.7.8 | 20320 | 120 | - | - | 2600599809 | 900002 900010 900011 900012 | - | - | ipv6 |

#### Router Traffic Engineering Device Configuration

```eos
!
router traffic-engineering
   segment-routing
      rib system-colored-tunnel-rib
      !
      policy endpoint 1.2.3.4 color 70810
         binding-sid 970810
         name SRTE-1.2.3.4-70810
         description SRTE POLICY FOR 1.2.3.4 COLOR 70810
         sbfd remote-discriminator 155.2.1.1
         !
         path-group preference 180
            explicit-null ipv4 ipv6
            segment-list label-stack 900002 900003 900005 900006 index 200
      !
      policy endpoint 1.2.3.4 color 80810
         name SRTE-1.2.3.4-80810
         description SRTE POLICY FOR 1.2.3.4 COLOR 80810
         !
         path-group preference 100
            explicit-null none
            segment-list label-stack 900002 900008 900007 900006 weight 20 index 100
      !
      policy endpoint 5.6.7.8 color 20320
         binding-sid 978320
         sbfd remote-discriminator 2600599809
         !
         path-group preference 80
            explicit-null ipv4
            segment-list label-stack 900002 900003 900005 900006 weight 120 index 300
            segment-list label-stack 900002 900004 900007 900006 weight 220 index 400
         !
         path-group preference 120
            explicit-null ipv6
            segment-list label-stack 900002 900008 900009 900006
            segment-list label-stack 900002 900010 900011 900012
   router-id ipv4 10.0.0.1
   router-id ipv6 2001:beef:cafe::1
```

### PBR Policy Maps

#### PBR Policy Maps Summary

##### PM_PBR_BREAKOUT

| Class | Index | Drop | Nexthop | Recursive |
| ----- | ----- | ---- | ------- | --------- |
| CM_PBR_EXCLUDE | - | - | - | - |
| CM_PBR_INCLUDE | - | - | 192.168.4.2 | True |

#### PBR Policy Maps Device Configuration

```eos
!
policy-map type pbr PM_PBR_BREAKOUT
   class CM_PBR_EXCLUDE
   !
   class CM_PBR_INCLUDE
      set nexthop recursive 192.168.4.2
```

## BFD

### Router BFD

#### Router BFD Singlehop Summary

| Interval | Minimum RX | Multiplier |
| -------- | ---------- | ---------- |
| 900 | 900 | 50 |

#### Router BFD Multihop Summary

| Interval | Minimum RX | Multiplier |
| -------- | ---------- | ---------- |
| 300 | 300 | 3 |

#### Router BFD SBFD Summary

| Initiator Interval | Initiator Multiplier | Initiator Round-Trip | Reflector Minimum RX | Reflector Local-Discriminator |
| ------------------ | -------------------- | -------------------- | ----------------------------- |
| 500 | 3 | True | 600 | 155.1.3.1 |

#### Router BFD Device Configuration

```eos
!
router bfd
   interval 900 min-rx 900 multiplier 50 default
   multihop interval 300 min-rx 300 multiplier 3
   local-address 192.168.255.1
   session stats snapshot interval 51
   !
   sbfd
      local-interface Loopback0 ipv4 ipv6
      initiator interval 500 multiplier 3
      initiator measurement delay round-trip
      reflector min-rx 600
      reflector local-discriminator 155.1.3.1
```

## MPLS

### MPLS Interfaces

| Interface | MPLS IP Enabled | LDP Enabled | IGP Sync |
| --------- | --------------- | ----------- | -------- |
| Loopback99 | - | True | - |

## Patch Panel

### Patch Panel Summary

Patch Panel Connector Interface Recovery Review Delay Min: 10s - Max: 900s

Patch Panel Connector Interface Path BGP VPWS Remote Failure Errdisable is enabled.

#### Patch Panel Connections

| Patch Name | Enabled | Connector A Type | Connector A Endpoint | Connector B Type | Connector B Endpoint |
| ---------- | ------- | ---------------- | -------------------- | ---------------- | -------------------- |
| TEN_B_site2_site5_eline | True | Interface | Ethernet5 | Pseudowire | bgp vpws TENANT_A pseudowire TEN_B_site2_site5_eline |
| TEN_A_site2_site5_eline | False | Interface | Ethernet6 dot1q vlan 123 | Pseudowire | ldp LDP_PW_1 |

### Patch Panel Device Configuration

```eos
!
patch panel
   connector interface recovery review delay 10 900
   connector interface patch bgp vpws remote-failure errdisable
   !
   patch TEN_A_site2_site5_eline
      shutdown
      connector 1 interface Ethernet6 dot1q vlan 123
      connector 2 pseudowire ldp LDP_PW_1
   !
   patch TEN_B_site2_site5_eline
      connector 1 interface Ethernet5
      connector 2 pseudowire bgp vpws TENANT_A pseudowire TEN_B_site2_site5_eline
   !
```

## Queue Monitor

### Queue Monitor Length

| Enabled | Logging Interval | Default Thresholds High | Default Thresholds Low | Notifying | TX Latency | CPU Thresholds High | CPU Thresholds Low |
| ------- | ---------------- | ----------------------- | ---------------------- | --------- | ---------- | ------------------- | ------------------ |
| True | 100 | 100 | 10 | enabled | enabled | 200000 | 100000 |

### Queue Monitor Streaming

| Enabled | IP Access Group | IPv6 Access Group | Max Connections | VRF |
| ------- | --------------- | ----------------- | --------------- | --- |
| True | ACL-QMS | ACLv6-QMS | 5 | test |

### Queue Monitor Configuration

```eos
!
queue-monitor length
queue-monitor length notifying
queue-monitor length tx-latency
queue-monitor length default thresholds 100 10
queue-monitor length cpu thresholds 200000 100000
!
queue-monitor length log 100
!
queue-monitor streaming
   max-connections 5
   ip access-group ACL-QMS
   ipv6 access-group ACLv6-QMS
   vrf test
   no shutdown
```

## Multicast

### Router Multicast

#### IP Router Multicast Summary

- Counters rate period decay is set for 300 seconds
- Routing for IPv4 multicast is enabled.
- Multipathing deterministically by selecting the same upstream router.
- Software forwarding by the Software Forwarding Engine (SFE)

#### IP Router Multicast RPF Routes

| Source Prefix | Next Hop | Administrative Distance |
| ------------- | -------- | ----------------------- |
| 10.10.10.1/32 | 10.9.9.9 | 2 |
| 10.10.10.1/32 | Ethernet1 | 1 |
| 10.10.10.2/32 | Ethernet2 | - |

#### IP Router Multicast VRFs

| VRF Name | Multicast Routing |
| -------- | ----------------- |
| MCAST_VRF1 | enabled |
| MCAST_VRF2 | enabled |

#### Router Multicast Device Configuration

```eos
!
router multicast
   ipv4
      rpf route 10.10.10.1/32 10.9.9.9 2
      rpf route 10.10.10.1/32 Ethernet1 1
      rpf route 10.10.10.2/32 Ethernet2
      counters rate period decay 300 seconds
      activity polling-interval 10
      routing
      multipath deterministic router-id
      software-forwarding sfe
   !
   ipv6
      activity polling-interval 20
   !
   vrf MCAST_VRF1
      ipv4
         routing
   !
   vrf MCAST_VRF2
      ipv4
         routing
```

### PIM Sparse Mode

#### Router PIM Sparse Mode

##### IP Sparse Mode Information

BFD enabled: True

##### IP Rendezvous Information

| Rendezvous Point Address | Group Address | Access Lists | Priority | Hashmask | Override |
| ------------------------ | ------------- | ------------ | -------- | -------- | -------- |
| 10.238.1.161 | 239.12.12.12/32, 239.12.12.13/32, 239.12.12.14/32, 239.12.12.16/32, 239.12.12.20/32, 239.12.12.21/32 | RP_ACL, RP_ACL2 | 20 | - | - |
| 10.238.1.161 | 239.12.12.17/32 | RP_ACL3 | - | - | - |

##### IP Anycast Information

| IP Anycast Address | Other Rendezvous Point Address | Register Count |
| ------------------ | ------------------------------ | -------------- |
| 10.38.1.161 | 10.50.64.16 | 15 |

##### IP Sparse Mode VRFs

| VRF Name | BFD Enabled |
| -------- | ----------- |
| MCAST_VRF1 | True |
| MCAST_VRF2_ALL_GROUPS | False |
| Test_RP_ACL | False |

| VRF Name | Rendezvous Point Address | Group Address | Access Lists | Priority | Hashmask | Override |
| -------- | ------------------------ | ------------- | ------------ | -------- | -------- | -------- |
| MCAST_VRF1 | 10.238.2.161 | 239.12.22.12/32, 239.12.22.13/32, 239.12.22.14/32 | - | - | - | - |
| MCAST_VRF2_ALL_GROUPS | 10.238.3.161 | - | - | - | 30 | - |
| Test_RP_ACL | 10.238.4.161 | - | RP_ACL | - | - | - |
| Test_RP_ACL | 10.238.4.161 | - | RP_ACL2 | 20 | 30 | True |

##### Router Multicast Device Configuration

```eos
!
router pim sparse-mode
   ipv4
      ssm range standard
      bfd
      rp address 10.238.1.161 239.12.12.12/32 priority 20
      rp address 10.238.1.161 239.12.12.13/32 priority 20
      rp address 10.238.1.161 239.12.12.14/32 priority 20
      rp address 10.238.1.161 239.12.12.16/32 priority 20
      rp address 10.238.1.161 239.12.12.20/32 priority 20
      rp address 10.238.1.161 239.12.12.21/32 priority 20
      rp address 10.238.1.161 access-list RP_ACL priority 20
      rp address 10.238.1.161 access-list RP_ACL2 priority 20
      rp address 10.238.1.161 239.12.12.17/32
      rp address 10.238.1.161 access-list RP_ACL3
      anycast-rp 10.38.1.161 10.50.64.16 register-count 15
   !
   vrf MCAST_VRF1
      ipv4
         bfd
         rp address 10.238.2.161 239.12.22.12/32
         rp address 10.238.2.161 239.12.22.13/32
         rp address 10.238.2.161 239.12.22.14/32
   !
   vrf MCAST_VRF2_ALL_GROUPS
      ipv4
         rp address 10.238.3.161 hashmask 30
   !
   vrf Test_RP_ACL
      ipv4
         rp address 10.238.4.161 access-list RP_ACL
         rp address 10.238.4.161 access-list RP_ACL2 priority 20 hashmask 30 override
```

### Router MSDP

#### Router MSDP Peers

| Peer Address | Disabled | VRF | Default-peer | Default-peer Prefix List | Mesh Groups | Local Interface | Description | Inbound SA Filter | Outbound SA Filter |
| ------------ | -------- | --- | ------------ | ------------------------ | ----------- | --------------- | ----------- | ----------------- | ------------------ |
| 1.2.3.4 | True | default | True | PLIST1 | MG1, MG2 | Loopback11 | Some kind of MSDP Peer | ACL1 | ACL2 |
| 4.3.2.1 | False | default | False | PLIST2 | - | Loopback21 | - | - | - |
| 2.3.4.5 | False | RED | True | - | - | Loopback13 | Some other kind of MSDP Peer | ACL3 | ACL4 |

#### Router MSDP Device Configuration

```eos
!
router msdp
   group-limit 100 source 10.0.1.0/24
   group-limit 123 source 10.0.123.0/24
   originator-id local-interface Loopback10
   rejected-limit 123
   forward register-packets
   connection retry interval 5
   !
   peer 1.2.3.4
      default-peer prefix-list PLIST1
      mesh-group MG1
      mesh-group MG2
      local-interface Loopback11
      keepalive 10 30
      sa-filter in list ACL1
      sa-filter out list ACL2
      description Some kind of MSDP Peer
      disabled
      sa-limit 1000
   !
   peer 4.3.2.1
      local-interface Loopback21
   !
   vrf RED
      group-limit 22 source 10.0.22.0/24
      originator-id local-interface Loopback12
      rejected-limit 10
      connection retry interval 10
      !
      peer 2.3.4.5
         default-peer
         local-interface Loopback13
         keepalive 5 15
         sa-filter in list ACL3
         sa-filter out list ACL4
         description Some other kind of MSDP Peer
         sa-limit 100
```

### Router IGMP

#### Router IGMP Summary

| VRF | SSM Aware | Host Proxy |
| --- | --------- | ---------- |
| - | Enabled | - |
| default | - | all |
| BLUE | - | iif |

#### Router IGMP Device Configuration

```eos
!
router igmp
   host-proxy match mroute all
   ssm aware
   !
   vrf BLUE
     host-proxy match mroute iif
```

## Filters

### Peer Filters

#### Peer Filters Summary

##### PF1

| Sequence | Match |
| -------- | ----- |
| 10 | as-range 1-2 result reject |
| 20 | as-range 1-100 result accept |

##### PF2

| Sequence | Match |
| -------- | ----- |
| 30 | as-range 65000 result accept |

#### Peer Filters Device Configuration

```eos
!
peer-filter PF1
   10 match as-range 1-2 result reject
   20 match as-range 1-100 result accept
!
peer-filter PF2
   30 match as-range 65000 result accept
```

### Route-maps

#### Route-maps Summary

##### RM-10.2.3.4-SET-NEXT-HOP-OUT

| Sequence | Type | Match | Set | Sub-Route-Map | Continue |
| -------- | ---- | ----- | --- | ------------- | -------- |
| 10 | permit | - | ip next-hop 10.2.3.4 | - | - |

##### RM-CONN-BL-BGP

| Sequence | Type | Match | Set | Sub-Route-Map | Continue |
| -------- | ---- | ----- | --- | ------------- | -------- |
| 10 | deny | ip address prefix-list PL-MLAG | - | - | - |
| 20 | permit | ip address prefix-list PL-SUBRM | - | RM-HIDE-ASPATH-IN | - |
| 30 | permit | ip address prefix-list PL-CONTINUE | - | - | 40 |
| 40 | permit | ip address prefix-list PL-CONTINUE | - | - | Next Sequence |
| 50 | permit | - | - | - | - |

##### RM-HIDE-ASPATH-IN

| Sequence | Type | Match | Set | Sub-Route-Map | Continue |
| -------- | ---- | ----- | --- | ------------- | -------- |
| 10 | permit | - | as-path match all replacement auto<br>community 65000:1 additive | - | - |

##### RM-HIDE-ASPATH-OUT

| Sequence | Type | Match | Set | Sub-Route-Map | Continue |
| -------- | ---- | ----- | --- | ------------- | -------- |
| 10 | deny | community LIST-COM | - | - | - |
| 20 | permit | - | as-path match all replacement auto | - | - |

##### RM-MLAG-PEER-IN

| Sequence | Type | Match | Set | Sub-Route-Map | Continue |
| -------- | ---- | ----- | --- | ------------- | -------- |
| 10 | permit | - | origin incomplete | - | - |

##### RM-STATIC-2-BGP

| Sequence | Type | Match | Set | Sub-Route-Map | Continue |
| -------- | ---- | ----- | --- | ------------- | -------- |
| 10 | permit | - | tag 65100 | - | - |

#### Route-maps Device Configuration

```eos
!
route-map RM-10.2.3.4-SET-NEXT-HOP-OUT permit 10
   set ip next-hop 10.2.3.4
!
route-map RM-CONN-BL-BGP deny 10
   match ip address prefix-list PL-MLAG
!
route-map RM-CONN-BL-BGP permit 20
   description sub-route-map test
   match ip address prefix-list PL-SUBRM
   sub-route-map RM-HIDE-ASPATH-IN
!
route-map RM-CONN-BL-BGP permit 30
   match ip address prefix-list PL-CONTINUE
   continue 40
!
route-map RM-CONN-BL-BGP permit 40
   match ip address prefix-list PL-CONTINUE
   continue
!
route-map RM-CONN-BL-BGP permit 50
!
route-map RM-HIDE-ASPATH-IN permit 10
   set as-path match all replacement auto
   set community 65000:1 additive
!
route-map RM-HIDE-ASPATH-OUT deny 10
   match community LIST-COM
!
route-map RM-HIDE-ASPATH-OUT permit 20
   set as-path match all replacement auto
!
route-map RM-MLAG-PEER-IN permit 10
   set origin incomplete
!
route-map RM-STATIC-2-BGP permit 10
   description tag for static routes
   set tag 65100
```

### Match-lists

#### Match-list Input IPv4-prefix Summary

| Prefix List Name | Prefixes |
| ---------------- | -------- |
| molecule_v4 | 10.10.10.0/24, 10.10.20.0/24 |

#### Match-list Input IPv6-prefix Summary

| Prefix List Name | Prefixes |
| ---------------- | -------- |
| molecule_v6 | 2001:0DB8::/32 |

#### Match-list Input String Summary

##### molecule

| Sequence | Match Regex |
| -------- | ------ |
| 10 | ^.*MOLECULE.*$ |
| 20 | ^.*TESTING.*$ |

#### Match-lists Device Configuration

```eos
!
match-list input string molecule
   10 match regex ^.*MOLECULE.*$
   20 match regex ^.*TESTING.*$
!
match-list input prefix-ipv4 molecule_v4
   match prefix-ipv4 10.10.10.0/24
   match prefix-ipv4 10.10.20.0/24
!
match-list input prefix-ipv6 molecule_v6
   match prefix-ipv6 2001:0DB8::/32
```

### AS Path Lists

#### AS Path Lists Summary

AS Path Regex Mode is **asn**.

| List Name | Type | Match | Origin |
| --------- | ---- | ----- | ------ |
| mylist1 | permit | ^(64512\|645115) | egp |
| mylist1 | deny | (64513\|64515)$ | any |
| mylist2 | deny | _64517$ | igp |

#### AS Path Lists Device Configuration

```eos
!
ip as-path regex-mode asn
ip as-path access-list mylist1 permit ^(64512|645115) egp
ip as-path access-list mylist1 deny (64513|64515)$ any
ip as-path access-list mylist2 deny _64517$ igp
```

## 802.1X Port Security

### 802.1X Summary

#### 802.1X Global

| System Auth Control | Protocol LLDP Bypass | Dynamic Authorization |
| ------------------- | -------------------- | ----------------------|
| True | True | True |

#### 802.1X MAC based authentication

| Delay | Hold period |
| ----- | ----------- |
| 300 | 300 |

#### 802.1X Radius AV pair

| Service type | Framed MTU |
| ------------ | ---------- |
| True | 1500 |

#### 802.1X Captive-portal authentication

| Authentication Attribute | Value |
| ------------------------ | ----- |
| URL | http://portal-nacm08/captiveredirect/ |
| SSL profile | Profile1 |
| IPv4 Access-list | ACL |
| Start limit | Infinite |

#### 802.1X Supplicant

| Attribute | Value |
| --------- | ----- |
| Logging | True |
| Disconnect cached-results timeout | 79 seconds |

##### 802.1X Supplicant profiles

| Profile | EAP Method | Identity | SSL Profile |
| ------- | ---------- | -------- | ----------- |
| Profile1 | tls | user_id1 | PF1 |
| Profile2 | - | user_id2 | - |
| Profile3 | - | - | PF2 |

## ACL

### MAC Access-lists

#### MAC Access-lists Summary

##### TEST1

| Sequence | Action |
| -------- | ------ |
| 10 | deny any 01:80:c2:00:00:00 00:00:00:00:00:00 |
| 5 | permit any 01:00:0c:cc:cc:cd 00:00:00:00:00:00 |

##### TEST2

- ACL has counting mode `counters per-entry` enabled!

| Sequence | Action |
| -------- | ------ |
| 5 | permit any 01:00:0c:cc:cc:cd 00:00:00:00:00:00 |
| 10 | deny any 01:80:c2:00:00:00 00:00:00:00:00:00 |

##### TEST3

| Sequence | Action |
| -------- | ------ |
| 5 | permit any 01:00:0c:cc:cc:cd 00:00:00:00:00:00 |
| 10 | deny any 01:80:c2:00:00:00 00:00:00:00:00:00 |

##### TEST4

| Sequence | Action |
| -------- | ------ |
| - | permit any 01:00:0c:cc:cc:cd 00:00:00:00:00:00 |
| - | deny any 01:80:c2:00:00:00 00:00:00:00:00:00 |
| - | remark A comment in the middle |
| - | permit any 02:00:00:12:34:56 00:00:00:00:00:00 |
| - | deny any 02:00:00:ab:cd:ef 00:00:00:00:00:00 |

#### MAC Access-lists Device Configuration

```eos
!
mac access-list TEST1
   10 deny any 01:80:c2:00:00:00 00:00:00:00:00:00
   5 permit any 01:00:0c:cc:cc:cd 00:00:00:00:00:00
!
mac access-list TEST2
   counters per-entry
   5 permit any 01:00:0c:cc:cc:cd 00:00:00:00:00:00
   10 deny any 01:80:c2:00:00:00 00:00:00:00:00:00
!
mac access-list TEST3
   5 permit any 01:00:0c:cc:cc:cd 00:00:00:00:00:00
   10 deny any 01:80:c2:00:00:00 00:00:00:00:00:00
!
mac access-list TEST4
   permit any 01:00:0c:cc:cc:cd 00:00:00:00:00:00
   deny any 01:80:c2:00:00:00 00:00:00:00:00:00
   remark A comment in the middle
   permit any 02:00:00:12:34:56 00:00:00:00:00:00
   deny any 02:00:00:ab:cd:ef 00:00:00:00:00:00
```

## VRF Instances

### VRF Instances Summary

| VRF Name | IP Routing |
| -------- | ---------- |
| BLAH | disabled |
| defauls | disabled |
| defaulu | disabled |
| MGMT | disabled |
| TENANT_A_PROJECT01 | enabled |
| TENANT_A_PROJECT02 | enabled |

### VRF Instances Device Configuration

```eos
!
vrf instance BLAH
!
vrf instance defauls
!
vrf instance defaulu
!
vrf instance MGMT
!
vrf instance TENANT_A_PROJECT01
!
vrf instance TENANT_A_PROJECT02
```

## Application Traffic Recognition

### Applications

#### IPv4 Applications

| Name | Source Prefix | Destination Prefix | Protocols | Protocol Ranges | TCP Source Port Set | TCP Destination Port Set | UDP Source Port Set | UDP Destination Port Set | DSCP |
| ---- | ------------- | ------------------ | --------- | --------------- | ------------------- | ------------------------ | ------------------- | ------------------------ | ---- |
| empty-application | - | - | - | - | - | - | - | - | - |
| empty-protocols | - | - | - | 21 | - | - | - | - | - |
| user_defined_app1 | src_prefix_set1 | dest_prefix_set1 | udp, tcp | 25 | src_port_set1 | dest_port_set1 | src_port_set2 | dest_port_set2 | 12-19 af43 af41 ef 1-4,6 32-33,34-35 11 56-57, 58 59-60, 61-62 |
| user_defined_app2 | src_prefix_set2 | dest_prefix_set2 | pim, icmp, tcp | 21, 7-11 | - | - | - | - | ef 1-42 cs1 |

#### Layer 4 Applications

| Name | Protocols | Protocol Ranges | TCP Source Port Set | TCP Destination Port Set | UDP Source Port Set | UDP Destination Port Set |
| ---- | --------- | --------------- | ------------------- | ------------------------ | ------------------- | ------------------------ |
| l4-app-1 | tcp, udp | - | src_port_set1 | dest_port_set1 | src_port_set1 | dest_port_set1 |
| l4-app-2 | tcp | 27, 41-44 | - | - | - | - |

### Application Profiles

#### Application Profile Name app_profile_1

| Type | Name | Service |
| ---- | ---- | ------- |
| application | aim | audio-video |
| application | aim | chat |
| application | user_defined_app1 | - |
| category | best-effort | - |
| category | category1 | audio-video |
| transport | http | - |
| transport | udp | - |

#### Application Profile Name app_profile_2

| Type | Name | Service |
| ---- | ---- | ------- |
| application | aim | audio-video |
| application | user_defined_app2 | - |
| category | category1 | chat |
| transport | https | - |
| transport | quic | - |

### Categories

| Category | Application(Service) |
| -------- | -------------------- |
| best-effort | aimini(peer-to-peer)<br>apple_update(software-update) |
| category1 | aim(audio-video)<br>aim(chat)<br>anydesk |
| empty |  |

### Field Sets

#### L4 Port Sets

| Name | Ports |
| ---- | ----- |
| dest_port_set1 | 2300-2350 |
| dest_port_set2 | 3300-3350 |
| empty-l4-ports | - |
| ordering-test | 101-103, 650, 666 |
| src_port_set1 | 2400-2500, 2900-3000 |
| src_port_set2 | 5700-5800, 6500-6600 |

#### IPv4 Prefix Sets

| Name | Prefixes |
| ---- | -------- |
| dest_prefix_set1 | 2.3.4.0/24 |
| dest_prefix_set2 | 4.4.4.0/24 |
| empty-ipv4-prefixes | - |
| order-test | 192.168.42.0/24<br>192.168.43.0/24<br>6.6.6.6/32 |
| src_prefix_set1 | 1.2.3.0/24<br>1.2.5.0/24 |
| src_prefix_set2 | 2.2.2.0/24<br>3.3.3.0/24 |

### Router Application-Traffic-Recognition Device Configuration

```eos
!
application traffic recognition
   !
   application ipv4 empty-application
   !
   application ipv4 empty-protocols
      protocol 21
   !
   application ipv4 user_defined_app1
      source prefix field-set src_prefix_set1
      destination prefix field-set dest_prefix_set1
      protocol tcp source port field-set src_port_set1 destination port field-set dest_port_set1
      protocol udp source port field-set src_port_set2 destination port field-set dest_port_set2
      protocol 25
      dscp 12-19 af43 af41 ef 1-4,6 32-33,34-35 11 56-57, 58 59-60, 61-62
   !
   application ipv4 user_defined_app2
      source prefix field-set src_prefix_set2
      destination prefix field-set dest_prefix_set2
      protocol icmp
      protocol pim
      protocol tcp
      protocol 7-11, 21
      dscp ef 1-42 cs1
   !
   application l4 l4-app-1
      protocol tcp source port field-set src_port_set1 destination port field-set dest_port_set1
      protocol udp source port field-set src_port_set1 destination port field-set dest_port_set1
   !
   application l4 l4-app-2
      protocol tcp
      protocol 27, 41-44
   !
   category best-effort
      application aimini service peer-to-peer
      application apple_update service software-update
   !
   category category1
      application aim service audio-video
      application aim service chat
      application anydesk
   !
   category empty
   !
   application-profile app_profile_1
      application aim service audio-video
      application aim service chat
      application user_defined_app1
      application http transport
      application udp transport
      category best-effort
      category category1 service audio-video
   !
   application-profile app_profile_2
      application aim service audio-video
      application user_defined_app2
      application https transport
      application quic transport
      category category1 service chat
   !
   field-set ipv4 prefix dest_prefix_set1
      2.3.4.0/24
   !
   field-set ipv4 prefix dest_prefix_set2
      4.4.4.0/24
   !
   field-set ipv4 prefix empty-ipv4-prefixes
   !
   field-set ipv4 prefix order-test
      192.168.42.0/24 192.168.43.0/24 6.6.6.6/32
   !
   field-set ipv4 prefix src_prefix_set1
      1.2.3.0/24 1.2.5.0/24
   !
   field-set ipv4 prefix src_prefix_set2
      2.2.2.0/24 3.3.3.0/24
   !
   field-set l4-port dest_port_set1
      2300-2350
   !
   field-set l4-port dest_port_set2
      3300-3350
   !
   field-set l4-port empty-l4-ports
   !
   field-set l4-port ordering-test
      101-103, 650, 666
   !
   field-set l4-port src_port_set1
      2400-2500, 2900-3000
   !
   field-set l4-port src_port_set2
      5700-5800, 6500-6600
```

<<<<<<< HEAD
## Group-Based Multi-domain Segmentation Services (MSS-Group)

MSS-G is enabled.

### Segmentation Policies

#### POLICY-TEST1

| Sequence Number | Application Name | Action | Next-Hop | Log | Stateless |
| --------------- | ---------------- | ------ | -------- | --- | --------- |
| 10 | APP-TEST-1 | forward | - | - | False |
| 20 | APP-TEST-2 | drop | - | True | - |
| 25 | APP-TEST-3 | redirect | 198.51.100.1 | - | - |

### Segment Definitions

#### VRF default Segmentation

##### Segment SEGMENT-TEST1 Definitions

| Interface | Match-List Name | Covered Prefix-List Name | Address Family |
| --------- |---------------- | ------------------------ | -------------- |
| - | MATCH-LIST10 | - | ipv4 |
| - | MATCH-LIST11 | - | ipv6 |

##### Segment SEGMENT-TEST1 Policies

| Source Segment | Policy Applied |
| -------------- | -------------- |
| MATCH-LIST22 | POLICY-TEST1 |

##### Segment SEGMENT-TEST2 Definitions

| Interface | Match-List Name | Covered Prefix-List Name | Address Family |
| --------- |---------------- | ------------------------ | -------------- |
| - | MATCH-LIST4 | - | ipv4 |
| - | MATCH-LIST3 | - | ipv6 |

##### Segment SEGMENT-TEST2 Policies

| Source Segment | Policy Applied |
| -------------- | -------------- |
| MATCH-LIST20 | policy-forward-all |
| MATCH-LIST21 | POLICY-TEST1 |
| MATCH-LIST30 | policy-drop-all |

#### VRF SECURE Segmentation

##### Segment SEGMENT-TEST1 Definitions

| Interface | Match-List Name | Covered Prefix-List Name | Address Family |
| --------- |---------------- | ------------------------ | -------------- |
| Ethernet1 | - | - | - |
| Ethernet2 | - | - | - |
| - | - | PREFIX-LIST10 | ipv4 |
| - | - | PREFIX-LIST1 | ipv6 |

##### Segment SEGMENT-TEST1 Policies

| Source Segment | Policy Applied |
| -------------- | -------------- |
| MATCH-LIST20 | policy-forward-all |
| MATCH-LIST30 | policy-drop-all |

Configured Fallback Policy: policy-custom

### Router MSS-G Device Configuration

```eos
!
router segment-security
   no shutdown
   !
   policy POLICY-TEST1
      10 application APP-TEST-1 action forward
      20 application APP-TEST-2 action drop stateless log
      25 application APP-TEST-3 action redirect next-hop 198.51.100.1 stateless
   !
   vrf default
      segment SEGMENT-TEST1
         definition
            match prefix-ipv4 MATCH-LIST10
            match prefix-ipv6 MATCH-LIST11
         !
         policies
            from MATCH-LIST22 policy POLICY-TEST1
      !
      segment SEGMENT-TEST2
         definition
            match prefix-ipv4 MATCH-LIST4
            match prefix-ipv6 MATCH-LIST3
         !
         policies
            from MATCH-LIST20 policy policy-forward-all
            from MATCH-LIST21 policy POLICY-TEST1
            from MATCH-LIST30 policy policy-drop-all
   !
   vrf SECURE
      segment SEGMENT-TEST1
         definition
            match interface Ethernet1
            match interface Ethernet2
            match covered prefix-list ipv4 PREFIX-LIST10
            match covered prefix-list ipv6 PREFIX-LIST1
         !
         policies
            from MATCH-LIST20 policy policy-forward-all
            from MATCH-LIST30 policy policy-drop-all
            fallback policy policy-custom
   !
```

### Router Path-selection

#### Router Path-selection Summary

| Setting | Value |
| ------  | ----- |
| Dynamic peers source | STUN |

#### TCP MSS Ceiling Configuration

| IPV4 segment size | Direction |
| ----------------- | --------- |
| 200 | ingress |

#### Path Groups

##### Path Group PG-1

| Setting | Value |
| ------  | ----- |
| Path Group ID | 666 |
| Keepalive interval(failure threshold) | 200(3) |

###### Dynamic Peers Settings

| Setting | Value |
| ------  | ----- |
| IP Local | True |
| IPSec | True |

###### Static Peers

| Router IP | Name | IPv4 address(es) |
| --------- | ---- | ---------------- |
| 172.16.1.42 | - | - |
| 172.16.2.42 | - | 192.168.2.42 |
| 172.16.42.42 | TEST-STATIC-PEER-WITH-NAME | 192.168.42.42<br>192.168.1.42 |

##### Path Group PG-2

| Setting | Value |
| ------  | ----- |
| Path Group ID | 42 |
| IPSec profile | IPSEC-P-1 |
| Keepalive interval | auto |
| Flow assignment | LAN |

###### Local Interfaces

| Interface name | Public address | STUN server profile(s) |
| -------------- | -------------- | ---------------------- |
| Ethernet1/1 | - |  |
| Ethernet1/1/3 | - |  |
| Ethernet2 | 192.168.42.42 | STUN-P-1<br>STUN-P-2 |
| Ethernet2/4.666 | - |  |
| Ethernet3 | - | STUN-P-1 |
| Ethernet4.666 | - |  |
| Port-Channel1 | 192.168.42.43 | STUN-P-1<br>STUN-P-2 |
| Port-Channel4.666 | - |  |

###### Local IPs

| IP address | Public address | STUN server profile(s) |
| ---------- | -------------- | ---------------------- |
| 192.168.1.100 | 192.168.42.42 | STUN-P-1<br>STUN-P-2 |
| 192.168.100.1 | - | STUN-P-1 |

###### Dynamic Peers Settings

| Setting | Value |
| ------  | ----- |
| IP Local | - |
| IPSec | False |

##### Path Group PG-3

| Setting | Value |
| ------  | ----- |
| Path Group ID | 888 |

##### Path Group PG-4

| Setting | Value |
| ------  | ----- |
| Path Group ID | - |

#### Load-balance Policies

| Policy Name | Jitter (ms) | Latency (ms) | Loss Rate (%) | Path Groups (priority) | Lowest Hop Count |
| ----------- | ----------- | ------------ | ------------- | ---------------------- | ---------------- |
| LB-EMPTY | - | - | - |  | False |
| LB-P-1 | - | - | 17 | PG-5 (1)<br>PG-2 (42)<br>PG-4 (42)<br>PG-3 (666) | True |
| LB-P-2 | 666 | 42 | 42.42 | PG-1 (1)<br>PG-3 (1) | False |

#### DPS Policies

##### DPS Policy DPS-P-1

| Rule ID | Application profile | Load-balance policy |
| ------- | ------------------- | ------------------- |
| Default Match | - | LB-P-1 |
| 42 | AP-3 | LB-P-1 |

##### DPS Policy DPS-P-2

| Rule ID | Application profile | Load-balance policy |
| ------- | ------------------- | ------------------- |
| Default Match | - | LB-P-2 |

##### DPS Policy DPS-P-3

| Rule ID | Application profile | Load-balance policy |
| ------- | ------------------- | ------------------- |
| 42 | AP-2 | - |
| 66 | AP-1 | LB-P-1 |

#### VRFs Configuration

| VRF name | DPS policy |
| -------- | ---------- |
| VRF-1 | DPS-P-1 |
| VRF-2 | DPS-P-2 |
| VRF-3 | - |

#### Router Path-selection Device Configuration

```eos
!
router path-selection
   peer dynamic source stun
   tcp mss ceiling ipv4 200 ingress
   !
   path-group PG-1 id 666
      keepalive interval 200 milliseconds failure-threshold 3 intervals
      !
      peer dynamic
         ip local
         ipsec
      !
      peer static router-ip 172.16.1.42
      !
      peer static router-ip 172.16.2.42
         ipv4 address 192.168.2.42
      !
      peer static router-ip 172.16.42.42
         name TEST-STATIC-PEER-WITH-NAME
         ipv4 address 192.168.42.42
         ipv4 address 192.168.1.42
   !
   path-group PG-2 id 42
      ipsec profile IPSEC-P-1
      keepalive interval auto
      flow assignment lan
      !
      local interface Ethernet1/1
      !
      local interface Ethernet1/1/3
      !
      local interface Ethernet2 public address 192.168.42.42
         stun server-profile STUN-P-1 STUN-P-2
      !
      local interface Ethernet2/4.666
      !
      local interface Ethernet3
         stun server-profile STUN-P-1
      !
      local interface Ethernet4.666
      !
      local interface Port-Channel1 public address 192.168.42.43
         stun server-profile STUN-P-1 STUN-P-2
      !
      local interface Port-Channel4.666
      !
      local ip 192.168.1.100 public address 192.168.42.42
         stun server-profile STUN-P-1 STUN-P-2
      !
      local ip 192.168.100.1
         stun server-profile STUN-P-1
      !
      peer dynamic
         ipsec disabled
   !
   path-group PG-3 id 888
   !
   path-group PG-4
   !
   load-balance policy LB-EMPTY
   !
   load-balance policy LB-P-1
      loss-rate 17
      hop count lowest
      path-group PG-5
      path-group PG-2 priority 42
      path-group PG-4 priority 42
      path-group PG-3 priority 666
   !
   load-balance policy LB-P-2
      latency 42
      jitter 666
      loss-rate 42.42
      path-group PG-1 priority 1
      path-group PG-3
   !
   policy DPS-P-1
      default-match
         load-balance LB-P-1
      !
      42 application-profile AP-3
         load-balance LB-P-1
   !
   policy DPS-P-2
      default-match
         load-balance LB-P-2
   !
   policy DPS-P-3
      42 application-profile AP-2
      !
      66 application-profile AP-1
         load-balance LB-P-1
   !
   vrf VRF-1
      path-selection-policy DPS-P-1
   !
   vrf VRF-2
      path-selection-policy DPS-P-2
   !
   vrf VRF-3
```

### Router Internet Exit

#### Exit Groups

| Exit Group Name | Local Connections | Fib Default |
| --------------- | ----------------- | ----------- |
| eg_01 | - | - |
| eg_02 | - | True |
| eg_03 | eg_03_lo_01<br>eg_03_lo_02 | True |
| eg_04 | eg_04_lo_01<br>eg_04_lo_02<br>eg_04_lo_03 | - |

#### Internet Exit Policies

| Policy Name | Exit Groups |
| ----------- | ----------- |
| po_01 | po_eg_01_02<br>po_eg_01_04<br>po_eg_01_01<br>po_eg_01_03<br>system-default-exit-group |
| po_02 | - |
| po_03 | po_eg_03_01 |

#### Router Internet Exit Device Configuration

```eos
!
router internet-exit
   exit-group eg_01
   !
   exit-group eg_02
      fib-default
   !
   exit-group eg_03
      local connection eg_03_lo_01
      local connection eg_03_lo_02
      fib-default
   !
   exit-group eg_04
      local connection eg_04_lo_01
      local connection eg_04_lo_02
      local connection eg_04_lo_03
   !
   policy po_01
      exit-group po_eg_01_02
      exit-group po_eg_01_04
      exit-group po_eg_01_01
      exit-group po_eg_01_03
      exit-group system-default-exit-group
   !
   policy po_02
   !
   policy po_03
      exit-group po_eg_03_01
```

## Router L2 VPN

### Router L2 VPN Summary

- ARP learning bridged is enabled.

- VXLAN ARP Proxying is disabled for IPv4 addresses defined in the prefix-list pl-router-l2-vpn.

- Selective ARP is enabled.

- ND learning bridged is enabled.

- VXLAN ND Proxying is disabled for IPv6 addresses defined in the prefix-list pl-router-l2-vpn.

- Neighbor discovery router solicitation VTEP flooding is disabled.

- Virtual router neighbor advertisement VTEP flooding is disabled.

### Router L2 VPN Device Configuration

```eos
!
router l2-vpn
   arp learning bridged
   arp proxy prefix-list pl-router-l2-vpn
   arp selective-install
   nd learning bridged
   nd proxy prefix-list pl-router-l2-vpn
   nd rs flooding disabled
   virtual-router neighbor advertisement flooding disabled
```

## IPv6 DHCP Relay

### IPv6 DHCP Relay Summary

DhcpRelay Agent is in always-on mode.

Forwarding requests with additional IPv6 addresses in the "giaddr" field is allowed.

Add Option 79 - Link Layer Address Option.

Add RemoteID option 37 in format MAC address and interface ID.

### IPv6 DHCP Relay Device Configuration

```eos
!
ipv6 dhcp relay always-on
ipv6 dhcp relay all-subnets default
ipv6 dhcp relay option link-layer address
ipv6 dhcp relay option remote-id format %m:%i
=======
## IP DHCP Relay

### IP DHCP Relay Summary

IP DHCP Relay Option 82 is enabled.

DhcpRelay Agent is in always-on mode.

Forwarding requests with secondary IP addresses in the "giaddr" field is allowed.

### IP DHCP Relay Device Configuration

```eos
!
ip dhcp relay information option
ip dhcp relay always-on
ip dhcp relay all-subnets default
```

## IP DHCP Snooping

IP DHCP Snooping is enabled

IP DHCP Snooping Bridging is enabled

IP DHCP Snooping Insertion of Option 82 is enabled

IP DHCP Snooping Circuit-ID Suboption: 10

IP DHCP Snooping Circuit-ID Format: %h:%p

IP DHCP Snooping enabled VLAN: 10,20,500,1000-2000

### IP DHCP Snooping Device Configuration

```eos
!
ip dhcp snooping bridging
ip dhcp snooping information option
ip dhcp snooping information option circuit-id type 10 format %h:%p
ip dhcp snooping vlan 10,20,500,1000-2000
```

## Errdisable

### Errdisable Summary

|  Detect Cause | Enabled |
| ------------- | ------- |
| acl | True |
| arp-inspection | True |
| dot1x | True |
| link-change | True |
| tapagg | True |
| xcvr-misconfigured | True |
| xcvr-overheat | True |
| xcvr-power-unsupported | True |

|  Detect Cause | Enabled | Interval |
| ------------- | ------- | -------- |
| arp-inspection | True | 300 |
| bpduguard | True | 300 |
| dot1x | True | 300 |
| hitless-reload-down | True | 300 |
| lacp-rate-limit | True | 300 |
| link-flap | True | 300 |
| no-internal-vlan | True | 300 |
| portchannelguard | True | 300 |
| portsec | True | 300 |
| speed-misconfigured | True | 300 |
| tapagg | True | 300 |
| uplink-failure-detection | True | 300 |
| xcvr-misconfigured | True | 300 |
| xcvr-overheat | True | 300 |
| xcvr-power-unsupported | True | 300 |
| xcvr-unsupported | True | 300 |

```eos
!
errdisable detect cause acl
errdisable detect cause arp-inspection
errdisable detect cause dot1x
errdisable detect cause link-change
errdisable detect cause tapagg
errdisable detect cause xcvr-misconfigured
errdisable detect cause xcvr-overheat
errdisable detect cause xcvr-power-unsupported
errdisable recovery cause arp-inspection
errdisable recovery cause bpduguard
errdisable recovery cause dot1x
errdisable recovery cause hitless-reload-down
errdisable recovery cause lacp-rate-limit
errdisable recovery cause link-flap
errdisable recovery cause no-internal-vlan
errdisable recovery cause portchannelguard
errdisable recovery cause portsec
errdisable recovery cause speed-misconfigured
errdisable recovery cause tapagg
errdisable recovery cause uplink-failure-detection
errdisable recovery cause xcvr-misconfigured
errdisable recovery cause xcvr-overheat
errdisable recovery cause xcvr-power-unsupported
errdisable recovery cause xcvr-unsupported
errdisable recovery interval 300
>>>>>>> 72f24a77
```

## Quality Of Service

### QOS Class Maps

#### QOS Class Maps Summary

| Name | Field | Value |
| ---- | ----- | ----- |
| CM_IPv6_ACCESS_GROUP | - | - |
| CM_REPLICATION_LD | acl | ACL_REPLICATION_LD |
| CM_REPLICATION_LD2 | vlan | 200 |
| CM_REPLICATION_LD3 | cos | 3 |
| COS_RANGE | vlan | 1-3 |
| VLAN_RANGE | vlan | 200-400 |

#### Class-maps Device Configuration

```eos
!
class-map type qos match-any CM_IPv6_ACCESS_GROUP
   match ipv6 access-group ACL_REPLICATION_LD
!
class-map type qos match-any CM_REPLICATION_LD
   match ip access-group ACL_REPLICATION_LD
!
class-map type qos match-any CM_REPLICATION_LD2
   match vlan 200
!
class-map type qos match-any CM_REPLICATION_LD3
   match cos 3
!
class-map type qos match-any COS_RANGE
   match vlan 1-3
!
class-map type qos match-any VLAN_RANGE
   match vlan 200-400
!
class-map type pbr match-any CM_PBR_EXCLUDE
   match ip access-group ACL_PBR_EXCLUDE
!
class-map type pbr match-any CM_PBR_INCLUDE
   match ip access-group ACL_PBR_INCLUDE
!
class-map type pbr match-any CM_PBR_WITHOUT_ACCESS_GROUP
```

<<<<<<< HEAD
### QOS Policy Maps

#### QOS Policy Maps Summary

##### PM_REPLICATION_LD

| Class Name | COS | DSCP | Traffic Class | Drop Precedence | Police Rate (Burst) -> Action |
| ---------- | --- | -----| ------------- | --------------- | ----------------------------- |
| CM_REPLICATION_LD | - | af11 | 2 | 1 | 10 kbps (260 kbytes) -> drop-precedence<br> 30 kbps(270 kbytes) -> drop |
| CM_REPLICATION_LD_2 | - | af11 | 2 | - | - |

##### PM_REPLICATION_LD2

| Class Name | COS | DSCP | Traffic Class | Drop Precedence | Police Rate (Burst) -> Action |
| ---------- | --- | -----| ------------- | --------------- | ----------------------------- |
| CM_REPLICATION_LD | 4 | af11 | - | - | 30 kbps (280 bytes) -> dscp<br> 1 mbps(270 bytes) -> drop |

##### PM_REPLICATION_LD3

| Class Name | COS | DSCP | Traffic Class | Drop Precedence | Police Rate (Burst) -> Action |
| ---------- | --- | -----| ------------- | --------------- | ----------------------------- |
| CM_REPLICATION_LD | 6 | af11 | - | - | 10000 bps (260 kbytes) -> drop |

#### QOS Policy Maps Device Configuration

```eos
!
policy-map type quality-of-service PM_REPLICATION_LD
   class CM_REPLICATION_LD
      set dscp af11
      set traffic-class 2
      set drop-precedence 1
      police rate 10 kbps burst-size 260 kbytes action set drop-precedence rate 30 kbps burst-size 270 kbytes
   !
   class CM_REPLICATION_LD_2
      set dscp af11
      set traffic-class 2
!
policy-map type quality-of-service PM_REPLICATION_LD2
   class CM_REPLICATION_LD
      set dscp af11
      set cos 4
      police rate 30 kbps burst-size 280 bytes action set dscp af11 rate 1 mbps burst-size 270 bytes
!
policy-map type quality-of-service PM_REPLICATION_LD3
   class CM_REPLICATION_LD
      set dscp af11
      set cos 6
      police rate 10000 bps burst-size 260 kbytes
```

### Control-plane Policy Map

#### Control-plane Policy Map Summary

##### copp-system-policy

| Class | Shape | Bandwidth | Rate Unit |
| ----- | ----- | --------- | --------- |
| copp-system-cvx | 2000 | 2000 | pps |
| copp-system-OspfIsis | 1000 | 1000 | kbps |
| copp-system-rsvp | - | - | - |

#### COPP Policy Maps Device Configuration

```eos
!
policy-map type copp copp-system-policy
   class copp-system-OspfIsis
      shape kbps 1000
      bandwidth kbps 1000
   !
   class copp-system-cvx
      shape pps 2000
      bandwidth pps 2000
   !
   class copp-system-rsvp
```

## InfluxDB Telemetry

### InfluxDB Telemetry Summary

Source Group Standard Disabled : True

#### InfluxDB Telemetry Destinations

| Destination | Database | URL | VRF | Username |
| ----------- | -------- | --- | --- | -------- |
| test | test | https://influx_test.localhost | test | test |
| test1 | test1 | https://influx_test1.localhost | test | test1 |

#### InfluxDB Telemetry Sources

| Source Name | URL | Connection Limit |
| ----------- | --- | ---------------- |
| socket1 | unix:///var/run/example2.sock | 100 |
| socket2 | unix:///var/run/example3.sock | 22222 |

#### InfluxDB Telemetry Tags

| Tag | Value |
| --- | ----- |
| tag1 | value1 |
| tag2 | value2 |

### InfluxDB Telemetry Device Configuration

```eos
!
monitor telemetry influx
   destination influxdb test
      url https://influx_test.localhost
      database name test
      retention policy test
      vrf test
      username test password 7 <removed>
   !
   destination influxdb test1
      url https://influx_test1.localhost
      database name test1
      retention policy test1
      vrf test
      username test1 password 7 <removed>
   !
   source socket socket1
      url unix:///var/run/example2.sock
      connection limit 100
   !
   source socket socket2
      url unix:///var/run/example3.sock
      connection limit 22222
   tag global tag1 value1
   tag global tag2 value2
   source group standard disabled
```

## STUN

### STUN Client

#### Server Profiles

| Server Profile | IP address | SSL Profile | Port |
| -------------- | ---------- | ----------- | ---- |
| server1 | 1.2.3.4 | pathfinder | 3478 |
| server2 | 2.3.4.5 | - | 4100 |

### STUN Server

| Server Local Interfaces | Bindings Timeout (s) | SSL Profile | SSL Connection Lifetime | Port |
| ----------------------- | -------------------- | ----------- | ----------------------- | ---- |
| Ethernet1<br>Ethernet13<br>Vlan42<br>Vlan666 | 600 | pathfinder | 1300 minutes | 4100 |

### STUN Device Configuration

```eos
!
stun
   client
      server-profile server1
         ip address 1.2.3.4
         ssl profile pathfinder
      server-profile server2
         ip address 2.3.4.5
         port 4100
   server
      local-interface Ethernet1
      local-interface Ethernet13
      local-interface Vlan42
      local-interface Vlan666
      port 4100
      ssl profile pathfinder
      binding timeout 600 seconds
      ssl connection lifetime 1300 minutes
```

## Maintenance Mode

### Maintenance

#### Maintenance defaults

Default maintenance bgp profile: **BP1**

Default maintenance interface profile: **IP1**

Default maintenance unit profile: **UP1**

#### Maintenance profiles

| BGP profile | Initiator route-map |
| ----------- | ------------------- |
| BP1 | RM-MAINTENANCE |
| BP2 | RM-MAINTENANCE2 |
| BP3 | RM-MAINTENANCE3 |

| Interface profile | Rate monitoring load interval (s) | Rate monitoring threshold in/out (kbps) | Shutdown Max Delay |
|-------------------|-----------------------------------|-----------------------------------------|--------------------|
| IP1 | 10 | 500 | 300 |

| Unit profile | on-boot duration (s) |
| ------------ | -------------------- |
| UP1 | 900 |
| UP2 | 600 |

#### Maintenance units

| Unit | Interface groups | BGP groups | Unit profile | Quiesce |
| ---- | ---------------- | ---------- | ------------ | ------- |
| System | - | - | UP1 | No |
| UNIT1 | INTERFACE_GROUP_1 | BGP_GROUP_1<br/>BGP_GROUP_2 | UP1 | No |

#### Maintenance Device Configuration

```eos
!
maintenance
   profile bgp BP1
      initiator route-map RM-MAINTENANCE inout
   !
   profile bgp BP2
      initiator route-map RM-MAINTENANCE2 inout
   !
   profile bgp BP3
      initiator route-map RM-MAINTENANCE3 inout
   profile bgp BP1 default
   profile interface IP1 default
   profile unit UP1 default
   !
   profile interface IP1
      rate-monitoring load-interval 10
      rate-monitoring threshold 500
      shutdown max-delay 300
   !
   profile unit UP1
      on-boot duration 900
   !
   profile unit UP2
      on-boot duration 600
   !
   unit System
   !
   unit UNIT1
      group bgp BGP_GROUP_1
      group bgp BGP_GROUP_2
      group interface INTERFACE_GROUP_1
      profile unit UP1
=======
## Maintenance Mode

### BGP Groups

#### BGP Groups Summary

| BGP group | VRF Name | Neighbors | BGP maintenance profiles |
| --------- | -------- | --------- | ------------------------ |
| bar | red | peer-group-baz | downlink-neighbors |
| foo | - | 169.254.1.1<br>fe80::1 | ixp<br>uplink-neighbors |
| without-neighbors-key | red | - | Default |

#### BGP Groups Device Configuration

```eos
!
group bgp bar
   vrf red
   neighbor peer-group-baz
   maintenance profile bgp downlink-neighbors
!
group bgp foo
   neighbor 169.254.1.1
   neighbor fe80::1
   maintenance profile bgp ixp
   maintenance profile bgp uplink-neighbors
!
group bgp without-neighbors-key
   vrf red
```

### Interface Groups

#### Interface Groups Summary

| Interface Group | Interfaces | Interface maintenance profile | BGP maintenance profiles |
| --------------- | ---------- | ----------------------------- | ------------------------ |
| QSFP_Interface_Group | Ethernet1,5 | uplink-interfaces | Default |
| QSFP_Interface_Group1 | Ethernet1,5 | Default | Default |
| SFP_Interface_Group | Ethernet10-20<br>Ethernet30-48 | downlink-interfaces<br>ix-interfaces | downlink-neighbors<br>local-ix |

#### Interface Groups Device Configuration

```eos
!
group interface QSFP_Interface_Group
   interface Ethernet1,5
   maintenance profile interface uplink-interfaces
!
group interface QSFP_Interface_Group1
   interface Ethernet1,5
!
group interface SFP_Interface_Group
   interface Ethernet10-20
   interface Ethernet30-48
   maintenance profile bgp downlink-neighbors
   maintenance profile bgp local-ix
   maintenance profile interface downlink-interfaces
   maintenance profile interface ix-interfaces
>>>>>>> 72f24a77
```<|MERGE_RESOLUTION|>--- conflicted
+++ resolved
@@ -48,12 +48,12 @@
   - [System Boot Device Configuration](#system-boot-device-configuration)
 - [Monitoring](#monitoring)
   - [Custom daemons](#custom-daemons)
-<<<<<<< HEAD
   - [MCS Client Summary](#mcs-client-summary)
   - [Monitor Sessions](#monitor-sessions)
   - [Tap Aggregation](#tap-aggregation)
   - [SFlow](#sflow)
   - [VM Tracer Sessions](#vm-tracer-sessions)
+  - [Event Handler](#event-handler)
   - [Object Tracking](#object-tracking)
   - [Monitor Telemetry Postcard Policy](#monitor-telemetry-postcard-policy)
 - [Monitor Connectivity](#monitor-connectivity)
@@ -86,11 +86,7 @@
   - [IP Security Device Configuration](#ip-security-device-configuration)
 - [Interfaces](#interfaces)
   - [Switchport Default](#switchport-default)
-=======
-  - [Event Handler](#event-handler)
-- [Interfaces](#interfaces)
   - [Interface Profiles](#interface-profiles)
->>>>>>> 72f24a77
   - [DPS Interfaces](#dps-interfaces)
   - [Loopback Interfaces](#loopback-interfaces)
   - [Tunnel Interfaces](#tunnel-interfaces)
@@ -108,7 +104,6 @@
   - [IPv6 Static Routes](#ipv6-static-routes)
   - [IPv6 Neighbors](#ipv6-neighbors)
   - [ARP](#arp)
-<<<<<<< HEAD
   - [Router Adaptive Virtual Topology](#router-adaptive-virtual-topology)
   - [Router General](#router-general)
 - [Router Service Insertion](#router-service-insertion)
@@ -128,22 +123,18 @@
   - [Queue Monitor Streaming](#queue-monitor-streaming)
   - [Queue Monitor Configuration](#queue-monitor-configuration)
 - [Multicast](#multicast)
+  - [IP IGMP Snooping](#ip-igmp-snooping)
   - [Router Multicast](#router-multicast)
   - [PIM Sparse Mode](#pim-sparse-mode)
   - [Router MSDP](#router-msdp)
   - [Router IGMP](#router-igmp)
 - [Filters](#filters)
+  - [IP Community-lists](#ip-community-lists)
   - [Peer Filters](#peer-filters)
   - [Route-maps](#route-maps)
-  - [Match-lists](#match-lists)
-=======
-- [Multicast](#multicast)
-  - [IP IGMP Snooping](#ip-igmp-snooping)
-- [Filters](#filters)
-  - [IP Community-lists](#ip-community-lists)
   - [IP Extended Community Lists](#ip-extended-community-lists)
   - [IP Extended Community RegExp Lists](#ip-extended-community-regexp-lists)
->>>>>>> 72f24a77
+  - [Match-lists](#match-lists)
   - [AS Path Lists](#as-path-lists)
 - [802.1X Port Security](#8021x-port-security)
   - [802.1X Summary](#8021x-summary)
@@ -158,7 +149,6 @@
   - [Categories](#categories)
   - [Field Sets](#field-sets)
   - [Router Application-Traffic-Recognition Device Configuration](#router-application-traffic-recognition-device-configuration)
-<<<<<<< HEAD
 - [Group-Based Multi-domain Segmentation Services (MSS-Group)](#group-based-multi-domain-segmentation-services-mss-group)
   - [Segmentation Policies](#segmentation-policies)
   - [Segment Definitions](#segment-definitions)
@@ -168,9 +158,16 @@
 - [Router L2 VPN](#router-l2-vpn)
   - [Router L2 VPN Summary](#router-l2-vpn-summary)
   - [Router L2 VPN Device Configuration](#router-l2-vpn-device-configuration)
+- [IP DHCP Relay](#ip-dhcp-relay)
+  - [IP DHCP Relay Summary](#ip-dhcp-relay-summary)
+  - [IP DHCP Relay Device Configuration](#ip-dhcp-relay-device-configuration)
 - [IPv6 DHCP Relay](#ipv6-dhcp-relay)
   - [IPv6 DHCP Relay Summary](#ipv6-dhcp-relay-summary)
   - [IPv6 DHCP Relay Device Configuration](#ipv6-dhcp-relay-device-configuration)
+- [IP DHCP Snooping](#ip-dhcp-snooping)
+  - [IP DHCP Snooping Device Configuration](#ip-dhcp-snooping-device-configuration)
+- [Errdisable](#errdisable)
+  - [Errdisable Summary](#errdisable-summary)
 - [Quality Of Service](#quality-of-service)
   - [QOS Class Maps](#qos-class-maps)
   - [QOS Policy Maps](#qos-policy-maps)
@@ -183,21 +180,9 @@
   - [STUN Server](#stun-server)
   - [STUN Device Configuration](#stun-device-configuration)
 - [Maintenance Mode](#maintenance-mode)
-  - [Maintenance](#maintenance)
-=======
-- [IP DHCP Relay](#ip-dhcp-relay)
-  - [IP DHCP Relay Summary](#ip-dhcp-relay-summary)
-  - [IP DHCP Relay Device Configuration](#ip-dhcp-relay-device-configuration)
-- [IP DHCP Snooping](#ip-dhcp-snooping)
-  - [IP DHCP Snooping Device Configuration](#ip-dhcp-snooping-device-configuration)
-- [Errdisable](#errdisable)
-  - [Errdisable Summary](#errdisable-summary)
-- [Quality Of Service](#quality-of-service)
-  - [QOS Class Maps](#qos-class-maps)
-- [Maintenance Mode](#maintenance-mode)
   - [BGP Groups](#bgp-groups)
   - [Interface Groups](#interface-groups)
->>>>>>> 72f24a77
+  - [Maintenance](#maintenance)
 
 ## Management
 
@@ -1161,153 +1146,7 @@
    shutdown
 ```
 
-<<<<<<< HEAD
 ### MCS Client Summary
-=======
-### Event Handler
-
-#### Event Handler Summary
-
-| Handler | Actions | Trigger | Trigger Config |
-| ------- | ------- | ------- | -------------- |
-| CONFIG_VERSIONING | bash <code>FN=/mnt/flash/startup-config; LFN="`ls -1 $FN.*-* \| tail -n 1`"; if [ -z "$LFN" -o -n "`diff -I 'last modified' $FN $LFN`" ]; then cp $FN $FN.`date +%Y%m%d-%H%M%S`; ls -1r $FN.*-* \| tail -n +11 \| xargs -I % rm %; fi</code> | on-startup-config | - |
-| trigger-on-boot | bash <code>if [ 15 -gt 10 ]\nthen\n  echo "a is greater than 10"\nfi</code><br>increment device health metric Metric1 | on-boot | - |
-| trigger-on-counters | log | on-counters | poll interval 10<br>condition ( Arad*.IptCrcErrCnt.delta > 100 ) and ( Arad*.UcFifoFullDrop.delta > 100 )<br>granularity per-source |
-| trigger-on-counters2 | - | on-counters | condition ( Arad*.IptCrcErrCnt.delta > 100 ) and ( Arad*.UcFifoFullDrop.delta > 100 )<br>granularity per-source |
-| trigger-on-counters3 | - | on-counters | - |
-| trigger-on-intf | - | on-intf | trigger on-intf Ethernet4 operstatus ip ip6 |
-| trigger-on-intf2 | - | on-intf | - |
-| trigger-on-intf3 | - | on-intf | - |
-| trigger-on-intf4 | - | on-intf | trigger on-intf Ethernet4 ip |
-| trigger-on-intf5 | - | on-intf | trigger on-intf Ethernet5 ip6 |
-| trigger-on-intf6 | - | on-intf | trigger on-intf Ethernet6 operstatus |
-| trigger-on-logging | increment device health metric Metric2 | on-logging | poll interval 10<br>regex ab* |
-| trigger-on-logging2 | - | on-logging | regex ab* |
-| trigger-on-logging3 | - | on-logging | - |
-| trigger-on-maintenance1 | - | on-maintenance | trigger on-maintenance enter interface Management3 after stage linkdown |
-| trigger-on-maintenance2 | bash <code>echo "on-maintenance"</code> | on-maintenance | trigger on-maintenance exit unit unit1 before stage bgp |
-| trigger-on-maintenance3 | bash <code>echo "on-maintenance"</code> | on-maintenance | trigger on-maintenance enter bgp 10.0.0.2 vrf vrf1 all |
-| trigger-on-maintenance4 | - | on-maintenance | - |
-| trigger-on-maintenance5 | - | on-maintenance | - |
-| trigger-vm-tracer | bash <code>echo "vm-tracer vm"</code> | vm-tracer vm | - |
-| trigger-vm-tracer2 | bash <code>echo "vm-tracer vm"\nEOF</code> | vm-tracer vm | - |
-| without-trigger-key | - | - | - |
-
-#### Event Handler Device Configuration
-
-```eos
-!
-event-handler CONFIG_VERSIONING
-   trigger on-startup-config
-   action bash FN=/mnt/flash/startup-config; LFN="`ls -1 $FN.*-* | tail -n 1`"; if [ -z "$LFN" -o -n "`diff -I 'last modified' $FN $LFN`" ]; then cp $FN $FN.`date +%Y%m%d-%H%M%S`; ls -1r $FN.*-* | tail -n +11 | xargs -I % rm %; fi
-   delay 0
-!
-event-handler trigger-on-boot
-   trigger on-boot
-   action bash
-      if [ 15 -gt 10 ]
-      then
-        echo "a is greater than 10"
-      fi
-      EOF
-   action log
-   action increment device-health metric Metric1
-!
-event-handler trigger-on-counters
-   action log
-   trigger on-counters
-      poll interval 10
-      condition ( Arad*.IptCrcErrCnt.delta > 100 ) and ( Arad*.UcFifoFullDrop.delta > 100 )
-      granularity per-source
-!
-event-handler trigger-on-counters2
-   trigger on-counters
-      condition ( Arad*.IptCrcErrCnt.delta > 100 ) and ( Arad*.UcFifoFullDrop.delta > 100 )
-      granularity per-source
-!
-event-handler trigger-on-counters3
-   trigger on-counters
-!
-event-handler trigger-on-intf
-   trigger on-intf Ethernet4 operstatus ip ip6
-!
-event-handler trigger-on-intf2
-!
-event-handler trigger-on-intf3
-!
-event-handler trigger-on-intf4
-   trigger on-intf Ethernet4 ip
-!
-event-handler trigger-on-intf5
-   trigger on-intf Ethernet5 ip6
-!
-event-handler trigger-on-intf6
-   trigger on-intf Ethernet6 operstatus
-!
-event-handler trigger-on-logging
-   action increment device-health metric Metric2
-   trigger on-logging
-      poll interval 10
-      regex ab*
-!
-event-handler trigger-on-logging2
-   trigger on-logging
-      regex ab*
-!
-event-handler trigger-on-logging3
-   trigger on-logging
-!
-event-handler trigger-on-maintenance1
-   trigger on-maintenance enter interface Management3 after stage linkdown
-!
-event-handler trigger-on-maintenance2
-   trigger on-maintenance exit unit unit1 before stage bgp
-   action bash echo "on-maintenance"
-!
-event-handler trigger-on-maintenance3
-   trigger on-maintenance enter bgp 10.0.0.2 vrf vrf1 all
-   action bash echo "on-maintenance"
-!
-event-handler trigger-on-maintenance4
-!
-event-handler trigger-on-maintenance5
-!
-event-handler trigger-vm-tracer
-   trigger vm-tracer vm
-   action bash echo "vm-tracer vm"
-!
-event-handler trigger-vm-tracer2
-   trigger vm-tracer vm
-   action bash echo "vm-tracer vm"\nEOF
-!
-event-handler without-trigger-key
-```
-
-## Interfaces
-
-### Interface Profiles
-
-#### Interface Profiles Summary
-
-- TEST-PROFILE-1
-- TEST-PROFILE-2
-
-#### Interface Profiles Device Configuration
-
-```eos
-!
-interface profile TEST-PROFILE-1
-   command description Molecule
-   command no switchport
-   command no lldp transmit
-!
-interface profile TEST-PROFILE-2
-   command mtu 9214
-   command ptp enable
-```
-
-### DPS Interfaces
->>>>>>> 72f24a77
 
 MCS client is enabled
 
@@ -1441,145 +1280,7 @@
 monitor session default encapsulation gre payload inner-packet
 ```
 
-<<<<<<< HEAD
 ### Tap Aggregation
-=======
-## Multicast
-
-### IP IGMP Snooping
-
-#### IP IGMP Snooping Summary
-
-| IGMP Snooping | Fast Leave | Interface Restart Query | Proxy | Restart Query Interval | Robustness Variable |
-| ------------- | ---------- | ----------------------- | ----- | ---------------------- | ------------------- |
-| Enabled | True | 500 | True | 30 | 2 |
-
-| Querier Enabled | IP Address | Query Interval | Max Response Time | Last Member Query Interval | Last Member Query Count | Startup Query Interval | Startup Query Count | Version |
-| --------------- | ---------- | -------------- | ----------------- | -------------------------- | ----------------------- | ---------------------- | ------------------- | ------- |
-| True | 10.10.10.1 | 40 | 10 | 5 | 2 | 20 | 2 | 3 |
-
-##### IP IGMP Snooping Vlan Summary
-
-| Vlan | IGMP Snooping | Fast Leave | Max Groups | Proxy |
-| ---- | ------------- | ---------- | ---------- | ----- |
-| 23 | True | True | 20 | True |
-| 24 | True | - | - | - |
-| 25 | False | False | - | False |
-| 26 | - | - | - | - |
-
-| Vlan | Querier Enabled | IP Address | Query Interval | Max Response Time | Last Member Query Interval | Last Member Query Count | Startup Query Interval | Startup Query Count | Version |
-| ---- | --------------- | ---------- | -------------- | ----------------- | -------------------------- | ----------------------- | ---------------------- | ------------------- | ------- |
-| 23 | True | 10.10.23.1 | 40 | 10 | 5 | 2 | 20 | 2 | 3 |
-
-#### IP IGMP Snooping Device Configuration
-
-```eos
-!
-ip igmp snooping robustness-variable 2
-ip igmp snooping restart query-interval 30
-ip igmp snooping interface-restart-query 500
-ip igmp snooping fast-leave
-ip igmp snooping vlan 23
-ip igmp snooping vlan 23 querier
-ip igmp snooping vlan 23 querier address 10.10.23.1
-ip igmp snooping vlan 23 querier query-interval 40
-ip igmp snooping vlan 23 querier max-response-time 10
-ip igmp snooping vlan 23 querier last-member-query-interval 5
-ip igmp snooping vlan 23 querier last-member-query-count 2
-ip igmp snooping vlan 23 querier startup-query-interval 20
-ip igmp snooping vlan 23 querier startup-query-count 2
-ip igmp snooping vlan 23 querier version 3
-ip igmp snooping vlan 23 max-groups 20
-ip igmp snooping vlan 23 fast-leave
-ip igmp snooping vlan 24
-no ip igmp snooping vlan 25
-no ip igmp snooping vlan 25 fast-leave
-ip igmp snooping querier
-ip igmp snooping querier address 10.10.10.1
-ip igmp snooping querier query-interval 40
-ip igmp snooping querier max-response-time 10
-ip igmp snooping querier last-member-query-interval 5
-ip igmp snooping querier last-member-query-count 2
-ip igmp snooping querier startup-query-interval 20
-ip igmp snooping querier startup-query-count 2
-ip igmp snooping querier version 3
-!
-ip igmp snooping proxy
-ip igmp snooping vlan 23 proxy
-no ip igmp snooping vlan 25 proxy
-```
-
-## Filters
-
-### IP Community-lists
-
-#### IP Community-lists Summary
-
-| Name | Action | Communities / Regexp |
-| ---- | ------ | -------------------- |
-| IP_CL_TEST1 | permit | 1001:1001, 1002:1002 |
-| IP_CL_TEST1 | deny | 1010:1010 |
-| IP_CL_TEST1 | permit | 20:* |
-| IP_CL_TEST2 | deny | 1003:1003 |
-| IP_RE_TEST1 | permit | ^$ |
-| IP_RE_TEST2 | deny | ^100 |
-
-#### IP Community-lists Device Configuration
-
-```eos
-!
-ip community-list IP_CL_TEST1 permit 1001:1001 1002:1002
-ip community-list IP_CL_TEST1 deny 1010:1010
-ip community-list regexp IP_CL_TEST1 permit 20:*
-ip community-list IP_CL_TEST2 deny 1003:1003
-ip community-list regexp IP_RE_TEST1 permit ^$
-ip community-list regexp IP_RE_TEST2 deny ^100
-```
-
-### IP Extended Community Lists
-
-#### IP Extended Community Lists Summary
-
-| List Name | Type | Extended Communities |
-| --------- | ---- | -------------------- |
-| TEST1 | permit | 65000:65000 |
-| TEST1 | deny | 65002:65002 |
-| TEST2 | deny | 65001:65001 |
-
-#### IP Extended Community Lists Device Configuration
-
-```eos
-!
-ip extcommunity-list TEST1 permit 65000:65000
-ip extcommunity-list TEST1 deny 65002:65002
-!
-ip extcommunity-list TEST2 deny 65001:65001
-```
-
-### IP Extended Community RegExp Lists
-
-#### IP Extended Community RegExp Lists Summary
-
-| List Name | Type | Regular Expression |
-| --------- | ---- | ------------------ |
-| TEST1 | permit | `65[0-9]{3}:[0-9]+` |
-| TEST1 | deny | `.*` |
-| TEST2 | deny | `6500[0-1]:650[0-9][0-9]` |
-
-#### IP Extended Community RegExp Lists Device Configuration
-
-```eos
-!
-ip extcommunity-list regexp TEST1 permit 65[0-9]{3}:[0-9]+
-ip extcommunity-list regexp TEST1 deny .*
-!
-ip extcommunity-list regexp TEST2 deny 6500[0-1]:650[0-9][0-9]
-```
-
-### AS Path Lists
-
-#### AS Path Lists Summary
->>>>>>> 72f24a77
 
 #### Tap Aggregation Summary
 
@@ -1733,6 +1434,125 @@
    password 7 0011D0516421B120A25735E080A16001D1617
 ```
 
+### Event Handler
+
+#### Event Handler Summary
+
+| Handler | Actions | Trigger | Trigger Config |
+| ------- | ------- | ------- | -------------- |
+| CONFIG_VERSIONING | bash <code>FN=/mnt/flash/startup-config; LFN="`ls -1 $FN.*-* \| tail -n 1`"; if [ -z "$LFN" -o -n "`diff -I 'last modified' $FN $LFN`" ]; then cp $FN $FN.`date +%Y%m%d-%H%M%S`; ls -1r $FN.*-* \| tail -n +11 \| xargs -I % rm %; fi</code> | on-startup-config | - |
+| trigger-on-boot | bash <code>if [ 15 -gt 10 ]\nthen\n  echo "a is greater than 10"\nfi</code><br>increment device health metric Metric1 | on-boot | - |
+| trigger-on-counters | log | on-counters | poll interval 10<br>condition ( Arad*.IptCrcErrCnt.delta > 100 ) and ( Arad*.UcFifoFullDrop.delta > 100 )<br>granularity per-source |
+| trigger-on-counters2 | - | on-counters | condition ( Arad*.IptCrcErrCnt.delta > 100 ) and ( Arad*.UcFifoFullDrop.delta > 100 )<br>granularity per-source |
+| trigger-on-counters3 | - | on-counters | - |
+| trigger-on-intf | - | on-intf | trigger on-intf Ethernet4 operstatus ip ip6 |
+| trigger-on-intf2 | - | on-intf | - |
+| trigger-on-intf3 | - | on-intf | - |
+| trigger-on-intf4 | - | on-intf | trigger on-intf Ethernet4 ip |
+| trigger-on-intf5 | - | on-intf | trigger on-intf Ethernet5 ip6 |
+| trigger-on-intf6 | - | on-intf | trigger on-intf Ethernet6 operstatus |
+| trigger-on-logging | increment device health metric Metric2 | on-logging | poll interval 10<br>regex ab* |
+| trigger-on-logging2 | - | on-logging | regex ab* |
+| trigger-on-logging3 | - | on-logging | - |
+| trigger-on-maintenance1 | - | on-maintenance | trigger on-maintenance enter interface Management3 after stage linkdown |
+| trigger-on-maintenance2 | bash <code>echo "on-maintenance"</code> | on-maintenance | trigger on-maintenance exit unit unit1 before stage bgp |
+| trigger-on-maintenance3 | bash <code>echo "on-maintenance"</code> | on-maintenance | trigger on-maintenance enter bgp 10.0.0.2 vrf vrf1 all |
+| trigger-on-maintenance4 | - | on-maintenance | - |
+| trigger-on-maintenance5 | - | on-maintenance | - |
+| trigger-vm-tracer | bash <code>echo "vm-tracer vm"</code> | vm-tracer vm | - |
+| trigger-vm-tracer2 | bash <code>echo "vm-tracer vm"\nEOF</code> | vm-tracer vm | - |
+| without-trigger-key | - | - | - |
+
+#### Event Handler Device Configuration
+
+```eos
+!
+event-handler CONFIG_VERSIONING
+   trigger on-startup-config
+   action bash FN=/mnt/flash/startup-config; LFN="`ls -1 $FN.*-* | tail -n 1`"; if [ -z "$LFN" -o -n "`diff -I 'last modified' $FN $LFN`" ]; then cp $FN $FN.`date +%Y%m%d-%H%M%S`; ls -1r $FN.*-* | tail -n +11 | xargs -I % rm %; fi
+   delay 0
+!
+event-handler trigger-on-boot
+   trigger on-boot
+   action bash
+      if [ 15 -gt 10 ]
+      then
+        echo "a is greater than 10"
+      fi
+      EOF
+   action log
+   action increment device-health metric Metric1
+!
+event-handler trigger-on-counters
+   action log
+   trigger on-counters
+      poll interval 10
+      condition ( Arad*.IptCrcErrCnt.delta > 100 ) and ( Arad*.UcFifoFullDrop.delta > 100 )
+      granularity per-source
+!
+event-handler trigger-on-counters2
+   trigger on-counters
+      condition ( Arad*.IptCrcErrCnt.delta > 100 ) and ( Arad*.UcFifoFullDrop.delta > 100 )
+      granularity per-source
+!
+event-handler trigger-on-counters3
+   trigger on-counters
+!
+event-handler trigger-on-intf
+   trigger on-intf Ethernet4 operstatus ip ip6
+!
+event-handler trigger-on-intf2
+!
+event-handler trigger-on-intf3
+!
+event-handler trigger-on-intf4
+   trigger on-intf Ethernet4 ip
+!
+event-handler trigger-on-intf5
+   trigger on-intf Ethernet5 ip6
+!
+event-handler trigger-on-intf6
+   trigger on-intf Ethernet6 operstatus
+!
+event-handler trigger-on-logging
+   action increment device-health metric Metric2
+   trigger on-logging
+      poll interval 10
+      regex ab*
+!
+event-handler trigger-on-logging2
+   trigger on-logging
+      regex ab*
+!
+event-handler trigger-on-logging3
+   trigger on-logging
+!
+event-handler trigger-on-maintenance1
+   trigger on-maintenance enter interface Management3 after stage linkdown
+!
+event-handler trigger-on-maintenance2
+   trigger on-maintenance exit unit unit1 before stage bgp
+   action bash echo "on-maintenance"
+!
+event-handler trigger-on-maintenance3
+   trigger on-maintenance enter bgp 10.0.0.2 vrf vrf1 all
+   action bash echo "on-maintenance"
+!
+event-handler trigger-on-maintenance4
+!
+event-handler trigger-on-maintenance5
+!
+event-handler trigger-vm-tracer
+   trigger vm-tracer vm
+   action bash echo "vm-tracer vm"
+!
+event-handler trigger-vm-tracer2
+   trigger vm-tracer vm
+   action bash echo "vm-tracer vm"\nEOF
+!
+event-handler without-trigger-key
+```
+
 ### Object Tracking
 
 #### Object Tracking Summary
@@ -2265,6 +2085,27 @@
 switchport default phone cos 0
 !
 switchport default phone vlan 69
+```
+
+### Interface Profiles
+
+#### Interface Profiles Summary
+
+- TEST-PROFILE-1
+- TEST-PROFILE-2
+
+#### Interface Profiles Device Configuration
+
+```eos
+!
+interface profile TEST-PROFILE-1
+   command description Molecule
+   command no switchport
+   command no lldp transmit
+!
+interface profile TEST-PROFILE-2
+   command mtu 9214
+   command ptp enable
 ```
 
 ### DPS Interfaces
@@ -3130,6 +2971,69 @@
 
 ## Multicast
 
+### IP IGMP Snooping
+
+#### IP IGMP Snooping Summary
+
+| IGMP Snooping | Fast Leave | Interface Restart Query | Proxy | Restart Query Interval | Robustness Variable |
+| ------------- | ---------- | ----------------------- | ----- | ---------------------- | ------------------- |
+| Enabled | True | 500 | True | 30 | 2 |
+
+| Querier Enabled | IP Address | Query Interval | Max Response Time | Last Member Query Interval | Last Member Query Count | Startup Query Interval | Startup Query Count | Version |
+| --------------- | ---------- | -------------- | ----------------- | -------------------------- | ----------------------- | ---------------------- | ------------------- | ------- |
+| True | 10.10.10.1 | 40 | 10 | 5 | 2 | 20 | 2 | 3 |
+
+##### IP IGMP Snooping Vlan Summary
+
+| Vlan | IGMP Snooping | Fast Leave | Max Groups | Proxy |
+| ---- | ------------- | ---------- | ---------- | ----- |
+| 23 | True | True | 20 | True |
+| 24 | True | - | - | - |
+| 25 | False | False | - | False |
+| 26 | - | - | - | - |
+
+| Vlan | Querier Enabled | IP Address | Query Interval | Max Response Time | Last Member Query Interval | Last Member Query Count | Startup Query Interval | Startup Query Count | Version |
+| ---- | --------------- | ---------- | -------------- | ----------------- | -------------------------- | ----------------------- | ---------------------- | ------------------- | ------- |
+| 23 | True | 10.10.23.1 | 40 | 10 | 5 | 2 | 20 | 2 | 3 |
+
+#### IP IGMP Snooping Device Configuration
+
+```eos
+!
+ip igmp snooping robustness-variable 2
+ip igmp snooping restart query-interval 30
+ip igmp snooping interface-restart-query 500
+ip igmp snooping fast-leave
+ip igmp snooping vlan 23
+ip igmp snooping vlan 23 querier
+ip igmp snooping vlan 23 querier address 10.10.23.1
+ip igmp snooping vlan 23 querier query-interval 40
+ip igmp snooping vlan 23 querier max-response-time 10
+ip igmp snooping vlan 23 querier last-member-query-interval 5
+ip igmp snooping vlan 23 querier last-member-query-count 2
+ip igmp snooping vlan 23 querier startup-query-interval 20
+ip igmp snooping vlan 23 querier startup-query-count 2
+ip igmp snooping vlan 23 querier version 3
+ip igmp snooping vlan 23 max-groups 20
+ip igmp snooping vlan 23 fast-leave
+ip igmp snooping vlan 24
+no ip igmp snooping vlan 25
+no ip igmp snooping vlan 25 fast-leave
+ip igmp snooping querier
+ip igmp snooping querier address 10.10.10.1
+ip igmp snooping querier query-interval 40
+ip igmp snooping querier max-response-time 10
+ip igmp snooping querier last-member-query-interval 5
+ip igmp snooping querier last-member-query-count 2
+ip igmp snooping querier startup-query-interval 20
+ip igmp snooping querier startup-query-count 2
+ip igmp snooping querier version 3
+!
+ip igmp snooping proxy
+ip igmp snooping vlan 23 proxy
+no ip igmp snooping vlan 25 proxy
+```
+
 ### Router Multicast
 
 #### IP Router Multicast Summary
@@ -3331,6 +3235,31 @@
 
 ## Filters
 
+### IP Community-lists
+
+#### IP Community-lists Summary
+
+| Name | Action | Communities / Regexp |
+| ---- | ------ | -------------------- |
+| IP_CL_TEST1 | permit | 1001:1001, 1002:1002 |
+| IP_CL_TEST1 | deny | 1010:1010 |
+| IP_CL_TEST1 | permit | 20:* |
+| IP_CL_TEST2 | deny | 1003:1003 |
+| IP_RE_TEST1 | permit | ^$ |
+| IP_RE_TEST2 | deny | ^100 |
+
+#### IP Community-lists Device Configuration
+
+```eos
+!
+ip community-list IP_CL_TEST1 permit 1001:1001 1002:1002
+ip community-list IP_CL_TEST1 deny 1010:1010
+ip community-list regexp IP_CL_TEST1 permit 20:*
+ip community-list IP_CL_TEST2 deny 1003:1003
+ip community-list regexp IP_RE_TEST1 permit ^$
+ip community-list regexp IP_RE_TEST2 deny ^100
+```
+
 ### Peer Filters
 
 #### Peer Filters Summary
@@ -3446,6 +3375,46 @@
 route-map RM-STATIC-2-BGP permit 10
    description tag for static routes
    set tag 65100
+```
+
+### IP Extended Community Lists
+
+#### IP Extended Community Lists Summary
+
+| List Name | Type | Extended Communities |
+| --------- | ---- | -------------------- |
+| TEST1 | permit | 65000:65000 |
+| TEST1 | deny | 65002:65002 |
+| TEST2 | deny | 65001:65001 |
+
+#### IP Extended Community Lists Device Configuration
+
+```eos
+!
+ip extcommunity-list TEST1 permit 65000:65000
+ip extcommunity-list TEST1 deny 65002:65002
+!
+ip extcommunity-list TEST2 deny 65001:65001
+```
+
+### IP Extended Community RegExp Lists
+
+#### IP Extended Community RegExp Lists Summary
+
+| List Name | Type | Regular Expression |
+| --------- | ---- | ------------------ |
+| TEST1 | permit | `65[0-9]{3}:[0-9]+` |
+| TEST1 | deny | `.*` |
+| TEST2 | deny | `6500[0-1]:650[0-9][0-9]` |
+
+#### IP Extended Community RegExp Lists Device Configuration
+
+```eos
+!
+ip extcommunity-list regexp TEST1 permit 65[0-9]{3}:[0-9]+
+ip extcommunity-list regexp TEST1 deny .*
+!
+ip extcommunity-list regexp TEST2 deny 6500[0-1]:650[0-9][0-9]
 ```
 
 ### Match-lists
@@ -3823,7 +3792,6 @@
       5700-5800, 6500-6600
 ```
 
-<<<<<<< HEAD
 ## Group-Based Multi-domain Segmentation Services (MSS-Group)
 
 MSS-G is enabled.
@@ -4249,6 +4217,25 @@
    virtual-router neighbor advertisement flooding disabled
 ```
 
+## IP DHCP Relay
+
+### IP DHCP Relay Summary
+
+IP DHCP Relay Option 82 is enabled.
+
+DhcpRelay Agent is in always-on mode.
+
+Forwarding requests with secondary IP addresses in the "giaddr" field is allowed.
+
+### IP DHCP Relay Device Configuration
+
+```eos
+!
+ip dhcp relay information option
+ip dhcp relay always-on
+ip dhcp relay all-subnets default
+```
+
 ## IPv6 DHCP Relay
 
 ### IPv6 DHCP Relay Summary
@@ -4269,24 +4256,6 @@
 ipv6 dhcp relay all-subnets default
 ipv6 dhcp relay option link-layer address
 ipv6 dhcp relay option remote-id format %m:%i
-=======
-## IP DHCP Relay
-
-### IP DHCP Relay Summary
-
-IP DHCP Relay Option 82 is enabled.
-
-DhcpRelay Agent is in always-on mode.
-
-Forwarding requests with secondary IP addresses in the "giaddr" field is allowed.
-
-### IP DHCP Relay Device Configuration
-
-```eos
-!
-ip dhcp relay information option
-ip dhcp relay always-on
-ip dhcp relay all-subnets default
 ```
 
 ## IP DHCP Snooping
@@ -4374,7 +4343,6 @@
 errdisable recovery cause xcvr-power-unsupported
 errdisable recovery cause xcvr-unsupported
 errdisable recovery interval 300
->>>>>>> 72f24a77
 ```
 
 ## Quality Of Service
@@ -4423,7 +4391,6 @@
 class-map type pbr match-any CM_PBR_WITHOUT_ACCESS_GROUP
 ```
 
-<<<<<<< HEAD
 ### QOS Policy Maps
 
 #### QOS Policy Maps Summary
@@ -4603,78 +4570,6 @@
 
 ## Maintenance Mode
 
-### Maintenance
-
-#### Maintenance defaults
-
-Default maintenance bgp profile: **BP1**
-
-Default maintenance interface profile: **IP1**
-
-Default maintenance unit profile: **UP1**
-
-#### Maintenance profiles
-
-| BGP profile | Initiator route-map |
-| ----------- | ------------------- |
-| BP1 | RM-MAINTENANCE |
-| BP2 | RM-MAINTENANCE2 |
-| BP3 | RM-MAINTENANCE3 |
-
-| Interface profile | Rate monitoring load interval (s) | Rate monitoring threshold in/out (kbps) | Shutdown Max Delay |
-|-------------------|-----------------------------------|-----------------------------------------|--------------------|
-| IP1 | 10 | 500 | 300 |
-
-| Unit profile | on-boot duration (s) |
-| ------------ | -------------------- |
-| UP1 | 900 |
-| UP2 | 600 |
-
-#### Maintenance units
-
-| Unit | Interface groups | BGP groups | Unit profile | Quiesce |
-| ---- | ---------------- | ---------- | ------------ | ------- |
-| System | - | - | UP1 | No |
-| UNIT1 | INTERFACE_GROUP_1 | BGP_GROUP_1<br/>BGP_GROUP_2 | UP1 | No |
-
-#### Maintenance Device Configuration
-
-```eos
-!
-maintenance
-   profile bgp BP1
-      initiator route-map RM-MAINTENANCE inout
-   !
-   profile bgp BP2
-      initiator route-map RM-MAINTENANCE2 inout
-   !
-   profile bgp BP3
-      initiator route-map RM-MAINTENANCE3 inout
-   profile bgp BP1 default
-   profile interface IP1 default
-   profile unit UP1 default
-   !
-   profile interface IP1
-      rate-monitoring load-interval 10
-      rate-monitoring threshold 500
-      shutdown max-delay 300
-   !
-   profile unit UP1
-      on-boot duration 900
-   !
-   profile unit UP2
-      on-boot duration 600
-   !
-   unit System
-   !
-   unit UNIT1
-      group bgp BGP_GROUP_1
-      group bgp BGP_GROUP_2
-      group interface INTERFACE_GROUP_1
-      profile unit UP1
-=======
-## Maintenance Mode
-
 ### BGP Groups
 
 #### BGP Groups Summary
@@ -4683,7 +4578,7 @@
 | --------- | -------- | --------- | ------------------------ |
 | bar | red | peer-group-baz | downlink-neighbors |
 | foo | - | 169.254.1.1<br>fe80::1 | ixp<br>uplink-neighbors |
-| without-neighbors-key | red | - | Default |
+| without-neighbors-key | red | - | BP1 |
 
 #### BGP Groups Device Configuration
 
@@ -4710,8 +4605,8 @@
 
 | Interface Group | Interfaces | Interface maintenance profile | BGP maintenance profiles |
 | --------------- | ---------- | ----------------------------- | ------------------------ |
-| QSFP_Interface_Group | Ethernet1,5 | uplink-interfaces | Default |
-| QSFP_Interface_Group1 | Ethernet1,5 | Default | Default |
+| QSFP_Interface_Group | Ethernet1,5 | uplink-interfaces | BP1 |
+| QSFP_Interface_Group1 | Ethernet1,5 | IP1 | BP1 |
 | SFP_Interface_Group | Ethernet10-20<br>Ethernet30-48 | downlink-interfaces<br>ix-interfaces | downlink-neighbors<br>local-ix |
 
 #### Interface Groups Device Configuration
@@ -4732,5 +4627,75 @@
    maintenance profile bgp local-ix
    maintenance profile interface downlink-interfaces
    maintenance profile interface ix-interfaces
->>>>>>> 72f24a77
+```
+
+### Maintenance
+
+#### Maintenance defaults
+
+Default maintenance bgp profile: **BP1**
+
+Default maintenance interface profile: **IP1**
+
+Default maintenance unit profile: **UP1**
+
+#### Maintenance profiles
+
+| BGP profile | Initiator route-map |
+| ----------- | ------------------- |
+| BP1 | RM-MAINTENANCE |
+| BP2 | RM-MAINTENANCE2 |
+| BP3 | RM-MAINTENANCE3 |
+
+| Interface profile | Rate monitoring load interval (s) | Rate monitoring threshold in/out (kbps) | Shutdown Max Delay |
+|-------------------|-----------------------------------|-----------------------------------------|--------------------|
+| IP1 | 10 | 500 | 300 |
+
+| Unit profile | on-boot duration (s) |
+| ------------ | -------------------- |
+| UP1 | 900 |
+| UP2 | 600 |
+
+#### Maintenance units
+
+| Unit | Interface groups | BGP groups | Unit profile | Quiesce |
+| ---- | ---------------- | ---------- | ------------ | ------- |
+| System | - | - | UP1 | No |
+| UNIT1 | INTERFACE_GROUP_1 | BGP_GROUP_1<br/>BGP_GROUP_2 | UP1 | No |
+
+#### Maintenance Device Configuration
+
+```eos
+!
+maintenance
+   profile bgp BP1
+      initiator route-map RM-MAINTENANCE inout
+   !
+   profile bgp BP2
+      initiator route-map RM-MAINTENANCE2 inout
+   !
+   profile bgp BP3
+      initiator route-map RM-MAINTENANCE3 inout
+   profile bgp BP1 default
+   profile interface IP1 default
+   profile unit UP1 default
+   !
+   profile interface IP1
+      rate-monitoring load-interval 10
+      rate-monitoring threshold 500
+      shutdown max-delay 300
+   !
+   profile unit UP1
+      on-boot duration 900
+   !
+   profile unit UP2
+      on-boot duration 600
+   !
+   unit System
+   !
+   unit UNIT1
+      group bgp BGP_GROUP_1
+      group bgp BGP_GROUP_2
+      group interface INTERFACE_GROUP_1
+      profile unit UP1
 ```