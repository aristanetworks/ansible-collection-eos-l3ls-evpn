--- conflicted
+++ resolved
@@ -91,10 +91,7 @@
   - [Ethernet Interfaces](#ethernet-interfaces)
   - [Port-Channel Interfaces](#port-channel-interfaces)
   - [Loopback Interfaces](#loopback-interfaces)
-<<<<<<< HEAD
-=======
   - [Tunnel Interfaces](#tunnel-interfaces)
->>>>>>> 48a0b7e9
   - [VLAN Interfaces](#vlan-interfaces)
   - [VXLAN Interface](#vxlan-interface)
 - [Switchport Port-security](#switchport-port-security)
@@ -123,9 +120,7 @@
 - [MPLS](#mpls)
   - [MPLS and LDP](#mpls-and-ldp)
   - [MPLS Interfaces](#mpls-interfaces)
-<<<<<<< HEAD
   - [MPLS RSVP](#mpls-rsvp)
-=======
 - [Patch Panel](#patch-panel)
   - [Patch Panel Summary](#patch-panel-summary)
   - [Patch Panel Device Configuration](#patch-panel-device-configuration)
@@ -133,7 +128,6 @@
   - [Queue Monitor Length](#queue-monitor-length)
   - [Queue Monitor Streaming](#queue-monitor-streaming)
   - [Queue Monitor Configuration](#queue-monitor-configuration)
->>>>>>> 48a0b7e9
 - [Multicast](#multicast)
   - [IP IGMP Snooping](#ip-igmp-snooping)
   - [Router Multicast](#router-multicast)
@@ -150,13 +144,8 @@
   - [AS Path Lists](#as-path-lists)
 - [802.1X Port Security](#8021x-port-security)
   - [802.1X Summary](#8021x-summary)
-<<<<<<< HEAD
-=======
-- [Power Over Ethernet (PoE)](#power-over-ethernet-poe)
-  - [PoE Summary](#poe-summary)
 - [ACL](#acl)
   - [MAC Access-lists](#mac-access-lists)
->>>>>>> 48a0b7e9
 - [VRF Instances](#vrf-instances)
   - [VRF Instances Summary](#vrf-instances-summary)
   - [VRF Instances Device Configuration](#vrf-instances-device-configuration)
@@ -1493,8 +1482,6 @@
 #### Event Handler Device Configuration
 
 ```eos
-<<<<<<< HEAD
-=======
 !
 event-handler CONFIG_VERSIONING
    trigger on-startup-config
@@ -2115,1117 +2102,6 @@
 !
 switchport default phone vlan 69
 ```
-
-### Interface Profiles
-
-#### Interface Profiles Summary
-
-- TEST-PROFILE-1
-- TEST-PROFILE-2
-
-#### Interface Profiles Device Configuration
-
-```eos
-!
-interface profile TEST-PROFILE-1
-   command description Molecule
-   command no switchport
-   command no lldp transmit
-!
-interface profile TEST-PROFILE-2
-   command mtu 9214
-   command ptp enable
-```
-
-### DPS Interfaces
-
-#### DPS Interfaces Summary
-
-| Interface | IP address | Shutdown | MTU | Flow tracker(s) | TCP MSS Ceiling |
-| --------- | ---------- | -------- | --- | --------------- | --------------- |
-| Dps1 | 192.168.42.42/24 | True | 666 | Hardware: FT-HW<br>Sampled: FT-S | IPv4: 666<br>IPv6: 666<br>Direction: ingress |
-
-#### DPS Interfaces Device Configuration
-
-```eos
-!
-interface Dps1
-   description Test DPS Interface
-   shutdown
-   mtu 666
-   flow tracker hardware FT-HW
-   flow tracker sampled FT-S
-   ip address 192.168.42.42/24
-   tcp mss ceiling ipv4 666 ipv6 666 ingress
-   load-interval 42
-```
-
-### Ethernet Interfaces
-
-#### Ethernet Interfaces Summary
-
-##### L2
-
-| Interface | Description | Mode | VLANs | Native VLAN | Trunk Group | Channel-Group |
-| --------- | ----------- | ---- | ----- | ----------- | ----------- | ------------- |
-| Ethernet1 | P2P_LINK_TO_DC1-SPINE1_Ethernet1 | dot1q-tunnel | 110-111,200,210-211 | tag | g1, g2 | - |
-| Ethernet2 | SRV-POD02_Eth1 | trunk | 110-111,210-211 | - | - | - |
-| Ethernet3 | P2P_LINK_TO_DC1-SPINE2_Ethernet2 | trunk | - | 5 | - | - |
-| Ethernet5 | Molecule Routing | - | 220 | - | - | - |
-| Ethernet6 | SRV-POD02_Eth1 | trunk | 110-111,210-211 | - | - | - |
-| Ethernet7 | Molecule L2 | - | - | - | - | - |
-| Ethernet11 | interface_in_mode_access_accepting_tagged_LACP | access | 200 | - | - | - |
-| Ethernet12 | interface_with_dot1q_tunnel | dot1q-tunnel | 300 | - | - | - |
-| Ethernet13 | interface_in_mode_access_with_voice | trunk phone | - | 100 | - | - |
-| Ethernet14 | SRV-POD02_Eth1 | trunk | 110-111,210-211 | - | - | - |
-| Ethernet15 | PVLAN Promiscuous Access - only one secondary | access | 110 | - | - | - |
-| Ethernet16 | PVLAN Promiscuous Trunk - vlan translation out | trunk | 110-112 | - | - | - |
-| Ethernet17 | PVLAN Secondary Trunk | trunk | 110-112 | - | - | - |
-| Ethernet19 | Switched port with no LLDP rx/tx | access | 110 | - | - | - |
-| Ethernet21 | 200MBit/s shape | - | - | - | - | - |
-| Ethernet22 | 10% shape | - | - | - | - | - |
-| Ethernet23 | Error-correction encoding | - | - | - | - | - |
-| Ethernet24 | Disable error-correction encoding | - | - | - | - | - |
-| Ethernet25 | Molecule MAC | - | - | - | - | - |
-| Ethernet27 | EVPN-Vxlan single-active redundancy | - | - | - | - | - |
-| Ethernet28 | EVPN-MPLS multihoming | - | - | - | - | - |
-| Ethernet29 | DOT1X Testing - auto phone true | - | - | - | - | - |
-| Ethernet30 | DOT1X Testing - force-authorized phone false | - | - | - | - | - |
-| Ethernet31 | DOT1X Testing - force-unauthorized - no phone | - | - | - | - | - |
-| Ethernet32 | DOT1X Testing - auto reauthentication | - | - | - | - | - |
-| Ethernet33 | DOT1X Testing - pae mode authenticator | - | - | - | - | - |
-| Ethernet34 | DOT1X Testing - authentication_failure allow | - | - | - | - | - |
-| Ethernet35 | DOT1X Testing - authentication_failure drop | - | - | - | - | - |
-| Ethernet36 | DOT1X Testing - host-mode single-host | - | - | - | - | - |
-| Ethernet37 | DOT1X Testing - host-mode multi-host | - | - | - | - | - |
-| Ethernet38 | DOT1X Testing - host-mode multi-host authenticated | - | - | - | - | - |
-| Ethernet39 | DOT1X Testing - mac_based_authentication host-mode common true | - | - | - | - | - |
-| Ethernet40 | DOT1X Testing - mac_based_authentication always | - | - | - | - | - |
-| Ethernet41 | DOT1X Testing - mac_based_authentication always and host-mode common | - | - | - | - | - |
-| Ethernet42 | DOT1X Testing - mac_based_authentication | - | - | - | - | - |
-| Ethernet43 | DOT1X Testing - timeout values | - | - | - | - | - |
-| Ethernet44 | DOT1X Testing - reauthorization_request_limit | - | - | - | - | - |
-| Ethernet45 | DOT1X Testing - all features | - | - | - | - | - |
-| Ethernet46 | native-vlan-tag-precedence | trunk | - | tag | - | - |
-| Ethernet48 | Load Interval | - | - | - | - | - |
-| Ethernet50 | SFlow Interface Testing - SFlow ingress enabled | - | - | - | - | - |
-| Ethernet51 | SFlow Interface Testing - SFlow egress enabled | - | - | - | - | - |
-| Ethernet52 | SFlow Interface Testing - SFlow ingress and egress unmodified enabled | - | - | - | - | - |
-| Ethernet53 | SFlow Interface Testing - SFlow ingress and egress disabled | - | - | - | - | - |
-| Ethernet54 | SFlow Interface Testing - SFlow ingress and egress unmodified disabled | - | - | - | - | - |
-| Ethernet56 | Interface with poe commands and limit in class | - | - | - | - | - |
-| Ethernet57 | Interface with poe commands and limit in watts | - | - | - | - | - |
-| Ethernet58 | Interface with poe disabled and no other poe keys | - | - | - | - | - |
-| Ethernet60 | IP NAT Testing | - | - | - | - | - |
-| Ethernet61 | interface_in_mode_access_with_voice | trunk phone | - | 100 | - | - |
-| Ethernet62 | interface_in_mode_access_with_voice | trunk phone | - | 100 | - | - |
-| Ethernet67 | Custom_Transceiver_Frequency | - | - | - | - | - |
-| Ethernet68 | Custom_Transceiver_Frequency | - | - | - | - | - |
-| Ethernet69 | IP NAT service-profile | - | - | - | - | - |
-| Ethernet73 | DC1-AGG01_Ethernet1 | *trunk | *110,201 | *- | *- | 5 |
-| Ethernet74 | MLAG_PEER_DC1-LEAF1B_Ethernet3 | *trunk | *2-4094 | *- | *LEAF_PEER_L3, MLAG | 3 |
-| Ethernet75 | MLAG_PEER_DC1-LEAF1B_Ethernet4 | *trunk | *2-4094 | *- | *LEAF_PEER_L3, MLAG | 3 |
-| Ethernet76 | SRV-POD03_Eth1 | *trunk | *110,201 | *- | *- | 5 |
-| Ethernet78 | DC1-AGG03_Ethernet1 | *trunk | *110,201 | *- | *- | 15 |
-| Ethernet79 | DC1-AGG04_Ethernet1 | *trunk | *110,201 | *10 | *- | 16 |
-| Ethernet80/1 | LAG Member | *access | *110 | *- | *- | 101 |
-| Ethernet80/2 | LAG Member | *trunk | *110-112 | *- | *- | 102 |
-| Ethernet80/3 | LAG Member | *trunk | *110-112 | *- | *- | 103 |
-| Ethernet80/4 | LAG Member LACP fallback | *trunk | *112 | *- | *- | 104 |
-| Ethernet81 | LAG Member | *access | *110 | *- | *- | 109 |
-| Ethernet81/2 | LAG Member LACP fallback LLDP ZTP VLAN | *trunk | *112 | *- | *- | 112 |
-
-*Inherited from Port-Channel Interface
-
-##### Encapsulation Dot1q Interfaces
-
-| Interface | Description | Vlan ID | Dot1q VLAN Tag | Dot1q Inner VLAN Tag |
-| --------- | ----------- | ------- | -------------- | -------------------- |
-| Ethernet8.101 | to WAN-ISP-01 Ethernet2.101 - VRF-C1 | - | 101 | - |
-| Ethernet67.1 | Test_encapsulation_dot1q | - | 4 | 34 |
-
-##### Flexible Encapsulation Interfaces
-
-| Interface | Description | Vlan ID | Client Encapsulation | Client Inner Encapsulation | Client VLAN | Client Outer VLAN Tag | Client Inner VLAN Tag | Network Encapsulation | Network Inner Encapsulation | Network VLAN | Network Outer VLAN Tag | Network Inner VLAN Tag |
-| --------- | ----------- | ------- | --------------- | --------------------- | ----------- | --------------------- | --------------------- | ---------------- | ---------------------- |------------ | ---------------------- | ---------------------- |
-| Ethernet26.1 | TENANT_A pseudowire 1 interface | - | unmatched | - | - | - | - | - | - | - | - | - |
-| Ethernet26.100 | TENANT_A pseudowire 1 interface | 10 | dot1q | - | 100 | - | - | client | - | - | - | - |
-| Ethernet26.200 | TENANT_A pseudowire 2 interface | - | dot1q | - | 200 | - | - | - | - | - | - | - |
-| Ethernet26.300 | TENANT_A pseudowire 3 interface | - | dot1q | - | 300 | - | - | dot1q | - | 400 | - | - |
-| Ethernet26.400 | TENANT_A pseudowire 3 interface | - | dot1q | - | - | 400 | 20 | dot1q | - | - | 401 | 21 |
-| Ethernet26.500 | TENANT_A pseudowire 3 interface | - | dot1q | - | - | 500 | 50 | client | - | - | - | - |
-| Ethernet68.1 | Test_encapsulation_vlan1 | - | dot1q | dot1q | - | 23 | 45 | dot1ad | dot1ad | - | 32 | 54 |
-| Ethernet68.2 | Test_encapsulation_vlan2 | - | dot1q | - | 10 | - | - | dot1q | - | - | 32 | 54 |
-| Ethernet68.3 | Test_encapsulation_vlan3 | - | dot1ad | - | 12 | - | - | dot1q | - | 25 | - | - |
-| Ethernet68.4 | Test_encapsulation_vlan4 | - | dot1ad | dot1q | - | 35 | 60 | dot1q | dot1ad | - | 53 | 6 |
-| Ethernet68.5 | Test_encapsulation_vlan5 | - | dot1ad | - | - | 35 | 60 | dot1ad | - | - | 52 | 62 |
-| Ethernet68.6 | Test_encapsulation_vlan6 | - | dot1ad | - | - | 35 | 60 | client | - | - | - | - |
-| Ethernet68.7 | Test_encapsulation_vlan7 | - | untagged | - | - | - | - | dot1ad | - | - | 35 | 60 |
-| Ethernet68.8 | Test_encapsulation_vlan8 | - | untagged | - | - | - | - | dot1q | - | - | 35 | 60 |
-| Ethernet68.9 | Test_encapsulation_vlan9 | - | untagged | - | - | - | - | untagged | - | - | - | - |
-| Ethernet68.10 | Test_encapsulation_vlan9 | - | dot1q | - | - | 14 | 11 | client inner | - | - | - | - |
-
-##### Private VLAN
-
-| Interface | PVLAN Mapping | Secondary Trunk |
-| --------- | ------------- | ----------------|
-| Ethernet1 | 20-30 | True |
-| Ethernet2 | - | False |
-| Ethernet15 | 111 | - |
-| Ethernet17 | - | True |
-
-##### VLAN Translations
-
-| Interface | Direction | From VLAN ID(s) | To VLAN ID | From Inner VLAN ID | To Inner VLAN ID | Network | Dot1q-tunnel |
-| --------- | --------- | --------------- | ---------- | ------------------ | ---------------- | ------- | ------------ |
-| Ethernet1 | both | 12 | 20 | - | - | - | - |
-| Ethernet1 | both | 24 | 46 | 78 | - | True | - |
-| Ethernet1 | both | 24 | 46 | 78 | - | False | - |
-| Ethernet1 | both | 43 | 30 | - | - | - | True |
-| Ethernet1 | in | 10 | 24 | - | - | - | - |
-| Ethernet1 | in | 23 | 45 | - | - | - | True |
-| Ethernet1 | in | 37 | 49 | 56 | - | - | - |
-| Ethernet1 | out | 10 | 45 | - | 34 | - | - |
-| Ethernet1 | out | 34 | 50 | - | - | - | - |
-| Ethernet1 | out | 45 | all | - | - | - | True |
-| Ethernet1 | out | 55 | - | - | - | - | - |
-| Ethernet3 | out | 23 | 50 | - | - | - | True |
-| Ethernet16 | out | 111-112 | 110 | - | - | - | - |
-
-##### TCP MSS Clamping
-
-| Interface | Ipv4 Segment Size | Ipv6 Segment Size | Direction |
-| --------- | ----------------- | ----------------- | --------- |
-| Ethernet1 | 70 | 75 | egress |
-| Ethernet2 | 70 | - | ingress |
-| Ethernet3 | - | 65 | - |
-| Ethernet4 | 65 | - | - |
-
-##### Transceiver Settings
-
-| Interface | Transceiver Frequency | Media Override |
-| --------- | --------------------- | -------------- |
-| Ethernet7 | - | 100gbase-ar4 |
-| Ethernet67 | 190050.000 | - |
-| Ethernet68 | 190080.000 ghz | 100gbase-ar4 |
-| Ethernet73 | - | 100gbase-ar4 |
-
-##### Link Tracking Groups
-
-| Interface | Group Name | Direction |
-| --------- | ---------- | --------- |
-| Ethernet1 | EVPN_MH_ES1 | upstream |
-| Ethernet1 | EVPN_MH_ES3, EVPN_MH_ES4 | upstream |
-| Ethernet3 | EVPN_MH_ES2 | downstream |
-
-##### Phone Interfaces
-
-| Interface | Mode | Native VLAN | Phone VLAN | Phone VLAN Mode |
-| --------- | ---- | ----------- | ---------- | --------------- |
-| Ethernet1 | dot1q-tunnel | 5 | 110 | tagged |
-| Ethernet13 | trunk phone | 100 | 70 | untagged |
-| Ethernet61 | trunk phone | 100 | 70 | untagged phone |
-| Ethernet62 | trunk phone | 100 | 70 | tagged phone |
-| Port-Channel12 | trunk phone | 100 | 70 | untagged |
-| Port-Channel100 | dot1q-tunnel | 5 | 110 | tagged |
-
-##### Multicast Routing
-
-| Interface | IP Version | Static Routes Allowed | Multicast Boundaries |
-| --------- | ---------- | --------------------- | -------------------- |
-| Ethernet2 | IPv4 | True | ACL_MULTICAST |
-| Ethernet2 | IPv6 | - | ACL_V6_MULTICAST |
-| Ethernet4 | IPv4 | True | 224.0.1.0/24, 224.0.2.0/24 |
-| Ethernet4 | IPv6 | - | ff00::/16, ff01::/16 |
-| Ethernet9 | IPv4 | - | ACL_MULTICAST |
-| Ethernet9 | IPv6 | True | - |
-
-##### IPv4
-
-| Interface | Description | Channel Group | IP Address | VRF |  MTU | Shutdown | ACL In | ACL Out |
-| --------- | ----------- | ------------- | ---------- | ----| ---- | -------- | ------ | ------- |
-| Ethernet1 | P2P_LINK_TO_DC1-SPINE1_Ethernet1 | - | 172.31.255.1/31 | default | 1500 | - | - | - |
-| Ethernet2 | SRV-POD02_Eth1 | - | 10.1.255.3/24 | default | - | - | - | - |
-| Ethernet3 | P2P_LINK_TO_DC1-SPINE2_Ethernet2 | - | 172.31.128.1/31 | default | 1500 | - | - | - |
-| Ethernet8.101 | to WAN-ISP-01 Ethernet2.101 - VRF-C1 | - | 172.31.128.1/31 | default | - | - | - | - |
-| Ethernet9 | interface_with_mpls_enabled | - | 172.31.128.9/31 | default | - | - | - | - |
-| Ethernet10 | interface_with_mpls_disabled | - | 172.31.128.10/31 | default | - | - | - | - |
-| Ethernet18 | PBR Description | - | 192.0.2.1/31 | default | 1500 | - | - | - |
-| Ethernet47 | IP Helper | - | 172.31.255.1/31 | default | - | - | - | - |
-| Ethernet63 | DHCP client interface | - | dhcp | default | - | - | - | - |
-| Ethernet64 | DHCP server interface | - | 192.168.42.42/24 | default | - | - | - | - |
-| Ethernet65 | Multiple VRIDs | - | 192.0.2.2/25 | default | - | False | - | - |
-| Ethernet66 | Multiple VRIDs and tracking | - | 192.0.2.2/25 | default | - | False | - | - |
-| Ethernet80 | LAG Member | 17 | *192.0.2.3/31 | **default | **- | **- | **- | **- |
-
-*Inherited from Port-Channel Interface
-
-##### IP NAT: Source Static
-
-| Interface | Direction | Original IP | Original Port | Access List | Translated IP | Translated Port | Protocol | Group | Priority | Comment |
-| --------- | --------- | ----------- | ------------- | ----------- | ------------- | --------------- | -------- | ----- | -------- | ------- |
-| Ethernet60 | - | 3.0.0.1 | - | - | 4.0.0.1 | - | - | - | 0 | - |
-| Ethernet60 | - | 3.0.0.2 | 22 | - | 4.0.0.2 | - | - | - | 0 | - |
-| Ethernet60 | - | 3.0.0.3 | 22 | - | 4.0.0.3 | 23 | - | - | 0 | - |
-| Ethernet60 | - | 3.0.0.4 | 22 | - | 4.0.0.4 | 23 | UDP | - | 0 | - |
-| Ethernet60 | - | 3.0.0.5 | 22 | - | 4.0.0.5 | 23 | TCP | 1 | 0 | - |
-| Ethernet60 | - | 3.0.0.6 | 22 | - | 4.0.0.6 | 23 | TCP | 2 | 5 | Comment Test |
-| Ethernet60 | - | 3.0.0.7 | - | ACL21 | 4.0.0.7 | - | - | - | 0 | - |
-| Ethernet60 | ingress | 3.0.0.8 | - | - | 4.0.0.8 | - | - | - | 0 | - |
-
-##### IP NAT: Source Dynamic
-
-| Interface | Access List | NAT Type | Pool Name | Priority | Comment |
-| --------- | ----------- | -------- | --------- | -------- | ------- |
-| Ethernet60 | ACL11 | pool | POOL11 | 0 | - |
-| Ethernet60 | ACL12 | pool | POOL11 | 0 | POOL11 shared with ACL11/12 |
-| Ethernet60 | ACL13 | pool | POOL13 | 10 | - |
-| Ethernet60 | ACL14 | pool | POOL14 | 1 | Priority low end |
-| Ethernet60 | ACL15 | pool | POOL15 | 4294967295 | Priority high end |
-| Ethernet60 | ACL16 | pool | POOL16 | 0 | Priority default |
-| Ethernet60 | ACL17 | overload | - | 10 | Priority_10 |
-| Ethernet60 | ACL18 | pool-address-only | POOL18 | 10 | Priority_10 |
-| Ethernet60 | ACL19 | pool-full-cone | POOL19 | 10 | Priority_10 |
-
-##### IP NAT: Destination Static
-
-| Interface | Direction | Original IP | Original Port | Access List | Translated IP | Translated Port | Protocol | Group | Priority | Comment |
-| --------- | --------- | ----------- | ------------- | ----------- | ------------- | --------------- | -------- | ----- | -------- | ------- |
-| Ethernet60 | - | 1.0.0.1 | - | - | 2.0.0.1 | - | - | - | 0 | - |
-| Ethernet60 | - | 1.0.0.2 | 22 | - | 2.0.0.2 | - | - | - | 0 | - |
-| Ethernet60 | - | 1.0.0.3 | 22 | - | 2.0.0.3 | 23 | - | - | 0 | - |
-| Ethernet60 | - | 1.0.0.4 | 22 | - | 2.0.0.4 | 23 | udp | - | 0 | - |
-| Ethernet60 | - | 1.0.0.5 | 22 | - | 2.0.0.5 | 23 | tcp | 1 | 0 | - |
-| Ethernet60 | - | 1.0.0.6 | 22 | - | 2.0.0.6 | 23 | tcp | 2 | 5 | Comment Test |
-| Ethernet60 | - | 1.0.0.7 | - | ACL21 | 2.0.0.7 | - | - | - | 0 | - |
-| Ethernet60 | egress | 239.0.0.1 | - | - | 239.0.0.2 | - | - | - | 0 | - |
-
-##### IP NAT: Destination Dynamic
-
-| Interface | Access List | Pool Name | Priority | Comment |
-| --------- | ----------- | --------- | -------- | ------- |
-| Ethernet60 | ACL1 | POOL1 | 0 | - |
-| Ethernet60 | ACL2 | POOL1 | 0 | POOL1 shared with ACL1/2 |
-| Ethernet60 | ACL3 | POOL3 | 10 | - |
-| Ethernet60 | ACL4 | POOL4 | 1 | Priority low end |
-| Ethernet60 | ACL5 | POOL5 | 4294967295 | Priority high end |
-| Ethernet60 | ACL6 | POOL6 | 0 | Priority default |
-
-##### IP NAT: Interfaces configured via profile
-
-| Interface | Profile |
-| --------- |-------- |
-| Ethernet69 | TEST-NAT-PROFILE |
-
-##### IPv6
-
-| Interface | Description | Channel Group | IPv6 Address | VRF | MTU | Shutdown | ND RA Disabled | Managed Config Flag | IPv6 ACL In | IPv6 ACL Out |
-| --------- | ----------- | --------------| ------------ | --- | --- | -------- | -------------- | -------------------| ----------- | ------------ |
-| Ethernet3 | P2P_LINK_TO_DC1-SPINE2_Ethernet2 | - | 2002:ABDC::1/64 | default | 1500 | - | - | - | - | - |
-| Ethernet4 | Molecule IPv6 | - | 2020::2020/64 | default | 9100 | True | True | True | IPv6_ACL_IN | IPv6_ACL_OUT |
-| Ethernet8.101 | to WAN-ISP-01 Ethernet2.101 - VRF-C1 | - | 2002:ABDC::1/64 | default | - | - | - | - | - | - |
-| Ethernet55 | DHCPv6 Relay Testing | - | a0::1/64 | default | - | False | - | - | - | - |
-| Ethernet65 | Multiple VRIDs | - | 2001:db8::2/64 | default | - | False | - | - | - | - |
-| Ethernet66 | Multiple VRIDs and tracking | - | 2001:db8::2/64 | default | - | False | - | - | - | - |
-
-##### VRRP Details
-
-| Interface | VRRP-ID | Priority | Advertisement Interval | Preempt | Tracked Object Name(s) | Tracked Object Action(s) | IPv4 Virtual IP | IPv4 VRRP Version | IPv6 Virtual IP |
-| --------- | ------- | -------- | ---------------------- | --------| ---------------------- | ------------------------ | --------------- | ----------------- | --------------- |
-| Ethernet65 | 1 | 105 | 2 | Enabled | - | - | 192.0.2.1 | 2 | - |
-| Ethernet65 | 2 | - | - | Enabled | - | - | - | 2 | 2001:db8::1 |
-| Ethernet66 | 1 | 105 | 2 | Enabled | ID1TrackedObjectDecrement, ID1TrackedObjectShutdown | Decrement 5, Shutdown | 192.0.2.1 | 2 | - |
-| Ethernet66 | 2 | - | - | Enabled | ID2TrackedObjectDecrement, ID2TrackedObjectShutdown | Decrement 10, Shutdown | - | 2 | 2001:db8::1 |
-| Ethernet66 | 3 | - | - | Disabled | - | - | 100.64.0.1 | 3 | - |
-
-##### ISIS
-
-| Interface | Channel Group | ISIS Instance | ISIS BFD | ISIS Metric | Mode | ISIS Circuit Type | Hello Padding | Authentication Mode |
-| --------- | ------------- | ------------- | -------- | ----------- | ---- | ----------------- | ------------- | ------------------- |
-| Ethernet5 | - | ISIS_TEST | True | 99 | point-to-point | level-2 | False | md5 |
-| Ethernet81/10 | 110 | *ISIS_TEST | True | *99 | *point-to-point | *level-2 | *True | *text |
-
-*Inherited from Port-Channel Interface
-
-##### EVPN Multihoming
-
-####### EVPN Multihoming Summary
-
-| Interface | Ethernet Segment Identifier | Multihoming Redundancy Mode | Route Target |
-| --------- | --------------------------- | --------------------------- | ------------ |
-| Ethernet27 | 0000:0000:0000:0102:0304 | single-active | 00:00:01:02:03:04 |
-| Ethernet28 | 0000:0000:0000:0102:0305 | all-active | 00:00:01:02:03:05 |
-
-####### Designated Forwarder Election Summary
-
-| Interface | Algorithm | Preference Value | Dont Preempt | Hold time | Subsequent Hold Time | Candidate Reachability Required |
-| --------- | --------- | ---------------- | ------------ | --------- | -------------------- | ------------------------------- |
-| Ethernet27 | preference | 100 | True | 10 | - | True |
-
-####### EVPN-MPLS summary
-
-| Interface | Shared Index | Tunnel Flood Filter Time |
-| --------- | ------------ | ------------------------ |
-| Ethernet28 | 100 | 100 |
-
-##### Error Correction Encoding Interfaces
-
-| Interface | Enabled |
-| --------- | ------- |
-| Ethernet23 | fire-code<br>reed-solomon |
-| Ethernet24 | Disabled |
-| Ethernet81/1 | fire-code<br>reed-solomon |
-
-#### Priority Flow Control
-
-| Interface | PFC | Priority | Drop/No_drop |
-| Ethernet1 | True | 5 | False |
-| Ethernet2 | True | 5 | True |
-| Ethernet3 | False | - | - |
-| Ethernet4 | True | - | - |
-
-#### Ethernet Interfaces Device Configuration
-
-```eos
-!
-interface Ethernet1
-   description P2P_LINK_TO_DC1-SPINE1_Ethernet1
-   mtu 1500
-   bgp session tracker ST1
-   l2 mtu 8000
-   l2 mru 8000
-   speed forced 100gfull
-   switchport access vlan 200
-   switchport trunk native vlan tag
-   switchport phone vlan 110
-   switchport phone trunk tagged
-   switchport vlan translation in required
-   switchport dot1q vlan tag required
-   switchport trunk allowed vlan 110-111,210-211
-   switchport mode dot1q-tunnel
-   switchport dot1q ethertype 1536
-   switchport vlan forwarding accept all
-   switchport trunk group g1
-   switchport trunk group g2
-   no switchport
-   switchport source-interface tx
-   switchport vlan translation 12 20
-   switchport vlan translation 24 inner 78 network 46
-   switchport vlan translation 24 inner 78 46
-   switchport vlan translation 43 dot1q-tunnel 30
-   switchport vlan translation in 10 24
-   switchport vlan translation in 37 inner 56 49
-   switchport vlan translation in 23 dot1q-tunnel 45
-   switchport vlan translation out 34 50
-   switchport vlan translation out 10 45 inner 34
-   switchport vlan translation out 45 dot1q-tunnel all
-   switchport trunk private-vlan secondary
-   switchport pvlan mapping 20-30
-   ip address 172.31.255.1/31
-   ip verify unicast source reachable-via rx
-   bfd interval 500 min-rx 500 multiplier 5
-   bfd echo
-   ip igmp host-proxy
-   ip igmp host-proxy 239.0.0.1
-   ip igmp host-proxy 239.0.0.2 exclude 10.0.2.1
-   ip igmp host-proxy 239.0.0.3 include 10.0.3.1
-   ip igmp host-proxy 239.0.0.4 include 10.0.4.3
-   ip igmp host-proxy 239.0.0.4 include 10.0.4.4
-   ip igmp host-proxy 239.0.0.4 exclude 10.0.4.1
-   ip igmp host-proxy 239.0.0.4 exclude 10.0.4.2
-   ip igmp host-proxy access-list ACL1
-   ip igmp host-proxy access-list ACL2
-   ip igmp host-proxy report-interval 2
-   ip igmp host-proxy version 2
-   tcp mss ceiling ipv4 70 ipv6 75 egress
-   switchport port-security
-   switchport port-security mac-address maximum disabled
-   priority-flow-control on
-   priority-flow-control priority 5 drop
-   switchport backup-link Ethernet5 prefer vlan 10
-   switchport backup preemption-delay 35
-   switchport backup mac-move-burst 20
-   switchport backup mac-move-burst-interval 30
-   switchport backup initial-mac-move-delay 10
-   switchport backup dest-macaddr 01:00:00:00:00:00
-   link tracking group EVPN_MH_ES1 upstream
-   link tracking group EVPN_MH_ES3 upstream
-   link tracking group EVPN_MH_ES4 upstream
-   comment
-   Comment created from eos_cli under ethernet_interfaces.Ethernet1
-   EOF
-
-!
-interface Ethernet2
-   description SRV-POD02_Eth1
-   switchport dot1q vlan tag disallowed
-   switchport trunk allowed vlan 110-111,210-211
-   switchport mode trunk
-   switchport
-   ip address 10.1.255.3/24
-   ip address 1.1.1.3/24 secondary
-   ip address 1.1.1.4/24 secondary
-   ip address 10.0.0.254/24 secondary
-   ip address 192.168.1.1/24 secondary
-   tcp mss ceiling ipv4 70 ingress
-   multicast ipv4 boundary ACL_MULTICAST
-   multicast ipv6 boundary ACL_V6_MULTICAST out
-   multicast ipv4 static
-   switchport port-security violation protect log
-   switchport port-security mac-address maximum 100
-   priority-flow-control on
-   priority-flow-control priority 5 no-drop
-   storm-control broadcast level pps 500
-   storm-control unknown-unicast level 1
-   storm-control all level 10
-   spanning-tree bpduguard disable
-   spanning-tree bpdufilter disable
-!
-interface Ethernet3
-   description P2P_LINK_TO_DC1-SPINE2_Ethernet2
-   mtu 1500
-   switchport trunk native vlan 5
-   switchport mode trunk
-   no switchport
-   switchport vlan translation out 23 dot1q-tunnel 50
-   no snmp trap link-change
-   ip address 172.31.128.1/31
-   ipv6 enable
-   ipv6 address 2002:ABDC::1/64
-   ipv6 nd prefix 2345:ABCD:3FE0::1/96 infinite 50 no-autoconfig
-   ipv6 nd prefix 2345:ABCD:3FE0::2/96 50 infinite
-   ipv6 nd prefix 2345:ABCD:3FE0::3/96 100000 no-autoconfig
-   tcp mss ceiling ipv6 65
-   switchport port-security
-   no switchport port-security mac-address maximum disabled
-   switchport port-security vlan 1 mac-address maximum 3
-   switchport port-security vlan 2 mac-address maximum 3
-   switchport port-security vlan 2 mac-address maximum 4
-   switchport port-security vlan 3 mac-address maximum 3
-   switchport port-security vlan 22 mac-address maximum 4
-   switchport port-security vlan 41 mac-address maximum 4
-   switchport port-security vlan default mac-address maximum 2
-   no priority-flow-control
-   spanning-tree guard root
-   switchport backup-link Ethernet4
-   link tracking group EVPN_MH_ES2 downstream
-!
-interface Ethernet4
-   description Molecule IPv6
-   shutdown
-   mtu 9100
-   no switchport
-   snmp trap link-change
-   ipv6 enable
-   ipv6 address 2020::2020/64
-   ipv6 address FE80:FEA::AB65/64 link-local
-   ipv6 nd ra disabled
-   ipv6 nd managed-config-flag
-   tcp mss ceiling ipv4 65
-   ipv6 access-group IPv6_ACL_IN in
-   ipv6 access-group IPv6_ACL_OUT out
-   multicast ipv4 boundary 224.0.1.0/24 out
-   multicast ipv4 boundary 224.0.2.0/24
-   multicast ipv6 boundary ff00::/16 out
-   multicast ipv6 boundary ff01::/16 out
-   multicast ipv4 static
-   switchport port-security violation protect
-   priority-flow-control on
-   spanning-tree guard none
-!
-interface Ethernet5
-   description Molecule Routing
-   no shutdown
-   mtu 9100
-   switchport access vlan 220
-   no switchport
-   ip ospf cost 99
-   ip ospf network point-to-point
-   ip ospf authentication message-digest
-   ip ospf authentication-key 7 <removed>
-   ip ospf area 100
-   ip ospf message-digest-key 1 sha512 7 <removed>
-   pim ipv4 sparse-mode
-   pim ipv4 bidirectional
-   pim ipv4 border-router
-   pim ipv4 hello interval 10
-   pim ipv4 hello count 2.5
-   pim ipv4 dr-priority 200
-   pim ipv4 bfd
-   isis enable ISIS_TEST
-   isis bfd
-   isis circuit-type level-2
-   isis metric 99
-   no isis hello padding
-   isis network point-to-point
-   isis authentication mode md5
-   isis authentication key 7 <removed>
-   spanning-tree guard loop
-!
-interface Ethernet6
-   description SRV-POD02_Eth1
-   logging event link-status
-   logging event congestion-drops
-   switchport trunk allowed vlan 110-111,210-211
-   switchport mode trunk
-   switchport
-   logging event storm-control discards
-   spanning-tree bpduguard enable
-   spanning-tree bpdufilter enable
-   logging event spanning-tree
-!
-interface Ethernet7
-   description Molecule L2
-   no shutdown
-   mtu 7000
-   switchport
-   ptp enable
-   ptp announce interval 10
-   ptp announce timeout 30
-   ptp delay-mechanism p2p
-   ptp delay-req interval 20
-   ptp role master
-   ptp sync-message interval 5
-   ptp transport layer2
-   ptp vlan all
-   service-profile QoS
-   qos trust cos
-   qos cos 5
-   storm-control broadcast level pps 10
-   storm-control multicast level 50
-   storm-control unknown-unicast level 10
-   storm-control all level 75
-   spanning-tree portfast
-   spanning-tree bpduguard enable
-   spanning-tree bpdufilter enable
-   vmtracer vmware-esx
-   transceiver media override 100gbase-ar4
-!
-interface Ethernet8
-   description to WAN-ISP1-01 Ethernet2
-   no switchport
-   no lldp transmit
-   no lldp receive
-!
-interface Ethernet8.101
-   description to WAN-ISP-01 Ethernet2.101 - VRF-C1
-   encapsulation dot1q vlan 101
-   ip address 172.31.128.1/31
-   ipv6 enable
-   ipv6 address 2002:ABDC::1/64
-!
-interface Ethernet9
-   description interface_with_mpls_enabled
-   no switchport
-   ip address 172.31.128.9/31
-   mpls ldp interface
-   multicast ipv4 boundary ACL_MULTICAST out
-   multicast ipv6 static
-   mpls ip
-!
-interface Ethernet10
-   description interface_with_mpls_disabled
-   no switchport
-   ip address 172.31.128.10/31
-   no mpls ldp interface
-   no mpls ip
-!
-interface Ethernet11
-   description interface_in_mode_access_accepting_tagged_LACP
-   switchport access vlan 200
-   switchport mode access
-   switchport
-   l2-protocol encapsulation dot1q vlan 200
-!
-interface Ethernet12
-   description interface_with_dot1q_tunnel
-   switchport access vlan 300
-   switchport mode dot1q-tunnel
-   switchport
-!
-interface Ethernet13
-   description interface_in_mode_access_with_voice
-   no logging event link-status
-   no logging event congestion-drops
-   switchport trunk native vlan 100
-   switchport phone vlan 70
-   switchport phone trunk untagged
-   switchport mode trunk phone
-   switchport
-   no logging event storm-control discards
-   no logging event spanning-tree
-!
-interface Ethernet14
-   description SRV-POD02_Eth1
-   logging event link-status
-   switchport trunk allowed vlan 110-111,210-211
-   switchport mode trunk
-   switchport
-!
-interface Ethernet15
-   description PVLAN Promiscuous Access - only one secondary
-   switchport access vlan 110
-   switchport mode access
-   switchport
-   switchport pvlan mapping 111
-!
-interface Ethernet16
-   description PVLAN Promiscuous Trunk - vlan translation out
-   switchport vlan translation out required
-   switchport trunk allowed vlan 110-112
-   switchport mode trunk
-   switchport
-   switchport vlan translation out 111-112 110
-!
-interface Ethernet17
-   description PVLAN Secondary Trunk
-   switchport trunk allowed vlan 110-112
-   switchport mode trunk
-   switchport
-   switchport trunk private-vlan secondary
-!
-interface Ethernet18
-   description PBR Description
-   mtu 1500
-   no switchport
-   ip address 192.0.2.1/31
-   service-policy type pbr input MyLANServicePolicy
-!
-interface Ethernet19
-   description Switched port with no LLDP rx/tx
-   switchport access vlan 110
-   switchport mode access
-   switchport
-   no lldp transmit
-   no lldp receive
-   lldp tlv transmit ztp vlan 666
-!
-interface Ethernet20
-   description Port patched through patch-panel to pseudowire
-   no switchport
-   no lldp transmit
-   no lldp receive
-!
-interface Ethernet21
-   description 200MBit/s shape
-   switchport
-   no qos trust
-   shape rate 200000 kbps
-!
-interface Ethernet22
-   description 10% shape
-   switchport
-   shape rate 10 percent
-!
-interface Ethernet23
-   description Error-correction encoding
-   error-correction encoding fire-code
-   error-correction encoding reed-solomon
-   switchport
-!
-interface Ethernet24
-   description Disable error-correction encoding
-   no error-correction encoding
-   switchport
-!
-interface Ethernet25
-   description Molecule MAC
-   switchport
-   mac access-group MAC_ACL_IN in
-   mac access-group MAC_ACL_OUT out
-!
-interface Ethernet26
-   no switchport
-!
-interface Ethernet26.1
-   description TENANT_A pseudowire 1 interface
-   encapsulation vlan
-      client unmatched
-!
-interface Ethernet26.100
-   description TENANT_A pseudowire 1 interface
-   vlan id 10
-   encapsulation vlan
-      client dot1q 100 network client
-!
-interface Ethernet26.200
-   description TENANT_A pseudowire 2 interface
-   encapsulation vlan
-      client dot1q 200
-!
-interface Ethernet26.300
-   description TENANT_A pseudowire 3 interface
-   encapsulation vlan
-      client dot1q 300 network dot1q 400
-!
-interface Ethernet26.400
-   description TENANT_A pseudowire 3 interface
-   encapsulation vlan
-      client dot1q outer 400 inner 20 network dot1q outer 401 inner 21
-!
-interface Ethernet26.500
-   description TENANT_A pseudowire 3 interface
-   encapsulation vlan
-      client dot1q outer 500 inner 50 network client
-!
-interface Ethernet27
-   description EVPN-Vxlan single-active redundancy
-   switchport
-   !
-   evpn ethernet-segment
-      identifier 0000:0000:0000:0102:0304
-      redundancy single-active
-      designated-forwarder election algorithm preference 100 dont-preempt
-      designated-forwarder election hold-time 10
-      designated-forwarder election candidate reachability required
-      route-target import 00:00:01:02:03:04
-!
-interface Ethernet28
-   description EVPN-MPLS multihoming
-   switchport
-   !
-   evpn ethernet-segment
-      identifier 0000:0000:0000:0102:0305
-      mpls tunnel flood filter time 100
-      mpls shared index 100
-      route-target import 00:00:01:02:03:05
-!
-interface Ethernet29
-   description DOT1X Testing - auto phone true
-   switchport
-   dot1x port-control auto
-   dot1x port-control force-authorized phone
-!
-interface Ethernet30
-   description DOT1X Testing - force-authorized phone false
-   switchport
-   dot1x port-control force-authorized
-   no dot1x port-control force-authorized phone
-!
-interface Ethernet31
-   description DOT1X Testing - force-unauthorized - no phone
-   switchport
-   dot1x port-control force-unauthorized
-!
-interface Ethernet32
-   description DOT1X Testing - auto reauthentication
-   switchport
-   dot1x reauthentication
-   dot1x port-control auto
-!
-interface Ethernet33
-   description DOT1X Testing - pae mode authenticator
-   switchport
-   dot1x pae authenticator
-!
-interface Ethernet34
-   description DOT1X Testing - authentication_failure allow
-   switchport
-   dot1x authentication failure action traffic allow vlan 800
-!
-interface Ethernet35
-   description DOT1X Testing - authentication_failure drop
-   switchport
-   dot1x authentication failure action traffic drop
-!
-interface Ethernet36
-   description DOT1X Testing - host-mode single-host
-   switchport
-   dot1x host-mode single-host
-!
-interface Ethernet37
-   description DOT1X Testing - host-mode multi-host
-   switchport
-   dot1x host-mode multi-host
-!
-interface Ethernet38
-   description DOT1X Testing - host-mode multi-host authenticated
-   switchport
-   dot1x host-mode multi-host authenticated
-!
-interface Ethernet39
-   description DOT1X Testing - mac_based_authentication host-mode common true
-   switchport
-   dot1x mac based authentication host-mode common
-!
-interface Ethernet40
-   description DOT1X Testing - mac_based_authentication always
-   switchport
-   dot1x mac based authentication always
-!
-interface Ethernet41
-   description DOT1X Testing - mac_based_authentication always and host-mode common
-   switchport
-   dot1x mac based authentication host-mode common
-   dot1x mac based authentication always
-!
-interface Ethernet42
-   description DOT1X Testing - mac_based_authentication
-   switchport
-   dot1x mac based authentication
-!
-interface Ethernet43
-   description DOT1X Testing - timeout values
-   switchport
-   dot1x timeout quiet-period 10
-   dot1x timeout reauth-timeout-ignore always
-   dot1x timeout tx-period 6
-   dot1x timeout reauth-period server
-   dot1x timeout idle-host 15 seconds
-!
-interface Ethernet44
-   description DOT1X Testing - reauthorization_request_limit
-   switchport
-   dot1x eapol disabled
-   dot1x reauthorization request limit 3
-!
-interface Ethernet45
-   description DOT1X Testing - all features
-   switchport
-   dot1x pae authenticator
-   dot1x authentication failure action traffic allow vlan 800
-   dot1x reauthentication
-   dot1x port-control auto
-   dot1x host-mode multi-host authenticated
-   dot1x mac based authentication
-   dot1x timeout quiet-period 10
-   dot1x timeout reauth-timeout-ignore always
-   dot1x timeout tx-period 10
-   dot1x timeout reauth-period server
-   dot1x timeout idle-host 10 seconds
-   dot1x reauthorization request limit 2
-   dot1x unauthorized access vlan membership egress
-   dot1x unauthorized native vlan membership egress
-   dot1x eapol authentication failure fallback mba timeout 600
-!
-interface Ethernet46
-   description native-vlan-tag-precedence
-   switchport trunk native vlan tag
-   switchport mode trunk
-   switchport
-!
-interface Ethernet47
-   description IP Helper
-   no switchport
-   ip address 172.31.255.1/31
-   ip helper-address 10.10.64.151
-   ip helper-address 10.10.96.101 source-interface Loopback0
-   ip helper-address 10.10.96.150 vrf MGMT source-interface Loopback0
-   ip helper-address 10.10.96.151 vrf MGMT
-!
-interface Ethernet48
-   description Load Interval
-   load-interval 5
-   switchport
-!
-interface Ethernet50
-   description SFlow Interface Testing - SFlow ingress enabled
-   switchport
-   sflow enable
-!
-interface Ethernet51
-   description SFlow Interface Testing - SFlow egress enabled
-   switchport
-   sflow egress enable
-!
-interface Ethernet52
-   description SFlow Interface Testing - SFlow ingress and egress unmodified enabled
-   switchport
-   sflow enable
-   sflow egress unmodified enable
-!
-interface Ethernet53
-   description SFlow Interface Testing - SFlow ingress and egress disabled
-   switchport
-   no sflow enable
-   no sflow egress enable
-!
-interface Ethernet54
-   description SFlow Interface Testing - SFlow ingress and egress unmodified disabled
-   switchport
-   no sflow enable
-   no sflow egress unmodified enable
-!
-interface Ethernet55
-   description DHCPv6 Relay Testing
-   no shutdown
-   no switchport
-   ipv6 dhcp relay destination a0::2 link-address a0::3
-   ipv6 dhcp relay destination a0::4 vrf TEST local-interface Loopback55 link-address a0::5
-   ipv6 address a0::1/64
-!
-interface Ethernet56
-   description Interface with poe commands and limit in class
-   switchport
-   poe priority low
-   poe reboot action power-off
-   poe link down action power-off 10 seconds
-   poe shutdown action maintain
-   poe limit 30.00 watts
-   poe negotiation lldp disabled
-!
-interface Ethernet57
-   description Interface with poe commands and limit in watts
-   switchport
-   poe priority critical
-   poe reboot action maintain
-   poe link down action maintain
-   poe shutdown action power-off
-   poe limit 45.00 watts fixed
-   poe legacy detect
-!
-interface Ethernet58
-   description Interface with poe disabled and no other poe keys
-   switchport
-   poe disabled
-!
-interface Ethernet60
-   description IP NAT Testing
-   switchport
-   ip nat destination static 1.0.0.1 2.0.0.1
-   ip nat destination static 1.0.0.2 22 2.0.0.2
-   ip nat destination static 1.0.0.3 22 2.0.0.3 23
-   ip nat destination static 1.0.0.4 22 2.0.0.4 23 protocol udp
-   ip nat destination static 1.0.0.7 access-list ACL21 2.0.0.7
-   ip nat source static 3.0.0.1 4.0.0.1
-   ip nat source static 3.0.0.2 22 4.0.0.2
-   ip nat source static 3.0.0.3 22 4.0.0.3 23
-   ip nat source static 3.0.0.4 22 4.0.0.4 23 protocol udp
-   ip nat source static 3.0.0.7 access-list ACL21 4.0.0.7
-   ip nat source ingress static 3.0.0.8 4.0.0.8
-   ip nat destination egress static 239.0.0.1 239.0.0.2
-   ip nat source static 3.0.0.5 22 4.0.0.5 23 protocol tcp group 1
-   ip nat destination static 1.0.0.5 22 2.0.0.5 23 protocol tcp group 1
-   ip nat source static 3.0.0.6 22 4.0.0.6 23 protocol tcp group 2 comment Comment Test
-   ip nat destination static 1.0.0.6 22 2.0.0.6 23 protocol tcp group 2 comment Comment Test
-   ip nat destination dynamic access-list ACL1 pool POOL1
-   ip nat source dynamic access-list ACL11 pool POOL11
-   ip nat source dynamic access-list ACL12 pool POOL11 comment POOL11 shared with ACL11/12
-   ip nat source dynamic access-list ACL13 pool POOL13 priority 10
-   ip nat source dynamic access-list ACL14 pool POOL14 priority 1 comment Priority low end
-   ip nat source dynamic access-list ACL15 pool POOL15 priority 4294967295 comment Priority high end
-   ip nat source dynamic access-list ACL16 pool POOL16 comment Priority default
-   ip nat source dynamic access-list ACL17 overload priority 10 comment Priority_10
-   ip nat source dynamic access-list ACL18 pool POOL18 address-only priority 10 comment Priority_10
-   ip nat source dynamic access-list ACL19 pool POOL19 full-cone priority 10 comment Priority_10
-   ip nat destination dynamic access-list ACL2 pool POOL1 comment POOL1 shared with ACL1/2
-   ip nat destination dynamic access-list ACL3 pool POOL3 priority 10
-   ip nat destination dynamic access-list ACL4 pool POOL4 priority 1 comment Priority low end
-   ip nat destination dynamic access-list ACL5 pool POOL5 priority 4294967295 comment Priority high end
-   ip nat destination dynamic access-list ACL6 pool POOL6 comment Priority default
-!
-interface Ethernet61
-   description interface_in_mode_access_with_voice
-   no logging event link-status
-   no logging event congestion-drops
-   switchport trunk native vlan 100
-   switchport phone vlan 70
-   switchport phone trunk untagged phone
-   switchport mode trunk phone
-   switchport
-   no logging event storm-control discards
-   no logging event spanning-tree
-!
-interface Ethernet62
-   description interface_in_mode_access_with_voice
-   no logging event link-status
-   no logging event congestion-drops
-   switchport trunk native vlan 100
-   switchport phone vlan 70
-   switchport phone trunk tagged phone
-   switchport mode trunk phone
-   switchport
-   no logging event storm-control discards
-   no logging event spanning-tree
->>>>>>> 48a0b7e9
-!
-event-handler CONFIG_VERSIONING
-   trigger on-startup-config
-   action bash FN=/mnt/flash/startup-config; LFN="`ls -1 $FN.*-* | tail -n 1`"; if [ -z "$LFN" -o -n "`diff -I 'last modified' $FN $LFN`" ]; then cp $FN $FN.`date +%Y%m%d-%H%M%S`; ls -1r $FN.*-* | tail -n +11 | xargs -I % rm %; fi
-   delay 0
-!
-event-handler trigger-on-boot
-   trigger on-boot
-   action bash
-      if [ 15 -gt 10 ]
-      then
-        echo "a is greater than 10"
-      fi
-      EOF
-   action log
-   action increment device-health metric Metric1
-!
-event-handler trigger-on-counters
-   action log
-   trigger on-counters
-      poll interval 10
-      condition ( Arad*.IptCrcErrCnt.delta > 100 ) and ( Arad*.UcFifoFullDrop.delta > 100 )
-      granularity per-source
-!
-event-handler trigger-on-counters2
-   trigger on-counters
-      condition ( Arad*.IptCrcErrCnt.delta > 100 ) and ( Arad*.UcFifoFullDrop.delta > 100 )
-      granularity per-source
-!
-event-handler trigger-on-counters3
-   trigger on-counters
-!
-event-handler trigger-on-intf
-   trigger on-intf Ethernet4 operstatus ip ip6
-!
-event-handler trigger-on-intf2
-!
-event-handler trigger-on-intf3
-!
-event-handler trigger-on-intf4
-   trigger on-intf Ethernet4 ip
-!
-event-handler trigger-on-intf5
-   trigger on-intf Ethernet5 ip6
-!
-event-handler trigger-on-intf6
-   trigger on-intf Ethernet6 operstatus
-!
-event-handler trigger-on-logging
-   action increment device-health metric Metric2
-   trigger on-logging
-      poll interval 10
-      regex ab*
-!
-event-handler trigger-on-logging2
-   trigger on-logging
-      regex ab*
-!
-event-handler trigger-on-logging3
-   trigger on-logging
-!
-event-handler trigger-on-maintenance1
-   trigger on-maintenance enter interface Management3 after stage linkdown
-!
-event-handler trigger-on-maintenance2
-   trigger on-maintenance exit unit unit1 before stage bgp
-   action bash echo "on-maintenance"
-!
-event-handler trigger-on-maintenance3
-   trigger on-maintenance enter bgp 10.0.0.2 vrf vrf1 all
-   action bash echo "on-maintenance"
-!
-event-handler trigger-on-maintenance4
-!
-event-handler trigger-on-maintenance5
-!
-event-handler trigger-vm-tracer
-   trigger vm-tracer vm
-   action bash echo "vm-tracer vm"
-!
-event-handler trigger-vm-tracer2
-   trigger vm-tracer vm
-   action bash echo "vm-tracer vm"\nEOF
-!
-event-handler without-trigger-key
-```
-
-## Interfaces
 
 ### Interface Profiles
 
@@ -3981,7 +2857,6 @@
 ```
 
 ### Loopback Interfaces
-<<<<<<< HEAD
 
 #### Loopback Interfaces Summary
 
@@ -4004,75 +2879,6 @@
 interface Loopback0
    ip address 192.168.1.1/32
    mpls ldp interface
-```
-
-### VLAN Interfaces
-=======
->>>>>>> 48a0b7e9
-
-#### Loopback Interfaces Summary
-
-##### IPv4
-
-| Interface | Description | VRF | IP Address |
-| --------- | ----------- | --- | ---------- |
-| Loopback0 | EVPN_Overlay_Peering | default | 192.168.255.3/32 |
-| Loopback1 | VTEP_VXLAN_Tunnel_Source | default | 192.168.254.3/32 |
-| Loopback99 | TENANT_A_PROJECT02_VTEP_DIAGNOSTICS | TENANT_A_PROJECT02 | 10.1.255.3/32 <br> 192.168.1.1/32 secondary <br> 10.0.0.254/32 secondary |
-| Loopback100 | TENANT_A_PROJECT02_VTEP_DIAGNOSTICS | TENANT_A_PROJECT02 | 10.1.255.3/32 |
-
-##### IPv6
-
-| Interface | Description | VRF | IPv6 Address |
-| --------- | ----------- | --- | ------------ |
-| Loopback0 | EVPN_Overlay_Peering | default | - |
-| Loopback1 | VTEP_VXLAN_Tunnel_Source | default | - |
-| Loopback99 | TENANT_A_PROJECT02_VTEP_DIAGNOSTICS | TENANT_A_PROJECT02 | 2002::CAFE/64 |
-| Loopback100 | TENANT_A_PROJECT02_VTEP_DIAGNOSTICS | TENANT_A_PROJECT02 | - |
-
-##### ISIS
-
-| Interface | ISIS instance | ISIS metric | Interface mode |
-| --------- | ------------- | ----------- | -------------- |
-| Loopback99 | ISIS_TEST | 100 | point-to-point |
-
-#### Loopback Interfaces Device Configuration
-
-```eos
-!
-interface Loopback0
-   description EVPN_Overlay_Peering
-   ip address 192.168.255.3/32
-   comment
-   Comment created from eos_cli under loopback_interfaces.Loopback0
-   EOF
-
-!
-interface Loopback1
-   description VTEP_VXLAN_Tunnel_Source
-   ip address 192.168.254.3/32
-!
-interface Loopback99
-   description TENANT_A_PROJECT02_VTEP_DIAGNOSTICS
-   no shutdown
-   vrf TENANT_A_PROJECT02
-   ip proxy-arp
-   ip address 10.1.255.3/32
-   ip address 10.0.0.254/32 secondary
-   ip address 192.168.1.1/32 secondary
-   ipv6 enable
-   ipv6 address 2002::CAFE/64
-   mpls ldp interface
-   isis enable ISIS_TEST
-   isis bfd
-   isis metric 100
-   isis passive
-   isis network point-to-point
-!
-interface Loopback100
-   description TENANT_A_PROJECT02_VTEP_DIAGNOSTICS
-   vrf TENANT_A_PROJECT02
-   ip address 10.1.255.3/32
 ```
 
 ### Tunnel Interfaces
@@ -5319,7 +4125,6 @@
 
 | Interface | MPLS IP Enabled | LDP Enabled | IGP Sync |
 | --------- | --------------- | ----------- | -------- |
-<<<<<<< HEAD
 | Ethernet1 | True | True | True |
 | Loopback0 | - | True | - |
 | Port-Channel113 | True | True | True |
@@ -5416,12 +4221,7 @@
    p2mp
       disabled
    shutdown
-=======
-| Ethernet9 | True | True | - |
-| Ethernet10 | False | False | - |
-| Loopback99 | - | True | - |
-| Port-Channel113 | True | True | True |
-| Port-Channel114 | False | False | - |
+```
 
 ## Patch Panel
 
@@ -5489,7 +4289,6 @@
    ipv6 access-group ACLv6-QMS
    vrf test
    no shutdown
->>>>>>> 48a0b7e9
 ```
 
 ## Multicast
@@ -6055,45 +4854,6 @@
 | Profile2 | - | user_id2 | - |
 | Profile3 | - | - | PF2 |
 
-<<<<<<< HEAD
-=======
-#### 802.1X Interfaces
-
-| Interface | PAE Mode | State | Phone Force Authorized | Reauthentication | Auth Failure Action | Host Mode | Mac Based Auth | Eapol |
-| --------- | -------- | ------| ---------------------- | ---------------- | ------------------- | --------- | -------------- | ------ |
-| Ethernet29 | - | auto | True | - | - | - | - | - |
-| Ethernet30 | - | force-authorized | False | - | - | - | - | - |
-| Ethernet31 | - | force-unauthorized | - | - | - | - | - | - |
-| Ethernet32 | - | auto | - | True | - | - | - | - |
-| Ethernet33 | authenticator | - | - | - | - | - | - | - |
-| Ethernet34 | - | - | - | - | allow vlan 800 | - | - | - |
-| Ethernet35 | - | - | - | - | drop | - | - | - |
-| Ethernet36 | - | - | - | - | - | single-host | - | - |
-| Ethernet37 | - | - | - | - | - | multi-host | - | - |
-| Ethernet38 | - | - | - | - | - | multi-host | - | - |
-| Ethernet39 | - | - | - | - | - | - | True | - |
-| Ethernet40 | - | - | - | - | - | - | True | - |
-| Ethernet41 | - | - | - | - | - | - | True | - |
-| Ethernet42 | - | - | - | - | - | - | True | - |
-| Ethernet43 | - | - | - | - | - | - | - | - |
-| Ethernet44 | - | - | - | - | - | - | - | - |
-| Ethernet45 | authenticator | auto | - | True | allow vlan 800 | multi-host | True | True |
-| Ethernet70 | - | - | - | - | - | - | - | - |
-| Ethernet71 | - | - | - | - | - | - | - | - |
-| Ethernet72 | - | - | - | - | - | - | - | - |
-
-## Power Over Ethernet (PoE)
-
-### PoE Summary
-
-#### PoE Interfaces
-
-| Interface | PoE Enabled | Priority | Limit | Reboot Action | Link Down Action | Shutdown Action | LLDP Negotiation | Legacy Detection |
-| --------- | --------- | --------- | ----------- | ----------- | ----------- | ----------- | --------- | --------- |
-| Ethernet56 | True | low | 30.00 watts | power-off | power-off (delayed 10 seconds) | maintain | False | - |
-| Ethernet57 | True | critical | 45.00 watts (fixed) | maintain | maintain | power-off | True | True |
-| Ethernet58 | False | - | - | - | - | - | - | - |
-
 ## ACL
 
 ### MAC Access-lists
@@ -6158,7 +4918,6 @@
    deny any 02:00:00:ab:cd:ef 00:00:00:00:00:00
 ```
 
->>>>>>> 48a0b7e9
 ## VRF Instances
 
 ### VRF Instances Summary
