# hostname-set-via-hostname-var

## Table of Contents

- [Management](#management)
  - [Agents](#agents)
  - [Management Interfaces](#management-interfaces)
  - [IP Domain-list](#ip-domain-list)
  - [Clock Settings](#clock-settings)
- [CVX](#cvx)
  - [CVX Services](#cvx-services)
  - [CVX Device Configuration](#cvx-device-configuration)
- [Authentication](#authentication)
  - [Local Users](#local-users)
  - [Enable Password](#enable-password)
  - [TACACS Servers](#tacacs-servers)
  - [RADIUS Server](#radius-server)
  - [AAA Server Groups](#aaa-server-groups)
  - [AAA Authentication](#aaa-authentication)
  - [AAA Authorization](#aaa-authorization)
  - [AAA Accounting](#aaa-accounting)
- [Aliases Device Configuration](#aliases-device-configuration)
- [DHCP Relay](#dhcp-relay)
  - [DHCP Relay Summary](#dhcp-relay-summary)
  - [DHCP Relay Device Configuration](#dhcp-relay-device-configuration)
- [DHCP Server](#dhcp-server)
  - [DHCP Servers Summary](#dhcp-servers-summary)
  - [DHCP Server Configuration](#dhcp-server-configuration)
  - [DHCP Server Interfaces](#dhcp-server-interfaces)
- [System Boot Settings](#system-boot-settings)
  - [Boot Secret Summary](#boot-secret-summary)
  - [System Boot Device Configuration](#system-boot-device-configuration)
- [Monitoring](#monitoring)
  - [Custom daemons](#custom-daemons)
  - [SFlow](#sflow)
<<<<<<< HEAD
=======
  - [Event Handler](#event-handler)
>>>>>>> 2698a0d9
- [Interfaces](#interfaces)
  - [Interface Profiles](#interface-profiles)
  - [DPS Interfaces](#dps-interfaces)
  - [Ethernet Interfaces](#ethernet-interfaces)
  - [Port-Channel Interfaces](#port-channel-interfaces)
<<<<<<< HEAD
=======
  - [VLAN Interfaces](#vlan-interfaces)
>>>>>>> 2698a0d9
- [Routing](#routing)
  - [IP Routing](#ip-routing)
  - [IPv6 Routing](#ipv6-routing)
  - [ARP](#arp)
- [BFD](#bfd)
  - [BFD Interfaces](#bfd-interfaces)
- [MPLS](#mpls)
  - [MPLS Interfaces](#mpls-interfaces)
- [Multicast](#multicast)
<<<<<<< HEAD
=======
  - [IP IGMP Snooping](#ip-igmp-snooping)
>>>>>>> 2698a0d9
  - [PIM Sparse Mode](#pim-sparse-mode)
- [Filters](#filters)
  - [IP Community-lists](#ip-community-lists)
  - [IP Extended Community Lists](#ip-extended-community-lists)
  - [IP Extended Community RegExp Lists](#ip-extended-community-regexp-lists)
  - [AS Path Lists](#as-path-lists)
- [802.1X Port Security](#8021x-port-security)
  - [802.1X Summary](#8021x-summary)
- [Power Over Ethernet (PoE)](#power-over-ethernet-poe)
  - [PoE Summary](#poe-summary)
- [VRF Instances](#vrf-instances)
  - [VRF Instances Summary](#vrf-instances-summary)
  - [VRF Instances Device Configuration](#vrf-instances-device-configuration)
- [Application Traffic Recognition](#application-traffic-recognition)
  - [Applications](#applications)
  - [Application Profiles](#application-profiles)
  - [Categories](#categories)
  - [Field Sets](#field-sets)
  - [Router Application-Traffic-Recognition Device Configuration](#router-application-traffic-recognition-device-configuration)
- [IP DHCP Relay](#ip-dhcp-relay)
  - [IP DHCP Relay Summary](#ip-dhcp-relay-summary)
  - [IP DHCP Relay Device Configuration](#ip-dhcp-relay-device-configuration)
- [IP DHCP Snooping](#ip-dhcp-snooping)
  - [IP DHCP Snooping Device Configuration](#ip-dhcp-snooping-device-configuration)
- [Errdisable](#errdisable)
  - [Errdisable Summary](#errdisable-summary)
- [Quality Of Service](#quality-of-service)
  - [QOS Class Maps](#qos-class-maps)
  - [QOS Interfaces](#qos-interfaces)
<<<<<<< HEAD
=======
- [Maintenance Mode](#maintenance-mode)
  - [BGP Groups](#bgp-groups)
  - [Interface Groups](#interface-groups)
>>>>>>> 2698a0d9

## Management

### Agents

#### Agent Dummy

##### Environment Variables

| Name | Value |
| ---- | ----- |
| V1 | 42 |
| V2 | 666 |

#### Agent KernelFib

##### Environment Variables

| Name | Value |
| ---- | ----- |
| KERNELFIB_PROGRAM_ALL_ECMP | true |

#### Agents Device Configuration

```eos
!
agent Dummy environment V1=42:V2=666
agent KernelFib environment KERNELFIB_PROGRAM_ALL_ECMP=true
```

### Management Interfaces

#### Management Interfaces Summary

##### IPv4

| Management Interface | Description | Type | VRF | IP Address | Gateway |
| -------------------- | ----------- | ---- | --- | ---------- | ------- |
| Management1 | OOB_MANAGEMENT | oob | MGMT | 10.73.255.122/24 | 10.73.255.2 |

##### IPv6

| Management Interface | Description | Type | VRF | IPv6 Address | IPv6 Gateway |
| -------------------- | ----------- | ---- | --- | ------------ | ------------ |
| Management1 | OOB_MANAGEMENT | oob | MGMT | - | - |

#### Management Interfaces Device Configuration

```eos
!
interface Management1
   description OOB_MANAGEMENT
   vrf MGMT
   ip address 10.73.255.122/24
```

### IP Domain-list

#### Domains List

- domain1.local
- domain2.local

#### IP Domain-list Device Configuration

```eos
ip domain-list domain1.local
ip domain-list domain2.local
!
```

### Clock Settings

#### Clock Timezone Settings

Clock Timezone is set to **GMT**.

#### Clock Device Configuration

```eos
!
clock timezone GMT
```

## CVX

| Peer Hosts |
| ---------- |
| 1.1.1.1, 2.2.2.2 |

CVX is enabled

### CVX Services

| Service | Enabled | Settings |
| ------- | ------- | -------- |
| MCS | True | Redis Password Set |
| VXLAN | True | VTEP MAC learning: control-plane |

### CVX Device Configuration

```eos
!
cvx
   no shutdown
   peer host 1.1.1.1
   peer host 2.2.2.2
   !
   service mcs
      redis password 7 <removed>
      no shutdown
   !
   service vxlan
      no shutdown
      vtep mac-learning control-plane
```

## Authentication

### Local Users

#### Local Users Summary

| User | Privilege | Role | Disabled | Shell |
| ---- | --------- | ---- | -------- | ----- |
| admin | 15 | network-admin | False | - |
| admin1 | - | - | True | - |
| ansible | 15 | network-admin | False | - |
| cvpadmin | 15 | network-admin | False | - |
| shell | - | - | False | /sbin/nologin |

#### Local Users Device Configuration

```eos
!
username admin privilege 15 role network-admin nopassword
no username admin1
username ansible privilege 15 role network-admin secret sha512 <removed>
username cvpadmin privilege 15 role network-admin secret sha512 <removed>
username cvpadmin ssh-key ssh-rsa AAAAB3NzaC1yc2EAAAADAQABAAABgQC9OuVC4D+ARBrc9sP0VRmP6osTo8fgA4Z/dkacQuiOgph6VTHaBkIuqR7XswKKCOH36GXeIChnIF+d1HSoe05mZX+bT2Nu1SObnO8jZjqIFZqUlXUTHWgmnChchABmXS3KMQlivVDE/r9o3vmHEFTfKPZsmG7YHZuavfYXxFJtqtDW0nGH/WJ+mm4v2CP1tOPBLvNE3mLXXyTepDkmrCH/fkwgPR3gBqLrkhWlma0bz+7I851RpCQemhVJFxeI/SnvQfL2VJU2ZMM3pPRSTlLry7Od6kZNAkr4dIOFDCVAaIDbBxPUZ/LvPfyEUwicEo/EKmpLBQ6E2UqcCK2pTyV/K63682spi2mkxp4FgaLi4CjWkpnL1A/MD7WhrSNgqXToF7QCb9Lidagy9IHafQxfu7LwkFdyQIMu8XNwDZIycuf29wHbDdz1N+YNVK8zwyNAbMOeKMqblsEm2YIorgjzQX1m9+/rJeFBKz77PSgeMp/Rc3txFVuSmFmeTy3aMkU= cvpadmin@hostmachine.local
username shell shell /sbin/nologin nopassword
username shell ssh-key ssh-rsa AAAAB3NzaC1yc2EAAAADAQABAAABgQDHMTFuLHPz/prREZZIks0ca4btBIzEbvY6KRYGzhN7JCG5CTfre0Y9UCbNul7qNl7cxomQkh/0VjQNX6ecPd0HyOTKL2EK002ejNyvooUDarnglMWtjKIl40NgDR/GNSkvC3nEylvX1H7Rfmu38NCqiwIpWA8JFwgLCLvkWUoORxHhIIy8/vttLgMxr66HGlVAnRidf3VVCnlILm4gUpc3fR43EhvVoYByY3jEa/fypiS2nDP9K2fXtpXGrIHSbyMu4Mj3fnSdcqWysRF7Tqc6Kvet8ImS07fLcgpbdLp31ssF1rssbTnD1zWuAozvXpK1d+vFO4EfFr5yzkE2Q8lM0wPpdS4LBWQfJdWgi6t5XEXewWyTYfIDKCBOI2dECGtkDjme+PDNIL9IQiiYC2iXMmQrun9fsp8jicdw1svGef8Otdb4kmHXiQ3mAxTeHLgeYPfYyekKq/+dFMcAZT+sv0g24AHc4ulitfLRoGjxYHZLGg2KQpFfAn0aQKCd5vk= noname@hostmachine-asd-cl
username shell ssh-key secondary ssh-rsa AAAAB3NzaC1yc2EAAAADAQABAAABgQDHMTFuLHPz/prREZZIks0ca4btBIzEbvY6KRYGzhN7JCG5CTfre0Y9UCbNul7qNl7cxomQkh/0VjQNX6ecPd0HyOTKL2EK002ejNyvooUDarnglMWtjKIl40NgDR/GNSkvC3nEylvX1H7Rfmu38NCqiwIpWA8JFwgLCLvkWUoORxHhIIy8/vttLgMxr66HGlVAnRidf3VVCnlILm4gUpc3fR43EhvVoYByY3jEa/fypiS2nDP9K2fXtpXGrIHSbyMu4Mj3fnSdcqWysRF7Tqc6Kvet8ImS07fLcgpbdLp31ssF1rssbTnD1zWuAozvXpK1d+vFO4EfFr5yzkE2Q8lM0wPpdS4LBWQfJdWgi6t5XEXewWyTYfIDKCBOI2dECGtkDjme+PDNIL9IQiiYC2iXMmQrun9fsp8jicdw1svGef8Otdb4kmHXiQ3mAxTeHLgeYPfYyekKq/+dFMcAZT+sv0g24AHc4ulitfLRoGjxYHZLGg2KQpFfAn0aQKCd5vk= noname@hostmachine-asd-cl
```

### Enable Password

sha512 encrypted enable password is configured

#### Enable Password Device Configuration

```eos
!
enable password sha512 <removed>
!
```

### TACACS Servers

#### TACACS Servers

| VRF | TACACS Servers | Single-Connection | Timeout |
| --- | -------------- | ----------------- | ------- |
| mgt | 10.10.10.157 | True | - |
| default | 10.10.10.249 | False | 23 |
| default | 10.10.10.158 | False | - |
| default | 10.10.10.159 | False | - |
| default | 10.10.10.160 | False | - |

Policy unknown-mandatory-attribute ignore is configured

Global timeout: 10 seconds

#### TACACS Servers Device Configuration

```eos
!
tacacs-server timeout 10
tacacs-server policy unknown-mandatory-attribute ignore
tacacs-server host 10.10.10.157 single-connection vrf mgt key 7 <removed>
tacacs-server host 10.10.10.249 timeout 23 key 7 <removed>
tacacs-server host 10.10.10.158 key 7 <removed>
tacacs-server host 10.10.10.159 key 8a <removed>
tacacs-server host 10.10.10.160
```

### RADIUS Server

- Time to skip a non-responsive server is 10 minutes

- Attribute 32 is included in access requests using hostname

- Global RADIUS TLS SSL profile is GLOBAL_RADIUS_SSL_PROFILE

- Dynamic Authorization is enabled on port 1700

- Dynamic Authorization for TLS connections uses SSL profile SSL_PROFILE

#### RADIUS Server Hosts

| VRF | RADIUS Servers | TLS | SSL Profile | Timeout | Retransmit |
| --- | -------------- | --- | ----------- | ------- | ---------- |
| mgt | 10.10.10.157 | - | - | - | - |
| default | 10.10.10.249 | - | - | - | - |
| default | 10.10.10.158 | - | - | - | - |
| mgt | 10.10.11.157 | - | - | 1 | 1 |
| mgt | 10.10.11.159 | - | - | - | 1 |
| mgt | 10.10.11.160 | - | - | 1 | - |
| mgt | 10.10.11.248 | - | - | - | - |
| default | 10.10.11.249 | - | - | 1 | 1 |
| default | 10.10.11.158 | - | - | 1 | 1 |
| default | 10.10.11.156 | True | - | 1 | 1 |
| mgt | 10.10.11.155 | True | HOST_SSL_PROFILE | 1 | 1 |

#### RADIUS Server Device Configuration

```eos
!
radius-server deadtime 10
radius-server attribute 32 include-in-access-req hostname
radius-server dynamic-authorization port 1700
radius-server tls ssl-profile GLOBAL_RADIUS_SSL_PROFILE
radius-server dynamic-authorization tls ssl-profile SSL_PROFILE
radius-server host 10.10.10.157 vrf mgt key 7 <removed>
radius-server host 10.10.10.249 key 7 <removed>
radius-server host 10.10.10.158 key 7 <removed>
radius-server host 10.10.11.157 vrf mgt timeout 1 retransmit 1 key 7 <removed>
radius-server host 10.10.11.159 vrf mgt retransmit 1 key 7 <removed>
radius-server host 10.10.11.160 vrf mgt timeout 1 key 7 <removed>
radius-server host 10.10.11.248 vrf mgt key 7 <removed>
radius-server host 10.10.11.249 timeout 1 retransmit 1 key 7 <removed>
radius-server host 10.10.11.158 timeout 1 retransmit 1 key 7 <removed>
radius-server host 10.10.11.156 tls port 1700 timeout 1 retransmit 1
radius-server host 10.10.11.155 vrf mgt tls ssl-profile HOST_SSL_PROFILE port 2083 timeout 1 retransmit 1
```

### AAA Server Groups

#### AAA Server Groups Summary

| Server Group Name | Type  | VRF | IP address |
| ------------------| ----- | --- | ---------- |
| TACACS | tacacs+ | mgt | 10.10.11.157 |
| TACACS | tacacs+ | default | 10.10.11.249 |
| TACACS1 | tacacs+ | mgt | 10.10.10.157 |
| TACACS1 | tacacs+ | default | 10.10.10.249 |
| TACACS2 | tacacs+ | mgt | 192.168.10.157 |
| TACACS2 | tacacs+ | default | 10.10.10.248 |
| LDAP1 | ldap | mgt | 192.168.10.157 |
| LDAP1 | ldap | default | 10.10.10.248 |
| LADP2 | ldap | mgt | 10.10.10.157 |
| LADP2 | ldap | default | 10.10.10.249 |
| RADIUS1 | radius | mgt | 192.168.10.157 |
| RADIUS1 | radius | default | 10.10.10.248 |
| RADIUS2 | radius | mgt | 10.10.10.157 |
| RADIUS2 | radius | default | 10.10.10.249 |

#### AAA Server Groups Device Configuration

```eos
!
aaa group server ldap LADP2
   server 10.10.10.157 vrf mgt
   server 10.10.10.249
!
aaa group server ldap LDAP1
   server 192.168.10.157 vrf mgt
   server 10.10.10.248
!
aaa group server radius RADIUS1
   server 192.168.10.157 vrf mgt
   server 10.10.10.248
!
aaa group server radius RADIUS2
   server 10.10.10.157 vrf mgt
   server 10.10.10.249
!
aaa group server tacacs+ TACACS
   server 10.10.11.157 vrf mgt
   server 10.10.11.249
!
aaa group server tacacs+ TACACS1
   server 10.10.10.157 vrf mgt
   server 10.10.10.249
!
aaa group server tacacs+ TACACS2
   server 192.168.10.157 vrf mgt
   server 10.10.10.248
```

### AAA Authentication

#### AAA Authentication Summary

| Type | Sub-type | User Stores |
| ---- | -------- | ---------- |
| Login | default | group TACACS local |
| Login | console | local |

AAA Authentication on-failure log has been enabled

AAA Authentication on-success log has been enabled

Policy local allow-nopassword-remote-login has been enabled.

Policy lockout has been enabled. After **3** failed login attempts within **900** minutes, you'll be locked out for **300** minutes.

#### AAA Authentication Device Configuration

```eos
aaa authentication login default group TACACS local
aaa authentication login console local
aaa authentication enable default group TACACS local
aaa authentication dot1x default group RADIUS1
aaa authentication policy on-failure log
aaa authentication policy on-success log
aaa authentication policy local allow-nopassword-remote-login
aaa authentication policy lockout failure 3 window 900 duration 300
!
```

### AAA Authorization

#### AAA Authorization Summary

| Type | User Stores |
| ---- | ----------- |
| Exec | group TACACS local |
| Default Role | network-admin |
| Additional Dynamic Authorization Groups | radius, RADIUS1 |

Authorization for configuration commands is enabled.

Authorization for serial console is enabled.

#### AAA Authorization Privilege Levels Summary

| Privilege Level | User Stores |
| --------------- | ----------- |
| all | group TACACS |
| 5 | group radius |
| 10,15 | group tacacs+ local |

#### AAA Authorization Device Configuration

```eos
aaa authorization policy local default-role network-admin
aaa authorization serial-console
aaa authorization dynamic dot1x additional-groups group radius group RADIUS1
aaa authorization exec default group TACACS local
aaa authorization commands all default group TACACS
aaa authorization commands 5 default group radius
aaa authorization commands 10,15 default group tacacs+ local
!
```

### AAA Accounting

#### AAA Accounting Summary

| Type | Commands | Record type | Group | Logging |
| ---- | -------- | ----------- | ----- | ------- |
| Exec - Console | - | start-stop | TACACS | True |
| Commands - Console | all | start-stop | TACACS | True |
| Commands - Console | 0 | start-stop |  -  | True |
| Commands - Console | 1 | start-stop | TACACS1 | False |
| Exec - Default | - | start-stop | TACACS | True |
| System - Default | - | start-stop | TACACS | - |
| Dot1x - Default  | - | start-stop | RADIUS | - |
| Commands - Default | all | start-stop | TACACS | True |
| Commands - Default | 0 | start-stop | - | True |
| Commands - Default | 1 | start-stop | TACACS | False |

#### AAA Accounting Device Configuration

```eos
aaa accounting exec console start-stop group TACACS logging
aaa accounting commands all console start-stop group TACACS logging
aaa accounting commands 0 console start-stop logging
aaa accounting commands 1 console start-stop group TACACS1
aaa accounting exec default start-stop group TACACS logging
aaa accounting system default start-stop group TACACS
aaa accounting dot1x default start-stop group RADIUS
aaa accounting commands all default start-stop group TACACS logging
aaa accounting commands 0 default start-stop logging
aaa accounting commands 1 default start-stop group TACACS
```

## Aliases Device Configuration

```eos
alias wr copy running-config startup-config
alias siib show ip interface brief

!
```

## DHCP Relay

### DHCP Relay Summary

- DHCP Relay is disabled for tunnelled requests
- DHCP Relay is disabled for MLAG peer-link requests

| DHCP Relay Servers |
| ------------------ |
| dhcp-relay-server1 |
| dhcp-relay-server2 |

### DHCP Relay Device Configuration

```eos
!
dhcp relay
   tunnel requests disabled
   mlag peer-link requests disabled
   server dhcp-relay-server1
   server dhcp-relay-server2
```

## DHCP Server

### DHCP Servers Summary

| DHCP Server Enabled | VRF | IPv4 DNS Domain | IPv4 DNS Servers | IPv4 Bootfile | IPv4 Lease Time | IPv6 DNS Domain | IPv6 DNS Servers | IPv6 Bootfile | IPv6 Lease Time |
| ------------------- | --- | --------------- | ---------------- | ------------- | --------------- | --------------- | ---------------- | ------------- | --------------- |
| True | AVRF | - | - | - | - | - | - | - | - |
| True | defauls | - | - | - | - | - | - | - | - |
| True | default | - | 10.0.0.1, 192.168.255.254 | https://www.arista.io/ztp/bootstrap | - | - | 2001:db8::1, 2001:db8::2 | https://2001:0db8:fe/ztp/bootstrap | - |
| True | defaulu | - | - | - | - | - | - | - | - |
| True | TEST | testv4.com | - | - | 10 days 10 hours 10 minutes | testv6.com | - | - | 12 days 12 hours 12 minutes |
| False | VRF01 | - | - | - | - | - | - | - | - |

#### VRF AVRF DHCP Server

##### Subnets

| Subnet | Name | DNS Servers | Default Gateway | Lease Time | Ranges |
| ------ | ---- | ----------- | --------------- | ---------- | ------ |
| 172.16.254.0/24 | - | - | 172.16.254.1 | - | - |

#### VRF default DHCP Server

##### Subnets

| Subnet | Name | DNS Servers | Default Gateway | Lease Time | Ranges |
| ------ | ---- | ----------- | --------------- | ---------- | ------ |
| 2a00:2::/64 | - | - | - | - | - |
| 10.2.3.0/24 | - | - | - | - | - |

##### IPv4 Vendor Options

| Vendor ID | Sub-option Code | Sub-option Type | Sub-option Data |
| --------- | ----------------| --------------- | --------------- |
| NTP | 42 | ipv4-address | 10.1.1.1 |

#### VRF TEST DHCP Server

##### Subnets

| Subnet | Name | DNS Servers | Default Gateway | Lease Time | Ranges |
| ------ | ---- | ----------- | --------------- | ---------- | ------ |
| 10.0.0.0/24 | TEST1 | 10.1.1.12, 10.1.1.13 | 10.0.0.1 | 0 days, 0 hours, 10 minutes | 10.0.0.10-10.0.0.100, 10.0.0.110-10.0.0.120 |
| 2001:db8:abcd:1234:c000::/66 | - | - | - | - | - |

###### DHCP Reservations in subnet 10.0.0.0/24

| Mac Address | IPv4 Address | IPv6 Address | Hostname |
| ----------- | ------------ | ------------ | -------- |
| 0001.0001.0001 | 10.0.0.2 | - |  host3 |
| 1a1b.1c1d.1e1f | 10.0.0.1 | - |  host1 |

###### DHCP Reservations in subnet 2001:db8:abcd:1234:c000::/66

| Mac Address | IPv4 Address | IPv6 Address | Hostname |
| ----------- | ------------ | ------------ | -------- |
| 0003.0003.003 | - | 2001:db8:abcd:1234:c000::1 |  - |

##### IPv4 Vendor Options

| Vendor ID | Sub-option Code | Sub-option Type | Sub-option Data |
| --------- | ----------------| --------------- | --------------- |
| NTP | 1 | string | test |
| NTP | 42 | ipv4-address | 10.1.1.1 |
| NTP | 66 | array ipv4-address | 1.1.1.1 2.2.2.2 |

#### VRF VRF01 DHCP Server

##### Subnets

| Subnet | Name | DNS Servers | Default Gateway | Lease Time | Ranges |
| ------ | ---- | ----------- | --------------- | ---------- | ------ |
| 192.168.0.0/24 | - | - | - | - | - |

### DHCP Server Configuration

```eos
!
dhcp server vrf AVRF
   !
   subnet 172.16.254.0/24
      default-gateway 172.16.254.1
   dns server ipv4 10.0.0.1 192.168.255.254
   client class ipv4 definition Class1
!
dhcp server vrf defauls
!
dhcp server
   dns server ipv4 10.0.0.1 192.168.255.254
   dns server ipv6 2001:db8::1 2001:db8::2
   tftp server file ipv4 https://www.arista.io/ztp/bootstrap
   tftp server file ipv6 https://2001:0db8:fe/ztp/bootstrap
   !
   subnet 2a00:2::/64
   !
   subnet 10.2.3.0/24
   !
   vendor-option ipv4 NTP
      sub-option 42 type ipv4-address data 10.1.1.1
!
dhcp server vrf defaulu
!
dhcp server vrf TEST
   lease time ipv4 10 days 10 hours 10 minutes
   dns domain name ipv4 testv4.com
   lease time ipv6 12 days 12 hours 12 minutes
   dns domain name ipv6 testv6.com
   !
   subnet 10.0.0.0/24
      reservations
         mac-address 0001.0001.0001
            ipv4-address 10.0.0.2
            hostname host3
         !
         mac-address 1a1b.1c1d.1e1f
            ipv4-address 10.0.0.1
            hostname host1
      !
      range 10.0.0.10 10.0.0.100
      !
      range 10.0.0.110 10.0.0.120
      name TEST1
      dns server 10.1.1.12 10.1.1.13
      lease time 0 days 0 hours 10 minutes
      default-gateway 10.0.0.1
   !
   subnet 2001:db8:abcd:1234:c000::/66
      reservations
         mac-address 0003.0003.003
            ipv6-address 2001:db8:abcd:1234:c000::1
   !
   vendor-option ipv4 NTP
      sub-option 1 type string data "test"
      sub-option 42 type ipv4-address data 10.1.1.1
      sub-option 66 type array ipv4-address data 1.1.1.1 2.2.2.2
!
dhcp server vrf VRF01
   !
   subnet 192.168.0.0/24
   disabled
```

### DHCP Server Interfaces

| Interface name | DHCP IPv4 | DHCP IPv6 |
| -------------- | --------- | --------- |
| Ethernet64 | True | True |

## System Boot Settings

### Boot Secret Summary

- The md5 hashed Aboot password is configured

### System Boot Device Configuration

```eos
!
boot secret 5 <removed>
```

## Monitoring

### Custom daemons

#### Custom Daemons Device Configuration

```eos
!
daemon ocprometheus
   exec /usr/bin/ocprometheus -config /usr/bin/ocprometheus.yml -addr localhost:6042
   no shutdown
!
daemon random
   exec /usr/bin/random
   shutdown
```

### SFlow

#### SFlow Summary

sFlow is disabled.

#### SFlow Interfaces

| Interface | Ingress Enabled | Egress Enabled |
| --------- | --------------- | -------------- |
<<<<<<< HEAD
=======
| Ethernet50 | True | - |
| Ethernet51 | - | True |
| Ethernet52 | True | True (unmodified) |
| Ethernet53 | False | False |
| Ethernet54 | False | False (unmodified) |
>>>>>>> 2698a0d9
| Port-Channel117 | True | True |
| Port-Channel118 | True | True (unmodified) |
| Port-Channel119 | False | False |
| Port-Channel120 | False | False (unmodified) |

<<<<<<< HEAD
=======
### Event Handler

#### Event Handler Summary

| Handler | Actions | Trigger | Trigger Config |
| ------- | ------- | ------- | -------------- |
| CONFIG_VERSIONING | bash <code>FN=/mnt/flash/startup-config; LFN="`ls -1 $FN.*-* \| tail -n 1`"; if [ -z "$LFN" -o -n "`diff -I 'last modified' $FN $LFN`" ]; then cp $FN $FN.`date +%Y%m%d-%H%M%S`; ls -1r $FN.*-* \| tail -n +11 \| xargs -I % rm %; fi</code> | on-startup-config | - |
| trigger-on-boot | bash <code>if [ 15 -gt 10 ]\nthen\n  echo "a is greater than 10"\nfi</code><br>increment device health metric Metric1 | on-boot | - |
| trigger-on-counters | log | on-counters | poll interval 10<br>condition ( Arad*.IptCrcErrCnt.delta > 100 ) and ( Arad*.UcFifoFullDrop.delta > 100 )<br>granularity per-source |
| trigger-on-counters2 | - | on-counters | condition ( Arad*.IptCrcErrCnt.delta > 100 ) and ( Arad*.UcFifoFullDrop.delta > 100 )<br>granularity per-source |
| trigger-on-counters3 | - | on-counters | - |
| trigger-on-intf | - | on-intf | trigger on-intf Ethernet4 operstatus ip ip6 |
| trigger-on-intf2 | - | on-intf | - |
| trigger-on-intf3 | - | on-intf | - |
| trigger-on-intf4 | - | on-intf | trigger on-intf Ethernet4 ip |
| trigger-on-intf5 | - | on-intf | trigger on-intf Ethernet5 ip6 |
| trigger-on-intf6 | - | on-intf | trigger on-intf Ethernet6 operstatus |
| trigger-on-logging | increment device health metric Metric2 | on-logging | poll interval 10<br>regex ab* |
| trigger-on-logging2 | - | on-logging | regex ab* |
| trigger-on-logging3 | - | on-logging | - |
| trigger-on-maintenance1 | - | on-maintenance | trigger on-maintenance enter interface Management3 after stage linkdown |
| trigger-on-maintenance2 | bash <code>echo "on-maintenance"</code> | on-maintenance | trigger on-maintenance exit unit unit1 before stage bgp |
| trigger-on-maintenance3 | bash <code>echo "on-maintenance"</code> | on-maintenance | trigger on-maintenance enter bgp 10.0.0.2 vrf vrf1 all |
| trigger-on-maintenance4 | - | on-maintenance | - |
| trigger-on-maintenance5 | - | on-maintenance | - |
| trigger-vm-tracer | bash <code>echo "vm-tracer vm"</code> | vm-tracer vm | - |
| trigger-vm-tracer2 | bash <code>echo "vm-tracer vm"\nEOF</code> | vm-tracer vm | - |
| without-trigger-key | - | - | - |

#### Event Handler Device Configuration

```eos
!
event-handler CONFIG_VERSIONING
   trigger on-startup-config
   action bash FN=/mnt/flash/startup-config; LFN="`ls -1 $FN.*-* | tail -n 1`"; if [ -z "$LFN" -o -n "`diff -I 'last modified' $FN $LFN`" ]; then cp $FN $FN.`date +%Y%m%d-%H%M%S`; ls -1r $FN.*-* | tail -n +11 | xargs -I % rm %; fi
   delay 0
!
event-handler trigger-on-boot
   trigger on-boot
   action bash
      if [ 15 -gt 10 ]
      then
        echo "a is greater than 10"
      fi
      EOF
   action log
   action increment device-health metric Metric1
!
event-handler trigger-on-counters
   action log
   trigger on-counters
      poll interval 10
      condition ( Arad*.IptCrcErrCnt.delta > 100 ) and ( Arad*.UcFifoFullDrop.delta > 100 )
      granularity per-source
!
event-handler trigger-on-counters2
   trigger on-counters
      condition ( Arad*.IptCrcErrCnt.delta > 100 ) and ( Arad*.UcFifoFullDrop.delta > 100 )
      granularity per-source
!
event-handler trigger-on-counters3
   trigger on-counters
!
event-handler trigger-on-intf
   trigger on-intf Ethernet4 operstatus ip ip6
!
event-handler trigger-on-intf2
!
event-handler trigger-on-intf3
!
event-handler trigger-on-intf4
   trigger on-intf Ethernet4 ip
!
event-handler trigger-on-intf5
   trigger on-intf Ethernet5 ip6
!
event-handler trigger-on-intf6
   trigger on-intf Ethernet6 operstatus
!
event-handler trigger-on-logging
   action increment device-health metric Metric2
   trigger on-logging
      poll interval 10
      regex ab*
!
event-handler trigger-on-logging2
   trigger on-logging
      regex ab*
!
event-handler trigger-on-logging3
   trigger on-logging
!
event-handler trigger-on-maintenance1
   trigger on-maintenance enter interface Management3 after stage linkdown
!
event-handler trigger-on-maintenance2
   trigger on-maintenance exit unit unit1 before stage bgp
   action bash echo "on-maintenance"
!
event-handler trigger-on-maintenance3
   trigger on-maintenance enter bgp 10.0.0.2 vrf vrf1 all
   action bash echo "on-maintenance"
!
event-handler trigger-on-maintenance4
!
event-handler trigger-on-maintenance5
!
event-handler trigger-vm-tracer
   trigger vm-tracer vm
   action bash echo "vm-tracer vm"
!
event-handler trigger-vm-tracer2
   trigger vm-tracer vm
   action bash echo "vm-tracer vm"\nEOF
!
event-handler without-trigger-key
```

>>>>>>> 2698a0d9
## Interfaces

### Interface Profiles

#### Interface Profiles Summary

- TEST-PROFILE-1
- TEST-PROFILE-2

#### Interface Profiles Device Configuration

```eos
!
interface profile TEST-PROFILE-1
   command description Molecule
   command no switchport
   command no lldp transmit
!
interface profile TEST-PROFILE-2
   command mtu 9214
   command ptp enable
```

### DPS Interfaces

#### DPS Interfaces Summary

| Interface | IP address | Shutdown | MTU | Flow tracker(s) | TCP MSS Ceiling |
| --------- | ---------- | -------- | --- | --------------- | --------------- |
| Dps1 | 192.168.42.42/24 | True | 666 | Hardware: FT-HW<br>Sampled: FT-S | IPv4: 666<br>IPv6: 666<br>Direction: ingress |

#### DPS Interfaces Device Configuration

```eos
!
interface Dps1
   description Test DPS Interface
   shutdown
   mtu 666
   flow tracker hardware FT-HW
   flow tracker sampled FT-S
   ip address 192.168.42.42/24
   tcp mss ceiling ipv4 666 ipv6 666 ingress
   load-interval 42
```

### Ethernet Interfaces

#### Ethernet Interfaces Summary

##### L2

| Interface | Description | Mode | VLANs | Native VLAN | Trunk Group | Channel-Group |
| --------- | ----------- | ---- | ----- | ----------- | ----------- | ------------- |
<<<<<<< HEAD
| Ethernet3 | MLAG_PEER_DC1-LEAF1B_Ethernet3 | *trunk | *2-4094 | *- | *LEAF_PEER_L3, MLAG | 3 |
| Ethernet4 | MLAG_PEER_DC1-LEAF1B_Ethernet4 | *trunk | *2-4094 | *- | *LEAF_PEER_L3, MLAG | 3 |
| Ethernet5 | DC1-AGG01_Ethernet1 | *trunk | *110,201 | *- | *- | 5 |
| Ethernet10/1 | LAG Member | *access | *110 | *- | *- | 101 |
| Ethernet10/2 | LAG Member | *trunk | *110-112 | *- | *- | 102 |
| Ethernet10/3 | LAG Member | *trunk | *110-112 | *- | *- | 103 |
| Ethernet10/4 | LAG Member LACP fallback | *trunk | *112 | *- | *- | 104 |
| Ethernet11/2 | LAG Member LACP fallback LLDP ZTP VLAN | *trunk | *112 | *- | *- | 112 |
| Ethernet15 | DC1-AGG03_Ethernet1 | *trunk | *110,201 | *- | *- | 15 |
| Ethernet16 | DC1-AGG04_Ethernet1 | *trunk | *110,201 | *10 | *- | 16 |
| Ethernet18 | LAG Member | *access | *110 | *- | *- | 109 |
| Ethernet50 | SRV-POD03_Eth1 | *trunk | *110,201 | *- | *- | 5 |

*Inherited from Port-Channel Interface

=======
| Ethernet1 | P2P_LINK_TO_DC1-SPINE1_Ethernet1 | dot1q-tunnel | 110-111,200,210-211 | tag | g1, g2 | - |
| Ethernet2 | SRV-POD02_Eth1 | trunk | 110-111,210-211 | - | - | - |
| Ethernet3 | P2P_LINK_TO_DC1-SPINE2_Ethernet2 | trunk | - | 5 | - | - |
| Ethernet5 | Molecule Routing | - | 220 | - | - | - |
| Ethernet6 | SRV-POD02_Eth1 | trunk | 110-111,210-211 | - | - | - |
| Ethernet7 | Molecule L2 | - | - | - | - | - |
| Ethernet11 | interface_in_mode_access_accepting_tagged_LACP | access | 200 | - | - | - |
| Ethernet12 | interface_with_dot1q_tunnel | dot1q-tunnel | 300 | - | - | - |
| Ethernet13 | interface_in_mode_access_with_voice | trunk phone | - | 100 | - | - |
| Ethernet14 | SRV-POD02_Eth1 | trunk | 110-111,210-211 | - | - | - |
| Ethernet15 | PVLAN Promiscuous Access - only one secondary | access | 110 | - | - | - |
| Ethernet16 | PVLAN Promiscuous Trunk - vlan translation out | trunk | 110-112 | - | - | - |
| Ethernet17 | PVLAN Secondary Trunk | trunk | 110-112 | - | - | - |
| Ethernet19 | Switched port with no LLDP rx/tx | access | 110 | - | - | - |
| Ethernet21 | 200MBit/s shape | - | - | - | - | - |
| Ethernet22 | 10% shape | - | - | - | - | - |
| Ethernet23 | Error-correction encoding | - | - | - | - | - |
| Ethernet24 | Disable error-correction encoding | - | - | - | - | - |
| Ethernet25 | Molecule MAC | - | - | - | - | - |
| Ethernet27 | EVPN-Vxlan single-active redundancy | - | - | - | - | - |
| Ethernet28 | EVPN-MPLS multihoming | - | - | - | - | - |
| Ethernet29 | DOT1X Testing - auto phone true | - | - | - | - | - |
| Ethernet30 | DOT1X Testing - force-authorized phone false | - | - | - | - | - |
| Ethernet31 | DOT1X Testing - force-unauthorized - no phone | - | - | - | - | - |
| Ethernet32 | DOT1X Testing - auto reauthentication | - | - | - | - | - |
| Ethernet33 | DOT1X Testing - pae mode authenticator | - | - | - | - | - |
| Ethernet34 | DOT1X Testing - authentication_failure allow | - | - | - | - | - |
| Ethernet35 | DOT1X Testing - authentication_failure drop | - | - | - | - | - |
| Ethernet36 | DOT1X Testing - host-mode single-host | - | - | - | - | - |
| Ethernet37 | DOT1X Testing - host-mode multi-host | - | - | - | - | - |
| Ethernet38 | DOT1X Testing - host-mode multi-host authenticated | - | - | - | - | - |
| Ethernet39 | DOT1X Testing - mac_based_authentication host-mode common true | - | - | - | - | - |
| Ethernet40 | DOT1X Testing - mac_based_authentication always | - | - | - | - | - |
| Ethernet41 | DOT1X Testing - mac_based_authentication always and host-mode common | - | - | - | - | - |
| Ethernet42 | DOT1X Testing - mac_based_authentication | - | - | - | - | - |
| Ethernet43 | DOT1X Testing - timeout values | - | - | - | - | - |
| Ethernet44 | DOT1X Testing - reauthorization_request_limit | - | - | - | - | - |
| Ethernet45 | DOT1X Testing - all features | - | - | - | - | - |
| Ethernet46 | native-vlan-tag-precedence | trunk | - | tag | - | - |
| Ethernet48 | Load Interval | - | - | - | - | - |
| Ethernet50 | SFlow Interface Testing - SFlow ingress enabled | - | - | - | - | - |
| Ethernet51 | SFlow Interface Testing - SFlow egress enabled | - | - | - | - | - |
| Ethernet52 | SFlow Interface Testing - SFlow ingress and egress unmodified enabled | - | - | - | - | - |
| Ethernet53 | SFlow Interface Testing - SFlow ingress and egress disabled | - | - | - | - | - |
| Ethernet54 | SFlow Interface Testing - SFlow ingress and egress unmodified disabled | - | - | - | - | - |
| Ethernet56 | Interface with poe commands and limit in class | - | - | - | - | - |
| Ethernet57 | Interface with poe commands and limit in watts | - | - | - | - | - |
| Ethernet58 | Interface with poe disabled and no other poe keys | - | - | - | - | - |
| Ethernet60 | IP NAT Testing | - | - | - | - | - |
| Ethernet61 | interface_in_mode_access_with_voice | trunk phone | - | 100 | - | - |
| Ethernet62 | interface_in_mode_access_with_voice | trunk phone | - | 100 | - | - |
| Ethernet67 | Custom_Transceiver_Frequency | - | - | - | - | - |
| Ethernet68 | Custom_Transceiver_Frequency | - | - | - | - | - |
| Ethernet69 | IP NAT service-profile | - | - | - | - | - |
| Ethernet73 | DC1-AGG01_Ethernet1 | *trunk | *110,201 | *- | *- | 5 |
| Ethernet74 | MLAG_PEER_DC1-LEAF1B_Ethernet3 | *trunk | *2-4094 | *- | *LEAF_PEER_L3, MLAG | 3 |
| Ethernet75 | MLAG_PEER_DC1-LEAF1B_Ethernet4 | *trunk | *2-4094 | *- | *LEAF_PEER_L3, MLAG | 3 |
| Ethernet76 | SRV-POD03_Eth1 | *trunk | *110,201 | *- | *- | 5 |
| Ethernet78 | DC1-AGG03_Ethernet1 | *trunk | *110,201 | *- | *- | 15 |
| Ethernet79 | DC1-AGG04_Ethernet1 | *trunk | *110,201 | *10 | *- | 16 |
| Ethernet80/1 | LAG Member | *access | *110 | *- | *- | 101 |
| Ethernet80/2 | LAG Member | *trunk | *110-112 | *- | *- | 102 |
| Ethernet80/3 | LAG Member | *trunk | *110-112 | *- | *- | 103 |
| Ethernet80/4 | LAG Member LACP fallback | *trunk | *112 | *- | *- | 104 |
| Ethernet81 | LAG Member | *access | *110 | *- | *- | 109 |
| Ethernet81/2 | LAG Member LACP fallback LLDP ZTP VLAN | *trunk | *112 | *- | *- | 112 |

*Inherited from Port-Channel Interface

##### Encapsulation Dot1q Interfaces

| Interface | Description | Vlan ID | Dot1q VLAN Tag | Dot1q Inner VLAN Tag |
| --------- | ----------- | ------- | -------------- | -------------------- |
| Ethernet8.101 | to WAN-ISP-01 Ethernet2.101 - VRF-C1 | - | 101 | - |
| Ethernet67.1 | Test_encapsulation_dot1q | - | 4 | 34 |

##### Flexible Encapsulation Interfaces

| Interface | Description | Vlan ID | Client Encapsulation | Client Inner Encapsulation | Client VLAN | Client Outer VLAN Tag | Client Inner VLAN Tag | Network Encapsulation | Network Inner Encapsulation | Network VLAN | Network Outer VLAN Tag | Network Inner VLAN Tag |
| --------- | ----------- | ------- | --------------- | --------------------- | ----------- | --------------------- | --------------------- | ---------------- | ---------------------- |------------ | ---------------------- | ---------------------- |
| Ethernet26.1 | TENANT_A pseudowire 1 interface | - | unmatched | - | - | - | - | - | - | - | - | - |
| Ethernet26.100 | TENANT_A pseudowire 1 interface | 10 | dot1q | - | 100 | - | - | client | - | - | - | - |
| Ethernet26.200 | TENANT_A pseudowire 2 interface | - | dot1q | - | 200 | - | - | - | - | - | - | - |
| Ethernet26.300 | TENANT_A pseudowire 3 interface | - | dot1q | - | 300 | - | - | dot1q | - | 400 | - | - |
| Ethernet26.400 | TENANT_A pseudowire 3 interface | - | dot1q | - | - | 400 | 20 | dot1q | - | - | 401 | 21 |
| Ethernet26.500 | TENANT_A pseudowire 3 interface | - | dot1q | - | - | 500 | 50 | client | - | - | - | - |
| Ethernet68.1 | Test_encapsulation_vlan1 | - | dot1q | dot1q | - | 23 | 45 | dot1ad | dot1ad | - | 32 | 54 |
| Ethernet68.2 | Test_encapsulation_vlan2 | - | dot1q | - | 10 | - | - | dot1q | - | - | 32 | 54 |
| Ethernet68.3 | Test_encapsulation_vlan3 | - | dot1ad | - | 12 | - | - | dot1q | - | 25 | - | - |
| Ethernet68.4 | Test_encapsulation_vlan4 | - | dot1ad | dot1q | - | 35 | 60 | dot1q | dot1ad | - | 53 | 6 |
| Ethernet68.5 | Test_encapsulation_vlan5 | - | dot1ad | - | - | 35 | 60 | dot1ad | - | - | 52 | 62 |
| Ethernet68.6 | Test_encapsulation_vlan6 | - | dot1ad | - | - | 35 | 60 | client | - | - | - | - |
| Ethernet68.7 | Test_encapsulation_vlan7 | - | untagged | - | - | - | - | dot1ad | - | - | 35 | 60 |
| Ethernet68.8 | Test_encapsulation_vlan8 | - | untagged | - | - | - | - | dot1q | - | - | 35 | 60 |
| Ethernet68.9 | Test_encapsulation_vlan9 | - | untagged | - | - | - | - | untagged | - | - | - | - |
| Ethernet68.10 | Test_encapsulation_vlan9 | - | dot1q | - | - | 14 | 11 | client inner | - | - | - | - |

##### Private VLAN

| Interface | PVLAN Mapping | Secondary Trunk |
| --------- | ------------- | ----------------|
| Ethernet1 | 20-30 | True |
| Ethernet2 | - | False |
| Ethernet15 | 111 | - |
| Ethernet17 | - | True |

##### VLAN Translations

| Interface | Direction | From VLAN ID(s) | To VLAN ID | From Inner VLAN ID | To Inner VLAN ID | Network | Dot1q-tunnel |
| --------- | --------- | --------------- | ---------- | ------------------ | ---------------- | ------- | ------------ |
| Ethernet1 | both | 12 | 20 | - | - | - | - |
| Ethernet1 | both | 24 | 46 | 78 | - | True | - |
| Ethernet1 | both | 24 | 46 | 78 | - | False | - |
| Ethernet1 | both | 43 | 30 | - | - | - | True |
| Ethernet1 | in | 10 | 24 | - | - | - | - |
| Ethernet1 | in | 23 | 45 | - | - | - | True |
| Ethernet1 | in | 37 | 49 | 56 | - | - | - |
| Ethernet1 | out | 10 | 45 | - | 34 | - | - |
| Ethernet1 | out | 34 | 50 | - | - | - | - |
| Ethernet1 | out | 45 | all | - | - | - | True |
| Ethernet1 | out | 55 | - | - | - | - | - |
| Ethernet3 | out | 23 | 50 | - | - | - | True |
| Ethernet16 | out | 111-112 | 110 | - | - | - | - |

##### TCP MSS Clamping

| Interface | Ipv4 Segment Size | Ipv6 Segment Size | Direction |
| --------- | ----------------- | ----------------- | --------- |
| Ethernet1 | 70 | 75 | egress |
| Ethernet2 | 70 | - | ingress |
| Ethernet3 | - | 65 | - |
| Ethernet4 | 65 | - | - |

>>>>>>> 2698a0d9
##### Transceiver Settings

| Interface | Transceiver Frequency | Media Override |
| --------- | --------------------- | -------------- |
<<<<<<< HEAD
| Ethernet5 | - | 100gbase-ar4 |
=======
| Ethernet7 | - | 100gbase-ar4 |
| Ethernet67 | 190050.000 | - |
| Ethernet68 | 190080.000 ghz | 100gbase-ar4 |
| Ethernet73 | - | 100gbase-ar4 |

##### Link Tracking Groups

| Interface | Group Name | Direction |
| --------- | ---------- | --------- |
| Ethernet1 | EVPN_MH_ES1 | upstream |
| Ethernet1 | EVPN_MH_ES3, EVPN_MH_ES4 | upstream |
| Ethernet3 | EVPN_MH_ES2 | downstream |
>>>>>>> 2698a0d9

##### Phone Interfaces

| Interface | Mode | Native VLAN | Phone VLAN | Phone VLAN Mode |
| --------- | ---- | ----------- | ---------- | --------------- |
<<<<<<< HEAD
| Port-Channel12 | trunk phone | 100 | 70 | untagged |
| Port-Channel100 | dot1q-tunnel | 5 | 110 | tagged |

=======
| Ethernet1 | dot1q-tunnel | 5 | 110 | tagged |
| Ethernet13 | trunk phone | 100 | 70 | untagged |
| Ethernet61 | trunk phone | 100 | 70 | untagged phone |
| Ethernet62 | trunk phone | 100 | 70 | tagged phone |
| Port-Channel12 | trunk phone | 100 | 70 | untagged |
| Port-Channel100 | dot1q-tunnel | 5 | 110 | tagged |

##### Multicast Routing

| Interface | IP Version | Static Routes Allowed | Multicast Boundaries |
| --------- | ---------- | --------------------- | -------------------- |
| Ethernet2 | IPv4 | True | ACL_MULTICAST |
| Ethernet2 | IPv6 | - | ACL_V6_MULTICAST |
| Ethernet4 | IPv4 | True | 224.0.1.0/24, 224.0.2.0/24 |
| Ethernet4 | IPv6 | - | ff00::/16, ff01::/16 |
| Ethernet9 | IPv4 | - | ACL_MULTICAST |
| Ethernet9 | IPv6 | True | - |

>>>>>>> 2698a0d9
##### IPv4

| Interface | Description | Channel Group | IP Address | VRF |  MTU | Shutdown | ACL In | ACL Out |
| --------- | ----------- | ------------- | ---------- | ----| ---- | -------- | ------ | ------- |
<<<<<<< HEAD
| Ethernet17 | LAG Member | 17 | *192.0.2.3/31 | **default | **- | **- | **- | **- |

*Inherited from Port-Channel Interface

=======
| Ethernet1 | P2P_LINK_TO_DC1-SPINE1_Ethernet1 | - | 172.31.255.1/31 | default | 1500 | - | - | - |
| Ethernet2 | SRV-POD02_Eth1 | - | 10.1.255.3/24 | default | - | - | - | - |
| Ethernet3 | P2P_LINK_TO_DC1-SPINE2_Ethernet2 | - | 172.31.128.1/31 | default | 1500 | - | - | - |
| Ethernet8.101 | to WAN-ISP-01 Ethernet2.101 - VRF-C1 | - | 172.31.128.1/31 | default | - | - | - | - |
| Ethernet9 | interface_with_mpls_enabled | - | 172.31.128.9/31 | default | - | - | - | - |
| Ethernet10 | interface_with_mpls_disabled | - | 172.31.128.10/31 | default | - | - | - | - |
| Ethernet18 | PBR Description | - | 192.0.2.1/31 | default | 1500 | - | - | - |
| Ethernet47 | IP Helper | - | 172.31.255.1/31 | default | - | - | - | - |
| Ethernet63 | DHCP client interface | - | dhcp | default | - | - | - | - |
| Ethernet64 | DHCP server interface | - | 192.168.42.42/24 | default | - | - | - | - |
| Ethernet65 | Multiple VRIDs | - | 192.0.2.2/25 | default | - | False | - | - |
| Ethernet66 | Multiple VRIDs and tracking | - | 192.0.2.2/25 | default | - | False | - | - |
| Ethernet80 | LAG Member | 17 | *192.0.2.3/31 | **default | **- | **- | **- | **- |

*Inherited from Port-Channel Interface

##### IP NAT: Source Static

| Interface | Direction | Original IP | Original Port | Access List | Translated IP | Translated Port | Protocol | Group | Priority | Comment |
| --------- | --------- | ----------- | ------------- | ----------- | ------------- | --------------- | -------- | ----- | -------- | ------- |
| Ethernet60 | - | 3.0.0.1 | - | - | 4.0.0.1 | - | - | - | 0 | - |
| Ethernet60 | - | 3.0.0.2 | 22 | - | 4.0.0.2 | - | - | - | 0 | - |
| Ethernet60 | - | 3.0.0.3 | 22 | - | 4.0.0.3 | 23 | - | - | 0 | - |
| Ethernet60 | - | 3.0.0.4 | 22 | - | 4.0.0.4 | 23 | UDP | - | 0 | - |
| Ethernet60 | - | 3.0.0.5 | 22 | - | 4.0.0.5 | 23 | TCP | 1 | 0 | - |
| Ethernet60 | - | 3.0.0.6 | 22 | - | 4.0.0.6 | 23 | TCP | 2 | 5 | Comment Test |
| Ethernet60 | - | 3.0.0.7 | - | ACL21 | 4.0.0.7 | - | - | - | 0 | - |
| Ethernet60 | ingress | 3.0.0.8 | - | - | 4.0.0.8 | - | - | - | 0 | - |

##### IP NAT: Source Dynamic

| Interface | Access List | NAT Type | Pool Name | Priority | Comment |
| --------- | ----------- | -------- | --------- | -------- | ------- |
| Ethernet60 | ACL11 | pool | POOL11 | 0 | - |
| Ethernet60 | ACL12 | pool | POOL11 | 0 | POOL11 shared with ACL11/12 |
| Ethernet60 | ACL13 | pool | POOL13 | 10 | - |
| Ethernet60 | ACL14 | pool | POOL14 | 1 | Priority low end |
| Ethernet60 | ACL15 | pool | POOL15 | 4294967295 | Priority high end |
| Ethernet60 | ACL16 | pool | POOL16 | 0 | Priority default |
| Ethernet60 | ACL17 | overload | - | 10 | Priority_10 |
| Ethernet60 | ACL18 | pool-address-only | POOL18 | 10 | Priority_10 |
| Ethernet60 | ACL19 | pool-full-cone | POOL19 | 10 | Priority_10 |

##### IP NAT: Destination Static

| Interface | Direction | Original IP | Original Port | Access List | Translated IP | Translated Port | Protocol | Group | Priority | Comment |
| --------- | --------- | ----------- | ------------- | ----------- | ------------- | --------------- | -------- | ----- | -------- | ------- |
| Ethernet60 | - | 1.0.0.1 | - | - | 2.0.0.1 | - | - | - | 0 | - |
| Ethernet60 | - | 1.0.0.2 | 22 | - | 2.0.0.2 | - | - | - | 0 | - |
| Ethernet60 | - | 1.0.0.3 | 22 | - | 2.0.0.3 | 23 | - | - | 0 | - |
| Ethernet60 | - | 1.0.0.4 | 22 | - | 2.0.0.4 | 23 | udp | - | 0 | - |
| Ethernet60 | - | 1.0.0.5 | 22 | - | 2.0.0.5 | 23 | tcp | 1 | 0 | - |
| Ethernet60 | - | 1.0.0.6 | 22 | - | 2.0.0.6 | 23 | tcp | 2 | 5 | Comment Test |
| Ethernet60 | - | 1.0.0.7 | - | ACL21 | 2.0.0.7 | - | - | - | 0 | - |
| Ethernet60 | egress | 239.0.0.1 | - | - | 239.0.0.2 | - | - | - | 0 | - |

##### IP NAT: Destination Dynamic

| Interface | Access List | Pool Name | Priority | Comment |
| --------- | ----------- | --------- | -------- | ------- |
| Ethernet60 | ACL1 | POOL1 | 0 | - |
| Ethernet60 | ACL2 | POOL1 | 0 | POOL1 shared with ACL1/2 |
| Ethernet60 | ACL3 | POOL3 | 10 | - |
| Ethernet60 | ACL4 | POOL4 | 1 | Priority low end |
| Ethernet60 | ACL5 | POOL5 | 4294967295 | Priority high end |
| Ethernet60 | ACL6 | POOL6 | 0 | Priority default |

##### IP NAT: Interfaces configured via profile

| Interface | Profile |
| --------- |-------- |
| Ethernet69 | TEST-NAT-PROFILE |

##### IPv6

| Interface | Description | Channel Group | IPv6 Address | VRF | MTU | Shutdown | ND RA Disabled | Managed Config Flag | IPv6 ACL In | IPv6 ACL Out |
| --------- | ----------- | --------------| ------------ | --- | --- | -------- | -------------- | -------------------| ----------- | ------------ |
| Ethernet3 | P2P_LINK_TO_DC1-SPINE2_Ethernet2 | - | 2002:ABDC::1/64 | default | 1500 | - | - | - | - | - |
| Ethernet4 | Molecule IPv6 | - | 2020::2020/64 | default | 9100 | True | True | True | IPv6_ACL_IN | IPv6_ACL_OUT |
| Ethernet8.101 | to WAN-ISP-01 Ethernet2.101 - VRF-C1 | - | 2002:ABDC::1/64 | default | - | - | - | - | - | - |
| Ethernet55 | DHCPv6 Relay Testing | - | a0::1/64 | default | - | False | - | - | - | - |
| Ethernet65 | Multiple VRIDs | - | 2001:db8::2/64 | default | - | False | - | - | - | - |
| Ethernet66 | Multiple VRIDs and tracking | - | 2001:db8::2/64 | default | - | False | - | - | - | - |

##### VRRP Details

| Interface | VRRP-ID | Priority | Advertisement Interval | Preempt | Tracked Object Name(s) | Tracked Object Action(s) | IPv4 Virtual IP | IPv4 VRRP Version | IPv6 Virtual IP |
| --------- | ------- | -------- | ---------------------- | --------| ---------------------- | ------------------------ | --------------- | ----------------- | --------------- |
| Ethernet65 | 1 | 105 | 2 | Enabled | - | - | 192.0.2.1 | 2 | - |
| Ethernet65 | 2 | - | - | Enabled | - | - | - | 2 | 2001:db8::1 |
| Ethernet66 | 1 | 105 | 2 | Enabled | ID1TrackedObjectDecrement, ID1TrackedObjectShutdown | Decrement 5, Shutdown | 192.0.2.1 | 2 | - |
| Ethernet66 | 2 | - | - | Enabled | ID2TrackedObjectDecrement, ID2TrackedObjectShutdown | Decrement 10, Shutdown | - | 2 | 2001:db8::1 |
| Ethernet66 | 3 | - | - | Disabled | - | - | 100.64.0.1 | 3 | - |

>>>>>>> 2698a0d9
##### ISIS

| Interface | Channel Group | ISIS Instance | ISIS BFD | ISIS Metric | Mode | ISIS Circuit Type | Hello Padding | Authentication Mode |
| --------- | ------------- | ------------- | -------- | ----------- | ---- | ----------------- | ------------- | ------------------- |
<<<<<<< HEAD
| Ethernet10/10 | 110 | *ISIS_TEST | True | *99 | *point-to-point | *level-2 | *True | *text |

*Inherited from Port-Channel Interface

=======
| Ethernet5 | - | ISIS_TEST | True | 99 | point-to-point | level-2 | False | md5 |
| Ethernet81/10 | 110 | *ISIS_TEST | True | *99 | *point-to-point | *level-2 | *True | *text |

*Inherited from Port-Channel Interface

##### EVPN Multihoming

####### EVPN Multihoming Summary

| Interface | Ethernet Segment Identifier | Multihoming Redundancy Mode | Route Target |
| --------- | --------------------------- | --------------------------- | ------------ |
| Ethernet27 | 0000:0000:0000:0102:0304 | single-active | 00:00:01:02:03:04 |
| Ethernet28 | 0000:0000:0000:0102:0305 | all-active | 00:00:01:02:03:05 |

####### Designated Forwarder Election Summary

| Interface | Algorithm | Preference Value | Dont Preempt | Hold time | Subsequent Hold Time | Candidate Reachability Required |
| --------- | --------- | ---------------- | ------------ | --------- | -------------------- | ------------------------------- |
| Ethernet27 | preference | 100 | True | 10 | - | True |

####### EVPN-MPLS summary

| Interface | Shared Index | Tunnel Flood Filter Time |
| --------- | ------------ | ------------------------ |
| Ethernet28 | 100 | 100 |

>>>>>>> 2698a0d9
##### Error Correction Encoding Interfaces

| Interface | Enabled |
| --------- | ------- |
<<<<<<< HEAD
| Ethernet11/1 | fire-code<br>reed-solomon |
=======
| Ethernet23 | fire-code<br>reed-solomon |
| Ethernet24 | Disabled |
| Ethernet81/1 | fire-code<br>reed-solomon |

#### Priority Flow Control

| Interface | PFC | Priority | Drop/No_drop |
| Ethernet1 | True | 5 | False |
| Ethernet2 | True | 5 | True |
| Ethernet3 | False | - | - |
| Ethernet4 | True | - | - |
>>>>>>> 2698a0d9

#### Ethernet Interfaces Device Configuration

```eos
!
<<<<<<< HEAD
interface Ethernet3
   description MLAG_PEER_DC1-LEAF1B_Ethernet3
   channel-group 3 mode active
!
interface Ethernet4
   description MLAG_PEER_DC1-LEAF1B_Ethernet4
   channel-group 3 mode active
!
interface Ethernet5
   description DC1-AGG01_Ethernet1
   channel-group 5 mode active
   transceiver media override 100gbase-ar4
!
interface Ethernet8
   description MLAG_PEER_DC1-LEAF1B_Ethernet8
   channel-group 8 mode active
!
interface Ethernet10/1
   description LAG Member
   channel-group 101 mode active
!
interface Ethernet10/2
   description LAG Member
   channel-group 102 mode active
!
interface Ethernet10/3
   description LAG Member
   channel-group 103 mode active
!
interface Ethernet10/4
=======
interface Ethernet1
   description P2P_LINK_TO_DC1-SPINE1_Ethernet1
   mtu 1500
   bgp session tracker ST1
   l2 mtu 8000
   l2 mru 8000
   speed forced 100gfull
   switchport access vlan 200
   switchport trunk native vlan tag
   switchport phone vlan 110
   switchport phone trunk tagged
   switchport vlan translation in required
   switchport dot1q vlan tag required
   switchport trunk allowed vlan 110-111,210-211
   switchport mode dot1q-tunnel
   switchport dot1q ethertype 1536
   switchport vlan forwarding accept all
   switchport trunk group g1
   switchport trunk group g2
   no switchport
   switchport source-interface tx
   switchport vlan translation 12 20
   switchport vlan translation 24 inner 78 network 46
   switchport vlan translation 24 inner 78 46
   switchport vlan translation 43 dot1q-tunnel 30
   switchport vlan translation in 10 24
   switchport vlan translation in 37 inner 56 49
   switchport vlan translation in 23 dot1q-tunnel 45
   switchport vlan translation out 34 50
   switchport vlan translation out 10 45 inner 34
   switchport vlan translation out 45 dot1q-tunnel all
   switchport trunk private-vlan secondary
   switchport pvlan mapping 20-30
   ip address 172.31.255.1/31
   ip verify unicast source reachable-via rx
   bfd interval 500 min-rx 500 multiplier 5
   bfd echo
   ip igmp host-proxy
   ip igmp host-proxy 239.0.0.1
   ip igmp host-proxy 239.0.0.2 exclude 10.0.2.1
   ip igmp host-proxy 239.0.0.3 include 10.0.3.1
   ip igmp host-proxy 239.0.0.4 include 10.0.4.3
   ip igmp host-proxy 239.0.0.4 include 10.0.4.4
   ip igmp host-proxy 239.0.0.4 exclude 10.0.4.1
   ip igmp host-proxy 239.0.0.4 exclude 10.0.4.2
   ip igmp host-proxy access-list ACL1
   ip igmp host-proxy access-list ACL2
   ip igmp host-proxy report-interval 2
   ip igmp host-proxy version 2
   tcp mss ceiling ipv4 70 ipv6 75 egress
   switchport port-security
   switchport port-security mac-address maximum disabled
   priority-flow-control on
   priority-flow-control priority 5 drop
   switchport backup-link Ethernet5 prefer vlan 10
   switchport backup preemption-delay 35
   switchport backup mac-move-burst 20
   switchport backup mac-move-burst-interval 30
   switchport backup initial-mac-move-delay 10
   switchport backup dest-macaddr 01:00:00:00:00:00
   link tracking group EVPN_MH_ES1 upstream
   link tracking group EVPN_MH_ES3 upstream
   link tracking group EVPN_MH_ES4 upstream
   comment
   Comment created from eos_cli under ethernet_interfaces.Ethernet1
   EOF

!
interface Ethernet2
   description SRV-POD02_Eth1
   switchport dot1q vlan tag disallowed
   switchport trunk allowed vlan 110-111,210-211
   switchport mode trunk
   switchport
   ip address 10.1.255.3/24
   ip address 1.1.1.3/24 secondary
   ip address 1.1.1.4/24 secondary
   ip address 10.0.0.254/24 secondary
   ip address 192.168.1.1/24 secondary
   tcp mss ceiling ipv4 70 ingress
   multicast ipv4 boundary ACL_MULTICAST
   multicast ipv6 boundary ACL_V6_MULTICAST out
   multicast ipv4 static
   switchport port-security violation protect log
   switchport port-security mac-address maximum 100
   priority-flow-control on
   priority-flow-control priority 5 no-drop
   storm-control broadcast level pps 500
   storm-control unknown-unicast level 1
   storm-control all level 10
   spanning-tree bpduguard disable
   spanning-tree bpdufilter disable
!
interface Ethernet3
   description P2P_LINK_TO_DC1-SPINE2_Ethernet2
   mtu 1500
   switchport trunk native vlan 5
   switchport mode trunk
   no switchport
   switchport vlan translation out 23 dot1q-tunnel 50
   no snmp trap link-change
   ip address 172.31.128.1/31
   ipv6 enable
   ipv6 address 2002:ABDC::1/64
   ipv6 nd prefix 2345:ABCD:3FE0::1/96 infinite 50 no-autoconfig
   ipv6 nd prefix 2345:ABCD:3FE0::2/96 50 infinite
   ipv6 nd prefix 2345:ABCD:3FE0::3/96 100000 no-autoconfig
   tcp mss ceiling ipv6 65
   switchport port-security
   no switchport port-security mac-address maximum disabled
   switchport port-security vlan 1 mac-address maximum 3
   switchport port-security vlan 2 mac-address maximum 3
   switchport port-security vlan 2 mac-address maximum 4
   switchport port-security vlan 3 mac-address maximum 3
   switchport port-security vlan 22 mac-address maximum 4
   switchport port-security vlan 41 mac-address maximum 4
   switchport port-security vlan default mac-address maximum 2
   no priority-flow-control
   spanning-tree guard root
   switchport backup-link Ethernet4
   link tracking group EVPN_MH_ES2 downstream
!
interface Ethernet4
   description Molecule IPv6
   shutdown
   mtu 9100
   no switchport
   snmp trap link-change
   ipv6 enable
   ipv6 address 2020::2020/64
   ipv6 address FE80:FEA::AB65/64 link-local
   ipv6 nd ra disabled
   ipv6 nd managed-config-flag
   tcp mss ceiling ipv4 65
   ipv6 access-group IPv6_ACL_IN in
   ipv6 access-group IPv6_ACL_OUT out
   multicast ipv4 boundary 224.0.1.0/24 out
   multicast ipv4 boundary 224.0.2.0/24
   multicast ipv6 boundary ff00::/16 out
   multicast ipv6 boundary ff01::/16 out
   multicast ipv4 static
   switchport port-security violation protect
   priority-flow-control on
   spanning-tree guard none
!
interface Ethernet5
   description Molecule Routing
   no shutdown
   mtu 9100
   switchport access vlan 220
   no switchport
   ip ospf cost 99
   ip ospf network point-to-point
   ip ospf authentication message-digest
   ip ospf authentication-key 7 <removed>
   ip ospf area 100
   ip ospf message-digest-key 1 sha512 7 <removed>
   pim ipv4 sparse-mode
   pim ipv4 bidirectional
   pim ipv4 border-router
   pim ipv4 hello interval 10
   pim ipv4 hello count 2.5
   pim ipv4 dr-priority 200
   pim ipv4 bfd
   isis enable ISIS_TEST
   isis bfd
   isis circuit-type level-2
   isis metric 99
   no isis hello padding
   isis network point-to-point
   isis authentication mode md5
   isis authentication key 7 <removed>
   spanning-tree guard loop
!
interface Ethernet6
   description SRV-POD02_Eth1
   logging event link-status
   logging event congestion-drops
   switchport trunk allowed vlan 110-111,210-211
   switchport mode trunk
   switchport
   logging event storm-control discards
   spanning-tree bpduguard enable
   spanning-tree bpdufilter enable
   logging event spanning-tree
!
interface Ethernet7
   description Molecule L2
   no shutdown
   mtu 7000
   switchport
   ptp enable
   ptp announce interval 10
   ptp announce timeout 30
   ptp delay-mechanism p2p
   ptp delay-req interval 20
   ptp role master
   ptp sync-message interval 5
   ptp transport layer2
   ptp vlan all
   service-profile QoS
   qos trust cos
   qos cos 5
   storm-control broadcast level pps 10
   storm-control multicast level 50
   storm-control unknown-unicast level 10
   storm-control all level 75
   spanning-tree portfast
   spanning-tree bpduguard enable
   spanning-tree bpdufilter enable
   vmtracer vmware-esx
   transceiver media override 100gbase-ar4
!
interface Ethernet8
   description to WAN-ISP1-01 Ethernet2
   no switchport
   no lldp transmit
   no lldp receive
!
interface Ethernet8.101
   description to WAN-ISP-01 Ethernet2.101 - VRF-C1
   encapsulation dot1q vlan 101
   ip address 172.31.128.1/31
   ipv6 enable
   ipv6 address 2002:ABDC::1/64
!
interface Ethernet9
   description interface_with_mpls_enabled
   no switchport
   ip address 172.31.128.9/31
   mpls ldp interface
   multicast ipv4 boundary ACL_MULTICAST out
   multicast ipv6 static
   mpls ip
!
interface Ethernet10
   description interface_with_mpls_disabled
   no switchport
   ip address 172.31.128.10/31
   no mpls ldp interface
   no mpls ip
!
interface Ethernet11
   description interface_in_mode_access_accepting_tagged_LACP
   switchport access vlan 200
   switchport mode access
   switchport
   l2-protocol encapsulation dot1q vlan 200
!
interface Ethernet12
   description interface_with_dot1q_tunnel
   switchport access vlan 300
   switchport mode dot1q-tunnel
   switchport
!
interface Ethernet13
   description interface_in_mode_access_with_voice
   no logging event link-status
   no logging event congestion-drops
   switchport trunk native vlan 100
   switchport phone vlan 70
   switchport phone trunk untagged
   switchport mode trunk phone
   switchport
   no logging event storm-control discards
   no logging event spanning-tree
!
interface Ethernet14
   description SRV-POD02_Eth1
   logging event link-status
   switchport trunk allowed vlan 110-111,210-211
   switchport mode trunk
   switchport
!
interface Ethernet15
   description PVLAN Promiscuous Access - only one secondary
   switchport access vlan 110
   switchport mode access
   switchport
   switchport pvlan mapping 111
!
interface Ethernet16
   description PVLAN Promiscuous Trunk - vlan translation out
   switchport vlan translation out required
   switchport trunk allowed vlan 110-112
   switchport mode trunk
   switchport
   switchport vlan translation out 111-112 110
!
interface Ethernet17
   description PVLAN Secondary Trunk
   switchport trunk allowed vlan 110-112
   switchport mode trunk
   switchport
   switchport trunk private-vlan secondary
!
interface Ethernet18
   description PBR Description
   mtu 1500
   no switchport
   ip address 192.0.2.1/31
   service-policy type pbr input MyLANServicePolicy
!
interface Ethernet19
   description Switched port with no LLDP rx/tx
   switchport access vlan 110
   switchport mode access
   switchport
   no lldp transmit
   no lldp receive
   lldp tlv transmit ztp vlan 666
!
interface Ethernet20
   description Port patched through patch-panel to pseudowire
   no switchport
   no lldp transmit
   no lldp receive
!
interface Ethernet21
   description 200MBit/s shape
   switchport
   no qos trust
   shape rate 200000 kbps
!
interface Ethernet22
   description 10% shape
   switchport
   shape rate 10 percent
!
interface Ethernet23
   description Error-correction encoding
   error-correction encoding fire-code
   error-correction encoding reed-solomon
   switchport
!
interface Ethernet24
   description Disable error-correction encoding
   no error-correction encoding
   switchport
!
interface Ethernet25
   description Molecule MAC
   switchport
   mac access-group MAC_ACL_IN in
   mac access-group MAC_ACL_OUT out
!
interface Ethernet26
   no switchport
!
interface Ethernet26.1
   description TENANT_A pseudowire 1 interface
   encapsulation vlan
      client unmatched
!
interface Ethernet26.100
   description TENANT_A pseudowire 1 interface
   vlan id 10
   encapsulation vlan
      client dot1q 100 network client
!
interface Ethernet26.200
   description TENANT_A pseudowire 2 interface
   encapsulation vlan
      client dot1q 200
!
interface Ethernet26.300
   description TENANT_A pseudowire 3 interface
   encapsulation vlan
      client dot1q 300 network dot1q 400
!
interface Ethernet26.400
   description TENANT_A pseudowire 3 interface
   encapsulation vlan
      client dot1q outer 400 inner 20 network dot1q outer 401 inner 21
!
interface Ethernet26.500
   description TENANT_A pseudowire 3 interface
   encapsulation vlan
      client dot1q outer 500 inner 50 network client
!
interface Ethernet27
   description EVPN-Vxlan single-active redundancy
   switchport
   !
   evpn ethernet-segment
      identifier 0000:0000:0000:0102:0304
      redundancy single-active
      designated-forwarder election algorithm preference 100 dont-preempt
      designated-forwarder election hold-time 10
      designated-forwarder election candidate reachability required
      route-target import 00:00:01:02:03:04
!
interface Ethernet28
   description EVPN-MPLS multihoming
   switchport
   !
   evpn ethernet-segment
      identifier 0000:0000:0000:0102:0305
      mpls tunnel flood filter time 100
      mpls shared index 100
      route-target import 00:00:01:02:03:05
!
interface Ethernet29
   description DOT1X Testing - auto phone true
   switchport
   dot1x port-control auto
   dot1x port-control force-authorized phone
!
interface Ethernet30
   description DOT1X Testing - force-authorized phone false
   switchport
   dot1x port-control force-authorized
   no dot1x port-control force-authorized phone
!
interface Ethernet31
   description DOT1X Testing - force-unauthorized - no phone
   switchport
   dot1x port-control force-unauthorized
!
interface Ethernet32
   description DOT1X Testing - auto reauthentication
   switchport
   dot1x reauthentication
   dot1x port-control auto
!
interface Ethernet33
   description DOT1X Testing - pae mode authenticator
   switchport
   dot1x pae authenticator
!
interface Ethernet34
   description DOT1X Testing - authentication_failure allow
   switchport
   dot1x authentication failure action traffic allow vlan 800
!
interface Ethernet35
   description DOT1X Testing - authentication_failure drop
   switchport
   dot1x authentication failure action traffic drop
!
interface Ethernet36
   description DOT1X Testing - host-mode single-host
   switchport
   dot1x host-mode single-host
!
interface Ethernet37
   description DOT1X Testing - host-mode multi-host
   switchport
   dot1x host-mode multi-host
!
interface Ethernet38
   description DOT1X Testing - host-mode multi-host authenticated
   switchport
   dot1x host-mode multi-host authenticated
!
interface Ethernet39
   description DOT1X Testing - mac_based_authentication host-mode common true
   switchport
   dot1x mac based authentication host-mode common
!
interface Ethernet40
   description DOT1X Testing - mac_based_authentication always
   switchport
   dot1x mac based authentication always
!
interface Ethernet41
   description DOT1X Testing - mac_based_authentication always and host-mode common
   switchport
   dot1x mac based authentication host-mode common
   dot1x mac based authentication always
!
interface Ethernet42
   description DOT1X Testing - mac_based_authentication
   switchport
   dot1x mac based authentication
!
interface Ethernet43
   description DOT1X Testing - timeout values
   switchport
   dot1x timeout quiet-period 10
   dot1x timeout reauth-timeout-ignore always
   dot1x timeout tx-period 6
   dot1x timeout reauth-period server
   dot1x timeout idle-host 15 seconds
!
interface Ethernet44
   description DOT1X Testing - reauthorization_request_limit
   switchport
   dot1x eapol disabled
   dot1x reauthorization request limit 3
!
interface Ethernet45
   description DOT1X Testing - all features
   switchport
   dot1x pae authenticator
   dot1x authentication failure action traffic allow vlan 800
   dot1x reauthentication
   dot1x port-control auto
   dot1x host-mode multi-host authenticated
   dot1x mac based authentication
   dot1x timeout quiet-period 10
   dot1x timeout reauth-timeout-ignore always
   dot1x timeout tx-period 10
   dot1x timeout reauth-period server
   dot1x timeout idle-host 10 seconds
   dot1x reauthorization request limit 2
   dot1x unauthorized access vlan membership egress
   dot1x unauthorized native vlan membership egress
   dot1x eapol authentication failure fallback mba timeout 600
!
interface Ethernet46
   description native-vlan-tag-precedence
   switchport trunk native vlan tag
   switchport mode trunk
   switchport
!
interface Ethernet47
   description IP Helper
   no switchport
   ip address 172.31.255.1/31
   ip helper-address 10.10.64.151
   ip helper-address 10.10.96.101 source-interface Loopback0
   ip helper-address 10.10.96.150 vrf MGMT source-interface Loopback0
   ip helper-address 10.10.96.151 vrf MGMT
!
interface Ethernet48
   description Load Interval
   load-interval 5
   switchport
!
interface Ethernet50
   description SFlow Interface Testing - SFlow ingress enabled
   switchport
   sflow enable
!
interface Ethernet51
   description SFlow Interface Testing - SFlow egress enabled
   switchport
   sflow egress enable
!
interface Ethernet52
   description SFlow Interface Testing - SFlow ingress and egress unmodified enabled
   switchport
   sflow enable
   sflow egress unmodified enable
!
interface Ethernet53
   description SFlow Interface Testing - SFlow ingress and egress disabled
   switchport
   no sflow enable
   no sflow egress enable
!
interface Ethernet54
   description SFlow Interface Testing - SFlow ingress and egress unmodified disabled
   switchport
   no sflow enable
   no sflow egress unmodified enable
!
interface Ethernet55
   description DHCPv6 Relay Testing
   no shutdown
   no switchport
   ipv6 dhcp relay destination a0::2 link-address a0::3
   ipv6 dhcp relay destination a0::4 vrf TEST local-interface Loopback55 link-address a0::5
   ipv6 address a0::1/64
!
interface Ethernet56
   description Interface with poe commands and limit in class
   switchport
   poe priority low
   poe reboot action power-off
   poe link down action power-off 10 seconds
   poe shutdown action maintain
   poe limit 30.00 watts
   poe negotiation lldp disabled
!
interface Ethernet57
   description Interface with poe commands and limit in watts
   switchport
   poe priority critical
   poe reboot action maintain
   poe link down action maintain
   poe shutdown action power-off
   poe limit 45.00 watts fixed
   poe legacy detect
!
interface Ethernet58
   description Interface with poe disabled and no other poe keys
   switchport
   poe disabled
!
interface Ethernet60
   description IP NAT Testing
   switchport
   ip nat destination static 1.0.0.1 2.0.0.1
   ip nat destination static 1.0.0.2 22 2.0.0.2
   ip nat destination static 1.0.0.3 22 2.0.0.3 23
   ip nat destination static 1.0.0.4 22 2.0.0.4 23 protocol udp
   ip nat destination static 1.0.0.7 access-list ACL21 2.0.0.7
   ip nat source static 3.0.0.1 4.0.0.1
   ip nat source static 3.0.0.2 22 4.0.0.2
   ip nat source static 3.0.0.3 22 4.0.0.3 23
   ip nat source static 3.0.0.4 22 4.0.0.4 23 protocol udp
   ip nat source static 3.0.0.7 access-list ACL21 4.0.0.7
   ip nat source ingress static 3.0.0.8 4.0.0.8
   ip nat destination egress static 239.0.0.1 239.0.0.2
   ip nat source static 3.0.0.5 22 4.0.0.5 23 protocol tcp group 1
   ip nat destination static 1.0.0.5 22 2.0.0.5 23 protocol tcp group 1
   ip nat source static 3.0.0.6 22 4.0.0.6 23 protocol tcp group 2 comment Comment Test
   ip nat destination static 1.0.0.6 22 2.0.0.6 23 protocol tcp group 2 comment Comment Test
   ip nat destination dynamic access-list ACL1 pool POOL1
   ip nat source dynamic access-list ACL11 pool POOL11
   ip nat source dynamic access-list ACL12 pool POOL11 comment POOL11 shared with ACL11/12
   ip nat source dynamic access-list ACL13 pool POOL13 priority 10
   ip nat source dynamic access-list ACL14 pool POOL14 priority 1 comment Priority low end
   ip nat source dynamic access-list ACL15 pool POOL15 priority 4294967295 comment Priority high end
   ip nat source dynamic access-list ACL16 pool POOL16 comment Priority default
   ip nat source dynamic access-list ACL17 overload priority 10 comment Priority_10
   ip nat source dynamic access-list ACL18 pool POOL18 address-only priority 10 comment Priority_10
   ip nat source dynamic access-list ACL19 pool POOL19 full-cone priority 10 comment Priority_10
   ip nat destination dynamic access-list ACL2 pool POOL1 comment POOL1 shared with ACL1/2
   ip nat destination dynamic access-list ACL3 pool POOL3 priority 10
   ip nat destination dynamic access-list ACL4 pool POOL4 priority 1 comment Priority low end
   ip nat destination dynamic access-list ACL5 pool POOL5 priority 4294967295 comment Priority high end
   ip nat destination dynamic access-list ACL6 pool POOL6 comment Priority default
!
interface Ethernet61
   description interface_in_mode_access_with_voice
   no logging event link-status
   no logging event congestion-drops
   switchport trunk native vlan 100
   switchport phone vlan 70
   switchport phone trunk untagged phone
   switchport mode trunk phone
   switchport
   no logging event storm-control discards
   no logging event spanning-tree
!
interface Ethernet62
   description interface_in_mode_access_with_voice
   no logging event link-status
   no logging event congestion-drops
   switchport trunk native vlan 100
   switchport phone vlan 70
   switchport phone trunk tagged phone
   switchport mode trunk phone
   switchport
   no logging event storm-control discards
   no logging event spanning-tree
!
interface Ethernet63
   description DHCP client interface
   no switchport
   ip address dhcp
   dhcp client accept default-route
!
interface Ethernet64
   description DHCP server interface
   no switchport
   mac timestamp replace-fcs
   ip address 192.168.42.42/24
   dhcp server ipv4
   dhcp server ipv6
!
interface Ethernet65
   description Multiple VRIDs
   no shutdown
   no switchport
   mac timestamp header
   ip address 192.0.2.2/25
   ipv6 enable
   ipv6 address 2001:db8::2/64
   ipv6 address fe80::2/64 link-local
   vrrp 1 priority-level 105
   vrrp 1 advertisement interval 2
   vrrp 1 preempt delay minimum 30 reload 800
   vrrp 1 ipv4 192.0.2.1
   vrrp 2 ipv6 2001:db8::1
!
interface Ethernet66
   description Multiple VRIDs and tracking
   no shutdown
   no switchport
   ip address 192.0.2.2/25
   ipv6 enable
   ipv6 address 2001:db8::2/64
   ipv6 address fe80::2/64 link-local
   vrrp 1 priority-level 105
   vrrp 1 advertisement interval 2
   vrrp 1 preempt delay minimum 30 reload 800
   vrrp 1 ipv4 192.0.2.1
   vrrp 1 tracked-object ID1TrackedObjectDecrement decrement 5
   vrrp 1 tracked-object ID1TrackedObjectShutdown shutdown
   vrrp 2 ipv6 2001:db8::1
   vrrp 2 tracked-object ID2TrackedObjectDecrement decrement 10
   vrrp 2 tracked-object ID2TrackedObjectShutdown shutdown
   no vrrp 3 preempt
   vrrp 3 timers delay reload 900
   vrrp 3 ipv4 100.64.0.1
   vrrp 3 ipv4 version 3
!
interface Ethernet67
   description Custom_Transceiver_Frequency
   no shutdown
   switchport
   mac timestamp before-fcs
   transceiver frequency 190050.000
!
interface Ethernet67.1
   description Test_encapsulation_dot1q
   encapsulation dot1q vlan 4 inner 34
!
interface Ethernet68
   description Custom_Transceiver_Frequency
   no shutdown
   switchport
   transceiver media override 100gbase-ar4
   transceiver frequency 190080.000 ghz
!
interface Ethernet68.1
   description Test_encapsulation_vlan1
   encapsulation vlan
      client dot1q outer 23 inner dot1q 45 network dot1ad outer 32 inner dot1ad 54
!
interface Ethernet68.2
   description Test_encapsulation_vlan2
   encapsulation vlan
      client dot1q 10 network dot1q outer 32 inner 54
!
interface Ethernet68.3
   description Test_encapsulation_vlan3
   encapsulation vlan
      client dot1ad 12 network dot1q 25
!
interface Ethernet68.4
   description Test_encapsulation_vlan4
   encapsulation vlan
      client dot1ad outer 35 inner dot1q 60 network dot1q outer 53 inner dot1ad 6
!
interface Ethernet68.5
   description Test_encapsulation_vlan5
   encapsulation vlan
      client dot1ad outer 35 inner 60 network dot1ad outer 52 inner 62
!
interface Ethernet68.6
   description Test_encapsulation_vlan6
   encapsulation vlan
      client dot1ad outer 35 inner 60 network client
!
interface Ethernet68.7
   description Test_encapsulation_vlan7
   encapsulation vlan
      client untagged network dot1ad outer 35 inner 60
!
interface Ethernet68.8
   description Test_encapsulation_vlan8
   encapsulation vlan
      client untagged network dot1q outer 35 inner 60
!
interface Ethernet68.9
   description Test_encapsulation_vlan9
   encapsulation vlan
      client untagged network untagged
!
interface Ethernet68.10
   description Test_encapsulation_vlan9
   encapsulation vlan
      client dot1q outer 14 inner 11 network client inner
!
interface Ethernet69
   description IP NAT service-profile
   switchport
   ip nat service-profile TEST-NAT-PROFILE
!
interface Ethernet70
   description dot1x_aaa_unresponsive
   no shutdown
   dot1x aaa unresponsive phone action apply cached-results timeout 10 hours else traffic allow
   dot1x aaa unresponsive action traffic allow vlan 10 access-list acl1
   dot1x aaa unresponsive eap response success
   dot1x mac based access-list
!
interface Ethernet71
   description dot1x_aaa_unresponsive1
   no shutdown
   dot1x aaa unresponsive phone action apply cached-results timeout 10 hours
   dot1x aaa unresponsive action traffic allow vlan 10 access-list acl1
   dot1x aaa unresponsive eap response success
   dot1x mac based access-list
!
interface Ethernet72
   description dot1x_aaa_unresponsive2
   no shutdown
   dot1x aaa unresponsive action traffic allow vlan 10 access-list acl1
   dot1x aaa unresponsive eap response success
   dot1x mac based access-list
!
interface Ethernet73
   description DC1-AGG01_Ethernet1
   channel-group 5 mode active
   transceiver media override 100gbase-ar4
!
interface Ethernet74
   description MLAG_PEER_DC1-LEAF1B_Ethernet3
   channel-group 3 mode active
!
interface Ethernet75
   description MLAG_PEER_DC1-LEAF1B_Ethernet4
   channel-group 3 mode active
!
interface Ethernet76
   description SRV-POD03_Eth1
   channel-group 5 mode active
   no lldp transmit
   no lldp receive
!
interface Ethernet77
   description MLAG_PEER_DC1-LEAF1B_Ethernet8
   channel-group 8 mode active
!
interface Ethernet78
   description DC1-AGG03_Ethernet1
   channel-group 15 mode active
   lacp timer fast
   lacp timer multiplier 30
!
interface Ethernet79
   description DC1-AGG04_Ethernet1
   channel-group 16 mode active
   lacp timer normal
!
interface Ethernet80
   description LAG Member
   channel-group 17 mode active
!
interface Ethernet80/1
   description LAG Member
   channel-group 101 mode active
!
interface Ethernet80/2
   description LAG Member
   channel-group 102 mode active
!
interface Ethernet80/3
   description LAG Member
   channel-group 103 mode active
!
interface Ethernet80/4
>>>>>>> 2698a0d9
   description LAG Member LACP fallback
   switchport trunk allowed vlan 100
   switchport mode trunk
   switchport
   channel-group 104 mode active
   spanning-tree portfast
!
<<<<<<< HEAD
interface Ethernet10/10
   description isis_port_channel_member
   channel-group 110 mode active
!
interface Ethernet11/1
=======
interface Ethernet81
   description LAG Member
   channel-group 109 mode active
!
interface Ethernet81/1
>>>>>>> 2698a0d9
   description LAG Member with error_correction
   error-correction encoding fire-code
   error-correction encoding reed-solomon
   channel-group 111 mode active
!
<<<<<<< HEAD
interface Ethernet11/2
=======
interface Ethernet81/2
>>>>>>> 2698a0d9
   description LAG Member LACP fallback LLDP ZTP VLAN
   switchport trunk allowed vlan 112
   switchport mode trunk
   switchport
   channel-group 112 mode active
   lldp tlv transmit ztp vlan 112
   spanning-tree portfast
!
<<<<<<< HEAD
interface Ethernet15
   description DC1-AGG03_Ethernet1
   channel-group 15 mode active
   lacp timer fast
   lacp timer multiplier 30
!
interface Ethernet16
   description DC1-AGG04_Ethernet1
   channel-group 16 mode active
   lacp timer normal
!
interface Ethernet17
   description LAG Member
   channel-group 17 mode active
!
interface Ethernet18
   description LAG Member
   channel-group 109 mode active
!
interface Ethernet50
   description SRV-POD03_Eth1
   channel-group 5 mode active
   no lldp transmit
   no lldp receive
=======
interface Ethernet81/10
   description isis_port_channel_member
   channel-group 110 mode active
>>>>>>> 2698a0d9
```

### Port-Channel Interfaces

#### Port-Channel Interfaces Summary

##### L2

| Interface | Description | Mode | VLANs | Native VLAN | Trunk Group | LACP Fallback Timeout | LACP Fallback Mode | MLAG ID | EVPN ESI |
| --------- | ----------- | ---- | ----- | ----------- | ------------| --------------------- | ------------------ | ------- | -------- |
| Port-Channel3 | MLAG_PEER_DC1-LEAF1B_Po3 | trunk | 2-4094 | - | LEAF_PEER_L3, MLAG | - | - | - | - |
| Port-Channel5 | DC1_L2LEAF1_Po1 | trunk | 110,201 | - | - | - | - | 5 | - |
| Port-Channel10 | SRV01_bond0 | trunk | 2-3000 | - | - | - | - | - | 0000:0000:0404:0404:0303 |
| Port-Channel12 | interface_in_mode_access_with_voice | trunk phone | - | 100 | - | - | - | - | - |
| Port-Channel13 | EVPN-Vxlan single-active redundancy | - | - | - | - | - | - | - | 0000:0000:0000:0102:0304 |
| Port-Channel14 | EVPN-MPLS multihoming | - | - | - | - | - | - | - | 0000:0000:0000:0102:0305 |
| Port-Channel15 | DC1_L2LEAF3_Po1 | trunk | 110,201 | - | - | - | - | 15 | - |
| Port-Channel16 | DC1_L2LEAF4_Po1 | trunk | 110,201 | 10 | - | - | - | 16 | - |
| Port-Channel20 | Po_in_mode_access_accepting_tagged_LACP_frames | access | 200 | - | - | - | - | - | - |
| Port-Channel50 | SRV-POD03_PortChanne1 | trunk | 1-4000 | - | - | - | - | - | 0000:0000:0303:0202:0101 |
| Port-Channel51 | ipv6_prefix | trunk | 1-500 | - | - | - | - | - | - |
| Port-Channel100 | - | dot1q-tunnel | 10-11,200 | tag | g1, g2 | - | - | - | - |
| Port-Channel101 | PVLAN Promiscuous Access - only one secondary | access | 110 | - | - | - | - | - | - |
| Port-Channel102 | PVLAN Promiscuous Trunk - vlan translation out | trunk | 110-112 | - | - | - | - | - | - |
| Port-Channel103 | PVLAN Secondary Trunk | trunk | 110-112 | - | - | - | - | - | - |
| Port-Channel104 | LACP fallback individual | trunk | 112 | - | - | 300 | individual | - | - |
| Port-Channel105 | bpdu disabled | - | - | - | - | - | - | - | - |
| Port-Channel106 | bpdu enabled | - | - | - | - | - | - | - | - |
| Port-Channel107 | bpdu true | - | - | - | - | - | - | - | - |
| Port-Channel108 | bpdu false | - | - | - | - | - | - | - | - |
| Port-Channel109 | Molecule ACLs | access | 110 | - | - | - | - | - | - |
| Port-Channel112 | LACP fallback individual | trunk | 112 | - | - | 5 | individual | - | - |
| Port-Channel115 | native-vlan-tag-precedence | trunk | - | tag | - | - | - | - | - |
| Port-Channel121 | access_port_with_no_vlans | access | - | - | - | - | - | - | - |
| Port-Channel122 | trunk_port_with_no_vlans | trunk | - | - | - | - | - | - | - |
| Port-Channel130 | IP NAT Testing | - | - | - | - | - | - | - | - |
| Port-Channel131 | dot1q-tunnel mode | dot1q-tunnel | 115 | - | - | - | - | - | - |

##### Encapsulation Dot1q

| Interface | Description | Vlan ID | Dot1q VLAN Tag | Dot1q Inner VLAN Tag |
| --------- | ----------- | ------- | -------------- | -------------------- |
| Port-Channel8.101 | to Dev02 Port-Channel8.101 - VRF-C1 | - | 101 | - |
| Port-Channel100.101 | IFL for TENANT01 | - | 101 | - |
| Port-Channel100.102 | IFL for TENANT02 | - | 102 | 110 |

##### Flexible Encapsulation Interfaces

| Interface | Description | Vlan ID | Client Encapsulation | Client Inner Encapsulation | Client VLAN | Client Outer VLAN Tag | Client Inner VLAN Tag | Network Encapsulation | Network Inner Encapsulation | Network VLAN | Network Outer VLAN Tag | Network Inner VLAN Tag |
| --------- | ----------- | ------- | --------------- | --------------------- | ----------- | --------------------- | --------------------- | ---------------- | ---------------------- | ------------ | ---------------------- | ---------------------- |
| Port-Channel111.1 | TENANT_A pseudowire 1 interface | - | unmatched | - | - | - | - | - | - | - | - | - |
| Port-Channel111.100 | TENANT_A pseudowire 2 interface | - | dot1q | - | 100 | - | - | client | - | - | - | - |
| Port-Channel111.200 | TENANT_A pseudowire 3 interface | - | dot1q | - | 200 | - | - | - | - | - | - | - |
| Port-Channel111.300 | TENANT_A pseudowire 4 interface | - | dot1q | - | 300 | - | - | dot1q | - | 400 | - | - |
| Port-Channel111.400 | TENANT_A pseudowire 3 interface | - | dot1q | - | - | 400 | 20 | dot1q | - | - | 401 | 21 |
| Port-Channel111.1000 | L2 Subinterface | 1000 | dot1q | - | 100 | - | - | client | - | - | - | - |
| Port-Channel131.1 | Test_encapsulation_vlan1 | - | dot1q | dot1q | - | 23 | 45 | dot1ad | dot1ad | - | 32 | 54 |
| Port-Channel131.2 | Test_encapsulation_vlan2 | - | dot1q | - | 10 | - | - | dot1q | - | - | 32 | 54 |
| Port-Channel131.3 | Test_encapsulation_vlan3 | - | dot1ad | - | 12 | - | - | dot1q | - | 25 | - | - |
| Port-Channel131.4 | Test_encapsulation_vlan4 | - | dot1ad | dot1q | - | 35 | 60 | dot1q | dot1ad | - | 53 | 6 |
| Port-Channel131.5 | Test_encapsulation_vlan5 | - | dot1ad | - | - | 35 | 60 | dot1ad | - | - | 52 | 62 |
| Port-Channel131.6 | Test_encapsulation_vlan6 | - | dot1ad | - | - | 35 | 60 | client | - | - | - | - |
| Port-Channel131.7 | Test_encapsulation_vlan7 | - | untagged | - | - | - | - | dot1ad | - | - | 35 | 60 |
| Port-Channel131.8 | Test_encapsulation_vlan8 | - | untagged | - | - | - | - | dot1q | - | - | 35 | 60 |
| Port-Channel131.9 | Test_encapsulation_vlan9 | - | untagged | - | - | - | - | untagged | - | - | - | - |
| Port-Channel131.10 | Test_encapsulation_vlan9 | - | dot1q | - | - | 14 | 11 | client inner | - | - | - | - |

##### Private VLAN

| Interface | PVLAN Mapping | Secondary Trunk |
| --------- | ------------- | ----------------|
| Port-Channel15 | - | False |
| Port-Channel100 | 20-30 | True |
| Port-Channel101 | 111 | - |
| Port-Channel103 | - | True |

##### VLAN Translations

| Interface |  Direction | From VLAN ID(s) | To VLAN ID | From Inner VLAN ID | To Inner VLAN ID | Network | Dot1q-tunnel |
| --------- |  --------- | --------------- | ---------- | ------------------ | ---------------- | ------- | ------------ |
| Port-Channel16 | out | 23 | 22 | - | - | - | True |
| Port-Channel100 | both | 12 | 20 | - | - | - | - |
| Port-Channel100 | both | 23 | 42 | 74 | - | False | - |
| Port-Channel100 | both | 24 | 46 | 78 | - | True | - |
| Port-Channel100 | both | 43 | 30 | - | - | - | True |
| Port-Channel100 | in | 23 | 45 | - | - | - | True |
| Port-Channel100 | in | 34 | 23 | - | - | - | - |
| Port-Channel100 | in | 37 | 49 | - | 56 | - | - |
| Port-Channel100 | out | 10 | 45 | - | 34 | - | - |
| Port-Channel100 | out | 34 | 50 | - | - | - | - |
| Port-Channel100 | out | 45 | all | - | - | - | True |
| Port-Channel100 | out | 55 | - | - | - | - | - |
| Port-Channel102 | out | 111-112 | 110 | - | - | - | - |

##### EVPN Multihoming

####### EVPN Multihoming Summary

| Interface | Ethernet Segment Identifier | Multihoming Redundancy Mode | Route Target |
| --------- | --------------------------- | --------------------------- | ------------ |
| Port-Channel10 | 0000:0000:0404:0404:0303 | all-active | 04:04:03:03:02:02 |
| Port-Channel13 | 0000:0000:0000:0102:0304 | single-active | 00:00:01:02:03:04 |
| Port-Channel14 | 0000:0000:0000:0102:0305 | all-active | 00:00:01:02:03:05 |
| Port-Channel50 | 0000:0000:0303:0202:0101 | all-active | 03:03:02:02:01:01 |
| Port-Channel111.1000 | 0000:0000:0303:0202:0101 | all-active | 03:03:02:02:01:01 |

####### Designated Forwarder Election Summary

| Interface | Algorithm | Preference Value | Dont Preempt | Hold time | Subsequent Hold Time | Candidate Reachability Required |
| --------- | --------- | ---------------- | ------------ | --------- | -------------------- | ------------------------------- |
| Port-Channel13 | preference | 100 | True | 10 | - | True |

####### EVPN-MPLS summary

| Interface | Shared Index | Tunnel Flood Filter Time |
| --------- | ------------ | ------------------------ |
| Port-Channel14 | 100 | 100 |

##### Link Tracking Groups

| Interface | Group Name | Direction |
| --------- | ---------- | --------- |
| Port-Channel5 | EVPN_MH_ES1 | downstream |
<<<<<<< HEAD
=======
| Port-Channel5 | EVPN_MH_ES3, EVPN_MH_ES4 | downstream |
>>>>>>> 2698a0d9
| Port-Channel15 | EVPN_MH_ES2 | upstream |

##### IPv4

| Interface | Description | MLAG ID | IP Address | VRF | MTU | Shutdown | ACL In | ACL Out |
| --------- | ----------- | ------- | ---------- | --- | --- | -------- | ------ | ------- |
| Port-Channel8.101 | to Dev02 Port-Channel8.101 - VRF-C1 | - | 10.1.2.3/31 | default | - | - | - | - |
| Port-Channel9 | - | - | 10.9.2.3/31 | default | - | - | - | - |
| Port-Channel17 | PBR Description | - | 192.0.2.3/31 | default | - | - | - | - |
| Port-Channel99 | MCAST | - | 192.0.2.10/31 | default | - | - | - | - |
| Port-Channel100.101 | IFL for TENANT01 | - | 10.1.1.3/31 | default | 1500 | - | - | - |
| Port-Channel100.102 | IFL for TENANT02 | - | 10.1.2.3/31 | C2 | 1500 | - | - | - |
| Port-Channel113 | interface_with_mpls_enabled | - | 172.31.128.9/31 | default | - | - | - | - |
| Port-Channel114 | interface_with_mpls_disabled | - | 172.31.128.10/31 | default | - | - | - | - |

##### IP NAT: Source Static

| Interface | Direction | Original IP | Original Port | Access List | Translated IP | Translated Port | Protocol | Group | Priority | Comment |
| --------- | --------- | ----------- | ------------- | ----------- | ------------- | --------------- | -------- | ----- | -------- | ------- |
| Port-Channel130 | - | 3.0.0.1 | - | - | 4.0.0.1 | - | - | - | 0 | - |

##### IP NAT: Source Dynamic

| Interface | Access List | NAT Type | Pool Name | Priority | Comment |
| --------- | ----------- | -------- | --------- | -------- | ------- |
| Port-Channel130 | ACL2 | pool | POOL2 | 0 | - |

##### IP NAT: Destination Static

| Interface | Direction | Original IP | Original Port | Access List | Translated IP | Translated Port | Protocol | Group | Priority | Comment |
| --------- | --------- | ----------- | ------------- | ----------- | ------------- | --------------- | -------- | ----- | -------- | ------- |
| Port-Channel130 | - | 1.0.0.1 | - | - | 2.0.0.1 | - | - | - | 0 | - |

##### IP NAT: Destination Dynamic

| Interface | Access List | Pool Name | Priority | Comment |
| --------- | ----------- | --------- | -------- | ------- |
| Port-Channel130 | ACL1 | POOL1 | 0 | - |

##### ISIS

| Interface | ISIS Instance | ISIS BFD | ISIS Metric | Mode | ISIS Circuit Type | Hello Padding | Authentication Mode |
| --------- | ------------- | -------- | ----------- | ---- | ----------------- | ------------- | ------------------- |
| Port-Channel110 | ISIS_TEST | True | 99 | point-to-point | level-2 | True | text |

#### Port-Channel Interfaces Device Configuration

```eos
!
interface Port-Channel3
   description MLAG_PEER_DC1-LEAF1B_Po3
   switchport trunk allowed vlan 2-4094
   switchport mode trunk
   switchport trunk group LEAF_PEER_L3
   switchport trunk group MLAG
   switchport
   no snmp trap link-change
   shape rate 200000 kbps
!
interface Port-Channel5
   description DC1_L2LEAF1_Po1
   bgp session tracker ST2
   switchport trunk allowed vlan 110,201
   switchport mode trunk
   switchport
   ip verify unicast source reachable-via rx
   ip igmp host-proxy
   ip igmp host-proxy 239.0.0.1
   ip igmp host-proxy 239.0.0.2 exclude 10.0.2.1
   ip igmp host-proxy 239.0.0.3 include 10.0.3.1
   ip igmp host-proxy 239.0.0.4 include 10.0.4.3
   ip igmp host-proxy 239.0.0.4 include 10.0.4.4
   ip igmp host-proxy 239.0.0.4 exclude 10.0.4.1
   ip igmp host-proxy 239.0.0.4 exclude 10.0.4.2
   ip igmp host-proxy access-list ACL1
   ip igmp host-proxy access-list ACL2
   ip igmp host-proxy report-interval 2
   ip igmp host-proxy version 2
   l2 mtu 8000
   l2 mru 8000
   mlag 5
   storm-control broadcast level 1
   storm-control multicast level 1
   storm-control unknown-unicast level 1
   link tracking group EVPN_MH_ES1 downstream
<<<<<<< HEAD
=======
   link tracking group EVPN_MH_ES3 downstream
   link tracking group EVPN_MH_ES4 downstream
>>>>>>> 2698a0d9
   comment
   Comment created from eos_cli under port_channel_interfaces.Port-Channel5
   EOF

!
interface Port-Channel8
   description to Dev02 Port-channel 8
   no switchport
   switchport port-security violation protect
!
interface Port-Channel8.101
   description to Dev02 Port-Channel8.101 - VRF-C1
   encapsulation dot1q vlan 101
   ip address 10.1.2.3/31
!
interface Port-Channel9
   no switchport
   ip address 10.9.2.3/31
   bfd interval 500 min-rx 500 multiplier 5
   bfd echo
   bfd neighbor 10.1.2.4
   bfd per-link rfc-7130
   spanning-tree guard root
!
interface Port-Channel10
   description SRV01_bond0
   switchport trunk allowed vlan 2-3000
   switchport mode trunk
   switchport
   !
   evpn ethernet-segment
      identifier 0000:0000:0404:0404:0303
      route-target import 04:04:03:03:02:02
   shape rate 50 percent
!
interface Port-Channel12
   description interface_in_mode_access_with_voice
   switchport trunk native vlan 100
   switchport phone vlan 70
   switchport phone trunk untagged
   switchport mode trunk phone
   switchport
!
interface Port-Channel13
   description EVPN-Vxlan single-active redundancy
   switchport
   !
   evpn ethernet-segment
      identifier 0000:0000:0000:0102:0304
      redundancy single-active
      designated-forwarder election algorithm preference 100 dont-preempt
      designated-forwarder election hold-time 10
      designated-forwarder election candidate reachability required
      route-target import 00:00:01:02:03:04
!
interface Port-Channel14
   description EVPN-MPLS multihoming
   switchport
   !
   evpn ethernet-segment
      identifier 0000:0000:0000:0102:0305
      mpls tunnel flood filter time 100
      mpls shared index 100
      route-target import 00:00:01:02:03:05
!
interface Port-Channel15
   description DC1_L2LEAF3_Po1
   switchport trunk allowed vlan 110,201
   switchport mode trunk
   switchport
   mlag 15
   spanning-tree guard loop
   link tracking group EVPN_MH_ES2 upstream
!
interface Port-Channel16
   description DC1_L2LEAF4_Po1
   switchport trunk native vlan 10
   switchport dot1q vlan tag disallowed
   switchport trunk allowed vlan 110,201
   switchport mode trunk
   switchport
   switchport vlan translation out 23 dot1q-tunnel 22
   snmp trap link-change
   mlag 16
   switchport port-security violation protect log
   switchport port-security mac-address maximum 100
   spanning-tree guard none
<<<<<<< HEAD
   switchport backup-link Port-Channel100 prefer vlan 20
=======
   switchport backup-link Port-Channel100.102 prefer vlan 20
>>>>>>> 2698a0d9
!
interface Port-Channel17
   description PBR Description
   no switchport
   ip address 192.0.2.3/31
   service-policy type pbr input MyPolicy
!
interface Port-Channel20
   description Po_in_mode_access_accepting_tagged_LACP_frames
   switchport access vlan 200
   switchport mode access
   switchport
   l2-protocol encapsulation dot1q vlan 200
!
interface Port-Channel50
   description SRV-POD03_PortChanne1
   switchport trunk allowed vlan 1-4000
   switchport mode trunk
   switchport
   !
   evpn ethernet-segment
      identifier 0000:0000:0303:0202:0101
      route-target import 03:03:02:02:01:01
   lacp system-id 0303.0202.0101
!
interface Port-Channel51
   description ipv6_prefix
   switchport trunk allowed vlan 1-500
   switchport mode trunk
   switchport
   ipv6 nd prefix a1::/64 infinite infinite no-autoconfig
   switchport port-security
   no switchport port-security mac-address maximum disabled
   switchport port-security vlan 1 mac-address maximum 3
   switchport port-security vlan 2 mac-address maximum 3
   switchport port-security vlan 3 mac-address maximum 3
   switchport port-security vlan default mac-address maximum 2
!
interface Port-Channel99
   description MCAST
   no switchport
   ip address 192.0.2.10/31
   pim ipv4 sparse-mode
   pim ipv4 bidirectional
   pim ipv4 hello interval 15
   pim ipv4 hello count 4.5
   pim ipv4 dr-priority 200
   pim ipv4 bfd
!
interface Port-Channel100
   logging event link-status
   switchport access vlan 200
   switchport trunk native vlan tag
   switchport phone vlan 110
   switchport phone trunk tagged
   switchport vlan translation in required
   switchport dot1q vlan tag required
   switchport trunk allowed vlan 10-11
   switchport mode dot1q-tunnel
   switchport dot1q ethertype 1536
   switchport vlan forwarding accept all
   switchport trunk group g1
   switchport trunk group g2
   no switchport
   switchport source-interface tx multicast
   switchport vlan translation 12 20
   switchport vlan translation 23 inner 74 42
   switchport vlan translation 24 inner 78 network 46
   switchport vlan translation 43 dot1q-tunnel 30
   switchport vlan translation in 34 23
   switchport vlan translation in 37 inner 56 49
   switchport vlan translation in 23 dot1q-tunnel 45
   switchport vlan translation out 34 50
   switchport vlan translation out 10 45 inner 34
   switchport vlan translation out 45 dot1q-tunnel all
   switchport trunk private-vlan secondary
   switchport pvlan mapping 20-30
   switchport port-security
   switchport port-security mac-address maximum disabled
   switchport backup-link Port-channel51
   switchport backup preemption-delay 35
   switchport backup mac-move-burst 20
   switchport backup mac-move-burst-interval 30
   switchport backup initial-mac-move-delay 10
   switchport backup dest-macaddr 01:00:00:00:00:00
!
interface Port-Channel100.101
   description IFL for TENANT01
   mtu 1500
   logging event link-status
   encapsulation dot1q vlan 101
   ip address 10.1.1.3/31
<<<<<<< HEAD
   switchport tap identity 3 inner 10
   switchport tap mac-address dest 01:00:00:00:00:00
   switchport tap encapsulation vxlan strip
   switchport tool identity dot1q
   switchport tool identity dot1q source dzgre policy
   switchport tap truncation 120
   switchport tool truncation
=======
>>>>>>> 2698a0d9
!
interface Port-Channel100.102
   description IFL for TENANT02
   mtu 1500
   no logging event link-status
   encapsulation dot1q vlan 102 inner 110
   vrf C2
   ip address 10.1.2.3/31
   logging event storm-control discards
!
interface Port-Channel101
   description PVLAN Promiscuous Access - only one secondary
   switchport access vlan 110
   switchport mode access
   switchport
   switchport pvlan mapping 111
   no qos trust
!
interface Port-Channel102
   description PVLAN Promiscuous Trunk - vlan translation out
   switchport vlan translation out required
   switchport trunk allowed vlan 110-112
   switchport mode trunk
   switchport
   switchport vlan translation out 111-112 110
!
interface Port-Channel103
   description PVLAN Secondary Trunk
   switchport trunk allowed vlan 110-112
   switchport mode trunk
   switchport
   switchport trunk private-vlan secondary
!
interface Port-Channel104
   description LACP fallback individual
   switchport trunk allowed vlan 112
   switchport mode trunk
   switchport
   port-channel lacp fallback individual
   port-channel lacp fallback timeout 300
!
interface Port-Channel105
   description bpdu disabled
   switchport
   spanning-tree bpduguard disable
   spanning-tree bpdufilter disable
!
interface Port-Channel106
   description bpdu enabled
   switchport
   spanning-tree bpduguard enable
   spanning-tree bpdufilter enable
!
interface Port-Channel107
   description bpdu true
   switchport
   spanning-tree bpduguard enable
   spanning-tree bpdufilter enable
!
interface Port-Channel108
   description bpdu false
   switchport
!
interface Port-Channel109
   description Molecule ACLs
   switchport access vlan 110
   switchport mode access
   switchport
   ip access-group IPV4_ACL_IN in
   ip access-group IPV4_ACL_OUT out
   ipv6 access-group IPV6_ACL_IN in
   ipv6 access-group IPV6_ACL_OUT out
   mac access-group MAC_ACL_IN in
   mac access-group MAC_ACL_OUT out
!
interface Port-Channel110
   description isis_interface_knobs
   no switchport
   isis enable ISIS_TEST
   isis bfd
   isis circuit-type level-2
   isis metric 99
   isis hello padding
   isis network point-to-point
   isis authentication mode text
   isis authentication key 7 <removed>
!
interface Port-Channel111
   description Flexencap Port-Channel
   no switchport
!
interface Port-Channel111.1
   description TENANT_A pseudowire 1 interface
   !
   encapsulation vlan
      client unmatched
!
interface Port-Channel111.100
   description TENANT_A pseudowire 2 interface
   !
   encapsulation vlan
      client dot1q 100 network client
!
interface Port-Channel111.200
   description TENANT_A pseudowire 3 interface
   !
   encapsulation vlan
      client dot1q 200
!
interface Port-Channel111.300
   description TENANT_A pseudowire 4 interface
   !
   encapsulation vlan
      client dot1q 300 network dot1q 400
!
interface Port-Channel111.400
   description TENANT_A pseudowire 3 interface
   !
   encapsulation vlan
      client dot1q outer 400 inner 20 network dot1q outer 401 inner 21
!
interface Port-Channel111.1000
   description L2 Subinterface
   vlan id 1000
   !
   encapsulation vlan
      client dot1q 100 network client
   !
   evpn ethernet-segment
      identifier 0000:0000:0303:0202:0101
      route-target import 03:03:02:02:01:01
   lacp system-id 0303.0202.0101
!
interface Port-Channel112
   description LACP fallback individual
   switchport trunk allowed vlan 112
   switchport mode trunk
   switchport
   port-channel lacp fallback individual
   port-channel lacp fallback timeout 5
!
interface Port-Channel113
   description interface_with_mpls_enabled
   no switchport
   ip address 172.31.128.9/31
   mpls ldp igp sync
   mpls ldp interface
   mpls ip
!
interface Port-Channel114
   description interface_with_mpls_disabled
   no switchport
   ip address 172.31.128.10/31
   no mpls ldp interface
   no mpls ip
!
interface Port-Channel115
   description native-vlan-tag-precedence
   switchport trunk native vlan tag
   switchport mode trunk
   switchport
!
interface Port-Channel117
   description interface_with_sflow_ingress_egress_enabled
   no switchport
   sflow enable
   sflow egress enable
!
interface Port-Channel118
   description interface_with_sflow_ingress_egress_unmodified_enabled
   no switchport
   sflow enable
   sflow egress unmodified enable
!
interface Port-Channel119
   description interface_with_sflow_ingress_egress_disabled
   no switchport
   no sflow enable
   no sflow egress enable
!
interface Port-Channel120
   description interface_with_sflow_ingress_egress_unmodified_disabled
   no switchport
   no sflow enable
   no sflow egress unmodified enable
!
interface Port-Channel121
   description access_port_with_no_vlans
   switchport mode access
   switchport
!
interface Port-Channel122
   description trunk_port_with_no_vlans
   switchport mode trunk
   switchport
!
interface Port-Channel130
   description IP NAT Testing
   switchport
   ip nat destination static 1.0.0.1 2.0.0.1
   ip nat source static 3.0.0.1 4.0.0.1
   ip nat destination dynamic access-list ACL1 pool POOL1
   ip nat source dynamic access-list ACL2 pool POOL2
!
interface Port-Channel131
   description dot1q-tunnel mode
   switchport access vlan 115
   switchport mode dot1q-tunnel
   switchport
!
interface Port-Channel131.1
   description Test_encapsulation_vlan1
   !
   encapsulation vlan
      client dot1q outer 23 inner dot1q 45 network dot1ad outer 32 inner dot1ad 54
!
interface Port-Channel131.2
   description Test_encapsulation_vlan2
   !
   encapsulation vlan
      client dot1q 10 network dot1q outer 32 inner 54
!
interface Port-Channel131.3
   description Test_encapsulation_vlan3
   !
   encapsulation vlan
      client dot1ad 12 network dot1q 25
!
interface Port-Channel131.4
   description Test_encapsulation_vlan4
   !
   encapsulation vlan
      client dot1ad outer 35 inner dot1q 60 network dot1q outer 53 inner dot1ad 6
!
interface Port-Channel131.5
   description Test_encapsulation_vlan5
   !
   encapsulation vlan
      client dot1ad outer 35 inner 60 network dot1ad outer 52 inner 62
!
interface Port-Channel131.6
   description Test_encapsulation_vlan6
   !
   encapsulation vlan
      client dot1ad outer 35 inner 60 network client
!
interface Port-Channel131.7
   description Test_encapsulation_vlan7
   !
   encapsulation vlan
      client untagged network dot1ad outer 35 inner 60
!
interface Port-Channel131.8
   description Test_encapsulation_vlan8
   !
   encapsulation vlan
      client untagged network dot1q outer 35 inner 60
!
interface Port-Channel131.9
   description Test_encapsulation_vlan9
   !
   encapsulation vlan
      client untagged network untagged
!
interface Port-Channel131.10
   description Test_encapsulation_vlan9
   !
   encapsulation vlan
      client dot1q outer 14 inner 11 network client inner
!
interface Port-Channel132
   profile test-interface-profile
   description Test_port-channel_interface-profile
<<<<<<< HEAD
!
interface Port-Channel133
   description Test_switchport_tap_tool
   switchport tap native vlan 10
   switchport tap identity 3
   switchport tap mac-address dest 01:00:00:00:00:00 src 01:23:45:67:89:ab
   switchport tap mpls pop all
   switchport tap encapsulation gre strip
   switchport tap encapsulation gre destination 1.1.1.1 source 1.1.1.2 protocol 0x0000 strip
   switchport tap encapsulation gre protocol 0x0010 strip
   switchport tap encapsulation gre destination 2.1.1.2 protocol 0x0001 strip
   switchport tap encapsulation gre destination 1.1.1.3 source 1.1.1.4 strip
   switchport tap encapsulation gre protocol 0x0002 feature header length 3 strip
   switchport tap encapsulation gre protocol 0x0003 feature header length 2 strip re-encapsulation ethernet
   switchport tool mpls pop all
   switchport tool encapsulation vn-tag strip
   switchport tool encapsulation dot1br strip
   switchport tap allowed vlan 25
   switchport tool allowed vlan 23
   switchport tool identity qinq
   switchport tool identity qinq source dzgre port inner policy
   switchport tap truncation
   switchport tool truncation 160
   switchport tap default group g1 group g2 group g3
   switchport tap default nexthop-group nexthop_g1 nexthop_g2 nexthop_g3
   switchport tap default interface ethernet4
   switchport tap default interface port-channel10
   switchport tool group set group1 group2 group3
   switchport tool dot1q remove outer 1-2
   switchport tool dzgre preserve
=======
```

### VLAN Interfaces

#### VLAN Interfaces Summary

| Interface | Description | VRF |  MTU | Shutdown |
| --------- | ----------- | --- | ---- | -------- |
| Vlan24 | SVI Description | default | - | False |
| Vlan25 | SVI Description | default | - | False |
| Vlan41 | SVI Description | default | - | False |
| Vlan42 | SVI Description | default | - | False |
| Vlan43 | SVI Description | default | - | False |
| Vlan44 | SVI Description | default | - | False |
| Vlan50 | IP NAT Testing | default | - | - |
| Vlan75 | SVI Description | default | - | False |
| Vlan81 | IPv6 Virtual Address | Tenant_C | - | - |
| Vlan83 | SVI Description | default | - | False |
| Vlan84 | SVI Description | default | - | - |
| Vlan85 | SVI Description | default | - | - |
| Vlan86 | SVI Description | default | - | - |
| Vlan87 | SVI Description | default | - | True |
| Vlan88 | SVI Description | default | - | True |
| Vlan89 | SVI Description | default | - | False |
| Vlan90 | SVI Description | default | - | - |
| Vlan91 | PBR Description | default | - | True |
| Vlan92 | SVI Description | default | - | - |
| Vlan110 | PVLAN Primary with vlan mapping | Tenant_A | - | False |
| Vlan333 | Multiple VRIDs and tracking | default | - | False |
| Vlan334 | v6 attached host exports | default | - | - |
| Vlan335 | v6 attached host exports | default | - | - |
| Vlan336 | v6 attached host exports | default | - | - |
| Vlan337 | v4 dhcp relay all-subnets | default | - | - |
| Vlan338 | v6 dhcp relay all-subnets | default | - | - |
| Vlan339 | v6 nd options | default | - | - |
| Vlan501 | SVI Description | default | - | False |
| Vlan667 | Multiple VRIDs | default | - | False |
| Vlan1001 | SVI Description | Tenant_A | - | False |
| Vlan1002 | SVI Description | Tenant_A | - | False |
| Vlan2001 | SVI Description | Tenant_B | - | - |
| Vlan2002 | SVI Description | Tenant_B | - | - |
| Vlan4094 | SVI Description | default | 9214 | - |

##### Private VLAN

| Interface | PVLAN Mapping |
| --------- | ------------- |
| Vlan110 | 111-112 |

##### IPv4

| Interface | VRF | IP Address | IP Address Virtual | IP Router Virtual Address | ACL In | ACL Out |
| --------- | --- | ---------- | ------------------ | ------------------------- | ------ | ------- |
| Vlan24 |  default  |  -  |  10.10.24.1/24  |  -  |  -  |  -  |
| Vlan25 |  default  |  -  |  -  |  -  |  -  |  -  |
| Vlan41 |  default  |  -  |  10.10.41.1/24  |  -  |  -  |  -  |
| Vlan42 |  default  |  -  |  10.10.42.1/24  |  -  |  -  |  -  |
| Vlan43 |  default  |  -  |  -  |  -  |  -  |  -  |
| Vlan44 |  default  |  -  |  -  |  -  |  -  |  -  |
| Vlan50 |  default  |  -  |  -  |  -  |  -  |  -  |
| Vlan75 |  default  |  -  |  10.10.75.1/24  |  -  |  -  |  -  |
| Vlan81 |  Tenant_C  |  -  |  10.10.81.1/24  |  -  |  -  |  -  |
| Vlan83 |  default  |  -  |  10.10.83.1/24  |  -  |  -  |  -  |
| Vlan84 |  default  |  10.10.84.1/24  |  -  |  10.10.84.254, 10.11.84.254/24  |  -  |  -  |
| Vlan85 |  default  |  10.10.84.1/24  |  -  |  -  |  -  |  -  |
| Vlan86 |  default  |  10.10.83.1/24  |  -  |  -  |  -  |  -  |
| Vlan87 |  default  |  10.10.87.1/24  |  -  |  -  |  ACL_IN  |  ACL_OUT  |
| Vlan88 |  default  |  -  |  10.10.87.1/23  |  -  |  -  |  -  |
| Vlan89 |  default  |  -  |  10.10.144.3/20  |  -  |  -  |  -  |
| Vlan90 |  default  |  10.10.83.1/24  |  -  |  -  |  -  |  -  |
| Vlan91 |  default  |  -  |  -  |  -  |  -  |  -  |
| Vlan92 |  default  |  10.10.92.1/24  |  -  |  -  |  -  |  -  |
| Vlan110 |  Tenant_A  |  10.0.101.1/24  |  -  |  -  |  -  |  -  |
| Vlan333 |  default  |  192.0.2.2/25  |  -  |  -  |  -  |  -  |
| Vlan334 |  default  |  -  |  -  |  -  |  -  |  -  |
| Vlan335 |  default  |  -  |  -  |  -  |  -  |  -  |
| Vlan336 |  default  |  -  |  -  |  -  |  -  |  -  |
| Vlan337 |  default  |  10.0.2.2/25  |  -  |  -  |  -  |  -  |
| Vlan338 |  default  |  -  |  -  |  -  |  -  |  -  |
| Vlan339 |  default  |  -  |  -  |  -  |  -  |  -  |
| Vlan501 |  default  |  10.50.26.29/27  |  -  |  -  |  -  |  -  |
| Vlan667 |  default  |  192.0.2.2/25  |  -  |  -  |  -  |  -  |
| Vlan1001 |  Tenant_A  |  -  |  10.1.1.1/24  |  -  |  -  |  -  |
| Vlan1002 |  Tenant_A  |  -  |  10.1.2.1/24  |  -  |  -  |  -  |
| Vlan2001 |  Tenant_B  |  -  |  10.2.1.1/24  |  -  |  -  |  -  |
| Vlan2002 |  Tenant_B  |  -  |  10.2.2.1/24  |  -  |  -  |  -  |
| Vlan4094 |  default  |  169.254.252.0/31  |  -  |  -  |  -  |  -  |

##### IP NAT: Source Static

| Interface | Direction | Original IP | Original Port | Access List | Translated IP | Translated Port | Protocol | Group | Priority | Comment |
| --------- | --------- | ----------- | ------------- | ----------- | ------------- | --------------- | -------- | ----- | -------- | ------- |
| Vlan50 | - | 3.0.0.1 | - | - | 4.0.0.1 | - | - | - | 0 | - |

##### IP NAT: Source Dynamic

| Interface | Access List | NAT Type | Pool Name | Priority | Comment |
| --------- | ----------- | -------- | --------- | -------- | ------- |
| Vlan50 | ACL2 | pool | POOL2 | 0 | - |

##### IP NAT: Destination Static

| Interface | Direction | Original IP | Original Port | Access List | Translated IP | Translated Port | Protocol | Group | Priority | Comment |
| --------- | --------- | ----------- | ------------- | ----------- | ------------- | --------------- | -------- | ----- | -------- | ------- |
| Vlan50 | - | 1.0.0.1 | - | - | 2.0.0.1 | - | - | - | 0 | - |

##### IP NAT: Destination Dynamic

| Interface | Access List | Pool Name | Priority | Comment |
| --------- | ----------- | --------- | -------- | ------- |
| Vlan50 | ACL1 | POOL1 | 0 | - |

##### IPv6

| Interface | VRF | IPv6 Address | IPv6 Virtual Addresses | Virtual Router Addresses | ND RA Disabled | Managed Config Flag | Other Config Flag | IPv6 ACL In | IPv6 ACL Out |
| --------- | --- | ------------ | ---------------------- | ------------------------ | -------------- | ------------------- | ----------------- | ----------- | ------------ |
| Vlan24 | default | 1b11:3a00:22b0:6::15/64 | - | 1b11:3a00:22b0:6::1 | - | True | - | - | - |
| Vlan25 | default | 1b11:3a00:22b0:16::16/64 | - | 1b11:3a00:22b0:16::15, 1b11:3a00:22b0:16::14 | - | - | - | - | - |
| Vlan43 | default | a0::1/64 | - | - | - | - | - | - | - |
| Vlan44 | default | a0::4/64 | - | - | - | - | - | - | - |
| Vlan75 | default | 1b11:3a00:22b0:1000::15/64 | - | 1b11:3a00:22b0:1000::1 | - | True | - | - | - |
| Vlan81 | Tenant_C | - | fc00:10:10:81::1/64, fc00:10:11:81::1/64, fc00:10:12:81::1/64 | - | - | - | - | - | - |
| Vlan89 | default | 1b11:3a00:22b0:5200::15/64 | - | 1b11:3a00:22b0:5200::3 | - | True | - | - | - |
| Vlan333 | default | 2001:db8:333::2/64 | - | - | - | - | - | - | - |
| Vlan334 | default | 2001:db8:334::1/64 | - | - | - | - | - | - | - |
| Vlan335 | default | 2001:db8:335::1/64 | - | - | - | - | - | - | - |
| Vlan336 | default | 2001:db8:336::1/64 | - | - | - | - | - | - | - |
| Vlan338 | default | 2001:db8:338::1/64 | - | - | - | - | - | - | - |
| Vlan339 | default | 2001:db8:339::1/64 | - | - | - | - | True | - | - |
| Vlan501 | default | 1b11:3a00:22b0:0088::207/127 | - | - | True | - | - | - | - |
| Vlan667 | default | 2001:db8:667::2/64 | - | - | - | - | - | - | - |
| Vlan1001 | Tenant_A | a1::1/64 | - | - | - | True | - | - | - |
| Vlan1002 | Tenant_A | a2::1/64 | - | - | True | True | - | - | - |

##### VRRP Details

| Interface | VRRP-ID | Priority | Advertisement Interval | Preempt | Tracked Object Name(s) | Tracked Object Action(s) | IPv4 Virtual IP | IPv4 VRRP Version | IPv6 Virtual IP |
| --------- | ------- | -------- | ---------------------- | --------| ---------------------- | ------------------------ | --------------- | ----------------- | --------------- |
| Vlan333 | 1 | 105 | 2 | Enabled | ID1TrackedObjectDecrement, ID1TrackedObjectShutdown | Decrement 5, Shutdown | 192.0.2.1 | 2 | - |
| Vlan333 | 2 | - | - | Enabled | ID2TrackedObjectDecrement, ID2TrackedObjectShutdown | Decrement 10, Shutdown | - | 2 | 2001:db8:333::1 |
| Vlan333 | 3 | - | - | Disabled | - | - | 100.64.0.1 | 3 | - |
| Vlan667 | 1 | 105 | 2 | Enabled | - | - | 192.0.2.1 | 2 | - |
| Vlan667 | 2 | - | - | Enabled | - | - | - | 2 | 2001:db8:667::1 |

##### ISIS

| Interface | ISIS Instance | ISIS BFD | ISIS Metric | Mode | ISIS Authentication Mode |
| --------- | ------------- | -------- | ----------- | ---- | ------------------------ |
| Vlan42 | EVPN_UNDERLAY | - | - | - | Level-1: sha |
| Vlan83 | EVPN_UNDERLAY | - | - | - | md5 |
| Vlan84 | EVPN_UNDERLAY | - | - | - | sha |
| Vlan85 | EVPN_UNDERLAY | - | - | - | sha |
| Vlan86 | EVPN_UNDERLAY | - | - | - | shared-secret |
| Vlan87 | EVPN_UNDERLAY | - | - | - | shared-secret |
| Vlan88 | EVPN_UNDERLAY | - | - | - | Level-1: md5<br>Level-2: text |
| Vlan90 | EVPN_UNDERLAY | - | - | - | Level-1: shared-secret<br>Level-2: shared-secret |
| Vlan91 | EVPN_UNDERLAY | - | - | - | Level-1: md5<br>Level-2: text |
| Vlan92 | EVPN_UNDERLAY | - | - | - | Level-1: shared-secret<br>Level-2: shared-secret |
| Vlan2002 | EVPN_UNDERLAY | True | - | - | md5 |
| Vlan4094 | EVPN_UNDERLAY | - | - | - | Level-1: sha<br>Level-2: sha |

##### Multicast Routing

| Interface | IP Version | Static Routes Allowed | Multicast Boundaries | Export Host Routes For Multicast Sources |
| --------- | ---------- | --------------------- | -------------------- | ---------------------------------------- |
| Vlan75 | IPv4 | True | 224.0.1.0/24, 224.0.2.0/24 | - |
| Vlan75 | IPv6 | - | ff00::/16, ff01::/16 | - |
| Vlan89 | IPv4 | - | ACL_MULTICAST | True |
| Vlan89 | IPv6 | True | ACL_V6_MULTICAST_WITH_OUT | - |
| Vlan110 | IPv4 | True | ACL_MULTICAST | - |
| Vlan110 | IPv6 | - | - | True |

#### VLAN Interfaces Device Configuration

```eos
!
interface Vlan24
   description SVI Description
   no shutdown
   ipv6 address 1b11:3a00:22b0:6::15/64
   ipv6 nd managed-config-flag
   ipv6 nd prefix 1b11:3a00:22b0:6::/64 infinite infinite no-autoconfig
   ip address virtual 10.10.24.1/24
   ipv6 virtual-router address 1b11:3a00:22b0:6::1
!
interface Vlan25
   description SVI Description
   no shutdown
   ipv6 address 1b11:3a00:22b0:16::16/64
   ipv6 virtual-router address 1b11:3a00:22b0:16::14
   ipv6 virtual-router address 1b11:3a00:22b0:16::15
!
interface Vlan41
   description SVI Description
   no shutdown
   ip helper-address 10.10.64.150 source-interface Loopback0
   ip helper-address 10.10.96.150 source-interface Loopback0
   ip helper-address 10.10.96.151 source-interface Loopback0
   ip igmp host-proxy
   ip igmp host-proxy 239.0.0.1
   ip igmp host-proxy 239.0.0.2 exclude 10.0.2.1
   ip igmp host-proxy 239.0.0.3 include 10.0.3.1
   ip igmp host-proxy 239.0.0.4 include 10.0.4.3
   ip igmp host-proxy 239.0.0.4 include 10.0.4.4
   ip igmp host-proxy 239.0.0.4 exclude 10.0.4.1
   ip igmp host-proxy 239.0.0.4 exclude 10.0.4.2
   ip igmp host-proxy access-list ACL1
   ip igmp host-proxy access-list ACL2
   ip igmp host-proxy report-interval 2
   ip igmp host-proxy version 2
   ip address virtual 10.10.41.1/24
!
interface Vlan42
   description SVI Description
   no shutdown
   ip helper-address 10.10.64.150 source-interface Loopback0
   ip helper-address 10.10.96.150 source-interface Loopback0
   ip helper-address 10.10.96.151 source-interface Loopback0
   isis enable EVPN_UNDERLAY
   isis authentication mode sha key-id 5 level-1
   ip address virtual 10.10.42.1/24
!
interface Vlan43
   description SVI Description
   no shutdown
   ipv6 dhcp relay destination a0::2 vrf TEST local-interface Loopback44 link-address a0::4
   ipv6 address a0::1/64
   isis authentication key-id 2 algorithm sha-512 key 0 password
   isis authentication key-id 3 algorithm sha-512 rfc-5310 key 0 password1
   isis authentication key-id 1 algorithm sha-1 key 0 password level-1
   isis authentication key-id 4 algorithm sha-1 rfc-5310 key 0 password level-1
   isis authentication key-id 5 algorithm sha-1 key 0 password3 level-1
   isis authentication key-id 1 algorithm sha-1 key 0 password level-2
   isis authentication key-id 5 algorithm sha-1 rfc-5310 key 0 password level-2
!
interface Vlan44
   description SVI Description
   no shutdown
   ipv6 dhcp relay destination a0::8
   ipv6 dhcp relay destination a0::5 vrf TEST source-address a0::6 link-address a0::7
   ipv6 address a0::4/64
!
interface Vlan50
   description IP NAT Testing
   ip nat destination static 1.0.0.1 2.0.0.1
   ip nat source static 3.0.0.1 4.0.0.1
   ip nat destination dynamic access-list ACL1 pool POOL1
   ip nat source dynamic access-list ACL2 pool POOL2
   isis authentication mode text rx-disabled level-2
   isis authentication key 0 password level-2
!
interface Vlan75
   description SVI Description
   no shutdown
   ipv6 address 1b11:3a00:22b0:1000::15/64
   ipv6 nd managed-config-flag
   ipv6 nd prefix 1b11:3a00:22b0:1000::/64 infinite infinite no-autoconfig
   multicast ipv4 boundary 224.0.1.0/24 out
   multicast ipv4 boundary 224.0.2.0/24
   multicast ipv6 boundary ff00::/16 out
   multicast ipv6 boundary ff01::/16 out
   multicast ipv4 static
   ip address virtual 10.10.75.1/24
   ipv6 virtual-router address 1b11:3a00:22b0:1000::1
!
interface Vlan81
   description IPv6 Virtual Address
   vrf Tenant_C
   ipv6 enable
   ip address virtual 10.10.81.1/24
   ipv6 address virtual fc00:10:10:81::1/64
   ipv6 address virtual fc00:10:11:81::1/64
   ipv6 address virtual fc00:10:12:81::1/64
!
interface Vlan83
   description SVI Description
   no shutdown
   isis enable EVPN_UNDERLAY
   isis authentication mode md5
   isis authentication key 0 password
   ip address virtual 10.10.83.1/24
   ip address virtual 10.11.83.1/24 secondary
   ip address virtual 10.11.84.1/24 secondary
!
interface Vlan84
   description SVI Description
   arp gratuitous accept
   ip address 10.10.84.1/24
   arp monitor mac-address
   isis enable EVPN_UNDERLAY
   isis authentication mode sha key-id 2 rx-disabled
   isis authentication key 0 password
   ip virtual-router address 10.10.84.254
   ip virtual-router address 10.11.84.254/24
!
interface Vlan85
   description SVI Description
   ip address 10.10.84.1/24
   arp cache dynamic capacity 50000
   bfd interval 500 min-rx 500 multiplier 5
   bfd echo
   isis enable EVPN_UNDERLAY
   isis authentication mode sha key-id 2
   isis authentication key 0 password
!
interface Vlan86
   description SVI Description
   ip address 10.10.83.1/24
   ip attached-host route export 10
   isis enable EVPN_UNDERLAY
   isis authentication mode shared-secret profile profile1 algorithm sha-1 rx-disabled
!
interface Vlan87
   description SVI Description
   shutdown
   ip address 10.10.87.1/24
   ip access-group ACL_IN in
   ip access-group ACL_OUT out
   isis enable EVPN_UNDERLAY
   isis authentication mode shared-secret profile profile1 algorithm sha-1
!
interface Vlan88
   description SVI Description
   shutdown
   isis enable EVPN_UNDERLAY
   isis authentication mode md5 rx-disabled level-1
   isis authentication mode text rx-disabled level-2
   isis authentication key 0 password level-1
   isis authentication key 0 password level-2
   ip address virtual 10.10.87.1/23
!
interface Vlan89
   description SVI Description
   no shutdown
   ip helper-address 10.10.64.150 source-interface Loopback0
   ip helper-address 10.10.96.101 source-interface Loopback0
   ip helper-address 10.10.96.150 source-interface Loopback0
   ip helper-address 10.10.96.151 source-interface Loopback0
   ip igmp
   ip igmp version 2
   ipv6 address 1b11:3a00:22b0:5200::15/64
   ipv6 nd managed-config-flag
   ipv6 nd prefix 1b11:3a00:22b0:5200::/64 infinite infinite no-autoconfig
   multicast ipv4 boundary ACL_MULTICAST
   multicast ipv6 boundary ACL_V6_MULTICAST_WITH_OUT out
   multicast ipv4 source route export
   multicast ipv6 static
   pim ipv4 sparse-mode
   pim ipv4 local-interface Loopback0
   ip address virtual 10.10.144.3/20
   ipv6 virtual-router address 1b11:3a00:22b0:5200::3
!
interface Vlan90
   description SVI Description
   ip address 10.10.83.1/24
   ip attached-host route export
   isis enable EVPN_UNDERLAY
   isis authentication mode shared-secret profile profile2 algorithm sha-1 level-1
   isis authentication mode shared-secret profile profile1 algorithm sha-256 level-2
!
interface Vlan91
   description PBR Description
   shutdown
   service-policy type pbr input MyServicePolicy
   isis enable EVPN_UNDERLAY
   isis authentication mode md5 level-1
   isis authentication mode text level-2
   isis authentication key 0 password level-1
   isis authentication key 0 password level-2
!
interface Vlan92
   description SVI Description
   ip proxy-arp
   ip address 10.10.92.1/24
   ip directed-broadcast
   isis enable EVPN_UNDERLAY
   isis authentication mode shared-secret profile profile2 algorithm sha-1 rx-disabled level-1
   isis authentication mode shared-secret profile profile1 algorithm sha-256 rx-disabled level-2
!
interface Vlan110
   description PVLAN Primary with vlan mapping
   no shutdown
   pvlan mapping 111-112
   vrf Tenant_A
   ip address 10.0.101.1/24
   multicast ipv4 boundary ACL_MULTICAST out
   multicast ipv6 source route export 20
   multicast ipv4 static
!
interface Vlan333
   description Multiple VRIDs and tracking
   no shutdown
   ip address 192.0.2.2/25
   arp aging timeout 180
   ipv6 enable
   ipv6 address 2001:db8:333::2/64
   ipv6 address fe80::2/64 link-local
   vrrp 1 priority-level 105
   vrrp 1 advertisement interval 2
   vrrp 1 preempt delay minimum 30 reload 800
   vrrp 1 ipv4 192.0.2.1
   vrrp 1 tracked-object ID1TrackedObjectDecrement decrement 5
   vrrp 1 tracked-object ID1TrackedObjectShutdown shutdown
   vrrp 2 ipv6 2001:db8:333::1
   vrrp 2 tracked-object ID2TrackedObjectDecrement decrement 10
   vrrp 2 tracked-object ID2TrackedObjectShutdown shutdown
   no vrrp 3 preempt
   vrrp 3 timers delay reload 900
   vrrp 3 ipv4 100.64.0.1
   vrrp 3 ipv4 version 3
!
interface Vlan334
   description v6 attached host exports
   ipv6 attached-host route export 19
   ipv6 enable
   ipv6 address 2001:db8:334::1/64
!
interface Vlan335
   description v6 attached host exports
   ipv6 attached-host route export prefix-length 64
   ipv6 enable
   ipv6 address 2001:db8:335::1/64
!
interface Vlan336
   description v6 attached host exports
   ipv6 attached-host route export 18 prefix-length 64
   ipv6 enable
   ipv6 address 2001:db8:336::1/64
!
interface Vlan337
   description v4 dhcp relay all-subnets
   ip address 10.0.2.2/25
   ip dhcp relay all-subnets
!
interface Vlan338
   description v6 dhcp relay all-subnets
   ipv6 dhcp relay all-subnets
   ipv6 address 2001:db8:338::1/64
!
interface Vlan339
   description v6 nd options
   ipv6 nd cache expire 250
   ipv6 nd cache dynamic capacity 900
   ipv6 nd cache refresh always
   ipv6 enable
   ipv6 address 2001:db8:339::1/64
   ipv6 nd other-config-flag
!
interface Vlan501
   description SVI Description
   no shutdown
   ip address 10.50.26.29/27
   ipv6 address 1b11:3a00:22b0:0088::207/127
   ipv6 nd ra disabled
!
interface Vlan667
   description Multiple VRIDs
   no shutdown
   ip address 192.0.2.2/25
   arp aging timeout 180
   ipv6 enable
   ipv6 address 2001:db8:667::2/64
   ipv6 address fe80::2/64 link-local
   vrrp 1 priority-level 105
   vrrp 1 advertisement interval 2
   vrrp 1 preempt delay minimum 30 reload 800
   vrrp 1 ipv4 192.0.2.1
   vrrp 2 ipv6 2001:db8:667::1
!
interface Vlan1001
   description SVI Description
   no shutdown
   vrf Tenant_A
   ipv6 address a1::1/64
   ipv6 nd managed-config-flag
   ipv6 nd prefix a1::/64 infinite infinite no-autoconfig
   ip address virtual 10.1.1.1/24
!
interface Vlan1002
   description SVI Description
   no shutdown
   vrf Tenant_A
   ipv6 address a2::1/64
   ipv6 nd ra disabled
   ipv6 nd managed-config-flag
   ipv6 nd prefix a2::/64 infinite infinite no-autoconfig
   ip address virtual 10.1.2.1/24
!
interface Vlan2001
   description SVI Description
   logging event link-status
   vrf Tenant_B
   ip address virtual 10.2.1.1/24
   comment
   Comment created from eos_cli under vlan_interfaces.Vlan2001
   EOF

!
interface Vlan2002
   description SVI Description
   no autostate
   vrf Tenant_B
   ip verify unicast source reachable-via rx
   isis enable EVPN_UNDERLAY
   isis bfd
   isis authentication mode md5 rx-disabled
   isis authentication key 0 password
   ip address virtual 10.2.2.1/24
!
interface Vlan4094
   description SVI Description
   mtu 9214
   ip address 169.254.252.0/31
   ipv6 address fe80::a/64 link-local
   pim ipv4 sparse-mode
   pim ipv4 bidirectional
   pim ipv4 hello interval 10
   pim ipv4 hello count 3.5
   pim ipv4 dr-priority 200
   pim ipv4 bfd
   isis enable EVPN_UNDERLAY
   isis authentication mode sha key-id 5 rx-disabled level-1
   isis authentication mode sha key-id 10 rx-disabled level-2
>>>>>>> 2698a0d9
```

## Routing

### IP Routing

#### IP Routing Summary

| VRF | Routing Enabled |
| --- | --------------- |
| default | False |
| BLAH | - |
| defauls | - |
| defaulu | - |
| MGMT | False |
| TENANT_A_PROJECT01 | True |
| TENANT_A_PROJECT02 | True |

#### IP Routing Device Configuration

```eos
no ip routing vrf MGMT
ip routing vrf TENANT_A_PROJECT01
ip routing vrf TENANT_A_PROJECT02
```

### IPv6 Routing

#### IPv6 Routing Summary

| VRF | Routing Enabled |
| --- | --------------- |
| default | False |
| BLAH | false |
| defauls | false |
| defaulu | false |
| MGMT | false |
| TENANT_A_PROJECT01 | false |
| TENANT_A_PROJECT02 | false |

### ARP

ARP cache persistency is enabled. The refresh-delay is 700 seconds after reboot.

Global ARP timeout: 300

#### ARP Static Entries

| VRF | IPv4 address | MAC address |
| --- | ------------ | ----------- |
| BLAH | 42.42.42.42 | DEAD.BEEF.CAFE |
| defauls | 42.42.42.42 | DEAD.BEEF.CAFE |
| default | 41.42.42.42 | DEAD.BEEF.CAFE |
| default | 42.42.42.42 | DEAD.BEEF.CAFE |
| default | 43.42.42.42 | DEAD.BEEF.CAFE |
| defaulu | 42.42.42.42 | DEAD.BEEF.CAFE |

#### ARP Device Configuration

```eos
!
arp persistent refresh-delay 700
arp aging timeout default 300
arp vrf BLAH 42.42.42.42 DEAD.BEEF.CAFE arpa
arp vrf defauls 42.42.42.42 DEAD.BEEF.CAFE arpa
arp 41.42.42.42 DEAD.BEEF.CAFE arpa
arp 42.42.42.42 DEAD.BEEF.CAFE arpa
arp 43.42.42.42 DEAD.BEEF.CAFE arpa
arp vrf defaulu 42.42.42.42 DEAD.BEEF.CAFE arpa
```

## BFD

### BFD Interfaces

| Interface | Interval | Minimum RX | Multiplier | Echo |
| --------- | -------- | ---------- | ---------- | ---- |
<<<<<<< HEAD
| Port-Channel9 | 500 | 500 | 5 | True |
=======
| Ethernet1 | 500 | 500 | 5 | True |
| Port-Channel9 | 500 | 500 | 5 | True |
| Vlan85 | 500 | 500 | 5 | True |
>>>>>>> 2698a0d9

## MPLS

### MPLS Interfaces

| Interface | MPLS IP Enabled | LDP Enabled | IGP Sync |
| --------- | --------------- | ----------- | -------- |
<<<<<<< HEAD
=======
| Ethernet9 | True | True | - |
| Ethernet10 | False | False | - |
>>>>>>> 2698a0d9
| Port-Channel113 | True | True | True |
| Port-Channel114 | False | False | - |

## Multicast

<<<<<<< HEAD
=======
### IP IGMP Snooping

#### IP IGMP Snooping Summary

| IGMP Snooping | Fast Leave | Interface Restart Query | Proxy | Restart Query Interval | Robustness Variable |
| ------------- | ---------- | ----------------------- | ----- | ---------------------- | ------------------- |
| Enabled | True | 500 | True | 30 | 2 |

| Querier Enabled | IP Address | Query Interval | Max Response Time | Last Member Query Interval | Last Member Query Count | Startup Query Interval | Startup Query Count | Version |
| --------------- | ---------- | -------------- | ----------------- | -------------------------- | ----------------------- | ---------------------- | ------------------- | ------- |
| True | 10.10.10.1 | 40 | 10 | 5 | 2 | 20 | 2 | 3 |

##### IP IGMP Snooping Vlan Summary

| Vlan | IGMP Snooping | Fast Leave | Max Groups | Proxy |
| ---- | ------------- | ---------- | ---------- | ----- |
| 23 | True | True | 20 | True |
| 24 | True | - | - | - |
| 25 | False | False | - | False |
| 26 | - | - | - | - |

| Vlan | Querier Enabled | IP Address | Query Interval | Max Response Time | Last Member Query Interval | Last Member Query Count | Startup Query Interval | Startup Query Count | Version |
| ---- | --------------- | ---------- | -------------- | ----------------- | -------------------------- | ----------------------- | ---------------------- | ------------------- | ------- |
| 23 | True | 10.10.23.1 | 40 | 10 | 5 | 2 | 20 | 2 | 3 |

#### IP IGMP Snooping Device Configuration

```eos
!
ip igmp snooping robustness-variable 2
ip igmp snooping restart query-interval 30
ip igmp snooping interface-restart-query 500
ip igmp snooping fast-leave
ip igmp snooping vlan 23
ip igmp snooping vlan 23 querier
ip igmp snooping vlan 23 querier address 10.10.23.1
ip igmp snooping vlan 23 querier query-interval 40
ip igmp snooping vlan 23 querier max-response-time 10
ip igmp snooping vlan 23 querier last-member-query-interval 5
ip igmp snooping vlan 23 querier last-member-query-count 2
ip igmp snooping vlan 23 querier startup-query-interval 20
ip igmp snooping vlan 23 querier startup-query-count 2
ip igmp snooping vlan 23 querier version 3
ip igmp snooping vlan 23 max-groups 20
ip igmp snooping vlan 23 fast-leave
ip igmp snooping vlan 24
no ip igmp snooping vlan 25
no ip igmp snooping vlan 25 fast-leave
ip igmp snooping querier
ip igmp snooping querier address 10.10.10.1
ip igmp snooping querier query-interval 40
ip igmp snooping querier max-response-time 10
ip igmp snooping querier last-member-query-interval 5
ip igmp snooping querier last-member-query-count 2
ip igmp snooping querier startup-query-interval 20
ip igmp snooping querier startup-query-count 2
ip igmp snooping querier version 3
!
ip igmp snooping proxy
ip igmp snooping vlan 23 proxy
no ip igmp snooping vlan 25 proxy
```

>>>>>>> 2698a0d9
### PIM Sparse Mode

#### PIM Sparse Mode Enabled Interfaces

| Interface Name | VRF Name | IP Version | Border Router | DR Priority | Local Interface |
| -------------- | -------- | ---------- | ------------- | ----------- | --------------- |
<<<<<<< HEAD
| Port-Channel99 | - | IPv4 | - | 200 | - |
=======
| Ethernet5 | - | IPv4 | True | 200 | - |
| Port-Channel99 | - | IPv4 | - | 200 | - |
| Vlan89 | - | IPv4 | - | - | Loopback0 |
| Vlan4094 | - | IPv4 | - | 200 | - |
>>>>>>> 2698a0d9

## Filters

### IP Community-lists

#### IP Community-lists Summary

| Name | Action | Communities / Regexp |
| ---- | ------ | -------------------- |
| IP_CL_TEST1 | permit | 1001:1001, 1002:1002 |
| IP_CL_TEST1 | deny | 1010:1010 |
| IP_CL_TEST1 | permit | 20:* |
| IP_CL_TEST2 | deny | 1003:1003 |
| IP_RE_TEST1 | permit | ^$ |
| IP_RE_TEST2 | deny | ^100 |

#### IP Community-lists Device Configuration

```eos
!
ip community-list IP_CL_TEST1 permit 1001:1001 1002:1002
ip community-list IP_CL_TEST1 deny 1010:1010
ip community-list regexp IP_CL_TEST1 permit 20:*
ip community-list IP_CL_TEST2 deny 1003:1003
ip community-list regexp IP_RE_TEST1 permit ^$
ip community-list regexp IP_RE_TEST2 deny ^100
```

### IP Extended Community Lists

#### IP Extended Community Lists Summary

| List Name | Type | Extended Communities |
| --------- | ---- | -------------------- |
| TEST1 | permit | 65000:65000 |
| TEST1 | deny | 65002:65002 |
| TEST2 | deny | 65001:65001 |

#### IP Extended Community Lists Device Configuration

```eos
!
ip extcommunity-list TEST1 permit 65000:65000
ip extcommunity-list TEST1 deny 65002:65002
!
ip extcommunity-list TEST2 deny 65001:65001
```

### IP Extended Community RegExp Lists

#### IP Extended Community RegExp Lists Summary

| List Name | Type | Regular Expression |
| --------- | ---- | ------------------ |
| TEST1 | permit | `65[0-9]{3}:[0-9]+` |
| TEST1 | deny | `.*` |
| TEST2 | deny | `6500[0-1]:650[0-9][0-9]` |

#### IP Extended Community RegExp Lists Device Configuration

```eos
!
ip extcommunity-list regexp TEST1 permit 65[0-9]{3}:[0-9]+
ip extcommunity-list regexp TEST1 deny .*
!
ip extcommunity-list regexp TEST2 deny 6500[0-1]:650[0-9][0-9]
```

### AS Path Lists

#### AS Path Lists Summary

AS Path Regex Mode is **asn**.

| List Name | Type | Match | Origin |
| --------- | ---- | ----- | ------ |
| mylist1 | permit | ^(64512\|645115) | egp |
| mylist1 | deny | (64513\|64515)$ | any |
| mylist2 | deny | _64517$ | igp |

#### AS Path Lists Device Configuration

```eos
!
ip as-path regex-mode asn
ip as-path access-list mylist1 permit ^(64512|645115) egp
ip as-path access-list mylist1 deny (64513|64515)$ any
ip as-path access-list mylist2 deny _64517$ igp
```

## 802.1X Port Security

### 802.1X Summary

#### 802.1X Global

| System Auth Control | Protocol LLDP Bypass | Dynamic Authorization |
| ------------------- | -------------------- | ----------------------|
| True | True | True |

#### 802.1X MAC based authentication

| Delay | Hold period |
| ----- | ----------- |
| 300 | 300 |

#### 802.1X Radius AV pair

| Service type | Framed MTU |
| ------------ | ---------- |
| True | 1500 |

#### 802.1X Captive-portal authentication

| Authentication Attribute | Value |
| ------------------------ | ----- |
| URL | http://portal-nacm08/captiveredirect/ |
| SSL profile | Profile1 |
| IPv4 Access-list | ACL |
| Start limit | Infinite |

#### 802.1X Supplicant

| Attribute | Value |
| --------- | ----- |
| Logging | True |
| Disconnect cached-results timeout | 79 seconds |

##### 802.1X Supplicant profiles

| Profile | EAP Method | Identity | SSL Profile |
| ------- | ---------- | -------- | ----------- |
| Profile1 | tls | user_id1 | PF1 |
| Profile2 | - | user_id2 | - |
| Profile3 | - | - | PF2 |

#### 802.1X Interfaces

| Interface | PAE Mode | State | Phone Force Authorized | Reauthentication | Auth Failure Action | Host Mode | Mac Based Auth | Eapol |
| --------- | -------- | ------| ---------------------- | ---------------- | ------------------- | --------- | -------------- | ------ |
| Ethernet29 | - | auto | True | - | - | - | - | - |
| Ethernet30 | - | force-authorized | False | - | - | - | - | - |
| Ethernet31 | - | force-unauthorized | - | - | - | - | - | - |
| Ethernet32 | - | auto | - | True | - | - | - | - |
| Ethernet33 | authenticator | - | - | - | - | - | - | - |
| Ethernet34 | - | - | - | - | allow vlan 800 | - | - | - |
| Ethernet35 | - | - | - | - | drop | - | - | - |
| Ethernet36 | - | - | - | - | - | single-host | - | - |
| Ethernet37 | - | - | - | - | - | multi-host | - | - |
| Ethernet38 | - | - | - | - | - | multi-host | - | - |
| Ethernet39 | - | - | - | - | - | - | True | - |
| Ethernet40 | - | - | - | - | - | - | True | - |
| Ethernet41 | - | - | - | - | - | - | True | - |
| Ethernet42 | - | - | - | - | - | - | True | - |
| Ethernet43 | - | - | - | - | - | - | - | - |
| Ethernet44 | - | - | - | - | - | - | - | - |
| Ethernet45 | authenticator | auto | - | True | allow vlan 800 | multi-host | True | True |
| Ethernet70 | - | - | - | - | - | - | - | - |
| Ethernet71 | - | - | - | - | - | - | - | - |
| Ethernet72 | - | - | - | - | - | - | - | - |

## Power Over Ethernet (PoE)

### PoE Summary

#### PoE Interfaces

| Interface | PoE Enabled | Priority | Limit | Reboot Action | Link Down Action | Shutdown Action | LLDP Negotiation | Legacy Detection |
| --------- | --------- | --------- | ----------- | ----------- | ----------- | ----------- | --------- | --------- |
| Ethernet56 | True | low | 30.00 watts | power-off | power-off (delayed 10 seconds) | maintain | False | - |
| Ethernet57 | True | critical | 45.00 watts (fixed) | maintain | maintain | power-off | True | True |
| Ethernet58 | False | - | - | - | - | - | - | - |

## VRF Instances

### VRF Instances Summary

| VRF Name | IP Routing |
| -------- | ---------- |
| BLAH | disabled |
| defauls | disabled |
| defaulu | disabled |
| MGMT | disabled |
| TENANT_A_PROJECT01 | enabled |
| TENANT_A_PROJECT02 | enabled |

### VRF Instances Device Configuration

```eos
!
vrf instance BLAH
!
vrf instance defauls
!
vrf instance defaulu
!
vrf instance MGMT
!
vrf instance TENANT_A_PROJECT01
!
vrf instance TENANT_A_PROJECT02
```

## Application Traffic Recognition

### Applications

#### IPv4 Applications

| Name | Source Prefix | Destination Prefix | Protocols | Protocol Ranges | TCP Source Port Set | TCP Destination Port Set | UDP Source Port Set | UDP Destination Port Set | DSCP |
| ---- | ------------- | ------------------ | --------- | --------------- | ------------------- | ------------------------ | ------------------- | ------------------------ | ---- |
| empty-application | - | - | - | - | - | - | - | - | - |
| empty-protocols | - | - | - | 21 | - | - | - | - | - |
| user_defined_app1 | src_prefix_set1 | dest_prefix_set1 | udp, tcp | 25 | src_port_set1 | dest_port_set1 | src_port_set2 | dest_port_set2 | 12-19 af43 af41 ef 1-4,6 32-33,34-35 11 56-57, 58 59-60, 61-62 |
| user_defined_app2 | src_prefix_set2 | dest_prefix_set2 | pim, icmp, tcp | 21, 7-11 | - | - | - | - | ef 1-42 cs1 |

#### Layer 4 Applications

| Name | Protocols | Protocol Ranges | TCP Source Port Set | TCP Destination Port Set | UDP Source Port Set | UDP Destination Port Set |
| ---- | --------- | --------------- | ------------------- | ------------------------ | ------------------- | ------------------------ |
| l4-app-1 | tcp, udp | - | src_port_set1 | dest_port_set1 | src_port_set1 | dest_port_set1 |
| l4-app-2 | tcp | 27, 41-44 | - | - | - | - |

### Application Profiles

#### Application Profile Name app_profile_1

| Type | Name | Service |
| ---- | ---- | ------- |
| application | aim | audio-video |
| application | aim | chat |
| application | user_defined_app1 | - |
| category | best-effort | - |
| category | category1 | audio-video |
| transport | http | - |
| transport | udp | - |

#### Application Profile Name app_profile_2

| Type | Name | Service |
| ---- | ---- | ------- |
| application | aim | audio-video |
| application | user_defined_app2 | - |
| category | category1 | chat |
| transport | https | - |
| transport | quic | - |

### Categories

| Category | Application(Service) |
| -------- | -------------------- |
| best-effort | aimini(peer-to-peer)<br>apple_update(software-update) |
| category1 | aim(audio-video)<br>aim(chat)<br>anydesk |
| empty |  |

### Field Sets

#### L4 Port Sets

| Name | Ports |
| ---- | ----- |
| dest_port_set1 | 2300-2350 |
| dest_port_set2 | 3300-3350 |
| empty-l4-ports | - |
| ordering-test | 101-103, 650, 666 |
| src_port_set1 | 2400-2500, 2900-3000 |
| src_port_set2 | 5700-5800, 6500-6600 |

#### IPv4 Prefix Sets

| Name | Prefixes |
| ---- | -------- |
| dest_prefix_set1 | 2.3.4.0/24 |
| dest_prefix_set2 | 4.4.4.0/24 |
| empty-ipv4-prefixes | - |
| order-test | 192.168.42.0/24<br>192.168.43.0/24<br>6.6.6.6/32 |
| src_prefix_set1 | 1.2.3.0/24<br>1.2.5.0/24 |
| src_prefix_set2 | 2.2.2.0/24<br>3.3.3.0/24 |

### Router Application-Traffic-Recognition Device Configuration

```eos
!
application traffic recognition
   !
   application ipv4 empty-application
   !
   application ipv4 empty-protocols
      protocol 21
   !
   application ipv4 user_defined_app1
      source prefix field-set src_prefix_set1
      destination prefix field-set dest_prefix_set1
      protocol tcp source port field-set src_port_set1 destination port field-set dest_port_set1
      protocol udp source port field-set src_port_set2 destination port field-set dest_port_set2
      protocol 25
      dscp 12-19 af43 af41 ef 1-4,6 32-33,34-35 11 56-57, 58 59-60, 61-62
   !
   application ipv4 user_defined_app2
      source prefix field-set src_prefix_set2
      destination prefix field-set dest_prefix_set2
      protocol icmp
      protocol pim
      protocol tcp
      protocol 7-11, 21
      dscp ef 1-42 cs1
   !
   application l4 l4-app-1
      protocol tcp source port field-set src_port_set1 destination port field-set dest_port_set1
      protocol udp source port field-set src_port_set1 destination port field-set dest_port_set1
   !
   application l4 l4-app-2
      protocol tcp
      protocol 27, 41-44
   !
   category best-effort
      application aimini service peer-to-peer
      application apple_update service software-update
   !
   category category1
      application aim service audio-video
      application aim service chat
      application anydesk
   !
   category empty
   !
   application-profile app_profile_1
      application aim service audio-video
      application aim service chat
      application user_defined_app1
      application http transport
      application udp transport
      category best-effort
      category category1 service audio-video
   !
   application-profile app_profile_2
      application aim service audio-video
      application user_defined_app2
      application https transport
      application quic transport
      category category1 service chat
   !
   field-set ipv4 prefix dest_prefix_set1
      2.3.4.0/24
   !
   field-set ipv4 prefix dest_prefix_set2
      4.4.4.0/24
   !
   field-set ipv4 prefix empty-ipv4-prefixes
   !
   field-set ipv4 prefix order-test
      192.168.42.0/24 192.168.43.0/24 6.6.6.6/32
   !
   field-set ipv4 prefix src_prefix_set1
      1.2.3.0/24 1.2.5.0/24
   !
   field-set ipv4 prefix src_prefix_set2
      2.2.2.0/24 3.3.3.0/24
   !
   field-set l4-port dest_port_set1
      2300-2350
   !
   field-set l4-port dest_port_set2
      3300-3350
   !
   field-set l4-port empty-l4-ports
   !
   field-set l4-port ordering-test
      101-103, 650, 666
   !
   field-set l4-port src_port_set1
      2400-2500, 2900-3000
   !
   field-set l4-port src_port_set2
      5700-5800, 6500-6600
```

## IP DHCP Relay

### IP DHCP Relay Summary

IP DHCP Relay Option 82 is enabled.

DhcpRelay Agent is in always-on mode.

Forwarding requests with secondary IP addresses in the "giaddr" field is allowed.

### IP DHCP Relay Device Configuration

```eos
!
ip dhcp relay information option
ip dhcp relay always-on
ip dhcp relay all-subnets default
```

## IP DHCP Snooping

IP DHCP Snooping is enabled

IP DHCP Snooping Bridging is enabled

IP DHCP Snooping Insertion of Option 82 is enabled

IP DHCP Snooping Circuit-ID Suboption: 10

IP DHCP Snooping Circuit-ID Format: %h:%p

IP DHCP Snooping enabled VLAN: 10,20,500,1000-2000

### IP DHCP Snooping Device Configuration

```eos
!
ip dhcp snooping bridging
ip dhcp snooping information option
ip dhcp snooping information option circuit-id type 10 format %h:%p
ip dhcp snooping vlan 10,20,500,1000-2000
```

## Errdisable

### Errdisable Summary

|  Detect Cause | Enabled |
| ------------- | ------- |
| acl | True |
| arp-inspection | True |
| dot1x | True |
| link-change | True |
| tapagg | True |
| xcvr-misconfigured | True |
| xcvr-overheat | True |
| xcvr-power-unsupported | True |

|  Detect Cause | Enabled | Interval |
| ------------- | ------- | -------- |
| arp-inspection | True | 300 |
| bpduguard | True | 300 |
| dot1x | True | 300 |
| hitless-reload-down | True | 300 |
| lacp-rate-limit | True | 300 |
| link-flap | True | 300 |
| no-internal-vlan | True | 300 |
| portchannelguard | True | 300 |
| portsec | True | 300 |
| speed-misconfigured | True | 300 |
| tapagg | True | 300 |
| uplink-failure-detection | True | 300 |
| xcvr-misconfigured | True | 300 |
| xcvr-overheat | True | 300 |
| xcvr-power-unsupported | True | 300 |
| xcvr-unsupported | True | 300 |

```eos
!
errdisable detect cause acl
errdisable detect cause arp-inspection
errdisable detect cause dot1x
errdisable detect cause link-change
errdisable detect cause tapagg
errdisable detect cause xcvr-misconfigured
errdisable detect cause xcvr-overheat
errdisable detect cause xcvr-power-unsupported
errdisable recovery cause arp-inspection
errdisable recovery cause bpduguard
errdisable recovery cause dot1x
errdisable recovery cause hitless-reload-down
errdisable recovery cause lacp-rate-limit
errdisable recovery cause link-flap
errdisable recovery cause no-internal-vlan
errdisable recovery cause portchannelguard
errdisable recovery cause portsec
errdisable recovery cause speed-misconfigured
errdisable recovery cause tapagg
errdisable recovery cause uplink-failure-detection
errdisable recovery cause xcvr-misconfigured
errdisable recovery cause xcvr-overheat
errdisable recovery cause xcvr-power-unsupported
errdisable recovery cause xcvr-unsupported
errdisable recovery interval 300
```

## Quality Of Service

### QOS Class Maps

#### QOS Class Maps Summary

| Name | Field | Value |
| ---- | ----- | ----- |
| CM_IPv6_ACCESS_GROUP | - | - |
| CM_REPLICATION_LD | acl | ACL_REPLICATION_LD |
| CM_REPLICATION_LD2 | vlan | 200 |
| CM_REPLICATION_LD3 | cos | 3 |
| COS_RANGE | vlan | 1-3 |
| VLAN_RANGE | vlan | 200-400 |

#### Class-maps Device Configuration

```eos
!
class-map type qos match-any CM_IPv6_ACCESS_GROUP
   match ipv6 access-group ACL_REPLICATION_LD
!
class-map type qos match-any CM_REPLICATION_LD
   match ip access-group ACL_REPLICATION_LD
!
class-map type qos match-any CM_REPLICATION_LD2
   match vlan 200
!
class-map type qos match-any CM_REPLICATION_LD3
   match cos 3
!
class-map type qos match-any COS_RANGE
   match vlan 1-3
!
class-map type qos match-any VLAN_RANGE
   match vlan 200-400
!
class-map type pbr match-any CM_PBR_EXCLUDE
   match ip access-group ACL_PBR_EXCLUDE
!
class-map type pbr match-any CM_PBR_INCLUDE
   match ip access-group ACL_PBR_INCLUDE
!
class-map type pbr match-any CM_PBR_WITHOUT_ACCESS_GROUP
```

### QOS Interfaces

| Interface | Trust | Default DSCP | Default COS | Shape rate |
| --------- | ----- | ------------ | ----------- | ---------- |
<<<<<<< HEAD
| Port-Channel3 | - | - | - | 200000 kbps |
| Port-Channel10 | - | - | - | 50 percent |
| Port-Channel101 | disabled | - | - | - |
=======
| Ethernet7 | cos | - | 5 | - |
| Ethernet21 | disabled | - | - | 200000 kbps |
| Ethernet22 | - | - | - | 10 percent |
| Port-Channel3 | - | - | - | 200000 kbps |
| Port-Channel10 | - | - | - | 50 percent |
| Port-Channel101 | disabled | - | - | - |

## Maintenance Mode

### BGP Groups

#### BGP Groups Summary

| BGP group | VRF Name | Neighbors | BGP maintenance profiles |
| --------- | -------- | --------- | ------------------------ |
| bar | red | peer-group-baz | downlink-neighbors |
| foo | - | 169.254.1.1<br>fe80::1 | ixp<br>uplink-neighbors |
| without-neighbors-key | red | - | Default |

#### BGP Groups Device Configuration

```eos
!
group bgp bar
   vrf red
   neighbor peer-group-baz
   maintenance profile bgp downlink-neighbors
!
group bgp foo
   neighbor 169.254.1.1
   neighbor fe80::1
   maintenance profile bgp ixp
   maintenance profile bgp uplink-neighbors
!
group bgp without-neighbors-key
   vrf red
```

### Interface Groups

#### Interface Groups Summary

| Interface Group | Interfaces | Interface maintenance profile | BGP maintenance profiles |
| --------------- | ---------- | ----------------------------- | ------------------------ |
| QSFP_Interface_Group | Ethernet1,5 | uplink-interfaces | Default |
| QSFP_Interface_Group1 | Ethernet1,5 | Default | Default |
| SFP_Interface_Group | Ethernet10-20<br>Ethernet30-48 | downlink-interfaces<br>ix-interfaces | downlink-neighbors<br>local-ix |

#### Interface Groups Device Configuration

```eos
!
group interface QSFP_Interface_Group
   interface Ethernet1,5
   maintenance profile interface uplink-interfaces
!
group interface QSFP_Interface_Group1
   interface Ethernet1,5
!
group interface SFP_Interface_Group
   interface Ethernet10-20
   interface Ethernet30-48
   maintenance profile bgp downlink-neighbors
   maintenance profile bgp local-ix
   maintenance profile interface downlink-interfaces
   maintenance profile interface ix-interfaces
```
>>>>>>> 2698a0d9
<|MERGE_RESOLUTION|>--- conflicted
+++ resolved
@@ -33,19 +33,13 @@
 - [Monitoring](#monitoring)
   - [Custom daemons](#custom-daemons)
   - [SFlow](#sflow)
-<<<<<<< HEAD
-=======
   - [Event Handler](#event-handler)
->>>>>>> 2698a0d9
 - [Interfaces](#interfaces)
   - [Interface Profiles](#interface-profiles)
   - [DPS Interfaces](#dps-interfaces)
   - [Ethernet Interfaces](#ethernet-interfaces)
   - [Port-Channel Interfaces](#port-channel-interfaces)
-<<<<<<< HEAD
-=======
   - [VLAN Interfaces](#vlan-interfaces)
->>>>>>> 2698a0d9
 - [Routing](#routing)
   - [IP Routing](#ip-routing)
   - [IPv6 Routing](#ipv6-routing)
@@ -55,10 +49,7 @@
 - [MPLS](#mpls)
   - [MPLS Interfaces](#mpls-interfaces)
 - [Multicast](#multicast)
-<<<<<<< HEAD
-=======
   - [IP IGMP Snooping](#ip-igmp-snooping)
->>>>>>> 2698a0d9
   - [PIM Sparse Mode](#pim-sparse-mode)
 - [Filters](#filters)
   - [IP Community-lists](#ip-community-lists)
@@ -88,12 +79,9 @@
 - [Quality Of Service](#quality-of-service)
   - [QOS Class Maps](#qos-class-maps)
   - [QOS Interfaces](#qos-interfaces)
-<<<<<<< HEAD
-=======
 - [Maintenance Mode](#maintenance-mode)
   - [BGP Groups](#bgp-groups)
   - [Interface Groups](#interface-groups)
->>>>>>> 2698a0d9
 
 ## Management
 
@@ -702,21 +690,16 @@
 
 | Interface | Ingress Enabled | Egress Enabled |
 | --------- | --------------- | -------------- |
-<<<<<<< HEAD
-=======
 | Ethernet50 | True | - |
 | Ethernet51 | - | True |
 | Ethernet52 | True | True (unmodified) |
 | Ethernet53 | False | False |
 | Ethernet54 | False | False (unmodified) |
->>>>>>> 2698a0d9
 | Port-Channel117 | True | True |
 | Port-Channel118 | True | True (unmodified) |
 | Port-Channel119 | False | False |
 | Port-Channel120 | False | False (unmodified) |
 
-<<<<<<< HEAD
-=======
 ### Event Handler
 
 #### Event Handler Summary
@@ -836,7 +819,6 @@
 event-handler without-trigger-key
 ```
 
->>>>>>> 2698a0d9
 ## Interfaces
 
 ### Interface Profiles
@@ -891,23 +873,6 @@
 
 | Interface | Description | Mode | VLANs | Native VLAN | Trunk Group | Channel-Group |
 | --------- | ----------- | ---- | ----- | ----------- | ----------- | ------------- |
-<<<<<<< HEAD
-| Ethernet3 | MLAG_PEER_DC1-LEAF1B_Ethernet3 | *trunk | *2-4094 | *- | *LEAF_PEER_L3, MLAG | 3 |
-| Ethernet4 | MLAG_PEER_DC1-LEAF1B_Ethernet4 | *trunk | *2-4094 | *- | *LEAF_PEER_L3, MLAG | 3 |
-| Ethernet5 | DC1-AGG01_Ethernet1 | *trunk | *110,201 | *- | *- | 5 |
-| Ethernet10/1 | LAG Member | *access | *110 | *- | *- | 101 |
-| Ethernet10/2 | LAG Member | *trunk | *110-112 | *- | *- | 102 |
-| Ethernet10/3 | LAG Member | *trunk | *110-112 | *- | *- | 103 |
-| Ethernet10/4 | LAG Member LACP fallback | *trunk | *112 | *- | *- | 104 |
-| Ethernet11/2 | LAG Member LACP fallback LLDP ZTP VLAN | *trunk | *112 | *- | *- | 112 |
-| Ethernet15 | DC1-AGG03_Ethernet1 | *trunk | *110,201 | *- | *- | 15 |
-| Ethernet16 | DC1-AGG04_Ethernet1 | *trunk | *110,201 | *10 | *- | 16 |
-| Ethernet18 | LAG Member | *access | *110 | *- | *- | 109 |
-| Ethernet50 | SRV-POD03_Eth1 | *trunk | *110,201 | *- | *- | 5 |
-
-*Inherited from Port-Channel Interface
-
-=======
 | Ethernet1 | P2P_LINK_TO_DC1-SPINE1_Ethernet1 | dot1q-tunnel | 110-111,200,210-211 | tag | g1, g2 | - |
 | Ethernet2 | SRV-POD02_Eth1 | trunk | 110-111,210-211 | - | - | - |
 | Ethernet3 | P2P_LINK_TO_DC1-SPINE2_Ethernet2 | trunk | - | 5 | - | - |
@@ -1041,14 +1006,10 @@
 | Ethernet3 | - | 65 | - |
 | Ethernet4 | 65 | - | - |
 
->>>>>>> 2698a0d9
 ##### Transceiver Settings
 
 | Interface | Transceiver Frequency | Media Override |
 | --------- | --------------------- | -------------- |
-<<<<<<< HEAD
-| Ethernet5 | - | 100gbase-ar4 |
-=======
 | Ethernet7 | - | 100gbase-ar4 |
 | Ethernet67 | 190050.000 | - |
 | Ethernet68 | 190080.000 ghz | 100gbase-ar4 |
@@ -1061,17 +1022,11 @@
 | Ethernet1 | EVPN_MH_ES1 | upstream |
 | Ethernet1 | EVPN_MH_ES3, EVPN_MH_ES4 | upstream |
 | Ethernet3 | EVPN_MH_ES2 | downstream |
->>>>>>> 2698a0d9
 
 ##### Phone Interfaces
 
 | Interface | Mode | Native VLAN | Phone VLAN | Phone VLAN Mode |
 | --------- | ---- | ----------- | ---------- | --------------- |
-<<<<<<< HEAD
-| Port-Channel12 | trunk phone | 100 | 70 | untagged |
-| Port-Channel100 | dot1q-tunnel | 5 | 110 | tagged |
-
-=======
 | Ethernet1 | dot1q-tunnel | 5 | 110 | tagged |
 | Ethernet13 | trunk phone | 100 | 70 | untagged |
 | Ethernet61 | trunk phone | 100 | 70 | untagged phone |
@@ -1090,17 +1045,10 @@
 | Ethernet9 | IPv4 | - | ACL_MULTICAST |
 | Ethernet9 | IPv6 | True | - |
 
->>>>>>> 2698a0d9
 ##### IPv4
 
 | Interface | Description | Channel Group | IP Address | VRF |  MTU | Shutdown | ACL In | ACL Out |
 | --------- | ----------- | ------------- | ---------- | ----| ---- | -------- | ------ | ------- |
-<<<<<<< HEAD
-| Ethernet17 | LAG Member | 17 | *192.0.2.3/31 | **default | **- | **- | **- | **- |
-
-*Inherited from Port-Channel Interface
-
-=======
 | Ethernet1 | P2P_LINK_TO_DC1-SPINE1_Ethernet1 | - | 172.31.255.1/31 | default | 1500 | - | - | - |
 | Ethernet2 | SRV-POD02_Eth1 | - | 10.1.255.3/24 | default | - | - | - | - |
 | Ethernet3 | P2P_LINK_TO_DC1-SPINE2_Ethernet2 | - | 172.31.128.1/31 | default | 1500 | - | - | - |
@@ -1195,17 +1143,10 @@
 | Ethernet66 | 2 | - | - | Enabled | ID2TrackedObjectDecrement, ID2TrackedObjectShutdown | Decrement 10, Shutdown | - | 2 | 2001:db8::1 |
 | Ethernet66 | 3 | - | - | Disabled | - | - | 100.64.0.1 | 3 | - |
 
->>>>>>> 2698a0d9
 ##### ISIS
 
 | Interface | Channel Group | ISIS Instance | ISIS BFD | ISIS Metric | Mode | ISIS Circuit Type | Hello Padding | Authentication Mode |
 | --------- | ------------- | ------------- | -------- | ----------- | ---- | ----------------- | ------------- | ------------------- |
-<<<<<<< HEAD
-| Ethernet10/10 | 110 | *ISIS_TEST | True | *99 | *point-to-point | *level-2 | *True | *text |
-
-*Inherited from Port-Channel Interface
-
-=======
 | Ethernet5 | - | ISIS_TEST | True | 99 | point-to-point | level-2 | False | md5 |
 | Ethernet81/10 | 110 | *ISIS_TEST | True | *99 | *point-to-point | *level-2 | *True | *text |
 
@@ -1232,14 +1173,10 @@
 | --------- | ------------ | ------------------------ |
 | Ethernet28 | 100 | 100 |
 
->>>>>>> 2698a0d9
 ##### Error Correction Encoding Interfaces
 
 | Interface | Enabled |
 | --------- | ------- |
-<<<<<<< HEAD
-| Ethernet11/1 | fire-code<br>reed-solomon |
-=======
 | Ethernet23 | fire-code<br>reed-solomon |
 | Ethernet24 | Disabled |
 | Ethernet81/1 | fire-code<br>reed-solomon |
@@ -1251,44 +1188,11 @@
 | Ethernet2 | True | 5 | True |
 | Ethernet3 | False | - | - |
 | Ethernet4 | True | - | - |
->>>>>>> 2698a0d9
 
 #### Ethernet Interfaces Device Configuration
 
 ```eos
 !
-<<<<<<< HEAD
-interface Ethernet3
-   description MLAG_PEER_DC1-LEAF1B_Ethernet3
-   channel-group 3 mode active
-!
-interface Ethernet4
-   description MLAG_PEER_DC1-LEAF1B_Ethernet4
-   channel-group 3 mode active
-!
-interface Ethernet5
-   description DC1-AGG01_Ethernet1
-   channel-group 5 mode active
-   transceiver media override 100gbase-ar4
-!
-interface Ethernet8
-   description MLAG_PEER_DC1-LEAF1B_Ethernet8
-   channel-group 8 mode active
-!
-interface Ethernet10/1
-   description LAG Member
-   channel-group 101 mode active
-!
-interface Ethernet10/2
-   description LAG Member
-   channel-group 102 mode active
-!
-interface Ethernet10/3
-   description LAG Member
-   channel-group 103 mode active
-!
-interface Ethernet10/4
-=======
 interface Ethernet1
    description P2P_LINK_TO_DC1-SPINE1_Ethernet1
    mtu 1500
@@ -2137,7 +2041,6 @@
    channel-group 103 mode active
 !
 interface Ethernet80/4
->>>>>>> 2698a0d9
    description LAG Member LACP fallback
    switchport trunk allowed vlan 100
    switchport mode trunk
@@ -2145,29 +2048,17 @@
    channel-group 104 mode active
    spanning-tree portfast
 !
-<<<<<<< HEAD
-interface Ethernet10/10
-   description isis_port_channel_member
-   channel-group 110 mode active
-!
-interface Ethernet11/1
-=======
 interface Ethernet81
    description LAG Member
    channel-group 109 mode active
 !
 interface Ethernet81/1
->>>>>>> 2698a0d9
    description LAG Member with error_correction
    error-correction encoding fire-code
    error-correction encoding reed-solomon
    channel-group 111 mode active
 !
-<<<<<<< HEAD
-interface Ethernet11/2
-=======
 interface Ethernet81/2
->>>>>>> 2698a0d9
    description LAG Member LACP fallback LLDP ZTP VLAN
    switchport trunk allowed vlan 112
    switchport mode trunk
@@ -2176,36 +2067,49 @@
    lldp tlv transmit ztp vlan 112
    spanning-tree portfast
 !
-<<<<<<< HEAD
-interface Ethernet15
-   description DC1-AGG03_Ethernet1
-   channel-group 15 mode active
-   lacp timer fast
-   lacp timer multiplier 30
-!
-interface Ethernet16
-   description DC1-AGG04_Ethernet1
-   channel-group 16 mode active
-   lacp timer normal
-!
-interface Ethernet17
-   description LAG Member
-   channel-group 17 mode active
-!
-interface Ethernet18
-   description LAG Member
-   channel-group 109 mode active
-!
-interface Ethernet50
-   description SRV-POD03_Eth1
-   channel-group 5 mode active
-   no lldp transmit
-   no lldp receive
-=======
 interface Ethernet81/10
    description isis_port_channel_member
    channel-group 110 mode active
->>>>>>> 2698a0d9
+!
+interface Ethernet82
+   description Switchport_tap_tool
+   switchport tap native vlan 10
+   switchport tap identity 3 inner 5
+   switchport tap mac-address dest 01:00:00:00:00:00 src 01:23:45:67:89:ab
+   switchport tap mpls pop all
+   switchport tap encapsulation gre strip
+   switchport tap encapsulation gre destination 1.1.1.1 source 1.1.1.2 protocol 0x0000 strip
+   switchport tap encapsulation gre protocol 0x0001 strip
+   switchport tap encapsulation gre destination 2.1.1.2 protocol 0x0010 strip
+   switchport tap encapsulation gre destination 2.1.1.3 source 2.1.1.4 strip
+   switchport tap encapsulation gre protocol 0x0002 feature header length 3 strip
+   switchport tap encapsulation gre protocol 0x0003 feature header length 2 strip re-encapsulation ethernet
+   switchport tool mpls pop all
+   switchport tool encapsulation vn-tag strip
+   switchport tool encapsulation dot1br strip
+   switchport tap allowed vlan 25
+   switchport tool allowed vlan 23
+   switchport tool identity qinq
+   switchport tool identity dot1q source dzgre port
+   switchport tap truncation 150
+   switchport tool truncation
+   switchport tap default group g1 group g2 group g3
+   switchport tap default nexthop-group nexthop_g1 nexthop_g2 nexthop_g3
+   switchport tap default interface ethernet4
+   switchport tap default interface port-channel10
+   switchport tool group set group1 group2 group3
+   switchport tool dot1q remove outer 1
+   switchport tool dzgre preserve
+!
+interface Ethernet83
+   description Test_tap_tool
+   switchport tap identity 5
+   switchport tap mac-address dest 01:00:00:00:00:00
+   switchport tap encapsulation vxlan strip
+   switchport tool identity dot1q
+   switchport tool identity qinq source dzgre policy inner port
+   switchport tap truncation
+   switchport tool truncation 160
 ```
 
 ### Port-Channel Interfaces
@@ -2329,10 +2233,7 @@
 | Interface | Group Name | Direction |
 | --------- | ---------- | --------- |
 | Port-Channel5 | EVPN_MH_ES1 | downstream |
-<<<<<<< HEAD
-=======
 | Port-Channel5 | EVPN_MH_ES3, EVPN_MH_ES4 | downstream |
->>>>>>> 2698a0d9
 | Port-Channel15 | EVPN_MH_ES2 | upstream |
 
 ##### IPv4
@@ -2418,11 +2319,8 @@
    storm-control multicast level 1
    storm-control unknown-unicast level 1
    link tracking group EVPN_MH_ES1 downstream
-<<<<<<< HEAD
-=======
    link tracking group EVPN_MH_ES3 downstream
    link tracking group EVPN_MH_ES4 downstream
->>>>>>> 2698a0d9
    comment
    Comment created from eos_cli under port_channel_interfaces.Port-Channel5
    EOF
@@ -2510,11 +2408,7 @@
    switchport port-security violation protect log
    switchport port-security mac-address maximum 100
    spanning-tree guard none
-<<<<<<< HEAD
    switchport backup-link Port-Channel100 prefer vlan 20
-=======
-   switchport backup-link Port-Channel100.102 prefer vlan 20
->>>>>>> 2698a0d9
 !
 interface Port-Channel17
    description PBR Description
@@ -2607,7 +2501,6 @@
    logging event link-status
    encapsulation dot1q vlan 101
    ip address 10.1.1.3/31
-<<<<<<< HEAD
    switchport tap identity 3 inner 10
    switchport tap mac-address dest 01:00:00:00:00:00
    switchport tap encapsulation vxlan strip
@@ -2615,8 +2508,6 @@
    switchport tool identity dot1q source dzgre policy
    switchport tap truncation 120
    switchport tool truncation
-=======
->>>>>>> 2698a0d9
 !
 interface Port-Channel100.102
    description IFL for TENANT02
@@ -2890,7 +2781,6 @@
 interface Port-Channel132
    profile test-interface-profile
    description Test_port-channel_interface-profile
-<<<<<<< HEAD
 !
 interface Port-Channel133
    description Test_switchport_tap_tool
@@ -2921,7 +2811,6 @@
    switchport tool group set group1 group2 group3
    switchport tool dot1q remove outer 1-2
    switchport tool dzgre preserve
-=======
 ```
 
 ### VLAN Interfaces
@@ -3445,7 +3334,6 @@
    isis enable EVPN_UNDERLAY
    isis authentication mode sha key-id 5 rx-disabled level-1
    isis authentication mode sha key-id 10 rx-disabled level-2
->>>>>>> 2698a0d9
 ```
 
 ## Routing
@@ -3523,13 +3411,9 @@
 
 | Interface | Interval | Minimum RX | Multiplier | Echo |
 | --------- | -------- | ---------- | ---------- | ---- |
-<<<<<<< HEAD
-| Port-Channel9 | 500 | 500 | 5 | True |
-=======
 | Ethernet1 | 500 | 500 | 5 | True |
 | Port-Channel9 | 500 | 500 | 5 | True |
 | Vlan85 | 500 | 500 | 5 | True |
->>>>>>> 2698a0d9
 
 ## MPLS
 
@@ -3537,18 +3421,13 @@
 
 | Interface | MPLS IP Enabled | LDP Enabled | IGP Sync |
 | --------- | --------------- | ----------- | -------- |
-<<<<<<< HEAD
-=======
 | Ethernet9 | True | True | - |
 | Ethernet10 | False | False | - |
->>>>>>> 2698a0d9
 | Port-Channel113 | True | True | True |
 | Port-Channel114 | False | False | - |
 
 ## Multicast
 
-<<<<<<< HEAD
-=======
 ### IP IGMP Snooping
 
 #### IP IGMP Snooping Summary
@@ -3612,21 +3491,16 @@
 no ip igmp snooping vlan 25 proxy
 ```
 
->>>>>>> 2698a0d9
 ### PIM Sparse Mode
 
 #### PIM Sparse Mode Enabled Interfaces
 
 | Interface Name | VRF Name | IP Version | Border Router | DR Priority | Local Interface |
 | -------------- | -------- | ---------- | ------------- | ----------- | --------------- |
-<<<<<<< HEAD
-| Port-Channel99 | - | IPv4 | - | 200 | - |
-=======
 | Ethernet5 | - | IPv4 | True | 200 | - |
 | Port-Channel99 | - | IPv4 | - | 200 | - |
 | Vlan89 | - | IPv4 | - | - | Loopback0 |
 | Vlan4094 | - | IPv4 | - | 200 | - |
->>>>>>> 2698a0d9
 
 ## Filters
 
@@ -4160,11 +4034,6 @@
 
 | Interface | Trust | Default DSCP | Default COS | Shape rate |
 | --------- | ----- | ------------ | ----------- | ---------- |
-<<<<<<< HEAD
-| Port-Channel3 | - | - | - | 200000 kbps |
-| Port-Channel10 | - | - | - | 50 percent |
-| Port-Channel101 | disabled | - | - | - |
-=======
 | Ethernet7 | cos | - | 5 | - |
 | Ethernet21 | disabled | - | - | 200000 kbps |
 | Ethernet22 | - | - | - | 10 percent |
@@ -4231,5 +4100,4 @@
    maintenance profile bgp local-ix
    maintenance profile interface downlink-interfaces
    maintenance profile interface ix-interfaces
-```
->>>>>>> 2698a0d9
+```