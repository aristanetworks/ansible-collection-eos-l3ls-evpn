--- conflicted
+++ resolved
@@ -909,9 +909,7 @@
 aaa accounting commands all default start-stop group TACACS logging
 aaa accounting commands 0 default start-stop logging
 aaa accounting commands 1 default start-stop group TACACS
-<<<<<<< HEAD
 aaa accounting commands 2 default none
-=======
 ```
 
 ## Management Security
@@ -9767,5 +9765,4 @@
       group bgp BGP_GROUP_2
       group interface INTERFACE_GROUP_1
       profile unit UP1
->>>>>>> 6995a974
 ```