# hostname-set-via-hostname-var

## Table of Contents

- [Management](#management)
  - [Agents](#agents)
  - [Management Interfaces](#management-interfaces)
  - [IP Domain-list](#ip-domain-list)
  - [Clock Settings](#clock-settings)
- [CVX](#cvx)
  - [CVX Services](#cvx-services)
  - [CVX Device Configuration](#cvx-device-configuration)
- [Authentication](#authentication)
  - [Local Users](#local-users)
  - [Enable Password](#enable-password)
  - [TACACS Servers](#tacacs-servers)
  - [RADIUS Server](#radius-server)
  - [AAA Server Groups](#aaa-server-groups)
  - [AAA Authentication](#aaa-authentication)
  - [AAA Authorization](#aaa-authorization)
  - [AAA Accounting](#aaa-accounting)
<<<<<<< HEAD
- [Monitoring](#monitoring)
  - [Event Handler](#event-handler)
  - [Flow Tracking](#flow-tracking)
- [Interfaces](#interfaces)
  - [Interface Profiles](#interface-profiles)
  - [DPS Interfaces](#dps-interfaces)
  - [Ethernet Interfaces](#ethernet-interfaces)
  - [Port-Channel Interfaces](#port-channel-interfaces)
- [Multicast](#multicast)
  - [IP IGMP Snooping](#ip-igmp-snooping)
- [Filters](#filters)
  - [IP Community-lists](#ip-community-lists)
  - [IP Extended Community Lists](#ip-extended-community-lists)
  - [IP Extended Community RegExp Lists](#ip-extended-community-regexp-lists)
- [IP DHCP Relay](#ip-dhcp-relay)
  - [IP DHCP Relay Summary](#ip-dhcp-relay-summary)
  - [IP DHCP Relay Device Configuration](#ip-dhcp-relay-device-configuration)
- [IP DHCP Snooping](#ip-dhcp-snooping)
  - [IP DHCP Snooping Device Configuration](#ip-dhcp-snooping-device-configuration)
- [Errdisable](#errdisable)
  - [Errdisable Summary](#errdisable-summary)
- [Maintenance Mode](#maintenance-mode)
  - [BGP Groups](#bgp-groups)
  - [Interface Groups](#interface-groups)
=======
- [Aliases Device Configuration](#aliases-device-configuration)
- [DHCP Relay](#dhcp-relay)
  - [DHCP Relay Summary](#dhcp-relay-summary)
  - [DHCP Relay Device Configuration](#dhcp-relay-device-configuration)
- [DHCP Server](#dhcp-server)
  - [DHCP Servers Summary](#dhcp-servers-summary)
  - [DHCP Server Configuration](#dhcp-server-configuration)
- [System Boot Settings](#system-boot-settings)
  - [Boot Secret Summary](#boot-secret-summary)
  - [System Boot Device Configuration](#system-boot-device-configuration)
- [Monitoring](#monitoring)
  - [Custom daemons](#custom-daemons)
- [Interfaces](#interfaces)
  - [DPS Interfaces](#dps-interfaces)
- [Routing](#routing)
  - [IP Routing](#ip-routing)
  - [IPv6 Routing](#ipv6-routing)
  - [ARP](#arp)
- [Filters](#filters)
  - [AS Path Lists](#as-path-lists)
- [802.1X Port Security](#8021x-port-security)
  - [802.1X Summary](#8021x-summary)
- [VRF Instances](#vrf-instances)
  - [VRF Instances Summary](#vrf-instances-summary)
  - [VRF Instances Device Configuration](#vrf-instances-device-configuration)
- [Application Traffic Recognition](#application-traffic-recognition)
  - [Applications](#applications)
  - [Application Profiles](#application-profiles)
  - [Categories](#categories)
  - [Field Sets](#field-sets)
  - [Router Application-Traffic-Recognition Device Configuration](#router-application-traffic-recognition-device-configuration)
- [Quality Of Service](#quality-of-service)
  - [QOS Class Maps](#qos-class-maps)
>>>>>>> 221cac03

## Management

### Agents

#### Agent Dummy

##### Environment Variables

| Name | Value |
| ---- | ----- |
| V1 | 42 |
| V2 | 666 |

#### Agent KernelFib

##### Environment Variables

| Name | Value |
| ---- | ----- |
| KERNELFIB_PROGRAM_ALL_ECMP | true |

#### Agents Device Configuration

```eos
!
agent Dummy environment V1=42:V2=666
agent KernelFib environment KERNELFIB_PROGRAM_ALL_ECMP=true
```

### Management Interfaces

#### Management Interfaces Summary

##### IPv4

| Management Interface | Description | Type | VRF | IP Address | Gateway |
| -------------------- | ----------- | ---- | --- | ---------- | ------- |
| Management1 | OOB_MANAGEMENT | oob | MGMT | 10.73.255.122/24 | 10.73.255.2 |

##### IPv6

| Management Interface | Description | Type | VRF | IPv6 Address | IPv6 Gateway |
| -------------------- | ----------- | ---- | --- | ------------ | ------------ |
| Management1 | OOB_MANAGEMENT | oob | MGMT | - | - |

#### Management Interfaces Device Configuration

```eos
!
interface Management1
   description OOB_MANAGEMENT
   vrf MGMT
   ip address 10.73.255.122/24
```

### IP Domain-list

#### Domains List

- domain1.local
- domain2.local

#### IP Domain-list Device Configuration

```eos
ip domain-list domain1.local
ip domain-list domain2.local
!
```

### Clock Settings

#### Clock Timezone Settings

Clock Timezone is set to **GMT**.

#### Clock Device Configuration

```eos
!
clock timezone GMT
```

## CVX

| Peer Hosts |
| ---------- |
| 1.1.1.1, 2.2.2.2 |

CVX is enabled

### CVX Services

| Service | Enabled | Settings |
| ------- | ------- | -------- |
| MCS | True | Redis Password Set |
| VXLAN | True | VTEP MAC learning: control-plane |

### CVX Device Configuration

```eos
!
cvx
   no shutdown
   peer host 1.1.1.1
   peer host 2.2.2.2
   !
   service mcs
      redis password 7 <removed>
      no shutdown
   !
   service vxlan
      no shutdown
      vtep mac-learning control-plane
```

## Authentication

### Local Users

#### Local Users Summary

| User | Privilege | Role | Disabled | Shell |
| ---- | --------- | ---- | -------- | ----- |
| admin | 15 | network-admin | False | - |
| admin1 | - | - | True | - |
| ansible | 15 | network-admin | False | - |
| cvpadmin | 15 | network-admin | False | - |
| shell | - | - | False | /sbin/nologin |

#### Local Users Device Configuration

```eos
!
username admin privilege 15 role network-admin nopassword
no username admin1
username ansible privilege 15 role network-admin secret sha512 <removed>
username cvpadmin privilege 15 role network-admin secret sha512 <removed>
username cvpadmin ssh-key ssh-rsa AAAAB3NzaC1yc2EAAAADAQABAAABgQC9OuVC4D+ARBrc9sP0VRmP6osTo8fgA4Z/dkacQuiOgph6VTHaBkIuqR7XswKKCOH36GXeIChnIF+d1HSoe05mZX+bT2Nu1SObnO8jZjqIFZqUlXUTHWgmnChchABmXS3KMQlivVDE/r9o3vmHEFTfKPZsmG7YHZuavfYXxFJtqtDW0nGH/WJ+mm4v2CP1tOPBLvNE3mLXXyTepDkmrCH/fkwgPR3gBqLrkhWlma0bz+7I851RpCQemhVJFxeI/SnvQfL2VJU2ZMM3pPRSTlLry7Od6kZNAkr4dIOFDCVAaIDbBxPUZ/LvPfyEUwicEo/EKmpLBQ6E2UqcCK2pTyV/K63682spi2mkxp4FgaLi4CjWkpnL1A/MD7WhrSNgqXToF7QCb9Lidagy9IHafQxfu7LwkFdyQIMu8XNwDZIycuf29wHbDdz1N+YNVK8zwyNAbMOeKMqblsEm2YIorgjzQX1m9+/rJeFBKz77PSgeMp/Rc3txFVuSmFmeTy3aMkU= cvpadmin@hostmachine.local
username shell shell /sbin/nologin nopassword
username shell ssh-key ssh-rsa AAAAB3NzaC1yc2EAAAADAQABAAABgQDHMTFuLHPz/prREZZIks0ca4btBIzEbvY6KRYGzhN7JCG5CTfre0Y9UCbNul7qNl7cxomQkh/0VjQNX6ecPd0HyOTKL2EK002ejNyvooUDarnglMWtjKIl40NgDR/GNSkvC3nEylvX1H7Rfmu38NCqiwIpWA8JFwgLCLvkWUoORxHhIIy8/vttLgMxr66HGlVAnRidf3VVCnlILm4gUpc3fR43EhvVoYByY3jEa/fypiS2nDP9K2fXtpXGrIHSbyMu4Mj3fnSdcqWysRF7Tqc6Kvet8ImS07fLcgpbdLp31ssF1rssbTnD1zWuAozvXpK1d+vFO4EfFr5yzkE2Q8lM0wPpdS4LBWQfJdWgi6t5XEXewWyTYfIDKCBOI2dECGtkDjme+PDNIL9IQiiYC2iXMmQrun9fsp8jicdw1svGef8Otdb4kmHXiQ3mAxTeHLgeYPfYyekKq/+dFMcAZT+sv0g24AHc4ulitfLRoGjxYHZLGg2KQpFfAn0aQKCd5vk= noname@hostmachine-asd-cl
username shell ssh-key secondary ssh-rsa AAAAB3NzaC1yc2EAAAADAQABAAABgQDHMTFuLHPz/prREZZIks0ca4btBIzEbvY6KRYGzhN7JCG5CTfre0Y9UCbNul7qNl7cxomQkh/0VjQNX6ecPd0HyOTKL2EK002ejNyvooUDarnglMWtjKIl40NgDR/GNSkvC3nEylvX1H7Rfmu38NCqiwIpWA8JFwgLCLvkWUoORxHhIIy8/vttLgMxr66HGlVAnRidf3VVCnlILm4gUpc3fR43EhvVoYByY3jEa/fypiS2nDP9K2fXtpXGrIHSbyMu4Mj3fnSdcqWysRF7Tqc6Kvet8ImS07fLcgpbdLp31ssF1rssbTnD1zWuAozvXpK1d+vFO4EfFr5yzkE2Q8lM0wPpdS4LBWQfJdWgi6t5XEXewWyTYfIDKCBOI2dECGtkDjme+PDNIL9IQiiYC2iXMmQrun9fsp8jicdw1svGef8Otdb4kmHXiQ3mAxTeHLgeYPfYyekKq/+dFMcAZT+sv0g24AHc4ulitfLRoGjxYHZLGg2KQpFfAn0aQKCd5vk= noname@hostmachine-asd-cl
```

### Enable Password

sha512 encrypted enable password is configured

#### Enable Password Device Configuration

```eos
!
enable password sha512 <removed>
!
```

### TACACS Servers

#### TACACS Servers

| VRF | TACACS Servers | Single-Connection | Timeout |
| --- | -------------- | ----------------- | ------- |
| mgt | 10.10.10.157 | True | - |
| default | 10.10.10.249 | False | 23 |
| default | 10.10.10.158 | False | - |
| default | 10.10.10.159 | False | - |
| default | 10.10.10.160 | False | - |

Policy unknown-mandatory-attribute ignore is configured

Global timeout: 10 seconds

#### TACACS Servers Device Configuration

```eos
!
tacacs-server timeout 10
tacacs-server policy unknown-mandatory-attribute ignore
tacacs-server host 10.10.10.157 single-connection vrf mgt key 7 <removed>
tacacs-server host 10.10.10.249 timeout 23 key 7 <removed>
tacacs-server host 10.10.10.158 key 7 <removed>
tacacs-server host 10.10.10.159 key 8a <removed>
tacacs-server host 10.10.10.160
```

### RADIUS Server

- Time to skip a non-responsive server is 10 minutes

- Attribute 32 is included in access requests using hostname

- Global RADIUS TLS SSL profile is GLOBAL_RADIUS_SSL_PROFILE

- Dynamic Authorization is enabled on port 1700

- Dynamic Authorization for TLS connections uses SSL profile SSL_PROFILE

#### RADIUS Server Hosts

| VRF | RADIUS Servers | TLS | SSL Profile | Timeout | Retransmit |
| --- | -------------- | --- | ----------- | ------- | ---------- |
| mgt | 10.10.10.157 | - | - | - | - |
| default | 10.10.10.249 | - | - | - | - |
| default | 10.10.10.158 | - | - | - | - |
| mgt | 10.10.11.157 | - | - | 1 | 1 |
| mgt | 10.10.11.159 | - | - | - | 1 |
| mgt | 10.10.11.160 | - | - | 1 | - |
| mgt | 10.10.11.248 | - | - | - | - |
| default | 10.10.11.249 | - | - | 1 | 1 |
| default | 10.10.11.158 | - | - | 1 | 1 |
| default | 10.10.11.156 | True | - | 1 | 1 |
| mgt | 10.10.11.155 | True | HOST_SSL_PROFILE | 1 | 1 |

#### RADIUS Server Device Configuration

```eos
!
radius-server deadtime 10
radius-server attribute 32 include-in-access-req hostname
radius-server dynamic-authorization port 1700
radius-server tls ssl-profile GLOBAL_RADIUS_SSL_PROFILE
radius-server dynamic-authorization tls ssl-profile SSL_PROFILE
radius-server host 10.10.10.157 vrf mgt key 7 <removed>
radius-server host 10.10.10.249 key 7 <removed>
radius-server host 10.10.10.158 key 7 <removed>
radius-server host 10.10.11.157 vrf mgt timeout 1 retransmit 1 key 7 <removed>
radius-server host 10.10.11.159 vrf mgt retransmit 1 key 7 <removed>
radius-server host 10.10.11.160 vrf mgt timeout 1 key 7 <removed>
radius-server host 10.10.11.248 vrf mgt key 7 <removed>
radius-server host 10.10.11.249 timeout 1 retransmit 1 key 7 <removed>
radius-server host 10.10.11.158 timeout 1 retransmit 1 key 7 <removed>
radius-server host 10.10.11.156 tls port 1700 timeout 1 retransmit 1
radius-server host 10.10.11.155 vrf mgt tls ssl-profile HOST_SSL_PROFILE port 2083 timeout 1 retransmit 1
```

### AAA Server Groups

#### AAA Server Groups Summary

| Server Group Name | Type  | VRF | IP address |
| ------------------| ----- | --- | ---------- |
| TACACS | tacacs+ | mgt | 10.10.11.157 |
| TACACS | tacacs+ | default | 10.10.11.249 |
| TACACS1 | tacacs+ | mgt | 10.10.10.157 |
| TACACS1 | tacacs+ | default | 10.10.10.249 |
| TACACS2 | tacacs+ | mgt | 192.168.10.157 |
| TACACS2 | tacacs+ | default | 10.10.10.248 |
| LDAP1 | ldap | mgt | 192.168.10.157 |
| LDAP1 | ldap | default | 10.10.10.248 |
| LADP2 | ldap | mgt | 10.10.10.157 |
| LADP2 | ldap | default | 10.10.10.249 |
| RADIUS1 | radius | mgt | 192.168.10.157 |
| RADIUS1 | radius | default | 10.10.10.248 |
| RADIUS2 | radius | mgt | 10.10.10.157 |
| RADIUS2 | radius | default | 10.10.10.249 |

#### AAA Server Groups Device Configuration

```eos
!
aaa group server ldap LADP2
   server 10.10.10.157 vrf mgt
   server 10.10.10.249
!
aaa group server ldap LDAP1
   server 192.168.10.157 vrf mgt
   server 10.10.10.248
!
aaa group server radius RADIUS1
   server 192.168.10.157 vrf mgt
   server 10.10.10.248
!
aaa group server radius RADIUS2
   server 10.10.10.157 vrf mgt
   server 10.10.10.249
!
aaa group server tacacs+ TACACS
   server 10.10.11.157 vrf mgt
   server 10.10.11.249
!
aaa group server tacacs+ TACACS1
   server 10.10.10.157 vrf mgt
   server 10.10.10.249
!
aaa group server tacacs+ TACACS2
   server 192.168.10.157 vrf mgt
   server 10.10.10.248
```

### AAA Authentication

#### AAA Authentication Summary

| Type | Sub-type | User Stores |
| ---- | -------- | ---------- |
| Login | default | group TACACS local |
| Login | console | local |

AAA Authentication on-failure log has been enabled

AAA Authentication on-success log has been enabled

Policy local allow-nopassword-remote-login has been enabled.

Policy lockout has been enabled. After **3** failed login attempts within **900** minutes, you'll be locked out for **300** minutes.

#### AAA Authentication Device Configuration

```eos
aaa authentication login default group TACACS local
aaa authentication login console local
aaa authentication enable default group TACACS local
aaa authentication dot1x default group RADIUS1
aaa authentication policy on-failure log
aaa authentication policy on-success log
aaa authentication policy local allow-nopassword-remote-login
aaa authentication policy lockout failure 3 window 900 duration 300
!
```

### AAA Authorization

#### AAA Authorization Summary

| Type | User Stores |
| ---- | ----------- |
| Exec | group TACACS local |
| Default Role | network-admin |
| Additional Dynamic Authorization Groups | radius, RADIUS1 |

Authorization for configuration commands is enabled.

Authorization for serial console is enabled.

#### AAA Authorization Privilege Levels Summary

| Privilege Level | User Stores |
| --------------- | ----------- |
| all | group TACACS |
| 5 | group radius |
| 10,15 | group tacacs+ local |

#### AAA Authorization Device Configuration

```eos
aaa authorization policy local default-role network-admin
aaa authorization serial-console
aaa authorization dynamic dot1x additional-groups group radius group RADIUS1
aaa authorization exec default group TACACS local
aaa authorization commands all default group TACACS
aaa authorization commands 5 default group radius
aaa authorization commands 10,15 default group tacacs+ local
!
```

### AAA Accounting

#### AAA Accounting Summary

| Type | Commands | Record type | Group | Logging |
| ---- | -------- | ----------- | ----- | ------- |
| Exec - Console | - | start-stop | TACACS | True |
| Commands - Console | all | start-stop | TACACS | True |
| Commands - Console | 0 | start-stop |  -  | True |
| Commands - Console | 1 | start-stop | TACACS1 | False |
| Exec - Default | - | start-stop | TACACS | True |
| System - Default | - | start-stop | TACACS | - |
| Dot1x - Default  | - | start-stop | RADIUS | - |
| Commands - Default | all | start-stop | TACACS | True |
| Commands - Default | 0 | start-stop | - | True |
| Commands - Default | 1 | start-stop | TACACS | False |

#### AAA Accounting Device Configuration

```eos
aaa accounting exec console start-stop group TACACS logging
aaa accounting commands all console start-stop group TACACS logging
aaa accounting commands 0 console start-stop logging
aaa accounting commands 1 console start-stop group TACACS1
aaa accounting exec default start-stop group TACACS logging
aaa accounting system default start-stop group TACACS
aaa accounting dot1x default start-stop group RADIUS
aaa accounting commands all default start-stop group TACACS logging
aaa accounting commands 0 default start-stop logging
aaa accounting commands 1 default start-stop group TACACS
```

<<<<<<< HEAD
## Monitoring

### Event Handler

#### Event Handler Summary

| Handler | Actions | Trigger | Trigger Config |
| ------- | ------- | ------- | -------------- |
| CONFIG_VERSIONING | bash <code>FN=/mnt/flash/startup-config; LFN="`ls -1 $FN.*-* \| tail -n 1`"; if [ -z "$LFN" -o -n "`diff -I 'last modified' $FN $LFN`" ]; then cp $FN $FN.`date +%Y%m%d-%H%M%S`; ls -1r $FN.*-* \| tail -n +11 \| xargs -I % rm %; fi</code> | on-startup-config | - |
| trigger-on-boot | bash <code>if [ 15 -gt 10 ]\nthen\n  echo "a is greater than 10"\nfi</code><br>increment device health metric Metric1 | on-boot | - |
| trigger-on-counters | log | on-counters | poll interval 10<br>condition ( Arad*.IptCrcErrCnt.delta > 100 ) and ( Arad*.UcFifoFullDrop.delta > 100 )<br>granularity per-source |
| trigger-on-counters2 | - | on-counters | condition ( Arad*.IptCrcErrCnt.delta > 100 ) and ( Arad*.UcFifoFullDrop.delta > 100 )<br>granularity per-source |
| trigger-on-counters3 | - | on-counters | - |
| trigger-on-intf | - | on-intf | trigger on-intf Ethernet4 operstatus ip ip6 |
| trigger-on-intf2 | - | on-intf | - |
| trigger-on-intf3 | - | on-intf | - |
| trigger-on-intf4 | - | on-intf | trigger on-intf Ethernet4 ip |
| trigger-on-intf5 | - | on-intf | trigger on-intf Ethernet5 ip6 |
| trigger-on-intf6 | - | on-intf | trigger on-intf Ethernet6 operstatus |
| trigger-on-logging | increment device health metric Metric2 | on-logging | poll interval 10<br>regex ab* |
| trigger-on-logging2 | - | on-logging | regex ab* |
| trigger-on-logging3 | - | on-logging | - |
| trigger-on-maintenance1 | - | on-maintenance | trigger on-maintenance enter interface Management3 after stage linkdown |
| trigger-on-maintenance2 | bash <code>echo "on-maintenance"</code> | on-maintenance | trigger on-maintenance exit unit unit1 before stage bgp |
| trigger-on-maintenance3 | bash <code>echo "on-maintenance"</code> | on-maintenance | trigger on-maintenance enter bgp 10.0.0.2 vrf vrf1 all |
| trigger-on-maintenance4 | - | on-maintenance | - |
| trigger-on-maintenance5 | - | on-maintenance | - |
| trigger-vm-tracer | bash <code>echo "vm-tracer vm"</code> | vm-tracer vm | - |
| trigger-vm-tracer2 | bash <code>echo "vm-tracer vm"\nEOF</code> | vm-tracer vm | - |
| without-trigger-key | - | - | - |

#### Event Handler Device Configuration

```eos
!
event-handler CONFIG_VERSIONING
   trigger on-startup-config
   action bash FN=/mnt/flash/startup-config; LFN="`ls -1 $FN.*-* | tail -n 1`"; if [ -z "$LFN" -o -n "`diff -I 'last modified' $FN $LFN`" ]; then cp $FN $FN.`date +%Y%m%d-%H%M%S`; ls -1r $FN.*-* | tail -n +11 | xargs -I % rm %; fi
   delay 0
!
event-handler trigger-on-boot
   trigger on-boot
   action bash
      if [ 15 -gt 10 ]
      then
        echo "a is greater than 10"
      fi
      EOF
   action log
   action increment device-health metric Metric1
!
event-handler trigger-on-counters
   action log
   trigger on-counters
      poll interval 10
      condition ( Arad*.IptCrcErrCnt.delta > 100 ) and ( Arad*.UcFifoFullDrop.delta > 100 )
      granularity per-source
!
event-handler trigger-on-counters2
   trigger on-counters
      condition ( Arad*.IptCrcErrCnt.delta > 100 ) and ( Arad*.UcFifoFullDrop.delta > 100 )
      granularity per-source
!
event-handler trigger-on-counters3
   trigger on-counters
!
event-handler trigger-on-intf
   trigger on-intf Ethernet4 operstatus ip ip6
!
event-handler trigger-on-intf2
!
event-handler trigger-on-intf3
!
event-handler trigger-on-intf4
   trigger on-intf Ethernet4 ip
!
event-handler trigger-on-intf5
   trigger on-intf Ethernet5 ip6
!
event-handler trigger-on-intf6
   trigger on-intf Ethernet6 operstatus
!
event-handler trigger-on-logging
   action increment device-health metric Metric2
   trigger on-logging
      poll interval 10
      regex ab*
!
event-handler trigger-on-logging2
   trigger on-logging
      regex ab*
!
event-handler trigger-on-logging3
   trigger on-logging
!
event-handler trigger-on-maintenance1
   trigger on-maintenance enter interface Management3 after stage linkdown
!
event-handler trigger-on-maintenance2
   trigger on-maintenance exit unit unit1 before stage bgp
   action bash echo "on-maintenance"
!
event-handler trigger-on-maintenance3
   trigger on-maintenance enter bgp 10.0.0.2 vrf vrf1 all
   action bash echo "on-maintenance"
!
event-handler trigger-on-maintenance4
!
event-handler trigger-on-maintenance5
!
event-handler trigger-vm-tracer
   trigger vm-tracer vm
   action bash echo "vm-tracer vm"
!
event-handler trigger-vm-tracer2
   trigger vm-tracer vm
   action bash echo "vm-tracer vm"\nEOF
!
event-handler without-trigger-key
```

### Flow Tracking

#### Flow Tracking Sampled

| Sample Size | Minimum Sample Size | Hardware Offload for IPv4 | Hardware Offload for IPv6 | Encapsulations |
| ----------- | ------------------- | ------------------------- | ------------------------- | -------------- |
| 666 | 2 | enabled | disabled | ipv4, ipv6, mpls |

##### Trackers Summary

| Tracker Name | Record Export On Inactive Timeout | Record Export On Interval | MPLS | Number of Exporters | Applied On | Table Size |
| ------------ | --------------------------------- | ------------------------- | ---- | ------------------- | ---------- | ---------- |
| T1 | 3666 | 5666 | True | 0 |  | - |
| T2 | - | - | False | 1 | Ethernet40 | 614400 |
| T3 | - | - | - | 4 | Ethernet41<br>Ethernet42<br>Port-Channel42 | 100000 |

##### Exporters Summary

| Tracker Name | Exporter Name | Collector IP/Host | Collector Port | Local Interface |
| ------------ | ------------- | ----------------- | -------------- | --------------- |
| T2 | T2-E1 | - | - | No local interface |
| T3 | T3-E1 | - | - | No local interface |
| T3 | T3-E2 | - | - | No local interface |
| T3 | T3-E3 | - | - | Management1 |
| T3 | T3-E4 | - | - | No local interface |

#### Flow Tracking Hardware

Software export of IPFIX data records enabled.

##### Trackers Summary

| Tracker Name | Record Export On Inactive Timeout | Record Export On Interval | Number of Exporters | Applied On |
| ------------ | --------------------------------- | ------------------------- | ------------------- | ---------- |
| T1 | 3666 | 5666 | 0 |  |
| T2 | - | - | 1 | Ethernet40 |
| T3 | - | - | 4 | Dps1<br>Ethernet41<br>Port-Channel42 |
| T4 | 3666 | 5666 | 0 |  |

##### Exporters Summary

| Tracker Name | Exporter Name | Collector IP/Host | Collector Port | Local Interface |
| ------------ | ------------- | ----------------- | -------------- | --------------- |
| T2 | T2-E1 | - | - | No local interface |
| T3 | T3-E1 | - | - | No local interface |
| T3 | T3-E2 | - | - | No local interface |
| T3 | T3-E3 | - | - | Management1 |
| T3 | T3-E4 | - | - | No local interface |

#### Flow Tracking Device Configuration

```eos
!
flow tracking hardware
   tracker T1
      record export on inactive timeout 3666
      record export on interval 5666
   !
   tracker T2
      exporter T2-E1
         collector 42.42.42.42
   !
   tracker T3
      exporter T3-E1
      !
      exporter T3-E2
         collector 10.10.10.10 port 777
      !
      exporter T3-E3
         collector this.is.my.awesome.collector.dns.name port 888
         format ipfix version 10
         local interface Management1
         template interval 424242
      !
      exporter T3-E4
         collector dead:beef::cafe
   !
   tracker T4
      record export on inactive timeout 3666
      record export on interval 5666
   record format ipfix standard timestamps counters
   no shutdown
!
flow tracking sampled
   encapsulation ipv4 ipv6 mpls
   sample 666
   hardware offload ipv4
   hardware offload threshold minimum 2 samples
   tracker T1
      record export on inactive timeout 3666
      record export on interval 5666
      record export mpls
   !
   tracker T2
      flow table size 614400 entries
      exporter T2-E1
         collector 42.42.42.42
   !
   tracker T3
      flow table size 100000 entries
      exporter T3-E1
      !
      exporter T3-E2
         collector 10.10.10.10 port 777
      !
      exporter T3-E3
         collector this.is.my.awesome.collector.dns.name port 888
         format ipfix version 10
         local interface Management1
         template interval 424242
      !
      exporter T3-E4
         collector dead:beef::cafe
   no shutdown
```

## Interfaces

### Interface Profiles

#### Interface Profiles Summary

- TEST-PROFILE-1
- TEST-PROFILE-2

#### Interface Profiles Device Configuration

```eos
!
interface profile TEST-PROFILE-1
   command description Molecule
   command no switchport
   command no lldp transmit
!
interface profile TEST-PROFILE-2
   command mtu 9214
   command ptp enable
```

=======
## Aliases Device Configuration

```eos
alias wr copy running-config startup-config
alias siib show ip interface brief

!
```

## DHCP Relay

### DHCP Relay Summary

- DHCP Relay is disabled for tunnelled requests
- DHCP Relay is disabled for MLAG peer-link requests

| DHCP Relay Servers |
| ------------------ |
| dhcp-relay-server1 |
| dhcp-relay-server2 |

### DHCP Relay Device Configuration

```eos
!
dhcp relay
   tunnel requests disabled
   mlag peer-link requests disabled
   server dhcp-relay-server1
   server dhcp-relay-server2
```

## DHCP Server

### DHCP Servers Summary

| DHCP Server Enabled | VRF | IPv4 DNS Domain | IPv4 DNS Servers | IPv4 Bootfile | IPv4 Lease Time | IPv6 DNS Domain | IPv6 DNS Servers | IPv6 Bootfile | IPv6 Lease Time |
| ------------------- | --- | --------------- | ---------------- | ------------- | --------------- | --------------- | ---------------- | ------------- | --------------- |
| True | AVRF | - | - | - | - | - | - | - | - |
| True | defauls | - | - | - | - | - | - | - | - |
| True | default | - | 10.0.0.1, 192.168.255.254 | https://www.arista.io/ztp/bootstrap | - | - | 2001:db8::1, 2001:db8::2 | https://2001:0db8:fe/ztp/bootstrap | - |
| True | defaulu | - | - | - | - | - | - | - | - |
| True | TEST | testv4.com | - | - | 10 days 10 hours 10 minutes | testv6.com | - | - | 12 days 12 hours 12 minutes |
| False | VRF01 | - | - | - | - | - | - | - | - |

#### VRF AVRF DHCP Server

##### Subnets

| Subnet | Name | DNS Servers | Default Gateway | Lease Time | Ranges |
| ------ | ---- | ----------- | --------------- | ---------- | ------ |
| 172.16.254.0/24 | - | - | 172.16.254.1 | - | - |

#### VRF default DHCP Server

##### Subnets

| Subnet | Name | DNS Servers | Default Gateway | Lease Time | Ranges |
| ------ | ---- | ----------- | --------------- | ---------- | ------ |
| 2a00:2::/64 | - | - | - | - | - |
| 10.2.3.0/24 | - | - | - | - | - |

##### IPv4 Vendor Options

| Vendor ID | Sub-option Code | Sub-option Type | Sub-option Data |
| --------- | ----------------| --------------- | --------------- |
| NTP | 42 | ipv4-address | 10.1.1.1 |

#### VRF TEST DHCP Server

##### Subnets

| Subnet | Name | DNS Servers | Default Gateway | Lease Time | Ranges |
| ------ | ---- | ----------- | --------------- | ---------- | ------ |
| 10.0.0.0/24 | TEST1 | 10.1.1.12, 10.1.1.13 | 10.0.0.1 | 0 days, 0 hours, 10 minutes | 10.0.0.10-10.0.0.100, 10.0.0.110-10.0.0.120 |
| 2001:db8:abcd:1234:c000::/66 | - | - | - | - | - |

###### DHCP Reservations in subnet 10.0.0.0/24

| Mac Address | IPv4 Address | IPv6 Address | Hostname |
| ----------- | ------------ | ------------ | -------- |
| 0001.0001.0001 | 10.0.0.2 | - |  host3 |
| 1a1b.1c1d.1e1f | 10.0.0.1 | - |  host1 |

###### DHCP Reservations in subnet 2001:db8:abcd:1234:c000::/66

| Mac Address | IPv4 Address | IPv6 Address | Hostname |
| ----------- | ------------ | ------------ | -------- |
| 0003.0003.003 | - | 2001:db8:abcd:1234:c000::1 |  - |

##### IPv4 Vendor Options

| Vendor ID | Sub-option Code | Sub-option Type | Sub-option Data |
| --------- | ----------------| --------------- | --------------- |
| NTP | 1 | string | test |
| NTP | 42 | ipv4-address | 10.1.1.1 |
| NTP | 66 | array ipv4-address | 1.1.1.1 2.2.2.2 |

#### VRF VRF01 DHCP Server

##### Subnets

| Subnet | Name | DNS Servers | Default Gateway | Lease Time | Ranges |
| ------ | ---- | ----------- | --------------- | ---------- | ------ |
| 192.168.0.0/24 | - | - | - | - | - |

### DHCP Server Configuration

```eos
!
dhcp server vrf AVRF
   !
   subnet 172.16.254.0/24
      default-gateway 172.16.254.1
   dns server ipv4 10.0.0.1 192.168.255.254
   client class ipv4 definition Class1
!
dhcp server vrf defauls
!
dhcp server
   dns server ipv4 10.0.0.1 192.168.255.254
   dns server ipv6 2001:db8::1 2001:db8::2
   tftp server file ipv4 https://www.arista.io/ztp/bootstrap
   tftp server file ipv6 https://2001:0db8:fe/ztp/bootstrap
   !
   subnet 2a00:2::/64
   !
   subnet 10.2.3.0/24
   !
   vendor-option ipv4 NTP
      sub-option 42 type ipv4-address data 10.1.1.1
!
dhcp server vrf defaulu
!
dhcp server vrf TEST
   lease time ipv4 10 days 10 hours 10 minutes
   dns domain name ipv4 testv4.com
   lease time ipv6 12 days 12 hours 12 minutes
   dns domain name ipv6 testv6.com
   !
   subnet 10.0.0.0/24
      reservations
         mac-address 0001.0001.0001
            ipv4-address 10.0.0.2
            hostname host3
         !
         mac-address 1a1b.1c1d.1e1f
            ipv4-address 10.0.0.1
            hostname host1
      !
      range 10.0.0.10 10.0.0.100
      !
      range 10.0.0.110 10.0.0.120
      name TEST1
      dns server 10.1.1.12 10.1.1.13
      lease time 0 days 0 hours 10 minutes
      default-gateway 10.0.0.1
   !
   subnet 2001:db8:abcd:1234:c000::/66
      reservations
         mac-address 0003.0003.003
            ipv6-address 2001:db8:abcd:1234:c000::1
   !
   vendor-option ipv4 NTP
      sub-option 1 type string data "test"
      sub-option 42 type ipv4-address data 10.1.1.1
      sub-option 66 type array ipv4-address data 1.1.1.1 2.2.2.2
!
dhcp server vrf VRF01
   !
   subnet 192.168.0.0/24
   disabled
```

## System Boot Settings

### Boot Secret Summary

- The md5 hashed Aboot password is configured

### System Boot Device Configuration

```eos
!
boot secret 5 <removed>
```

## Monitoring

### Custom daemons

#### Custom Daemons Device Configuration

```eos
!
daemon ocprometheus
   exec /usr/bin/ocprometheus -config /usr/bin/ocprometheus.yml -addr localhost:6042
   no shutdown
!
daemon random
   exec /usr/bin/random
   shutdown
```

## Interfaces

>>>>>>> 221cac03
### DPS Interfaces

#### DPS Interfaces Summary

| Interface | IP address | Shutdown | MTU | Flow tracker(s) | TCP MSS Ceiling |
| --------- | ---------- | -------- | --- | --------------- | --------------- |
<<<<<<< HEAD
| Dps1 | - | - | - | Hardware: T3 |  |
=======
| Dps1 | 192.168.42.42/24 | True | 666 | Hardware: FT-HW<br>Sampled: FT-S | IPv4: 666<br>IPv6: 666<br>Direction: ingress |
>>>>>>> 221cac03

#### DPS Interfaces Device Configuration

```eos
!
interface Dps1
<<<<<<< HEAD
   flow tracker hardware T3
```

### Ethernet Interfaces

#### Ethernet Interfaces Summary

##### L2

| Interface | Description | Mode | VLANs | Native VLAN | Trunk Group | Channel-Group |
| --------- | ----------- | ---- | ----- | ----------- | ----------- | ------------- |
| Ethernet40 | - | - | - | - | - | - |
| Ethernet41 | - | - | - | - | - | - |
| Ethernet42 | - | - | - | - | - | - |

*Inherited from Port-Channel Interface

#### Ethernet Interfaces Device Configuration

```eos
!
interface Ethernet40
   switchport
   flow tracker hardware T2
   flow tracker sampled T2
!
interface Ethernet41
   switchport
   flow tracker hardware T3
   flow tracker sampled T3
!
interface Ethernet42
   switchport
   flow tracker sampled T3
```

### Port-Channel Interfaces

#### Port-Channel Interfaces Summary

##### L2

| Interface | Description | Mode | VLANs | Native VLAN | Trunk Group | LACP Fallback Timeout | LACP Fallback Mode | MLAG ID | EVPN ESI |
| --------- | ----------- | ---- | ----- | ----------- | ------------| --------------------- | ------------------ | ------- | -------- |
| Port-Channel42 | - | - | - | - | - | - | - | - | - |

#### Port-Channel Interfaces Device Configuration

```eos
!
interface Port-Channel42
   switchport
   flow tracker hardware T3
   flow tracker sampled T3
```

## Multicast

### IP IGMP Snooping

#### IP IGMP Snooping Summary

| IGMP Snooping | Fast Leave | Interface Restart Query | Proxy | Restart Query Interval | Robustness Variable |
| ------------- | ---------- | ----------------------- | ----- | ---------------------- | ------------------- |
| Enabled | True | 500 | True | 30 | 2 |

| Querier Enabled | IP Address | Query Interval | Max Response Time | Last Member Query Interval | Last Member Query Count | Startup Query Interval | Startup Query Count | Version |
| --------------- | ---------- | -------------- | ----------------- | -------------------------- | ----------------------- | ---------------------- | ------------------- | ------- |
| True | 10.10.10.1 | 40 | 10 | 5 | 2 | 20 | 2 | 3 |

##### IP IGMP Snooping Vlan Summary

| Vlan | IGMP Snooping | Fast Leave | Max Groups | Proxy |
| ---- | ------------- | ---------- | ---------- | ----- |
| 23 | True | True | 20 | True |
| 24 | True | - | - | - |
| 25 | False | False | - | False |
| 26 | - | - | - | - |

| Vlan | Querier Enabled | IP Address | Query Interval | Max Response Time | Last Member Query Interval | Last Member Query Count | Startup Query Interval | Startup Query Count | Version |
| ---- | --------------- | ---------- | -------------- | ----------------- | -------------------------- | ----------------------- | ---------------------- | ------------------- | ------- |
| 23 | True | 10.10.23.1 | 40 | 10 | 5 | 2 | 20 | 2 | 3 |

#### IP IGMP Snooping Device Configuration

```eos
!
ip igmp snooping robustness-variable 2
ip igmp snooping restart query-interval 30
ip igmp snooping interface-restart-query 500
ip igmp snooping fast-leave
ip igmp snooping vlan 23
ip igmp snooping vlan 23 querier
ip igmp snooping vlan 23 querier address 10.10.23.1
ip igmp snooping vlan 23 querier query-interval 40
ip igmp snooping vlan 23 querier max-response-time 10
ip igmp snooping vlan 23 querier last-member-query-interval 5
ip igmp snooping vlan 23 querier last-member-query-count 2
ip igmp snooping vlan 23 querier startup-query-interval 20
ip igmp snooping vlan 23 querier startup-query-count 2
ip igmp snooping vlan 23 querier version 3
ip igmp snooping vlan 23 max-groups 20
ip igmp snooping vlan 23 fast-leave
ip igmp snooping vlan 24
no ip igmp snooping vlan 25
no ip igmp snooping vlan 25 fast-leave
ip igmp snooping querier
ip igmp snooping querier address 10.10.10.1
ip igmp snooping querier query-interval 40
ip igmp snooping querier max-response-time 10
ip igmp snooping querier last-member-query-interval 5
ip igmp snooping querier last-member-query-count 2
ip igmp snooping querier startup-query-interval 20
ip igmp snooping querier startup-query-count 2
ip igmp snooping querier version 3
!
ip igmp snooping proxy
ip igmp snooping vlan 23 proxy
no ip igmp snooping vlan 25 proxy
```

## Filters

### IP Community-lists

#### IP Community-lists Summary

| Name | Action | Communities / Regexp |
| ---- | ------ | -------------------- |
| IP_CL_TEST1 | permit | 1001:1001, 1002:1002 |
| IP_CL_TEST1 | deny | 1010:1010 |
| IP_CL_TEST1 | permit | 20:* |
| IP_CL_TEST2 | deny | 1003:1003 |
| IP_RE_TEST1 | permit | ^$ |
| IP_RE_TEST2 | deny | ^100 |

#### IP Community-lists Device Configuration

```eos
!
ip community-list IP_CL_TEST1 permit 1001:1001 1002:1002
ip community-list IP_CL_TEST1 deny 1010:1010
ip community-list regexp IP_CL_TEST1 permit 20:*
ip community-list IP_CL_TEST2 deny 1003:1003
ip community-list regexp IP_RE_TEST1 permit ^$
ip community-list regexp IP_RE_TEST2 deny ^100
```

### IP Extended Community Lists

#### IP Extended Community Lists Summary

| List Name | Type | Extended Communities |
| --------- | ---- | -------------------- |
| TEST1 | permit | 65000:65000 |
| TEST1 | deny | 65002:65002 |
| TEST2 | deny | 65001:65001 |

#### IP Extended Community Lists Device Configuration

```eos
!
ip extcommunity-list TEST1 permit 65000:65000
ip extcommunity-list TEST1 deny 65002:65002
!
ip extcommunity-list TEST2 deny 65001:65001
```

### IP Extended Community RegExp Lists

#### IP Extended Community RegExp Lists Summary

| List Name | Type | Regular Expression |
| --------- | ---- | ------------------ |
| TEST1 | permit | 65[0-9]{3}:[0-9]+ |
| TEST1 | deny | .* |
| TEST2 | deny | 6500[0-1]:650[0-9][0-9] |

#### IP Extended Community RegExp Lists Device Configuration

```eos
!
ip extcommunity-list regexp TEST1 permit 65[0-9]{3}:[0-9]+
ip extcommunity-list regexp TEST1 deny .*
!
ip extcommunity-list regexp TEST2 deny 6500[0-1]:650[0-9][0-9]
```

## IP DHCP Relay

### IP DHCP Relay Summary

IP DHCP Relay Option 82 is enabled.

DhcpRelay Agent is in always-on mode.

Forwarding requests with secondary IP addresses in the "giaddr" field is allowed.

### IP DHCP Relay Device Configuration

```eos
!
ip dhcp relay information option
ip dhcp relay always-on
ip dhcp relay all-subnets default
```

## IP DHCP Snooping

IP DHCP Snooping is enabled

IP DHCP Snooping Bridging is enabled

IP DHCP Snooping Insertion of Option 82 is enabled

IP DHCP Snooping Circuit-ID Suboption: 10

IP DHCP Snooping Circuit-ID Format: %h:%p

IP DHCP Snooping enabled VLAN: 10,20,500,1000-2000

### IP DHCP Snooping Device Configuration

```eos
!
ip dhcp snooping bridging
ip dhcp snooping information option
ip dhcp snooping information option circuit-id type 10 format %h:%p
ip dhcp snooping vlan 10,20,500,1000-2000
```

## Errdisable

### Errdisable Summary

|  Detect Cause | Enabled |
| ------------- | ------- |
| acl | True |
| arp-inspection | True |
| dot1x | True |
| link-change | True |
| tapagg | True |
| xcvr-misconfigured | True |
| xcvr-overheat | True |
| xcvr-power-unsupported | True |

|  Detect Cause | Enabled | Interval |
| ------------- | ------- | -------- |
| arp-inspection | True | 300 |
| bpduguard | True | 300 |
| dot1x | True | 300 |
| hitless-reload-down | True | 300 |
| lacp-rate-limit | True | 300 |
| link-flap | True | 300 |
| no-internal-vlan | True | 300 |
| portchannelguard | True | 300 |
| portsec | True | 300 |
| speed-misconfigured | True | 300 |
| tapagg | True | 300 |
| uplink-failure-detection | True | 300 |
| xcvr-misconfigured | True | 300 |
| xcvr-overheat | True | 300 |
| xcvr-power-unsupported | True | 300 |
| xcvr-unsupported | True | 300 |

```eos
!
errdisable detect cause acl
errdisable detect cause arp-inspection
errdisable detect cause dot1x
errdisable detect cause link-change
errdisable detect cause tapagg
errdisable detect cause xcvr-misconfigured
errdisable detect cause xcvr-overheat
errdisable detect cause xcvr-power-unsupported
errdisable recovery cause arp-inspection
errdisable recovery cause bpduguard
errdisable recovery cause dot1x
errdisable recovery cause hitless-reload-down
errdisable recovery cause lacp-rate-limit
errdisable recovery cause link-flap
errdisable recovery cause no-internal-vlan
errdisable recovery cause portchannelguard
errdisable recovery cause portsec
errdisable recovery cause speed-misconfigured
errdisable recovery cause tapagg
errdisable recovery cause uplink-failure-detection
errdisable recovery cause xcvr-misconfigured
errdisable recovery cause xcvr-overheat
errdisable recovery cause xcvr-power-unsupported
errdisable recovery cause xcvr-unsupported
errdisable recovery interval 300
```

## Maintenance Mode

### BGP Groups

#### BGP Groups Summary

| BGP group | VRF Name | Neighbors | BGP maintenance profiles |
| --------- | -------- | --------- | ------------------------ |
| bar | red | peer-group-baz | downlink-neighbors |
| foo | - | 169.254.1.1<br>fe80::1 | ixp<br>uplink-neighbors |
| without-neighbors-key | red | - | Default |

#### BGP Groups Device Configuration

```eos
!
group bgp bar
   vrf red
   neighbor peer-group-baz
   maintenance profile bgp downlink-neighbors
!
group bgp foo
   neighbor 169.254.1.1
   neighbor fe80::1
   maintenance profile bgp ixp
   maintenance profile bgp uplink-neighbors
!
group bgp without-neighbors-key
   vrf red
```

### Interface Groups

#### Interface Groups Summary

| Interface Group | Interfaces | Interface maintenance profile | BGP maintenance profiles |
| --------------- | ---------- | ----------------------------- | ------------------------ |
| QSFP_Interface_Group | Ethernet1,5 | uplink-interfaces | Default |
| QSFP_Interface_Group1 | Ethernet1,5 | Default | Default |
| SFP_Interface_Group | Ethernet10-20<br>Ethernet30-48 | downlink-interfaces<br>ix-interfaces | downlink-neighbors<br>local-ix |

#### Interface Groups Device Configuration

```eos
!
group interface QSFP_Interface_Group
   interface Ethernet1,5
   maintenance profile interface uplink-interfaces
!
group interface QSFP_Interface_Group1
   interface Ethernet1,5
!
group interface SFP_Interface_Group
   interface Ethernet10-20
   interface Ethernet30-48
   maintenance profile bgp downlink-neighbors
   maintenance profile bgp local-ix
   maintenance profile interface downlink-interfaces
   maintenance profile interface ix-interfaces
=======
   description Test DPS Interface
   shutdown
   mtu 666
   flow tracker hardware FT-HW
   flow tracker sampled FT-S
   ip address 192.168.42.42/24
   tcp mss ceiling ipv4 666 ipv6 666 ingress
   load-interval 42
```

## Routing

### IP Routing

#### IP Routing Summary

| VRF | Routing Enabled |
| --- | --------------- |
| default | False |
| BLAH | - |
| defauls | - |
| defaulu | - |
| MGMT | False |
| TENANT_A_PROJECT01 | True |
| TENANT_A_PROJECT02 | True |

#### IP Routing Device Configuration

```eos
no ip routing vrf MGMT
ip routing vrf TENANT_A_PROJECT01
ip routing vrf TENANT_A_PROJECT02
```

### IPv6 Routing

#### IPv6 Routing Summary

| VRF | Routing Enabled |
| --- | --------------- |
| default | False |
| BLAH | false |
| defauls | false |
| defaulu | false |
| MGMT | false |
| TENANT_A_PROJECT01 | false |
| TENANT_A_PROJECT02 | false |

### ARP

ARP cache persistency is enabled. The refresh-delay is 700 seconds after reboot.

Global ARP timeout: 300

#### ARP Static Entries

| VRF | IPv4 address | MAC address |
| --- | ------------ | ----------- |
| BLAH | 42.42.42.42 | DEAD.BEEF.CAFE |
| defauls | 42.42.42.42 | DEAD.BEEF.CAFE |
| default | 41.42.42.42 | DEAD.BEEF.CAFE |
| default | 42.42.42.42 | DEAD.BEEF.CAFE |
| default | 43.42.42.42 | DEAD.BEEF.CAFE |
| defaulu | 42.42.42.42 | DEAD.BEEF.CAFE |

#### ARP Device Configuration

```eos
!
arp persistent refresh-delay 700
arp aging timeout default 300
arp vrf BLAH 42.42.42.42 DEAD.BEEF.CAFE arpa
arp vrf defauls 42.42.42.42 DEAD.BEEF.CAFE arpa
arp 41.42.42.42 DEAD.BEEF.CAFE arpa
arp 42.42.42.42 DEAD.BEEF.CAFE arpa
arp 43.42.42.42 DEAD.BEEF.CAFE arpa
arp vrf defaulu 42.42.42.42 DEAD.BEEF.CAFE arpa
```

## Filters

### AS Path Lists

#### AS Path Lists Summary

AS Path Regex Mode is **asn**.

| List Name | Type | Match | Origin |
| --------- | ---- | ----- | ------ |
| mylist1 | permit | ^(64512\|645115) | egp |
| mylist1 | deny | (64513\|64515)$ | any |
| mylist2 | deny | _64517$ | igp |

#### AS Path Lists Device Configuration

```eos
!
ip as-path regex-mode asn
ip as-path access-list mylist1 permit ^(64512|645115) egp
ip as-path access-list mylist1 deny (64513|64515)$ any
ip as-path access-list mylist2 deny _64517$ igp
```

## 802.1X Port Security

### 802.1X Summary

#### 802.1X Global

| System Auth Control | Protocol LLDP Bypass | Dynamic Authorization |
| ------------------- | -------------------- | ----------------------|
| True | True | True |

#### 802.1X MAC based authentication

| Delay | Hold period |
| ----- | ----------- |
| 300 | 300 |

#### 802.1X Radius AV pair

| Service type | Framed MTU |
| ------------ | ---------- |
| True | 1500 |

#### 802.1X Captive-portal authentication

| Authentication Attribute | Value |
| ------------------------ | ----- |
| URL | http://portal-nacm08/captiveredirect/ |
| SSL profile | Profile1 |
| IPv4 Access-list | ACL |
| Start limit | Infinite |

#### 802.1X Supplicant

| Attribute | Value |
| --------- | ----- |
| Logging | True |
| Disconnect cached-results timeout | 79 seconds |

##### 802.1X Supplicant profiles

| Profile | EAP Method | Identity | SSL Profile |
| ------- | ---------- | -------- | ----------- |
| Profile1 | tls | user_id1 | PF1 |
| Profile2 | - | user_id2 | - |
| Profile3 | - | - | PF2 |

## VRF Instances

### VRF Instances Summary

| VRF Name | IP Routing |
| -------- | ---------- |
| BLAH | disabled |
| defauls | disabled |
| defaulu | disabled |
| MGMT | disabled |
| TENANT_A_PROJECT01 | enabled |
| TENANT_A_PROJECT02 | enabled |

### VRF Instances Device Configuration

```eos
!
vrf instance BLAH
!
vrf instance defauls
!
vrf instance defaulu
!
vrf instance MGMT
!
vrf instance TENANT_A_PROJECT01
!
vrf instance TENANT_A_PROJECT02
```

## Application Traffic Recognition

### Applications

#### IPv4 Applications

| Name | Source Prefix | Destination Prefix | Protocols | Protocol Ranges | TCP Source Port Set | TCP Destination Port Set | UDP Source Port Set | UDP Destination Port Set | DSCP |
| ---- | ------------- | ------------------ | --------- | --------------- | ------------------- | ------------------------ | ------------------- | ------------------------ | ---- |
| empty-application | - | - | - | - | - | - | - | - | - |
| empty-protocols | - | - | - | 21 | - | - | - | - | - |
| user_defined_app1 | src_prefix_set1 | dest_prefix_set1 | udp, tcp | 25 | src_port_set1 | dest_port_set1 | src_port_set2 | dest_port_set2 | 12-19 af43 af41 ef 1-4,6 32-33,34-35 11 56-57, 58 59-60, 61-62 |
| user_defined_app2 | src_prefix_set2 | dest_prefix_set2 | pim, icmp, tcp | 21, 7-11 | - | - | - | - | ef 1-42 cs1 |

#### Layer 4 Applications

| Name | Protocols | Protocol Ranges | TCP Source Port Set | TCP Destination Port Set | UDP Source Port Set | UDP Destination Port Set |
| ---- | --------- | --------------- | ------------------- | ------------------------ | ------------------- | ------------------------ |
| l4-app-1 | tcp, udp | - | src_port_set1 | dest_port_set1 | src_port_set1 | dest_port_set1 |
| l4-app-2 | tcp | 27, 41-44 | - | - | - | - |

### Application Profiles

#### Application Profile Name app_profile_1

| Type | Name | Service |
| ---- | ---- | ------- |
| application | aim | audio-video |
| application | aim | chat |
| application | user_defined_app1 | - |
| category | best-effort | - |
| category | category1 | audio-video |
| transport | http | - |
| transport | udp | - |

#### Application Profile Name app_profile_2

| Type | Name | Service |
| ---- | ---- | ------- |
| application | aim | audio-video |
| application | user_defined_app2 | - |
| category | category1 | chat |
| transport | https | - |
| transport | quic | - |

### Categories

| Category | Application(Service) |
| -------- | -------------------- |
| best-effort | aimini(peer-to-peer)<br>apple_update(software-update) |
| category1 | aim(audio-video)<br>aim(chat)<br>anydesk |
| empty |  |

### Field Sets

#### L4 Port Sets

| Name | Ports |
| ---- | ----- |
| dest_port_set1 | 2300-2350 |
| dest_port_set2 | 3300-3350 |
| empty-l4-ports | - |
| ordering-test | 101-103, 650, 666 |
| src_port_set1 | 2400-2500, 2900-3000 |
| src_port_set2 | 5700-5800, 6500-6600 |

#### IPv4 Prefix Sets

| Name | Prefixes |
| ---- | -------- |
| dest_prefix_set1 | 2.3.4.0/24 |
| dest_prefix_set2 | 4.4.4.0/24 |
| empty-ipv4-prefixes | - |
| order-test | 192.168.42.0/24<br>192.168.43.0/24<br>6.6.6.6/32 |
| src_prefix_set1 | 1.2.3.0/24<br>1.2.5.0/24 |
| src_prefix_set2 | 2.2.2.0/24<br>3.3.3.0/24 |

### Router Application-Traffic-Recognition Device Configuration

```eos
!
application traffic recognition
   !
   application ipv4 empty-application
   !
   application ipv4 empty-protocols
      protocol 21
   !
   application ipv4 user_defined_app1
      source prefix field-set src_prefix_set1
      destination prefix field-set dest_prefix_set1
      protocol tcp source port field-set src_port_set1 destination port field-set dest_port_set1
      protocol udp source port field-set src_port_set2 destination port field-set dest_port_set2
      protocol 25
      dscp 12-19 af43 af41 ef 1-4,6 32-33,34-35 11 56-57, 58 59-60, 61-62
   !
   application ipv4 user_defined_app2
      source prefix field-set src_prefix_set2
      destination prefix field-set dest_prefix_set2
      protocol icmp
      protocol pim
      protocol tcp
      protocol 7-11, 21
      dscp ef 1-42 cs1
   !
   application l4 l4-app-1
      protocol tcp source port field-set src_port_set1 destination port field-set dest_port_set1
      protocol udp source port field-set src_port_set1 destination port field-set dest_port_set1
   !
   application l4 l4-app-2
      protocol tcp
      protocol 27, 41-44
   !
   category best-effort
      application aimini service peer-to-peer
      application apple_update service software-update
   !
   category category1
      application aim service audio-video
      application aim service chat
      application anydesk
   !
   category empty
   !
   application-profile app_profile_1
      application aim service audio-video
      application aim service chat
      application user_defined_app1
      application http transport
      application udp transport
      category best-effort
      category category1 service audio-video
   !
   application-profile app_profile_2
      application aim service audio-video
      application user_defined_app2
      application https transport
      application quic transport
      category category1 service chat
   !
   field-set ipv4 prefix dest_prefix_set1
      2.3.4.0/24
   !
   field-set ipv4 prefix dest_prefix_set2
      4.4.4.0/24
   !
   field-set ipv4 prefix empty-ipv4-prefixes
   !
   field-set ipv4 prefix order-test
      192.168.42.0/24 192.168.43.0/24 6.6.6.6/32
   !
   field-set ipv4 prefix src_prefix_set1
      1.2.3.0/24 1.2.5.0/24
   !
   field-set ipv4 prefix src_prefix_set2
      2.2.2.0/24 3.3.3.0/24
   !
   field-set l4-port dest_port_set1
      2300-2350
   !
   field-set l4-port dest_port_set2
      3300-3350
   !
   field-set l4-port empty-l4-ports
   !
   field-set l4-port ordering-test
      101-103, 650, 666
   !
   field-set l4-port src_port_set1
      2400-2500, 2900-3000
   !
   field-set l4-port src_port_set2
      5700-5800, 6500-6600
```

## Quality Of Service

### QOS Class Maps

#### QOS Class Maps Summary

| Name | Field | Value |
| ---- | ----- | ----- |
| CM_IPv6_ACCESS_GROUP | - | - |
| CM_REPLICATION_LD | acl | ACL_REPLICATION_LD |
| CM_REPLICATION_LD2 | vlan | 200 |
| CM_REPLICATION_LD3 | cos | 3 |
| COS_RANGE | vlan | 1-3 |
| VLAN_RANGE | vlan | 200-400 |

#### Class-maps Device Configuration

```eos
!
class-map type qos match-any CM_IPv6_ACCESS_GROUP
   match ipv6 access-group ACL_REPLICATION_LD
!
class-map type qos match-any CM_REPLICATION_LD
   match ip access-group ACL_REPLICATION_LD
!
class-map type qos match-any CM_REPLICATION_LD2
   match vlan 200
!
class-map type qos match-any CM_REPLICATION_LD3
   match cos 3
!
class-map type qos match-any COS_RANGE
   match vlan 1-3
!
class-map type qos match-any VLAN_RANGE
   match vlan 200-400
!
class-map type pbr match-any CM_PBR_EXCLUDE
   match ip access-group ACL_PBR_EXCLUDE
!
class-map type pbr match-any CM_PBR_INCLUDE
   match ip access-group ACL_PBR_INCLUDE
!
class-map type pbr match-any CM_PBR_WITHOUT_ACCESS_GROUP
>>>>>>> 221cac03
```<|MERGE_RESOLUTION|>--- conflicted
+++ resolved
@@ -19,32 +19,6 @@
   - [AAA Authentication](#aaa-authentication)
   - [AAA Authorization](#aaa-authorization)
   - [AAA Accounting](#aaa-accounting)
-<<<<<<< HEAD
-- [Monitoring](#monitoring)
-  - [Event Handler](#event-handler)
-  - [Flow Tracking](#flow-tracking)
-- [Interfaces](#interfaces)
-  - [Interface Profiles](#interface-profiles)
-  - [DPS Interfaces](#dps-interfaces)
-  - [Ethernet Interfaces](#ethernet-interfaces)
-  - [Port-Channel Interfaces](#port-channel-interfaces)
-- [Multicast](#multicast)
-  - [IP IGMP Snooping](#ip-igmp-snooping)
-- [Filters](#filters)
-  - [IP Community-lists](#ip-community-lists)
-  - [IP Extended Community Lists](#ip-extended-community-lists)
-  - [IP Extended Community RegExp Lists](#ip-extended-community-regexp-lists)
-- [IP DHCP Relay](#ip-dhcp-relay)
-  - [IP DHCP Relay Summary](#ip-dhcp-relay-summary)
-  - [IP DHCP Relay Device Configuration](#ip-dhcp-relay-device-configuration)
-- [IP DHCP Snooping](#ip-dhcp-snooping)
-  - [IP DHCP Snooping Device Configuration](#ip-dhcp-snooping-device-configuration)
-- [Errdisable](#errdisable)
-  - [Errdisable Summary](#errdisable-summary)
-- [Maintenance Mode](#maintenance-mode)
-  - [BGP Groups](#bgp-groups)
-  - [Interface Groups](#interface-groups)
-=======
 - [Aliases Device Configuration](#aliases-device-configuration)
 - [DHCP Relay](#dhcp-relay)
   - [DHCP Relay Summary](#dhcp-relay-summary)
@@ -57,13 +31,23 @@
   - [System Boot Device Configuration](#system-boot-device-configuration)
 - [Monitoring](#monitoring)
   - [Custom daemons](#custom-daemons)
+  - [Event Handler](#event-handler)
+  - [Flow Tracking](#flow-tracking)
 - [Interfaces](#interfaces)
+  - [Interface Profiles](#interface-profiles)
   - [DPS Interfaces](#dps-interfaces)
+  - [Ethernet Interfaces](#ethernet-interfaces)
+  - [Port-Channel Interfaces](#port-channel-interfaces)
 - [Routing](#routing)
   - [IP Routing](#ip-routing)
   - [IPv6 Routing](#ipv6-routing)
   - [ARP](#arp)
+- [Multicast](#multicast)
+  - [IP IGMP Snooping](#ip-igmp-snooping)
 - [Filters](#filters)
+  - [IP Community-lists](#ip-community-lists)
+  - [IP Extended Community Lists](#ip-extended-community-lists)
+  - [IP Extended Community RegExp Lists](#ip-extended-community-regexp-lists)
   - [AS Path Lists](#as-path-lists)
 - [802.1X Port Security](#8021x-port-security)
   - [802.1X Summary](#8021x-summary)
@@ -76,9 +60,18 @@
   - [Categories](#categories)
   - [Field Sets](#field-sets)
   - [Router Application-Traffic-Recognition Device Configuration](#router-application-traffic-recognition-device-configuration)
+- [IP DHCP Relay](#ip-dhcp-relay)
+  - [IP DHCP Relay Summary](#ip-dhcp-relay-summary)
+  - [IP DHCP Relay Device Configuration](#ip-dhcp-relay-device-configuration)
+- [IP DHCP Snooping](#ip-dhcp-snooping)
+  - [IP DHCP Snooping Device Configuration](#ip-dhcp-snooping-device-configuration)
+- [Errdisable](#errdisable)
+  - [Errdisable Summary](#errdisable-summary)
 - [Quality Of Service](#quality-of-service)
   - [QOS Class Maps](#qos-class-maps)
->>>>>>> 221cac03
+- [Maintenance Mode](#maintenance-mode)
+  - [BGP Groups](#bgp-groups)
+  - [Interface Groups](#interface-groups)
 
 ## Management
 
@@ -467,8 +460,209 @@
 aaa accounting commands 1 default start-stop group TACACS
 ```
 
-<<<<<<< HEAD
+## Aliases Device Configuration
+
+```eos
+alias wr copy running-config startup-config
+alias siib show ip interface brief
+
+!
+```
+
+## DHCP Relay
+
+### DHCP Relay Summary
+
+- DHCP Relay is disabled for tunnelled requests
+- DHCP Relay is disabled for MLAG peer-link requests
+
+| DHCP Relay Servers |
+| ------------------ |
+| dhcp-relay-server1 |
+| dhcp-relay-server2 |
+
+### DHCP Relay Device Configuration
+
+```eos
+!
+dhcp relay
+   tunnel requests disabled
+   mlag peer-link requests disabled
+   server dhcp-relay-server1
+   server dhcp-relay-server2
+```
+
+## DHCP Server
+
+### DHCP Servers Summary
+
+| DHCP Server Enabled | VRF | IPv4 DNS Domain | IPv4 DNS Servers | IPv4 Bootfile | IPv4 Lease Time | IPv6 DNS Domain | IPv6 DNS Servers | IPv6 Bootfile | IPv6 Lease Time |
+| ------------------- | --- | --------------- | ---------------- | ------------- | --------------- | --------------- | ---------------- | ------------- | --------------- |
+| True | AVRF | - | - | - | - | - | - | - | - |
+| True | defauls | - | - | - | - | - | - | - | - |
+| True | default | - | 10.0.0.1, 192.168.255.254 | https://www.arista.io/ztp/bootstrap | - | - | 2001:db8::1, 2001:db8::2 | https://2001:0db8:fe/ztp/bootstrap | - |
+| True | defaulu | - | - | - | - | - | - | - | - |
+| True | TEST | testv4.com | - | - | 10 days 10 hours 10 minutes | testv6.com | - | - | 12 days 12 hours 12 minutes |
+| False | VRF01 | - | - | - | - | - | - | - | - |
+
+#### VRF AVRF DHCP Server
+
+##### Subnets
+
+| Subnet | Name | DNS Servers | Default Gateway | Lease Time | Ranges |
+| ------ | ---- | ----------- | --------------- | ---------- | ------ |
+| 172.16.254.0/24 | - | - | 172.16.254.1 | - | - |
+
+#### VRF default DHCP Server
+
+##### Subnets
+
+| Subnet | Name | DNS Servers | Default Gateway | Lease Time | Ranges |
+| ------ | ---- | ----------- | --------------- | ---------- | ------ |
+| 2a00:2::/64 | - | - | - | - | - |
+| 10.2.3.0/24 | - | - | - | - | - |
+
+##### IPv4 Vendor Options
+
+| Vendor ID | Sub-option Code | Sub-option Type | Sub-option Data |
+| --------- | ----------------| --------------- | --------------- |
+| NTP | 42 | ipv4-address | 10.1.1.1 |
+
+#### VRF TEST DHCP Server
+
+##### Subnets
+
+| Subnet | Name | DNS Servers | Default Gateway | Lease Time | Ranges |
+| ------ | ---- | ----------- | --------------- | ---------- | ------ |
+| 10.0.0.0/24 | TEST1 | 10.1.1.12, 10.1.1.13 | 10.0.0.1 | 0 days, 0 hours, 10 minutes | 10.0.0.10-10.0.0.100, 10.0.0.110-10.0.0.120 |
+| 2001:db8:abcd:1234:c000::/66 | - | - | - | - | - |
+
+###### DHCP Reservations in subnet 10.0.0.0/24
+
+| Mac Address | IPv4 Address | IPv6 Address | Hostname |
+| ----------- | ------------ | ------------ | -------- |
+| 0001.0001.0001 | 10.0.0.2 | - |  host3 |
+| 1a1b.1c1d.1e1f | 10.0.0.1 | - |  host1 |
+
+###### DHCP Reservations in subnet 2001:db8:abcd:1234:c000::/66
+
+| Mac Address | IPv4 Address | IPv6 Address | Hostname |
+| ----------- | ------------ | ------------ | -------- |
+| 0003.0003.003 | - | 2001:db8:abcd:1234:c000::1 |  - |
+
+##### IPv4 Vendor Options
+
+| Vendor ID | Sub-option Code | Sub-option Type | Sub-option Data |
+| --------- | ----------------| --------------- | --------------- |
+| NTP | 1 | string | test |
+| NTP | 42 | ipv4-address | 10.1.1.1 |
+| NTP | 66 | array ipv4-address | 1.1.1.1 2.2.2.2 |
+
+#### VRF VRF01 DHCP Server
+
+##### Subnets
+
+| Subnet | Name | DNS Servers | Default Gateway | Lease Time | Ranges |
+| ------ | ---- | ----------- | --------------- | ---------- | ------ |
+| 192.168.0.0/24 | - | - | - | - | - |
+
+### DHCP Server Configuration
+
+```eos
+!
+dhcp server vrf AVRF
+   !
+   subnet 172.16.254.0/24
+      default-gateway 172.16.254.1
+   dns server ipv4 10.0.0.1 192.168.255.254
+   client class ipv4 definition Class1
+!
+dhcp server vrf defauls
+!
+dhcp server
+   dns server ipv4 10.0.0.1 192.168.255.254
+   dns server ipv6 2001:db8::1 2001:db8::2
+   tftp server file ipv4 https://www.arista.io/ztp/bootstrap
+   tftp server file ipv6 https://2001:0db8:fe/ztp/bootstrap
+   !
+   subnet 2a00:2::/64
+   !
+   subnet 10.2.3.0/24
+   !
+   vendor-option ipv4 NTP
+      sub-option 42 type ipv4-address data 10.1.1.1
+!
+dhcp server vrf defaulu
+!
+dhcp server vrf TEST
+   lease time ipv4 10 days 10 hours 10 minutes
+   dns domain name ipv4 testv4.com
+   lease time ipv6 12 days 12 hours 12 minutes
+   dns domain name ipv6 testv6.com
+   !
+   subnet 10.0.0.0/24
+      reservations
+         mac-address 0001.0001.0001
+            ipv4-address 10.0.0.2
+            hostname host3
+         !
+         mac-address 1a1b.1c1d.1e1f
+            ipv4-address 10.0.0.1
+            hostname host1
+      !
+      range 10.0.0.10 10.0.0.100
+      !
+      range 10.0.0.110 10.0.0.120
+      name TEST1
+      dns server 10.1.1.12 10.1.1.13
+      lease time 0 days 0 hours 10 minutes
+      default-gateway 10.0.0.1
+   !
+   subnet 2001:db8:abcd:1234:c000::/66
+      reservations
+         mac-address 0003.0003.003
+            ipv6-address 2001:db8:abcd:1234:c000::1
+   !
+   vendor-option ipv4 NTP
+      sub-option 1 type string data "test"
+      sub-option 42 type ipv4-address data 10.1.1.1
+      sub-option 66 type array ipv4-address data 1.1.1.1 2.2.2.2
+!
+dhcp server vrf VRF01
+   !
+   subnet 192.168.0.0/24
+   disabled
+```
+
+## System Boot Settings
+
+### Boot Secret Summary
+
+- The md5 hashed Aboot password is configured
+
+### System Boot Device Configuration
+
+```eos
+!
+boot secret 5 <removed>
+```
+
 ## Monitoring
+
+### Custom daemons
+
+#### Custom Daemons Device Configuration
+
+```eos
+!
+daemon ocprometheus
+   exec /usr/bin/ocprometheus -config /usr/bin/ocprometheus.yml -addr localhost:6042
+   no shutdown
+!
+daemon random
+   exec /usr/bin/random
+   shutdown
+```
 
 ### Event Handler
 
@@ -728,232 +922,19 @@
    command ptp enable
 ```
 
-=======
-## Aliases Device Configuration
-
-```eos
-alias wr copy running-config startup-config
-alias siib show ip interface brief
-
-!
-```
-
-## DHCP Relay
-
-### DHCP Relay Summary
-
-- DHCP Relay is disabled for tunnelled requests
-- DHCP Relay is disabled for MLAG peer-link requests
-
-| DHCP Relay Servers |
-| ------------------ |
-| dhcp-relay-server1 |
-| dhcp-relay-server2 |
-
-### DHCP Relay Device Configuration
-
-```eos
-!
-dhcp relay
-   tunnel requests disabled
-   mlag peer-link requests disabled
-   server dhcp-relay-server1
-   server dhcp-relay-server2
-```
-
-## DHCP Server
-
-### DHCP Servers Summary
-
-| DHCP Server Enabled | VRF | IPv4 DNS Domain | IPv4 DNS Servers | IPv4 Bootfile | IPv4 Lease Time | IPv6 DNS Domain | IPv6 DNS Servers | IPv6 Bootfile | IPv6 Lease Time |
-| ------------------- | --- | --------------- | ---------------- | ------------- | --------------- | --------------- | ---------------- | ------------- | --------------- |
-| True | AVRF | - | - | - | - | - | - | - | - |
-| True | defauls | - | - | - | - | - | - | - | - |
-| True | default | - | 10.0.0.1, 192.168.255.254 | https://www.arista.io/ztp/bootstrap | - | - | 2001:db8::1, 2001:db8::2 | https://2001:0db8:fe/ztp/bootstrap | - |
-| True | defaulu | - | - | - | - | - | - | - | - |
-| True | TEST | testv4.com | - | - | 10 days 10 hours 10 minutes | testv6.com | - | - | 12 days 12 hours 12 minutes |
-| False | VRF01 | - | - | - | - | - | - | - | - |
-
-#### VRF AVRF DHCP Server
-
-##### Subnets
-
-| Subnet | Name | DNS Servers | Default Gateway | Lease Time | Ranges |
-| ------ | ---- | ----------- | --------------- | ---------- | ------ |
-| 172.16.254.0/24 | - | - | 172.16.254.1 | - | - |
-
-#### VRF default DHCP Server
-
-##### Subnets
-
-| Subnet | Name | DNS Servers | Default Gateway | Lease Time | Ranges |
-| ------ | ---- | ----------- | --------------- | ---------- | ------ |
-| 2a00:2::/64 | - | - | - | - | - |
-| 10.2.3.0/24 | - | - | - | - | - |
-
-##### IPv4 Vendor Options
-
-| Vendor ID | Sub-option Code | Sub-option Type | Sub-option Data |
-| --------- | ----------------| --------------- | --------------- |
-| NTP | 42 | ipv4-address | 10.1.1.1 |
-
-#### VRF TEST DHCP Server
-
-##### Subnets
-
-| Subnet | Name | DNS Servers | Default Gateway | Lease Time | Ranges |
-| ------ | ---- | ----------- | --------------- | ---------- | ------ |
-| 10.0.0.0/24 | TEST1 | 10.1.1.12, 10.1.1.13 | 10.0.0.1 | 0 days, 0 hours, 10 minutes | 10.0.0.10-10.0.0.100, 10.0.0.110-10.0.0.120 |
-| 2001:db8:abcd:1234:c000::/66 | - | - | - | - | - |
-
-###### DHCP Reservations in subnet 10.0.0.0/24
-
-| Mac Address | IPv4 Address | IPv6 Address | Hostname |
-| ----------- | ------------ | ------------ | -------- |
-| 0001.0001.0001 | 10.0.0.2 | - |  host3 |
-| 1a1b.1c1d.1e1f | 10.0.0.1 | - |  host1 |
-
-###### DHCP Reservations in subnet 2001:db8:abcd:1234:c000::/66
-
-| Mac Address | IPv4 Address | IPv6 Address | Hostname |
-| ----------- | ------------ | ------------ | -------- |
-| 0003.0003.003 | - | 2001:db8:abcd:1234:c000::1 |  - |
-
-##### IPv4 Vendor Options
-
-| Vendor ID | Sub-option Code | Sub-option Type | Sub-option Data |
-| --------- | ----------------| --------------- | --------------- |
-| NTP | 1 | string | test |
-| NTP | 42 | ipv4-address | 10.1.1.1 |
-| NTP | 66 | array ipv4-address | 1.1.1.1 2.2.2.2 |
-
-#### VRF VRF01 DHCP Server
-
-##### Subnets
-
-| Subnet | Name | DNS Servers | Default Gateway | Lease Time | Ranges |
-| ------ | ---- | ----------- | --------------- | ---------- | ------ |
-| 192.168.0.0/24 | - | - | - | - | - |
-
-### DHCP Server Configuration
-
-```eos
-!
-dhcp server vrf AVRF
-   !
-   subnet 172.16.254.0/24
-      default-gateway 172.16.254.1
-   dns server ipv4 10.0.0.1 192.168.255.254
-   client class ipv4 definition Class1
-!
-dhcp server vrf defauls
-!
-dhcp server
-   dns server ipv4 10.0.0.1 192.168.255.254
-   dns server ipv6 2001:db8::1 2001:db8::2
-   tftp server file ipv4 https://www.arista.io/ztp/bootstrap
-   tftp server file ipv6 https://2001:0db8:fe/ztp/bootstrap
-   !
-   subnet 2a00:2::/64
-   !
-   subnet 10.2.3.0/24
-   !
-   vendor-option ipv4 NTP
-      sub-option 42 type ipv4-address data 10.1.1.1
-!
-dhcp server vrf defaulu
-!
-dhcp server vrf TEST
-   lease time ipv4 10 days 10 hours 10 minutes
-   dns domain name ipv4 testv4.com
-   lease time ipv6 12 days 12 hours 12 minutes
-   dns domain name ipv6 testv6.com
-   !
-   subnet 10.0.0.0/24
-      reservations
-         mac-address 0001.0001.0001
-            ipv4-address 10.0.0.2
-            hostname host3
-         !
-         mac-address 1a1b.1c1d.1e1f
-            ipv4-address 10.0.0.1
-            hostname host1
-      !
-      range 10.0.0.10 10.0.0.100
-      !
-      range 10.0.0.110 10.0.0.120
-      name TEST1
-      dns server 10.1.1.12 10.1.1.13
-      lease time 0 days 0 hours 10 minutes
-      default-gateway 10.0.0.1
-   !
-   subnet 2001:db8:abcd:1234:c000::/66
-      reservations
-         mac-address 0003.0003.003
-            ipv6-address 2001:db8:abcd:1234:c000::1
-   !
-   vendor-option ipv4 NTP
-      sub-option 1 type string data "test"
-      sub-option 42 type ipv4-address data 10.1.1.1
-      sub-option 66 type array ipv4-address data 1.1.1.1 2.2.2.2
-!
-dhcp server vrf VRF01
-   !
-   subnet 192.168.0.0/24
-   disabled
-```
-
-## System Boot Settings
-
-### Boot Secret Summary
-
-- The md5 hashed Aboot password is configured
-
-### System Boot Device Configuration
-
-```eos
-!
-boot secret 5 <removed>
-```
-
-## Monitoring
-
-### Custom daemons
-
-#### Custom Daemons Device Configuration
-
-```eos
-!
-daemon ocprometheus
-   exec /usr/bin/ocprometheus -config /usr/bin/ocprometheus.yml -addr localhost:6042
-   no shutdown
-!
-daemon random
-   exec /usr/bin/random
-   shutdown
-```
-
-## Interfaces
-
->>>>>>> 221cac03
 ### DPS Interfaces
 
 #### DPS Interfaces Summary
 
 | Interface | IP address | Shutdown | MTU | Flow tracker(s) | TCP MSS Ceiling |
 | --------- | ---------- | -------- | --- | --------------- | --------------- |
-<<<<<<< HEAD
 | Dps1 | - | - | - | Hardware: T3 |  |
-=======
-| Dps1 | 192.168.42.42/24 | True | 666 | Hardware: FT-HW<br>Sampled: FT-S | IPv4: 666<br>IPv6: 666<br>Direction: ingress |
->>>>>>> 221cac03
 
 #### DPS Interfaces Device Configuration
 
 ```eos
 !
 interface Dps1
-<<<<<<< HEAD
    flow tracker hardware T3
 ```
 
@@ -1008,6 +989,75 @@
    switchport
    flow tracker hardware T3
    flow tracker sampled T3
+```
+
+## Routing
+
+### IP Routing
+
+#### IP Routing Summary
+
+| VRF | Routing Enabled |
+| --- | --------------- |
+| default | False |
+| BLAH | - |
+| defauls | - |
+| defaulu | - |
+| MGMT | False |
+| TENANT_A_PROJECT01 | True |
+| TENANT_A_PROJECT02 | True |
+
+#### IP Routing Device Configuration
+
+```eos
+no ip routing vrf MGMT
+ip routing vrf TENANT_A_PROJECT01
+ip routing vrf TENANT_A_PROJECT02
+```
+
+### IPv6 Routing
+
+#### IPv6 Routing Summary
+
+| VRF | Routing Enabled |
+| --- | --------------- |
+| default | False |
+| BLAH | false |
+| defauls | false |
+| defaulu | false |
+| MGMT | false |
+| TENANT_A_PROJECT01 | false |
+| TENANT_A_PROJECT02 | false |
+
+### ARP
+
+ARP cache persistency is enabled. The refresh-delay is 700 seconds after reboot.
+
+Global ARP timeout: 300
+
+#### ARP Static Entries
+
+| VRF | IPv4 address | MAC address |
+| --- | ------------ | ----------- |
+| BLAH | 42.42.42.42 | DEAD.BEEF.CAFE |
+| defauls | 42.42.42.42 | DEAD.BEEF.CAFE |
+| default | 41.42.42.42 | DEAD.BEEF.CAFE |
+| default | 42.42.42.42 | DEAD.BEEF.CAFE |
+| default | 43.42.42.42 | DEAD.BEEF.CAFE |
+| defaulu | 42.42.42.42 | DEAD.BEEF.CAFE |
+
+#### ARP Device Configuration
+
+```eos
+!
+arp persistent refresh-delay 700
+arp aging timeout default 300
+arp vrf BLAH 42.42.42.42 DEAD.BEEF.CAFE arpa
+arp vrf defauls 42.42.42.42 DEAD.BEEF.CAFE arpa
+arp 41.42.42.42 DEAD.BEEF.CAFE arpa
+arp 42.42.42.42 DEAD.BEEF.CAFE arpa
+arp 43.42.42.42 DEAD.BEEF.CAFE arpa
+arp vrf defaulu 42.42.42.42 DEAD.BEEF.CAFE arpa
 ```
 
 ## Multicast
@@ -1142,6 +1192,278 @@
 ip extcommunity-list regexp TEST2 deny 6500[0-1]:650[0-9][0-9]
 ```
 
+### AS Path Lists
+
+#### AS Path Lists Summary
+
+AS Path Regex Mode is **asn**.
+
+| List Name | Type | Match | Origin |
+| --------- | ---- | ----- | ------ |
+| mylist1 | permit | ^(64512\|645115) | egp |
+| mylist1 | deny | (64513\|64515)$ | any |
+| mylist2 | deny | _64517$ | igp |
+
+#### AS Path Lists Device Configuration
+
+```eos
+!
+ip as-path regex-mode asn
+ip as-path access-list mylist1 permit ^(64512|645115) egp
+ip as-path access-list mylist1 deny (64513|64515)$ any
+ip as-path access-list mylist2 deny _64517$ igp
+```
+
+## 802.1X Port Security
+
+### 802.1X Summary
+
+#### 802.1X Global
+
+| System Auth Control | Protocol LLDP Bypass | Dynamic Authorization |
+| ------------------- | -------------------- | ----------------------|
+| True | True | True |
+
+#### 802.1X MAC based authentication
+
+| Delay | Hold period |
+| ----- | ----------- |
+| 300 | 300 |
+
+#### 802.1X Radius AV pair
+
+| Service type | Framed MTU |
+| ------------ | ---------- |
+| True | 1500 |
+
+#### 802.1X Captive-portal authentication
+
+| Authentication Attribute | Value |
+| ------------------------ | ----- |
+| URL | http://portal-nacm08/captiveredirect/ |
+| SSL profile | Profile1 |
+| IPv4 Access-list | ACL |
+| Start limit | Infinite |
+
+#### 802.1X Supplicant
+
+| Attribute | Value |
+| --------- | ----- |
+| Logging | True |
+| Disconnect cached-results timeout | 79 seconds |
+
+##### 802.1X Supplicant profiles
+
+| Profile | EAP Method | Identity | SSL Profile |
+| ------- | ---------- | -------- | ----------- |
+| Profile1 | tls | user_id1 | PF1 |
+| Profile2 | - | user_id2 | - |
+| Profile3 | - | - | PF2 |
+
+## VRF Instances
+
+### VRF Instances Summary
+
+| VRF Name | IP Routing |
+| -------- | ---------- |
+| BLAH | disabled |
+| defauls | disabled |
+| defaulu | disabled |
+| MGMT | disabled |
+| TENANT_A_PROJECT01 | enabled |
+| TENANT_A_PROJECT02 | enabled |
+
+### VRF Instances Device Configuration
+
+```eos
+!
+vrf instance BLAH
+!
+vrf instance defauls
+!
+vrf instance defaulu
+!
+vrf instance MGMT
+!
+vrf instance TENANT_A_PROJECT01
+!
+vrf instance TENANT_A_PROJECT02
+```
+
+## Application Traffic Recognition
+
+### Applications
+
+#### IPv4 Applications
+
+| Name | Source Prefix | Destination Prefix | Protocols | Protocol Ranges | TCP Source Port Set | TCP Destination Port Set | UDP Source Port Set | UDP Destination Port Set | DSCP |
+| ---- | ------------- | ------------------ | --------- | --------------- | ------------------- | ------------------------ | ------------------- | ------------------------ | ---- |
+| empty-application | - | - | - | - | - | - | - | - | - |
+| empty-protocols | - | - | - | 21 | - | - | - | - | - |
+| user_defined_app1 | src_prefix_set1 | dest_prefix_set1 | udp, tcp | 25 | src_port_set1 | dest_port_set1 | src_port_set2 | dest_port_set2 | 12-19 af43 af41 ef 1-4,6 32-33,34-35 11 56-57, 58 59-60, 61-62 |
+| user_defined_app2 | src_prefix_set2 | dest_prefix_set2 | pim, icmp, tcp | 21, 7-11 | - | - | - | - | ef 1-42 cs1 |
+
+#### Layer 4 Applications
+
+| Name | Protocols | Protocol Ranges | TCP Source Port Set | TCP Destination Port Set | UDP Source Port Set | UDP Destination Port Set |
+| ---- | --------- | --------------- | ------------------- | ------------------------ | ------------------- | ------------------------ |
+| l4-app-1 | tcp, udp | - | src_port_set1 | dest_port_set1 | src_port_set1 | dest_port_set1 |
+| l4-app-2 | tcp | 27, 41-44 | - | - | - | - |
+
+### Application Profiles
+
+#### Application Profile Name app_profile_1
+
+| Type | Name | Service |
+| ---- | ---- | ------- |
+| application | aim | audio-video |
+| application | aim | chat |
+| application | user_defined_app1 | - |
+| category | best-effort | - |
+| category | category1 | audio-video |
+| transport | http | - |
+| transport | udp | - |
+
+#### Application Profile Name app_profile_2
+
+| Type | Name | Service |
+| ---- | ---- | ------- |
+| application | aim | audio-video |
+| application | user_defined_app2 | - |
+| category | category1 | chat |
+| transport | https | - |
+| transport | quic | - |
+
+### Categories
+
+| Category | Application(Service) |
+| -------- | -------------------- |
+| best-effort | aimini(peer-to-peer)<br>apple_update(software-update) |
+| category1 | aim(audio-video)<br>aim(chat)<br>anydesk |
+| empty |  |
+
+### Field Sets
+
+#### L4 Port Sets
+
+| Name | Ports |
+| ---- | ----- |
+| dest_port_set1 | 2300-2350 |
+| dest_port_set2 | 3300-3350 |
+| empty-l4-ports | - |
+| ordering-test | 101-103, 650, 666 |
+| src_port_set1 | 2400-2500, 2900-3000 |
+| src_port_set2 | 5700-5800, 6500-6600 |
+
+#### IPv4 Prefix Sets
+
+| Name | Prefixes |
+| ---- | -------- |
+| dest_prefix_set1 | 2.3.4.0/24 |
+| dest_prefix_set2 | 4.4.4.0/24 |
+| empty-ipv4-prefixes | - |
+| order-test | 192.168.42.0/24<br>192.168.43.0/24<br>6.6.6.6/32 |
+| src_prefix_set1 | 1.2.3.0/24<br>1.2.5.0/24 |
+| src_prefix_set2 | 2.2.2.0/24<br>3.3.3.0/24 |
+
+### Router Application-Traffic-Recognition Device Configuration
+
+```eos
+!
+application traffic recognition
+   !
+   application ipv4 empty-application
+   !
+   application ipv4 empty-protocols
+      protocol 21
+   !
+   application ipv4 user_defined_app1
+      source prefix field-set src_prefix_set1
+      destination prefix field-set dest_prefix_set1
+      protocol tcp source port field-set src_port_set1 destination port field-set dest_port_set1
+      protocol udp source port field-set src_port_set2 destination port field-set dest_port_set2
+      protocol 25
+      dscp 12-19 af43 af41 ef 1-4,6 32-33,34-35 11 56-57, 58 59-60, 61-62
+   !
+   application ipv4 user_defined_app2
+      source prefix field-set src_prefix_set2
+      destination prefix field-set dest_prefix_set2
+      protocol icmp
+      protocol pim
+      protocol tcp
+      protocol 7-11, 21
+      dscp ef 1-42 cs1
+   !
+   application l4 l4-app-1
+      protocol tcp source port field-set src_port_set1 destination port field-set dest_port_set1
+      protocol udp source port field-set src_port_set1 destination port field-set dest_port_set1
+   !
+   application l4 l4-app-2
+      protocol tcp
+      protocol 27, 41-44
+   !
+   category best-effort
+      application aimini service peer-to-peer
+      application apple_update service software-update
+   !
+   category category1
+      application aim service audio-video
+      application aim service chat
+      application anydesk
+   !
+   category empty
+   !
+   application-profile app_profile_1
+      application aim service audio-video
+      application aim service chat
+      application user_defined_app1
+      application http transport
+      application udp transport
+      category best-effort
+      category category1 service audio-video
+   !
+   application-profile app_profile_2
+      application aim service audio-video
+      application user_defined_app2
+      application https transport
+      application quic transport
+      category category1 service chat
+   !
+   field-set ipv4 prefix dest_prefix_set1
+      2.3.4.0/24
+   !
+   field-set ipv4 prefix dest_prefix_set2
+      4.4.4.0/24
+   !
+   field-set ipv4 prefix empty-ipv4-prefixes
+   !
+   field-set ipv4 prefix order-test
+      192.168.42.0/24 192.168.43.0/24 6.6.6.6/32
+   !
+   field-set ipv4 prefix src_prefix_set1
+      1.2.3.0/24 1.2.5.0/24
+   !
+   field-set ipv4 prefix src_prefix_set2
+      2.2.2.0/24 3.3.3.0/24
+   !
+   field-set l4-port dest_port_set1
+      2300-2350
+   !
+   field-set l4-port dest_port_set2
+      3300-3350
+   !
+   field-set l4-port empty-l4-ports
+   !
+   field-set l4-port ordering-test
+      101-103, 650, 666
+   !
+   field-set l4-port src_port_set1
+      2400-2500, 2900-3000
+   !
+   field-set l4-port src_port_set2
+      5700-5800, 6500-6600
+```
+
 ## IP DHCP Relay
 
 ### IP DHCP Relay Summary
@@ -1248,419 +1570,6 @@
 errdisable recovery interval 300
 ```
 
-## Maintenance Mode
-
-### BGP Groups
-
-#### BGP Groups Summary
-
-| BGP group | VRF Name | Neighbors | BGP maintenance profiles |
-| --------- | -------- | --------- | ------------------------ |
-| bar | red | peer-group-baz | downlink-neighbors |
-| foo | - | 169.254.1.1<br>fe80::1 | ixp<br>uplink-neighbors |
-| without-neighbors-key | red | - | Default |
-
-#### BGP Groups Device Configuration
-
-```eos
-!
-group bgp bar
-   vrf red
-   neighbor peer-group-baz
-   maintenance profile bgp downlink-neighbors
-!
-group bgp foo
-   neighbor 169.254.1.1
-   neighbor fe80::1
-   maintenance profile bgp ixp
-   maintenance profile bgp uplink-neighbors
-!
-group bgp without-neighbors-key
-   vrf red
-```
-
-### Interface Groups
-
-#### Interface Groups Summary
-
-| Interface Group | Interfaces | Interface maintenance profile | BGP maintenance profiles |
-| --------------- | ---------- | ----------------------------- | ------------------------ |
-| QSFP_Interface_Group | Ethernet1,5 | uplink-interfaces | Default |
-| QSFP_Interface_Group1 | Ethernet1,5 | Default | Default |
-| SFP_Interface_Group | Ethernet10-20<br>Ethernet30-48 | downlink-interfaces<br>ix-interfaces | downlink-neighbors<br>local-ix |
-
-#### Interface Groups Device Configuration
-
-```eos
-!
-group interface QSFP_Interface_Group
-   interface Ethernet1,5
-   maintenance profile interface uplink-interfaces
-!
-group interface QSFP_Interface_Group1
-   interface Ethernet1,5
-!
-group interface SFP_Interface_Group
-   interface Ethernet10-20
-   interface Ethernet30-48
-   maintenance profile bgp downlink-neighbors
-   maintenance profile bgp local-ix
-   maintenance profile interface downlink-interfaces
-   maintenance profile interface ix-interfaces
-=======
-   description Test DPS Interface
-   shutdown
-   mtu 666
-   flow tracker hardware FT-HW
-   flow tracker sampled FT-S
-   ip address 192.168.42.42/24
-   tcp mss ceiling ipv4 666 ipv6 666 ingress
-   load-interval 42
-```
-
-## Routing
-
-### IP Routing
-
-#### IP Routing Summary
-
-| VRF | Routing Enabled |
-| --- | --------------- |
-| default | False |
-| BLAH | - |
-| defauls | - |
-| defaulu | - |
-| MGMT | False |
-| TENANT_A_PROJECT01 | True |
-| TENANT_A_PROJECT02 | True |
-
-#### IP Routing Device Configuration
-
-```eos
-no ip routing vrf MGMT
-ip routing vrf TENANT_A_PROJECT01
-ip routing vrf TENANT_A_PROJECT02
-```
-
-### IPv6 Routing
-
-#### IPv6 Routing Summary
-
-| VRF | Routing Enabled |
-| --- | --------------- |
-| default | False |
-| BLAH | false |
-| defauls | false |
-| defaulu | false |
-| MGMT | false |
-| TENANT_A_PROJECT01 | false |
-| TENANT_A_PROJECT02 | false |
-
-### ARP
-
-ARP cache persistency is enabled. The refresh-delay is 700 seconds after reboot.
-
-Global ARP timeout: 300
-
-#### ARP Static Entries
-
-| VRF | IPv4 address | MAC address |
-| --- | ------------ | ----------- |
-| BLAH | 42.42.42.42 | DEAD.BEEF.CAFE |
-| defauls | 42.42.42.42 | DEAD.BEEF.CAFE |
-| default | 41.42.42.42 | DEAD.BEEF.CAFE |
-| default | 42.42.42.42 | DEAD.BEEF.CAFE |
-| default | 43.42.42.42 | DEAD.BEEF.CAFE |
-| defaulu | 42.42.42.42 | DEAD.BEEF.CAFE |
-
-#### ARP Device Configuration
-
-```eos
-!
-arp persistent refresh-delay 700
-arp aging timeout default 300
-arp vrf BLAH 42.42.42.42 DEAD.BEEF.CAFE arpa
-arp vrf defauls 42.42.42.42 DEAD.BEEF.CAFE arpa
-arp 41.42.42.42 DEAD.BEEF.CAFE arpa
-arp 42.42.42.42 DEAD.BEEF.CAFE arpa
-arp 43.42.42.42 DEAD.BEEF.CAFE arpa
-arp vrf defaulu 42.42.42.42 DEAD.BEEF.CAFE arpa
-```
-
-## Filters
-
-### AS Path Lists
-
-#### AS Path Lists Summary
-
-AS Path Regex Mode is **asn**.
-
-| List Name | Type | Match | Origin |
-| --------- | ---- | ----- | ------ |
-| mylist1 | permit | ^(64512\|645115) | egp |
-| mylist1 | deny | (64513\|64515)$ | any |
-| mylist2 | deny | _64517$ | igp |
-
-#### AS Path Lists Device Configuration
-
-```eos
-!
-ip as-path regex-mode asn
-ip as-path access-list mylist1 permit ^(64512|645115) egp
-ip as-path access-list mylist1 deny (64513|64515)$ any
-ip as-path access-list mylist2 deny _64517$ igp
-```
-
-## 802.1X Port Security
-
-### 802.1X Summary
-
-#### 802.1X Global
-
-| System Auth Control | Protocol LLDP Bypass | Dynamic Authorization |
-| ------------------- | -------------------- | ----------------------|
-| True | True | True |
-
-#### 802.1X MAC based authentication
-
-| Delay | Hold period |
-| ----- | ----------- |
-| 300 | 300 |
-
-#### 802.1X Radius AV pair
-
-| Service type | Framed MTU |
-| ------------ | ---------- |
-| True | 1500 |
-
-#### 802.1X Captive-portal authentication
-
-| Authentication Attribute | Value |
-| ------------------------ | ----- |
-| URL | http://portal-nacm08/captiveredirect/ |
-| SSL profile | Profile1 |
-| IPv4 Access-list | ACL |
-| Start limit | Infinite |
-
-#### 802.1X Supplicant
-
-| Attribute | Value |
-| --------- | ----- |
-| Logging | True |
-| Disconnect cached-results timeout | 79 seconds |
-
-##### 802.1X Supplicant profiles
-
-| Profile | EAP Method | Identity | SSL Profile |
-| ------- | ---------- | -------- | ----------- |
-| Profile1 | tls | user_id1 | PF1 |
-| Profile2 | - | user_id2 | - |
-| Profile3 | - | - | PF2 |
-
-## VRF Instances
-
-### VRF Instances Summary
-
-| VRF Name | IP Routing |
-| -------- | ---------- |
-| BLAH | disabled |
-| defauls | disabled |
-| defaulu | disabled |
-| MGMT | disabled |
-| TENANT_A_PROJECT01 | enabled |
-| TENANT_A_PROJECT02 | enabled |
-
-### VRF Instances Device Configuration
-
-```eos
-!
-vrf instance BLAH
-!
-vrf instance defauls
-!
-vrf instance defaulu
-!
-vrf instance MGMT
-!
-vrf instance TENANT_A_PROJECT01
-!
-vrf instance TENANT_A_PROJECT02
-```
-
-## Application Traffic Recognition
-
-### Applications
-
-#### IPv4 Applications
-
-| Name | Source Prefix | Destination Prefix | Protocols | Protocol Ranges | TCP Source Port Set | TCP Destination Port Set | UDP Source Port Set | UDP Destination Port Set | DSCP |
-| ---- | ------------- | ------------------ | --------- | --------------- | ------------------- | ------------------------ | ------------------- | ------------------------ | ---- |
-| empty-application | - | - | - | - | - | - | - | - | - |
-| empty-protocols | - | - | - | 21 | - | - | - | - | - |
-| user_defined_app1 | src_prefix_set1 | dest_prefix_set1 | udp, tcp | 25 | src_port_set1 | dest_port_set1 | src_port_set2 | dest_port_set2 | 12-19 af43 af41 ef 1-4,6 32-33,34-35 11 56-57, 58 59-60, 61-62 |
-| user_defined_app2 | src_prefix_set2 | dest_prefix_set2 | pim, icmp, tcp | 21, 7-11 | - | - | - | - | ef 1-42 cs1 |
-
-#### Layer 4 Applications
-
-| Name | Protocols | Protocol Ranges | TCP Source Port Set | TCP Destination Port Set | UDP Source Port Set | UDP Destination Port Set |
-| ---- | --------- | --------------- | ------------------- | ------------------------ | ------------------- | ------------------------ |
-| l4-app-1 | tcp, udp | - | src_port_set1 | dest_port_set1 | src_port_set1 | dest_port_set1 |
-| l4-app-2 | tcp | 27, 41-44 | - | - | - | - |
-
-### Application Profiles
-
-#### Application Profile Name app_profile_1
-
-| Type | Name | Service |
-| ---- | ---- | ------- |
-| application | aim | audio-video |
-| application | aim | chat |
-| application | user_defined_app1 | - |
-| category | best-effort | - |
-| category | category1 | audio-video |
-| transport | http | - |
-| transport | udp | - |
-
-#### Application Profile Name app_profile_2
-
-| Type | Name | Service |
-| ---- | ---- | ------- |
-| application | aim | audio-video |
-| application | user_defined_app2 | - |
-| category | category1 | chat |
-| transport | https | - |
-| transport | quic | - |
-
-### Categories
-
-| Category | Application(Service) |
-| -------- | -------------------- |
-| best-effort | aimini(peer-to-peer)<br>apple_update(software-update) |
-| category1 | aim(audio-video)<br>aim(chat)<br>anydesk |
-| empty |  |
-
-### Field Sets
-
-#### L4 Port Sets
-
-| Name | Ports |
-| ---- | ----- |
-| dest_port_set1 | 2300-2350 |
-| dest_port_set2 | 3300-3350 |
-| empty-l4-ports | - |
-| ordering-test | 101-103, 650, 666 |
-| src_port_set1 | 2400-2500, 2900-3000 |
-| src_port_set2 | 5700-5800, 6500-6600 |
-
-#### IPv4 Prefix Sets
-
-| Name | Prefixes |
-| ---- | -------- |
-| dest_prefix_set1 | 2.3.4.0/24 |
-| dest_prefix_set2 | 4.4.4.0/24 |
-| empty-ipv4-prefixes | - |
-| order-test | 192.168.42.0/24<br>192.168.43.0/24<br>6.6.6.6/32 |
-| src_prefix_set1 | 1.2.3.0/24<br>1.2.5.0/24 |
-| src_prefix_set2 | 2.2.2.0/24<br>3.3.3.0/24 |
-
-### Router Application-Traffic-Recognition Device Configuration
-
-```eos
-!
-application traffic recognition
-   !
-   application ipv4 empty-application
-   !
-   application ipv4 empty-protocols
-      protocol 21
-   !
-   application ipv4 user_defined_app1
-      source prefix field-set src_prefix_set1
-      destination prefix field-set dest_prefix_set1
-      protocol tcp source port field-set src_port_set1 destination port field-set dest_port_set1
-      protocol udp source port field-set src_port_set2 destination port field-set dest_port_set2
-      protocol 25
-      dscp 12-19 af43 af41 ef 1-4,6 32-33,34-35 11 56-57, 58 59-60, 61-62
-   !
-   application ipv4 user_defined_app2
-      source prefix field-set src_prefix_set2
-      destination prefix field-set dest_prefix_set2
-      protocol icmp
-      protocol pim
-      protocol tcp
-      protocol 7-11, 21
-      dscp ef 1-42 cs1
-   !
-   application l4 l4-app-1
-      protocol tcp source port field-set src_port_set1 destination port field-set dest_port_set1
-      protocol udp source port field-set src_port_set1 destination port field-set dest_port_set1
-   !
-   application l4 l4-app-2
-      protocol tcp
-      protocol 27, 41-44
-   !
-   category best-effort
-      application aimini service peer-to-peer
-      application apple_update service software-update
-   !
-   category category1
-      application aim service audio-video
-      application aim service chat
-      application anydesk
-   !
-   category empty
-   !
-   application-profile app_profile_1
-      application aim service audio-video
-      application aim service chat
-      application user_defined_app1
-      application http transport
-      application udp transport
-      category best-effort
-      category category1 service audio-video
-   !
-   application-profile app_profile_2
-      application aim service audio-video
-      application user_defined_app2
-      application https transport
-      application quic transport
-      category category1 service chat
-   !
-   field-set ipv4 prefix dest_prefix_set1
-      2.3.4.0/24
-   !
-   field-set ipv4 prefix dest_prefix_set2
-      4.4.4.0/24
-   !
-   field-set ipv4 prefix empty-ipv4-prefixes
-   !
-   field-set ipv4 prefix order-test
-      192.168.42.0/24 192.168.43.0/24 6.6.6.6/32
-   !
-   field-set ipv4 prefix src_prefix_set1
-      1.2.3.0/24 1.2.5.0/24
-   !
-   field-set ipv4 prefix src_prefix_set2
-      2.2.2.0/24 3.3.3.0/24
-   !
-   field-set l4-port dest_port_set1
-      2300-2350
-   !
-   field-set l4-port dest_port_set2
-      3300-3350
-   !
-   field-set l4-port empty-l4-ports
-   !
-   field-set l4-port ordering-test
-      101-103, 650, 666
-   !
-   field-set l4-port src_port_set1
-      2400-2500, 2900-3000
-   !
-   field-set l4-port src_port_set2
-      5700-5800, 6500-6600
-```
-
 ## Quality Of Service
 
 ### QOS Class Maps
@@ -1705,5 +1614,65 @@
    match ip access-group ACL_PBR_INCLUDE
 !
 class-map type pbr match-any CM_PBR_WITHOUT_ACCESS_GROUP
->>>>>>> 221cac03
+```
+
+## Maintenance Mode
+
+### BGP Groups
+
+#### BGP Groups Summary
+
+| BGP group | VRF Name | Neighbors | BGP maintenance profiles |
+| --------- | -------- | --------- | ------------------------ |
+| bar | red | peer-group-baz | downlink-neighbors |
+| foo | - | 169.254.1.1<br>fe80::1 | ixp<br>uplink-neighbors |
+| without-neighbors-key | red | - | Default |
+
+#### BGP Groups Device Configuration
+
+```eos
+!
+group bgp bar
+   vrf red
+   neighbor peer-group-baz
+   maintenance profile bgp downlink-neighbors
+!
+group bgp foo
+   neighbor 169.254.1.1
+   neighbor fe80::1
+   maintenance profile bgp ixp
+   maintenance profile bgp uplink-neighbors
+!
+group bgp without-neighbors-key
+   vrf red
+```
+
+### Interface Groups
+
+#### Interface Groups Summary
+
+| Interface Group | Interfaces | Interface maintenance profile | BGP maintenance profiles |
+| --------------- | ---------- | ----------------------------- | ------------------------ |
+| QSFP_Interface_Group | Ethernet1,5 | uplink-interfaces | Default |
+| QSFP_Interface_Group1 | Ethernet1,5 | Default | Default |
+| SFP_Interface_Group | Ethernet10-20<br>Ethernet30-48 | downlink-interfaces<br>ix-interfaces | downlink-neighbors<br>local-ix |
+
+#### Interface Groups Device Configuration
+
+```eos
+!
+group interface QSFP_Interface_Group
+   interface Ethernet1,5
+   maintenance profile interface uplink-interfaces
+!
+group interface QSFP_Interface_Group1
+   interface Ethernet1,5
+!
+group interface SFP_Interface_Group
+   interface Ethernet10-20
+   interface Ethernet30-48
+   maintenance profile bgp downlink-neighbors
+   maintenance profile bgp local-ix
+   maintenance profile interface downlink-interfaces
+   maintenance profile interface ix-interfaces
 ```