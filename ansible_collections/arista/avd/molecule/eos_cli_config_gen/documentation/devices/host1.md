--- conflicted
+++ resolved
@@ -3033,11 +3033,7 @@
 
 | Enabled | Management Address | Management VRF | Timer | Hold-Time | Re-initialization Timer | Drop Received Tagged Packets |
 | ------- | ------------------ | -------------- | ----- | --------- | ----------------------- | ---------------------------- |
-<<<<<<< HEAD
-| False | 192.168.1.1/24 | Management | 30 | 90 | 10 | - |
-=======
-| False | 192.168.1.1/24 | Management | 30 | 90 | 2 | True |
->>>>>>> 6be08f02
+| False | 192.168.1.1/24 | Management | 30 | 90 | 10 | True |
 
 #### LLDP Explicit TLV Transmit Settings
 
