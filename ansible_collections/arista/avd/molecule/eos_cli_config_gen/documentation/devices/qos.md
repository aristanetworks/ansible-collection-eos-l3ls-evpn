# qos

## Table of Contents

- [Management](#management)
  - [Management Interfaces](#management-interfaces)
- [Interfaces](#interfaces)
  - [Ethernet Interfaces](#ethernet-interfaces)
  - [Port-Channel Interfaces](#port-channel-interfaces)
- [ACL](#acl)
  - [Extended Access-lists](#extended-access-lists)
  - [IPv6 Extended Access-lists](#ipv6-extended-access-lists)
- [Quality Of Service](#quality-of-service)
  - [QOS](#qos)
  - [QOS Class Maps](#qos-class-maps)
  - [QOS Policy Maps](#qos-policy-maps)
  - [QOS Profiles](#qos-profiles)
  - [Priority Flow Control](#priority-flow-control)

## Management

### Management Interfaces

#### Management Interfaces Summary

##### IPv4

| Management Interface | description | Type | VRF | IP Address | Gateway |
| -------------------- | ----------- | ---- | --- | ---------- | ------- |
| Management1 | oob_management | oob | MGMT | 10.73.255.122/24 | 10.73.255.2 |

##### IPv6

| Management Interface | description | Type | VRF | IPv6 Address | IPv6 Gateway |
| -------------------- | ----------- | ---- | --- | ------------ | ------------ |
| Management1 | oob_management | oob | MGMT | - | - |

#### Management Interfaces Device Configuration

```eos
!
interface Management1
   description oob_management
   vrf MGMT
   ip address 10.73.255.122/24
```

## Interfaces

### Ethernet Interfaces

#### Ethernet Interfaces Summary

##### L2

| Interface | Description | Mode | VLANs | Native VLAN | Trunk Group | Channel-Group |
| --------- | ----------- | ---- | ----- | ----------- | ----------- | ------------- |
| Ethernet3 | MLAG_PEER_DC1-LEAF1B_Ethernet3 | *trunk | *2-4094 | *- | *['LEAF_PEER_L3', 'MLAG'] | 3 |
| Ethernet4 | MLAG_PEER_DC1-LEAF1B_Ethernet4 | *trunk | *2-4094 | *- | *['LEAF_PEER_L3', 'MLAG'] | 3 |
| Ethernet6 |  SRV-POD02_Eth1 | trunk | 110-111,210-211 | - | - | - |
| Ethernet7 |  Test-with-policymap | trunk | 110-111,210-211 | - | - | - |

*Inherited from Port-Channel Interface

##### IPv4

| Interface | Description | Type | Channel Group | IP Address | VRF |  MTU | Shutdown | ACL In | ACL Out |
| --------- | ----------- | -----| ------------- | ---------- | ----| ---- | -------- | ------ | ------- |
| Ethernet1 | P2P_LINK_TO_DC1-SPINE1_Ethernet1 | routed | - | 172.31.255.1/31 | default | 1500 | - | - | - |

#### Ethernet Interfaces Device Configuration

```eos
!
interface Ethernet1
   description P2P_LINK_TO_DC1-SPINE1_Ethernet1
   mtu 1500
   no switchport
   ip address 172.31.255.1/31
   qos trust dscp
   qos dscp 48
   service-policy type qos input pmap_test1
   service-profile test
!
interface Ethernet3
   description MLAG_PEER_DC1-LEAF1B_Ethernet3
   channel-group 3 mode active
!
interface Ethernet4
   description MLAG_PEER_DC1-LEAF1B_Ethernet4
   channel-group 3 mode active
!
interface Ethernet6
   description SRV-POD02_Eth1
   switchport trunk allowed vlan 110-111,210-211
   switchport mode trunk
   switchport
   qos trust cos
   qos cos 2
   service-profile experiment
   !
   tx-queue 2
      random-detect ecn count
!
interface Ethernet7
   description Test-with-policymap
   switchport trunk allowed vlan 110-111,210-211
   switchport mode trunk
   switchport
   service-profile qprof_testwithpolicy
   !
   uc-tx-queue 4
      random-detect ecn count
```

### Port-Channel Interfaces

#### Port-Channel Interfaces Summary

##### L2

| Interface | Description | Type | Mode | VLANs | Native VLAN | Trunk Group | LACP Fallback Timeout | LACP Fallback Mode | MLAG ID | EVPN ESI |
| --------- | ----------- | ---- | ---- | ----- | ----------- | ------------| --------------------- | ------------------ | ------- | -------- |
| Port-Channel3 | MLAG_PEER_DC1-LEAF1B_Po3 | switched | trunk | 2-4094 | - | ['LEAF_PEER_L3', 'MLAG'] | - | - | - | - |

#### Port-Channel Interfaces Device Configuration

```eos
!
interface Port-Channel3
   description MLAG_PEER_DC1-LEAF1B_Po3
   switchport
   switchport trunk allowed vlan 2-4094
   switchport mode trunk
   switchport trunk group LEAF_PEER_L3
   switchport trunk group MLAG
   qos trust cos
   qos cos 2
   service-profile experiment
   service-policy type qos input pmap_test1
```

## ACL

### Extended Access-lists

#### Extended Access-lists Summary

##### acl_qos_tc0_v4

| Sequence | Action |
| -------- | ------ |
| 10 | permit ip any 192.0.2.0/29 |

##### acl_qos_tc5_v4

| Sequence | Action |
| -------- | ------ |
| 10 | permit ip any any dscp ef |

#### Extended Access-lists Device Configuration

```eos
!
ip access-list acl_qos_tc0_v4
   10 permit ip any 192.0.2.0/29
!
ip access-list acl_qos_tc5_v4
   10 permit ip any any dscp ef
```

### IPv6 Extended Access-lists

#### IPv6 Extended Access-lists Summary

##### acl_qos_tc0_v6

| Sequence | Action |
| -------- | ------ |
| 10 | permit ipv6 any any dscp cs1 |

##### acl_qos_tc5_v6

| Sequence | Action |
| -------- | ------ |
| 10 | permit ipv6 any 2001:db8::/48 |

#### IPv6 Extended Access-lists Device Configuration

```eos
!
ipv6 access-list acl_qos_tc0_v6
   10 permit ipv6 any any dscp cs1
!
ipv6 access-list acl_qos_tc5_v6
   10 permit ipv6 any 2001:db8::/48
```

## Quality Of Service

### QOS

#### QOS Summary

QOS rewrite DSCP: **enabled**

QOS random-detect ECN is set to allow **non-ect** **chip-based**

##### QOS Mappings


| COS to Traffic Class mappings |
| ----------------------------- |
| 1 2 3 4 to traffic-class 2 |
| 3 to traffic-class 3 |


| DSCP to Traffic Class mappings |
| ------------------------------ |
| 8 9 10 11 12 13 14 15 16 17 19 21 23 24 25 27 29 31 32 33 35 37 39 40 41 42 43 44 45 47 49 50 51 52 53 54 55 57 58 59 60 61 62 63 to traffic-class 1 |
| 18 20 22 26 28 30 34 36 38 to traffic-class 4 drop-precedence 2 |
| 46 to traffic-class 5 |


| Traffic Class to DSCP or COS mappings |
| ------------------------------------- |
| 1 to dscp 56 |
| 2 4 5 to cos 7 |
| 6 to tx-queue 2 |

#### QOS Device Configuration

```eos
!
qos rewrite dscp
qos map cos 1 2 3 4 to traffic-class 2
qos map cos 3 to traffic-class 3
qos map dscp 8 9 10 11 12 13 14 15 16 17 19 21 23 24 25 27 29 31 32 33 35 37 39 40 41 42 43 44 45 47 49 50 51 52 53 54 55 57 58 59 60 61 62 63 to traffic-class 1
qos map dscp 18 20 22 26 28 30 34 36 38 to traffic-class 4 drop-precedence 2
qos map dscp 46 to traffic-class 5
qos map traffic-class 1 to dscp 56
qos map traffic-class 2 4 5 to cos 7
qos map traffic-class 6 to tx-queue 2
!
qos random-detect ecn allow non-ect chip-based
```

### QOS Class Maps

#### QOS Class Maps Summary

| Name | Field | Value |
| ---- | ----- | ----- |
| cmap_tc0_v4 | acl | acl_qos_tc0_v4 |
| cmap_tc0_v6 | - | - |
| cmap_tc5_v4 | acl | acl_qos_tc5_v4 |
| cmap_tc5_v6 | - | - |

#### Class-maps Device Configuration

```eos
!
class-map type qos match-any cmap_tc0_v4
   match ip access-group acl_qos_tc0_v4
!
class-map type qos match-any cmap_tc0_v6
   match ipv6 access-group acl_qos_tc0_v6
!
class-map type qos match-any cmap_tc5_v4
   match ip access-group acl_qos_tc5_v4
!
class-map type qos match-any cmap_tc5_v6
   match ipv6 access-group acl_qos_tc5_v6
```

### QOS Policy Maps

#### QOS Policy Maps Summary

**pmap_test1**

| class | Set | Value |
| ----- | --- | ----- |
| cmap_tc0_v4 | traffic_class | 0 |
| cmap_tc5_v4 | traffic_class | 5 |
| cmap_tc5_v6 | traffic_class | 5 |
| cmap_tc0_v6 | traffic_class | 0 |
| class-default | traffic_class | 1 |

#### QOS Policy Maps configuration

```eos
!
policy-map type quality-of-service pmap_test1
   class cmap_tc0_v4
      set traffic-class 0
   !
   class cmap_tc5_v4
      set traffic-class 5
   !
   class cmap_tc5_v6
      set traffic-class 5
   !
   class cmap_tc0_v6
      set traffic-class 0
   !
   class class-default
      set traffic-class 1
```

### QOS Profiles

#### QOS Profiles Summary


QOS Profile: **experiment**

**Settings**

| Default COS | Default DSCP | Trust | Shape Rate | QOS Service Policy |
| ----------- | ------------ | ----- | ---------- | ------------------ |
| 2 | - | cos | - | test_qos_policy_v1 |

**TX Queues**

| TX queue | Type | Bandwidth | Priority | Shape Rate | Comment |
| -------- | ---- | --------- | -------- | ---------- | ------- |
| 3 | All | 30 | no priority | - | - |
| 4 | All | 10 | - | - | - |
| 5 | All | 40 | - | - | - |
| 7 | All | 30 | - | 40 percent | - |

QOS Profile: **no_qos_trust**

**Settings**

| Default COS | Default DSCP | Trust | Shape Rate | QOS Service Policy |
| ----------- | ------------ | ----- | ---------- | ------------------ |
| 3 | 4 | disabled | - | - |

QOS Profile: **qprof_testwithpolicy**

**Settings**

| Default COS | Default DSCP | Trust | Shape Rate | QOS Service Policy |
| ----------- | ------------ | ----- | ---------- | ------------------ |
| - | - | - | - | pmap_test1 |

**TX Queues**

| TX queue | Type | Bandwidth | Priority | Shape Rate | Comment |
| -------- | ---- | --------- | -------- | ---------- | ------- |
| 0 | All | 1 | - | - | - |
| 1 | All | 80 | - | - | - |
| 5 | All | 19 | no priority | - | Multi-line comment<br>here. |

QOS Profile: **test**

**Settings**

| Default COS | Default DSCP | Trust | Shape Rate | QOS Service Policy |
| ----------- | ------------ | ----- | ---------- | ------------------ |
| - | 46 | dscp | 80 percent | - |

**TX Queues**

| TX queue | Type | Bandwidth | Priority | Shape Rate | Comment |
| -------- | ---- | --------- | -------- | ---------- | ------- |
| 1 | All | 50 | no priority | - | - |
| 2 | All | 10 | priority strict | - | - |
| 4 | All | 10 | - | - | - |

**ECN Configuration**

| TX queue | Type | Min Threshold | Max Threshold | Max Mark Probability |
| -------- | ---- | ------------- | ------------- | -------------------- |
| 1 | All | -  | -  | - |
| 2 | All | 320 kbytes | 320 kbytes | 90 |
| 4 | All | 320 segments | 320 segments | - |

QOS Profile: **test_with_pfc**

**Settings**

| Default COS | Default DSCP | Trust | Shape Rate | QOS Service Policy |
| ----------- | ------------ | ----- | ---------- | ------------------ |
| - | - | - | - | pmap_test1 |

**TX Queues**

| TX queue | Type | Bandwidth | Priority | Shape Rate | Comment |
| -------- | ---- | --------- | -------- | ---------- | ------- |
| 0 | All | 1 | - | - | - |
| 1 | All | 80 | - | - | - |
| 5 | All | 19 | no priority | - | - |

**Priority Flow Control**

Priority Flow Control is **enabled**.

| Priority | Action |
| -------- | ------ |
| 0 | no-drop |
| 1 | drop |

**Priority Flow Control watchdog settings**

| Enabled | Action | Timeout | Recovery | Polling |
| ------- | ------ | ------- | -------- | ------- |
| True | drop | 0.05 | 1.11 | auto |

QOS Profile: **uc_mc_queues_test**

**Settings**

| Default COS | Default DSCP | Trust | Shape Rate | QOS Service Policy |
| ----------- | ------------ | ----- | ---------- | ------------------ |
| - | - | - | - | - |

**TX Queues**

| TX queue | Type | Bandwidth | Priority | Shape Rate | Comment |
| -------- | ---- | --------- | -------- | ---------- | ------- |
| 1 | Unicast | 50 | no priority | - | Test no priority |
| 2 | Unicast | 10 | priority strict | - | - |
| 4 | Unicast | 10 | - | - | Test guaranteed percent |
| 1 | Multicast | 50 | no priority | - | - |
| 2 | Multicast | 10 | priority strict | - | Test strict priority |
| 4 | Multicast | 10 | - | - | Test guaranteed percent |

<<<<<<< HEAD
QOS Profile: **wred_queues_test**

**Settings**

| Default COS | Default DSCP | Trust | Shape Rate | QOS Service Policy |
| ----------- | ------------ | ----- | ---------- | ------------------ |
| - | - | - | - | - |

**TX Queues**

| TX queue | Type | Bandwidth | Priority | Shape Rate | Comment |
| -------- | ---- | --------- | -------- | ---------- | ------- |
| 1 | All | 50 | no priority | - | Test no priority |
| 2 | All | 10 | priority strict | - | - |
| 4 | All | 10 | - | - | Test guaranteed percent |
| 1 | Multicast | 50 | no priority | - | - |
| 2 | Multicast | 10 | priority strict | - | Test strict priority |
| 4 | Multicast | 10 | - | - | Test guaranteed percent |

**WRED Configuration**

| TX queue | Type | Drop Precedence | Min Threshold | Max Threshold | Max Mark Probability |
| -------- | ---- | --------------- | ------------- | ------------- | -------------------- |
| 1 | All | - | 1 kbytes | 10 kbytes | - |
| 2 | All | 2 | 2 kbytes | 200 kbytes | - |
| 4 | All | - | 1 kbytes | 10 kbytes | 90 |
| 1 | Multicast | - | - | - | - |
| 2 | Multicast | - | - | - | - |
| 4 | Multicast | - | - | - | - |

QOS Profile: **wred_uc_queues_test**

**Settings**

| Default COS | Default DSCP | Trust | Shape Rate | QOS Service Policy |
| ----------- | ------------ | ----- | ---------- | ------------------ |
| - | - | - | - | - |

**TX Queues**

| TX queue | Type | Bandwidth | Priority | Shape Rate | Comment |
| -------- | ---- | --------- | -------- | ---------- | ------- |
| 1 | Unicast | 50 | no priority | - | Test no priority |
| 2 | Unicast | 10 | priority strict | - | - |
| 4 | Unicast | 10 | - | - | Test guaranteed percent |

**WRED Configuration**

| TX queue | Type | Drop Precedence | Min Threshold | Max Threshold | Max Mark Probability |
| -------- | ---- | --------------- | ------------- | ------------- | -------------------- |
| 1 | Unicast | - |1 microseconds | 10 microseconds | - |
| 2 | Unicast | 1 |2 milliseconds | 20 milliseconds | - |
| 4 | Unicast | - |1 microseconds | 10 microseconds | 90 |
=======
**ECN Configuration**

| TX queue | Type | Min Threshold | Max Threshold | Max Mark Probability |
| -------- | ---- | ------------- | ------------- | -------------------- |
| 1 | Unicast | 3 milliseconds | 9 milliseconds | 90 |
| 2 | Unicast | 320 kbytes | 320 kbytes | 90 |
| 4 | Unicast | 320 segments | 320 segments | - |
| 1 | Multicast | - | - | - |
| 2 | Multicast | - | - | - |
| 4 | Multicast | - | - | - |
>>>>>>> 545033b1

#### QOS Profile Device Configuration

```eos
!
qos profile experiment
   qos trust cos
   qos cos 2
   service-policy type qos input test_qos_policy_v1
   !
   tx-queue 3
      bandwidth percent 30
      no priority
   !
   tx-queue 4
      bandwidth guaranteed percent 10
   !
   tx-queue 5
      bandwidth percent 40
   !
   tx-queue 7
      bandwidth percent 30
      shape rate 40 percent
!
qos profile no_qos_trust
   no qos trust
   qos cos 3
   qos dscp 4
!
qos profile qprof_testwithpolicy
   service-policy type qos input pmap_test1
   !
   tx-queue 0
      bandwidth percent 1
   !
   tx-queue 1
      bandwidth percent 80
   !
   tx-queue 5
      !! Multi-line comment
      !! here.
      bandwidth percent 19
      no priority
!
qos profile test
   qos trust dscp
   qos dscp 46
   shape rate 80 percent
   !
   tx-queue 1
      bandwidth percent 50
      no priority
   !
   tx-queue 2
      bandwidth percent 10
      priority strict
      random-detect ecn minimum-threshold 320 kbytes maximum-threshold 320 kbytes max-mark-probability 90
   !
   tx-queue 4
      bandwidth guaranteed percent 10
      random-detect ecn minimum-threshold 320 segments maximum-threshold 320 segments weight 10
!
qos profile test_with_pfc
   service-policy type qos input pmap_test1
   !
   tx-queue 0
      bandwidth percent 1
   !
   tx-queue 1
      bandwidth percent 80
   !
   tx-queue 5
      bandwidth percent 19
      no priority
   !
   priority-flow-control on
   priority-flow-control priority 0 no-drop
   priority-flow-control priority 1 drop
   priority-flow-control pause watchdog
   priority-flow-control pause watchdog port action drop
   priority-flow-control pause watchdog port timer timeout 0.05 polling-interval auto recovery-time 1.11 forced
!
qos profile uc_mc_queues_test
   !
   uc-tx-queue 1
      !! Test no priority
      bandwidth percent 50
      no priority
      random-detect ecn minimum-threshold 3 milliseconds maximum-threshold 9 milliseconds max-mark-probability 90
   !
   uc-tx-queue 2
      bandwidth percent 10
      priority strict
      random-detect ecn minimum-threshold 320 kbytes maximum-threshold 320 kbytes max-mark-probability 90
   !
   uc-tx-queue 4
      !! Test guaranteed percent
      bandwidth guaranteed percent 10
      random-detect ecn minimum-threshold 320 segments maximum-threshold 320 segments weight 10
   !
   mc-tx-queue 1
      bandwidth percent 50
      no priority
   !
   mc-tx-queue 2
      !! Test strict priority
      bandwidth percent 10
      priority strict
   !
   mc-tx-queue 4
      !! Test guaranteed percent
      bandwidth guaranteed percent 10
!
qos profile wred_queues_test
   !
   tx-queue 1
      !! Test no priority
      bandwidth percent 50
      no priority
      random-detect drop minimum-threshold 1 kbytes maximum-threshold 10 kbytes
   !
   tx-queue 2
      bandwidth percent 10
      priority strict
      random-detect drop drop-precedence 2 minimum-threshold 2 kbytes maximum-threshold 200 kbytes
   !
   tx-queue 4
      !! Test guaranteed percent
      bandwidth guaranteed percent 10
      random-detect drop minimum-threshold 1 kbytes maximum-threshold 10 kbytes max-mark-probability 90
   !
   mc-tx-queue 1
      bandwidth percent 50
      no priority
   !
   mc-tx-queue 2
      !! Test strict priority
      bandwidth percent 10
      priority strict
   !
   mc-tx-queue 4
      !! Test guaranteed percent
      bandwidth guaranteed percent 10
!
qos profile wred_uc_queues_test
   !
   uc-tx-queue 1
      !! Test no priority
      bandwidth percent 50
      no priority
      random-detect drop minimum-threshold 1 microseconds maximum-threshold 10 microseconds
   !
   uc-tx-queue 2
      bandwidth percent 10
      priority strict
      random-detect drop drop-precedence 1 minimum-threshold 2 milliseconds maximum-threshold 20 milliseconds
   !
   uc-tx-queue 4
      !! Test guaranteed percent
      bandwidth guaranteed percent 10
      random-detect drop minimum-threshold 1 microseconds maximum-threshold 10 microseconds max-mark-probability 90
```

#### QOS Interfaces

| Interface | Trust | Default DSCP | Default COS | Shape rate |
| --------- | ----- | ------------ | ----------- | ---------- |
| Ethernet1 | dscp | 48 | - | - |
| Ethernet6 | cos | - | 2 | - |
| Port-Channel3 | cos | - | 2 | - |

### Priority Flow Control

#### Global Settings

Priority Flow Control is **Off** on all interfaces.

**Priority Flow Control watchdog settings**

| Action | Timeout | Recovery | Polling | Override Action Drop |
| ------ | ------- | -------- | ------- |
| no-drop | 0.05 | 1.22 | 10.001 | False |

```eos
!
priority-flow-control all off
priority-flow-control pause watchdog action no-drop
priority-flow-control pause watchdog default timeout 0.05
priority-flow-control pause watchdog default polling-interval 10.001
priority-flow-control pause watchdog default recovery-time 1.22
```<|MERGE_RESOLUTION|>--- conflicted
+++ resolved
@@ -428,73 +428,6 @@
 | 2 | Multicast | 10 | priority strict | - | Test strict priority |
 | 4 | Multicast | 10 | - | - | Test guaranteed percent |
 
-<<<<<<< HEAD
-QOS Profile: **wred_queues_test**
-
-**Settings**
-
-| Default COS | Default DSCP | Trust | Shape Rate | QOS Service Policy |
-| ----------- | ------------ | ----- | ---------- | ------------------ |
-| - | - | - | - | - |
-
-**TX Queues**
-
-| TX queue | Type | Bandwidth | Priority | Shape Rate | Comment |
-| -------- | ---- | --------- | -------- | ---------- | ------- |
-| 1 | All | 50 | no priority | - | Test no priority |
-| 2 | All | 10 | priority strict | - | - |
-| 4 | All | 10 | - | - | Test guaranteed percent |
-| 1 | Multicast | 50 | no priority | - | - |
-| 2 | Multicast | 10 | priority strict | - | Test strict priority |
-| 4 | Multicast | 10 | - | - | Test guaranteed percent |
-
-**WRED Configuration**
-
-| TX queue | Type | Drop Precedence | Min Threshold | Max Threshold | Max Mark Probability |
-| -------- | ---- | --------------- | ------------- | ------------- | -------------------- |
-| 1 | All | - | 1 kbytes | 10 kbytes | - |
-| 2 | All | 2 | 2 kbytes | 200 kbytes | - |
-| 4 | All | - | 1 kbytes | 10 kbytes | 90 |
-| 1 | Multicast | - | - | - | - |
-| 2 | Multicast | - | - | - | - |
-| 4 | Multicast | - | - | - | - |
-
-QOS Profile: **wred_uc_queues_test**
-
-**Settings**
-
-| Default COS | Default DSCP | Trust | Shape Rate | QOS Service Policy |
-| ----------- | ------------ | ----- | ---------- | ------------------ |
-| - | - | - | - | - |
-
-**TX Queues**
-
-| TX queue | Type | Bandwidth | Priority | Shape Rate | Comment |
-| -------- | ---- | --------- | -------- | ---------- | ------- |
-| 1 | Unicast | 50 | no priority | - | Test no priority |
-| 2 | Unicast | 10 | priority strict | - | - |
-| 4 | Unicast | 10 | - | - | Test guaranteed percent |
-
-**WRED Configuration**
-
-| TX queue | Type | Drop Precedence | Min Threshold | Max Threshold | Max Mark Probability |
-| -------- | ---- | --------------- | ------------- | ------------- | -------------------- |
-| 1 | Unicast | - |1 microseconds | 10 microseconds | - |
-| 2 | Unicast | 1 |2 milliseconds | 20 milliseconds | - |
-| 4 | Unicast | - |1 microseconds | 10 microseconds | 90 |
-=======
-**ECN Configuration**
-
-| TX queue | Type | Min Threshold | Max Threshold | Max Mark Probability |
-| -------- | ---- | ------------- | ------------- | -------------------- |
-| 1 | Unicast | 3 milliseconds | 9 milliseconds | 90 |
-| 2 | Unicast | 320 kbytes | 320 kbytes | 90 |
-| 4 | Unicast | 320 segments | 320 segments | - |
-| 1 | Multicast | - | - | - |
-| 2 | Multicast | - | - | - |
-| 4 | Multicast | - | - | - |
->>>>>>> 545033b1
-
 #### QOS Profile Device Configuration
 
 ```eos
