--- conflicted
+++ resolved
@@ -14,25 +14,12 @@
 - [Routing](#routing)
   - [IP Routing](#ip-routing)
   - [IPv6 Routing](#ipv6-routing)
-<<<<<<< HEAD
 - [Multicast](#multicast)
 - [Filters](#filters)
 - [ACL](#acl)
 - [Quality Of Service](#quality-of-service)
   - [QOS](#qos)
   - [QOS Profiles](#qos-profiles)
-=======
-  - [Router BFD](#router-bfd)
-- [Multicast](#multicast)
-- [Filters](#filters)
-- [ACL](#acl)
-- [QOS](#qos)
-  - [QOS Summary](#qos-summary)
-  - [QOS Device Configuration](#qos-device-configuration)
-- [QOS Profiles](#qos-profiles)
-  - [QOS Profiles Summary](#qos-profiles-summary)
-  - [QOS Profile Device Configuration](#qos-profile-device-configuration)
->>>>>>> 50826dce
 
 <!-- toc -->
 # Management
@@ -177,32 +164,15 @@
 | --- | --------------- |
 | default | false |
 
-<<<<<<< HEAD
-=======
-## Router BFD
-
-### Router BFD Multihop Summary
-
-| Interval | Minimum RX | Multiplier |
-| -------- | ---------- | ---------- |
-| 300 | 300 | 3 |
-
-*No device configuration required - default values
-
->>>>>>> 50826dce
 # Multicast
 
 # Filters
 
 # ACL
 
-<<<<<<< HEAD
 # Quality Of Service
 
 ## QOS
-=======
-# QOS
->>>>>>> 50826dce
 
 ## QOS Summary
 
@@ -245,15 +215,9 @@
 qos map traffic-class 6 to tx-queue 2
 ```
 
-<<<<<<< HEAD
 ## QOS Profiles
 
 ### QOS Profiles Summary
-=======
-# QOS Profiles
-
-## QOS Profiles Summary
->>>>>>> 50826dce
 
 
 QOS Profile: **experiment**
