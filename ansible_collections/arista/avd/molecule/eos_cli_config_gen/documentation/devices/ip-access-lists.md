# ip-access-lists

## Table of Contents

- [Management](#management)
  - [Management Interfaces](#management-interfaces)
- [ACL](#acl)
  - [IP Access-lists](#ip-access-lists-1)

## Management

### Management Interfaces

#### Management Interfaces Summary

##### IPv4

| Management Interface | Description | Type | VRF | IP Address | Gateway |
| -------------------- | ----------- | ---- | --- | ---------- | ------- |
| Management1 | OOB_MANAGEMENT | oob | MGMT | 10.73.255.122/24 | 10.73.255.2 |

##### IPv6

| Management Interface | Description | Type | VRF | IPv6 Address | IPv6 Gateway |
| -------------------- | ----------- | ---- | --- | ------------ | ------------ |
| Management1 | OOB_MANAGEMENT | oob | MGMT | - | - |

#### Management Interfaces Device Configuration

```eos
!
interface Management1
   description OOB_MANAGEMENT
   vrf MGMT
   ip address 10.73.255.122/24
```

## ACL

### IP Access-lists

#### IP Access-lists Summary

- The maximum number of ACL entries allowed to be provisioned per switch: 10000

#### IP Access-lists Device Configuration

```eos
!
<<<<<<< HEAD
=======
ip access-list ACL_SEQUENCE_AND_COUNTERS
   counters per-entry
   10 remark test acl with sequence numbers
   20 permit ip 10.0.0.0/8 any
   30 permit tcp host 192.168.122.22 any established
   40 permit tcp any gt 1023 host 172.16.16.16 eq 22
   50 permit tcp any range 1000 1100 any range 10 20
   4294967295 deny ip any any
   permit response traffic nat
!
>>>>>>> b9652232
ip access-list ACL_NO_SEQUENCE
   remark test acl without sequence numbers
   deny udp any any log
   permit icmp any any 3 4 ttl eq 40
   permit icmp any any unreachable ttl gt 3
   permit ip any any fragments dscp 46
   permit ip any any tracked dscp ef
   permit ip any any nexthop-group NH_TEST
   permit vlan inner 123 0x000 ip any any
   permit vlan 234 0xFFF ip any any
!
ip access-list ACL_SEQUENCE_AND_COUNTERS
   counters per-entry
   10 remark test acl with sequence numbers
   20 permit ip 10.0.0.0/8 any
   30 permit tcp host 192.168.122.22 any established
   40 permit tcp any gt 1023 host 172.16.16.16 eq 22
   50 permit tcp any range 1000 1100 any range 10 20
   4294967295 deny ip any any
```<|MERGE_RESOLUTION|>--- conflicted
+++ resolved
@@ -47,19 +47,6 @@
 
 ```eos
 !
-<<<<<<< HEAD
-=======
-ip access-list ACL_SEQUENCE_AND_COUNTERS
-   counters per-entry
-   10 remark test acl with sequence numbers
-   20 permit ip 10.0.0.0/8 any
-   30 permit tcp host 192.168.122.22 any established
-   40 permit tcp any gt 1023 host 172.16.16.16 eq 22
-   50 permit tcp any range 1000 1100 any range 10 20
-   4294967295 deny ip any any
-   permit response traffic nat
-!
->>>>>>> b9652232
 ip access-list ACL_NO_SEQUENCE
    remark test acl without sequence numbers
    deny udp any any log
@@ -79,4 +66,6 @@
    40 permit tcp any gt 1023 host 172.16.16.16 eq 22
    50 permit tcp any range 1000 1100 any range 10 20
    4294967295 deny ip any any
+   permit response traffic nat
+!
 ```