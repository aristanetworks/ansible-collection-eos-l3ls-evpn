# port-channel-interfaces

## Table of Contents

- [Management](#management)
  - [Management Interfaces](#management-interfaces)
- [Monitoring](#monitoring)
  - [SFlow](#sflow)
- [Interfaces](#interfaces)
  - [Ethernet Interfaces](#ethernet-interfaces)
  - [Port-Channel Interfaces](#port-channel-interfaces-1)
- [BFD](#bfd)
  - [BFD Interfaces](#bfd-interfaces)
- [MPLS](#mpls)
  - [MPLS Interfaces](#mpls-interfaces)
- [Multicast](#multicast)
  - [PIM Sparse Mode](#pim-sparse-mode)
- [Quality Of Service](#quality-of-service)
  - [QOS Interfaces](#qos-interfaces)

## Management

### Management Interfaces

#### Management Interfaces Summary

##### IPv4

| Management Interface | Description | Type | VRF | IP Address | Gateway |
| -------------------- | ----------- | ---- | --- | ---------- | ------- |
| Management1 | OOB_MANAGEMENT | oob | MGMT | 10.73.255.122/24 | 10.73.255.2 |

##### IPv6

| Management Interface | Description | Type | VRF | IPv6 Address | IPv6 Gateway |
| -------------------- | ----------- | ---- | --- | ------------ | ------------ |
| Management1 | OOB_MANAGEMENT | oob | MGMT | - | - |

#### Management Interfaces Device Configuration

```eos
!
interface Management1
   description OOB_MANAGEMENT
   vrf MGMT
   ip address 10.73.255.122/24
```

## Monitoring

### SFlow

#### SFlow Summary

sFlow is disabled.

#### SFlow Interfaces

| Interface | Ingress Enabled | Egress Enabled |
| --------- | --------------- | -------------- |
| Port-Channel117 | True | True |
| Port-Channel118 | True | True (unmodified) |
| Port-Channel119 | False | False |
| Port-Channel120 | False | False (unmodified) |

## Interfaces

### Ethernet Interfaces

#### Ethernet Interfaces Summary

##### L2

| Interface | Description | Mode | VLANs | Native VLAN | Trunk Group | Channel-Group |
| --------- | ----------- | ---- | ----- | ----------- | ----------- | ------------- |
| Ethernet3 | MLAG_PEER_DC1-LEAF1B_Ethernet3 | *trunk | *2-4094 | *- | *LEAF_PEER_L3, MLAG | 3 |
| Ethernet4 | MLAG_PEER_DC1-LEAF1B_Ethernet4 | *trunk | *2-4094 | *- | *LEAF_PEER_L3, MLAG | 3 |
| Ethernet5 | DC1-AGG01_Ethernet1 | *trunk | *110,201 | *- | *- | 5 |
| Ethernet10/1 | LAG Member | *access | *110 | *- | *- | 101 |
| Ethernet10/2 | LAG Member | *trunk | *110-112 | *- | *- | 102 |
| Ethernet10/3 | LAG Member | *trunk | *110-112 | *- | *- | 103 |
| Ethernet10/4 | LAG Member LACP fallback | *trunk | *112 | *- | *- | 104 |
| Ethernet11/2 | LAG Member LACP fallback LLDP ZTP VLAN | *trunk | *112 | *- | *- | 112 |
| Ethernet15 | DC1-AGG03_Ethernet1 | *trunk | *110,201 | *- | *- | 15 |
| Ethernet16 | DC1-AGG04_Ethernet1 | *trunk | *110,201 | *10 | *- | 16 |
| Ethernet18 | LAG Member | *access | *110 | *- | *- | 109 |
| Ethernet50 | SRV-POD03_Eth1 | *trunk | *110,201 | *- | *- | 5 |

*Inherited from Port-Channel Interface

##### Transceiver Settings

| Interface | Transceiver Frequency | Media Override |
| --------- | --------------------- | -------------- |
| Ethernet5 | - | 100gbase-ar4 |

##### Phone Interfaces

| Interface | Mode | Native VLAN | Phone VLAN | Phone VLAN Mode |
| --------- | ---- | ----------- | ---------- | --------------- |
| Port-Channel12 | trunk phone | 100 | 70 | untagged |
| Port-Channel100 | dot1q-tunnel | 5 | 110 | tagged |

##### IPv4

| Interface | Description | Channel Group | IP Address | VRF |  MTU | Shutdown | ACL In | ACL Out |
| --------- | ----------- | ------------- | ---------- | ----| ---- | -------- | ------ | ------- |
| Ethernet17 | LAG Member | 17 | *192.0.2.3/31 | **default | **- | **- | **- | **- |

*Inherited from Port-Channel Interface

##### ISIS

| Interface | Channel Group | ISIS Instance | ISIS BFD | ISIS Metric | Mode | ISIS Circuit Type | Hello Padding | Authentication Mode |
| --------- | ------------- | ------------- | -------- | ----------- | ---- | ----------------- | ------------- | ------------------- |
| Ethernet10/10 | 110 | *ISIS_TEST | True | *99 | *point-to-point | *level-2 | *True | *text |

*Inherited from Port-Channel Interface

##### Error Correction Encoding Interfaces

| Interface | Enabled |
| --------- | ------- |
| Ethernet11/1 | fire-code<br>reed-solomon |

#### Ethernet Interfaces Device Configuration

```eos
!
interface Ethernet3
   description MLAG_PEER_DC1-LEAF1B_Ethernet3
   channel-group 3 mode active
!
interface Ethernet4
   description MLAG_PEER_DC1-LEAF1B_Ethernet4
   channel-group 3 mode active
!
interface Ethernet5
   description DC1-AGG01_Ethernet1
   channel-group 5 mode active
   transceiver media override 100gbase-ar4
!
interface Ethernet8
   description MLAG_PEER_DC1-LEAF1B_Ethernet8
   channel-group 8 mode active
!
interface Ethernet10/1
   description LAG Member
   channel-group 101 mode active
!
interface Ethernet10/2
   description LAG Member
   channel-group 102 mode active
!
interface Ethernet10/3
   description LAG Member
   channel-group 103 mode active
!
interface Ethernet10/4
   description LAG Member LACP fallback
   switchport trunk allowed vlan 100
   switchport mode trunk
   switchport
   channel-group 104 mode active
   spanning-tree portfast
!
interface Ethernet10/10
   description isis_port_channel_member
   channel-group 110 mode active
!
interface Ethernet11/1
   description LAG Member with error_correction
   error-correction encoding fire-code
   error-correction encoding reed-solomon
   channel-group 111 mode active
!
interface Ethernet11/2
   description LAG Member LACP fallback LLDP ZTP VLAN
   switchport trunk allowed vlan 112
   switchport mode trunk
   switchport
   channel-group 112 mode active
   lldp tlv transmit ztp vlan 112
   spanning-tree portfast
!
interface Ethernet15
   description DC1-AGG03_Ethernet1
   channel-group 15 mode active
   lacp timer fast
   lacp timer multiplier 30
!
interface Ethernet16
   description DC1-AGG04_Ethernet1
   channel-group 16 mode active
   lacp timer normal
!
interface Ethernet17
   description LAG Member
   channel-group 17 mode active
!
interface Ethernet18
   description LAG Member
   channel-group 109 mode active
!
interface Ethernet50
   description SRV-POD03_Eth1
   channel-group 5 mode active
   no lldp transmit
   no lldp receive
```

### Port-Channel Interfaces

#### Port-Channel Interfaces Summary

##### L2

| Interface | Description | Mode | VLANs | Native VLAN | Trunk Group | LACP Fallback Timeout | LACP Fallback Mode | MLAG ID | EVPN ESI |
| --------- | ----------- | ---- | ----- | ----------- | ------------| --------------------- | ------------------ | ------- | -------- |
| Port-Channel3 | MLAG_PEER_DC1-LEAF1B_Po3 | trunk | 2-4094 | - | LEAF_PEER_L3, MLAG | - | - | - | - |
| Port-Channel5 | DC1_L2LEAF1_Po1 | trunk | 110,201 | - | - | - | - | 5 | - |
| Port-Channel10 | SRV01_bond0 | trunk | 2-3000 | - | - | - | - | - | 0000:0000:0404:0404:0303 |
| Port-Channel12 | interface_in_mode_access_with_voice | trunk phone | - | 100 | - | - | - | - | - |
| Port-Channel13 | EVPN-Vxlan single-active redundancy | - | - | - | - | - | - | - | 0000:0000:0000:0102:0304 |
| Port-Channel14 | EVPN-MPLS multihoming | - | - | - | - | - | - | - | 0000:0000:0000:0102:0305 |
| Port-Channel15 | DC1_L2LEAF3_Po1 | trunk | 110,201 | - | - | - | - | 15 | - |
| Port-Channel16 | DC1_L2LEAF4_Po1 | trunk | 110,201 | 10 | - | - | - | 16 | - |
| Port-Channel20 | Po_in_mode_access_accepting_tagged_LACP_frames | access | 200 | - | - | - | - | - | - |
| Port-Channel50 | SRV-POD03_PortChanne1 | trunk | 1-4000 | - | - | - | - | - | 0000:0000:0303:0202:0101 |
| Port-Channel51 | ipv6_prefix | trunk | 1-500 | - | - | - | - | - | - |
| Port-Channel100 | - | dot1q-tunnel | 10-11,200 | tag | g1, g2 | - | - | - | - |
| Port-Channel101 | PVLAN Promiscuous Access - only one secondary | access | 110 | - | - | - | - | - | - |
| Port-Channel102 | PVLAN Promiscuous Trunk - vlan translation out | trunk | 110-112 | - | - | - | - | - | - |
| Port-Channel103 | PVLAN Secondary Trunk | trunk | 110-112 | - | - | - | - | - | - |
| Port-Channel104 | LACP fallback individual | trunk | 112 | - | - | 300 | individual | - | - |
| Port-Channel105 | bpdu disabled | - | - | - | - | - | - | - | - |
| Port-Channel106 | bpdu enabled | - | - | - | - | - | - | - | - |
| Port-Channel107 | bpdu true | - | - | - | - | - | - | - | - |
| Port-Channel108 | bpdu false | - | - | - | - | - | - | - | - |
| Port-Channel109 | Molecule ACLs | access | 110 | - | - | - | - | - | - |
| Port-Channel112 | LACP fallback individual | trunk | 112 | - | - | 5 | individual | - | - |
| Port-Channel115 | native-vlan-tag-precedence | trunk | - | tag | - | - | - | - | - |
| Port-Channel121 | access_port_with_no_vlans | access | - | - | - | - | - | - | - |
| Port-Channel122 | trunk_port_with_no_vlans | trunk | - | - | - | - | - | - | - |
| Port-Channel130 | IP NAT Testing | - | - | - | - | - | - | - | - |
| Port-Channel131 | dot1q-tunnel mode | dot1q-tunnel | 115 | - | - | - | - | - | - |

##### Encapsulation Dot1q

| Interface | Description | Vlan ID | Dot1q VLAN Tag | Dot1q Inner VLAN Tag |
| --------- | ----------- | ------- | -------------- | -------------------- |
| Port-Channel8.101 | to Dev02 Port-Channel8.101 - VRF-C1 | - | 101 | - |
| Port-Channel100.101 | IFL for TENANT01 | - | 101 | - |
| Port-Channel100.102 | IFL for TENANT02 | - | 102 | 110 |

##### Flexible Encapsulation Interfaces

| Interface | Description | Vlan ID | Client Encapsulation | Client Inner Encapsulation | Client VLAN | Client Outer VLAN Tag | Client Inner VLAN Tag | Network Encapsulation | Network Inner Encapsulation | Network VLAN | Network Outer VLAN Tag | Network Inner VLAN Tag |
| --------- | ----------- | ------- | --------------- | --------------------- | ----------- | --------------------- | --------------------- | ---------------- | ---------------------- | ------------ | ---------------------- | ---------------------- |
| Port-Channel111.1 | TENANT_A pseudowire 1 interface | - | unmatched | - | - | - | - | - | - | - | - | - |
| Port-Channel111.100 | TENANT_A pseudowire 2 interface | - | dot1q | - | 100 | - | - | client | - | - | - | - |
| Port-Channel111.200 | TENANT_A pseudowire 3 interface | - | dot1q | - | 200 | - | - | - | - | - | - | - |
| Port-Channel111.300 | TENANT_A pseudowire 4 interface | - | dot1q | - | 300 | - | - | dot1q | - | 400 | - | - |
| Port-Channel111.400 | TENANT_A pseudowire 3 interface | - | dot1q | - | - | 400 | 20 | dot1q | - | - | 401 | 21 |
| Port-Channel111.1000 | L2 Subinterface | 1000 | dot1q | - | 100 | - | - | client | - | - | - | - |
| Port-Channel131.1 | Test_encapsulation_vlan1 | - | dot1q | dot1q | - | 23 | 45 | dot1ad | dot1ad | - | 32 | 54 |
| Port-Channel131.2 | Test_encapsulation_vlan2 | - | dot1q | - | 10 | - | - | dot1q | - | - | 32 | 54 |
| Port-Channel131.3 | Test_encapsulation_vlan3 | - | dot1ad | - | 12 | - | - | dot1q | - | 25 | - | - |
| Port-Channel131.4 | Test_encapsulation_vlan4 | - | dot1ad | dot1q | - | 35 | 60 | dot1q | dot1ad | - | 53 | 6 |
| Port-Channel131.5 | Test_encapsulation_vlan5 | - | dot1ad | - | - | 35 | 60 | dot1ad | - | - | 52 | 62 |
| Port-Channel131.6 | Test_encapsulation_vlan6 | - | dot1ad | - | - | 35 | 60 | client | - | - | - | - |
| Port-Channel131.7 | Test_encapsulation_vlan7 | - | untagged | - | - | - | - | dot1ad | - | - | 35 | 60 |
| Port-Channel131.8 | Test_encapsulation_vlan8 | - | untagged | - | - | - | - | dot1q | - | - | 35 | 60 |
| Port-Channel131.9 | Test_encapsulation_vlan9 | - | untagged | - | - | - | - | untagged | - | - | - | - |
| Port-Channel131.10 | Test_encapsulation_vlan9 | - | dot1q | - | - | 14 | 11 | client inner | - | - | - | - |

<<<<<<< HEAD
=======
##### Interface Profile for Port-channel interfaces

| Interface | Description   | Interface Profile |
| --------- | ------------- |-------------------|
| Port-Channel132 | Test_port-channel_interface-profile | test-interface-profile |

>>>>>>> c7b4ff8c
##### Private VLAN

| Interface | PVLAN Mapping | Secondary Trunk |
| --------- | ------------- | ----------------|
| Port-Channel15 | - | False |
| Port-Channel100 | 20-30 | True |
| Port-Channel101 | 111 | - |
| Port-Channel103 | - | True |

##### VLAN Translations

| Interface |  Direction | From VLAN ID(s) | To VLAN ID | From Inner VLAN ID | To Inner VLAN ID | Network | Dot1q-tunnel |
| --------- |  --------- | --------------- | ---------- | ------------------ | ---------------- | ------- | ------------ |
| Port-Channel16 | out | 23 | 22 | - | - | - | True |
| Port-Channel100 | both | 12 | 20 | - | - | - | - |
| Port-Channel100 | both | 23 | 42 | 74 | - | False | - |
| Port-Channel100 | both | 24 | 46 | 78 | - | True | - |
| Port-Channel100 | both | 43 | 30 | - | - | - | True |
| Port-Channel100 | in | 23 | 45 | - | - | - | True |
| Port-Channel100 | in | 34 | 23 | - | - | - | - |
| Port-Channel100 | in | 37 | 49 | - | 56 | - | - |
| Port-Channel100 | out | 10 | 45 | - | 34 | - | - |
| Port-Channel100 | out | 34 | 50 | - | - | - | - |
| Port-Channel100 | out | 45 | all | - | - | - | True |
| Port-Channel100 | out | 55 | - | - | - | - | - |
| Port-Channel102 | out | 111-112 | 110 | - | - | - | - |

##### EVPN Multihoming

####### EVPN Multihoming Summary

| Interface | Ethernet Segment Identifier | Multihoming Redundancy Mode | Route Target |
| --------- | --------------------------- | --------------------------- | ------------ |
| Port-Channel10 | 0000:0000:0404:0404:0303 | all-active | 04:04:03:03:02:02 |
| Port-Channel13 | 0000:0000:0000:0102:0304 | single-active | 00:00:01:02:03:04 |
| Port-Channel14 | 0000:0000:0000:0102:0305 | all-active | 00:00:01:02:03:05 |
| Port-Channel50 | 0000:0000:0303:0202:0101 | all-active | 03:03:02:02:01:01 |
| Port-Channel111.1000 | 0000:0000:0303:0202:0101 | all-active | 03:03:02:02:01:01 |

####### Designated Forwarder Election Summary

| Interface | Algorithm | Preference Value | Dont Preempt | Hold time | Subsequent Hold Time | Candidate Reachability Required |
| --------- | --------- | ---------------- | ------------ | --------- | -------------------- | ------------------------------- |
| Port-Channel13 | preference | 100 | True | 10 | - | True |

####### EVPN-MPLS summary

| Interface | Shared Index | Tunnel Flood Filter Time |
| --------- | ------------ | ------------------------ |
| Port-Channel14 | 100 | 100 |

##### Link Tracking Groups

| Interface | Group Name | Direction |
| --------- | ---------- | --------- |
| Port-Channel5 | EVPN_MH_ES1 | downstream |
| Port-Channel15 | EVPN_MH_ES2 | upstream |

##### IPv4

| Interface | Description | MLAG ID | IP Address | VRF | MTU | Shutdown | ACL In | ACL Out |
| --------- | ----------- | ------- | ---------- | --- | --- | -------- | ------ | ------- |
| Port-Channel8.101 | to Dev02 Port-Channel8.101 - VRF-C1 | - | 10.1.2.3/31 | default | - | - | - | - |
| Port-Channel9 | - | - | 10.9.2.3/31 | default | - | - | - | - |
| Port-Channel17 | PBR Description | - | 192.0.2.3/31 | default | - | - | - | - |
| Port-Channel99 | MCAST | - | 192.0.2.10/31 | default | - | - | - | - |
| Port-Channel100.101 | IFL for TENANT01 | - | 10.1.1.3/31 | default | 1500 | - | - | - |
| Port-Channel100.102 | IFL for TENANT02 | - | 10.1.2.3/31 | C2 | 1500 | - | - | - |
| Port-Channel113 | interface_with_mpls_enabled | - | 172.31.128.9/31 | default | - | - | - | - |
| Port-Channel114 | interface_with_mpls_disabled | - | 172.31.128.10/31 | default | - | - | - | - |

##### IP NAT: Source Static

| Interface | Direction | Original IP | Original Port | Access List | Translated IP | Translated Port | Protocol | Group | Priority | Comment |
| --------- | --------- | ----------- | ------------- | ----------- | ------------- | --------------- | -------- | ----- | -------- | ------- |
| Port-Channel130 | - | 3.0.0.1 | - | - | 4.0.0.1 | - | - | - | 0 | - |

##### IP NAT: Source Dynamic

| Interface | Access List | NAT Type | Pool Name | Priority | Comment |
| --------- | ----------- | -------- | --------- | -------- | ------- |
| Port-Channel130 | ACL2 | pool | POOL2 | 0 | - |

##### IP NAT: Destination Static

| Interface | Direction | Original IP | Original Port | Access List | Translated IP | Translated Port | Protocol | Group | Priority | Comment |
| --------- | --------- | ----------- | ------------- | ----------- | ------------- | --------------- | -------- | ----- | -------- | ------- |
| Port-Channel130 | - | 1.0.0.1 | - | - | 2.0.0.1 | - | - | - | 0 | - |

##### IP NAT: Destination Dynamic

| Interface | Access List | Pool Name | Priority | Comment |
| --------- | ----------- | --------- | -------- | ------- |
| Port-Channel130 | ACL1 | POOL1 | 0 | - |

##### ISIS

| Interface | ISIS Instance | ISIS BFD | ISIS Metric | Mode | ISIS Circuit Type | Hello Padding | Authentication Mode |
| --------- | ------------- | -------- | ----------- | ---- | ----------------- | ------------- | ------------------- |
| Port-Channel110 | ISIS_TEST | True | 99 | point-to-point | level-2 | True | text |

#### Port-Channel Interfaces Device Configuration

```eos
!
interface Port-Channel3
   description MLAG_PEER_DC1-LEAF1B_Po3
   switchport trunk allowed vlan 2-4094
   switchport mode trunk
   switchport trunk group LEAF_PEER_L3
   switchport trunk group MLAG
   switchport
   no snmp trap link-change
   shape rate 200000 kbps
!
interface Port-Channel5
   description DC1_L2LEAF1_Po1
   bgp session tracker ST2
   switchport trunk allowed vlan 110,201
   switchport mode trunk
   switchport
   ip verify unicast source reachable-via rx
   ip igmp host-proxy
   ip igmp host-proxy 239.0.0.1
   ip igmp host-proxy 239.0.0.2 exclude 10.0.2.1
   ip igmp host-proxy 239.0.0.3 include 10.0.3.1
   ip igmp host-proxy 239.0.0.4 include 10.0.4.3
   ip igmp host-proxy 239.0.0.4 include 10.0.4.4
   ip igmp host-proxy 239.0.0.4 exclude 10.0.4.1
   ip igmp host-proxy 239.0.0.4 exclude 10.0.4.2
   ip igmp host-proxy access-list ACL1
   ip igmp host-proxy access-list ACL2
   ip igmp host-proxy report-interval 2
   ip igmp host-proxy version 2
   l2 mtu 8000
   l2 mru 8000
   mlag 5
   storm-control broadcast level 1
   storm-control multicast level 1
   storm-control unknown-unicast level 1
   link tracking group EVPN_MH_ES1 downstream
   comment
   Comment created from eos_cli under port_channel_interfaces.Port-Channel5
   EOF

!
interface Port-Channel8
   description to Dev02 Port-channel 8
   no switchport
   switchport port-security violation protect
!
interface Port-Channel8.101
   description to Dev02 Port-Channel8.101 - VRF-C1
   encapsulation dot1q vlan 101
   ip address 10.1.2.3/31
!
interface Port-Channel9
   no switchport
   ip address 10.9.2.3/31
   bfd interval 500 min-rx 500 multiplier 5
   bfd echo
   bfd neighbor 10.1.2.4
   bfd per-link rfc-7130
   spanning-tree guard root
!
interface Port-Channel10
   description SRV01_bond0
   switchport trunk allowed vlan 2-3000
   switchport mode trunk
   switchport
   !
   evpn ethernet-segment
      identifier 0000:0000:0404:0404:0303
      route-target import 04:04:03:03:02:02
   shape rate 50 percent
!
interface Port-Channel12
   description interface_in_mode_access_with_voice
   switchport trunk native vlan 100
   switchport phone vlan 70
   switchport phone trunk untagged
   switchport mode trunk phone
   switchport
!
interface Port-Channel13
   description EVPN-Vxlan single-active redundancy
   switchport
   !
   evpn ethernet-segment
      identifier 0000:0000:0000:0102:0304
      redundancy single-active
      designated-forwarder election algorithm preference 100 dont-preempt
      designated-forwarder election hold-time 10
      designated-forwarder election candidate reachability required
      route-target import 00:00:01:02:03:04
!
interface Port-Channel14
   description EVPN-MPLS multihoming
   switchport
   !
   evpn ethernet-segment
      identifier 0000:0000:0000:0102:0305
      mpls tunnel flood filter time 100
      mpls shared index 100
      route-target import 00:00:01:02:03:05
!
interface Port-Channel15
   description DC1_L2LEAF3_Po1
   switchport trunk allowed vlan 110,201
   switchport mode trunk
   switchport
   mlag 15
   spanning-tree guard loop
   link tracking group EVPN_MH_ES2 upstream
!
interface Port-Channel16
   description DC1_L2LEAF4_Po1
   switchport trunk native vlan 10
   switchport dot1q vlan tag disallowed
   switchport trunk allowed vlan 110,201
   switchport mode trunk
   switchport
   switchport vlan translation out 23 dot1q-tunnel 22
   snmp trap link-change
   mlag 16
   switchport port-security violation protect log
   switchport port-security mac-address maximum 100
   spanning-tree guard none
   switchport backup-link Port-Channel100.102 prefer vlan 20
!
interface Port-Channel17
   description PBR Description
   no switchport
   ip address 192.0.2.3/31
   service-policy type pbr input MyPolicy
!
interface Port-Channel20
   description Po_in_mode_access_accepting_tagged_LACP_frames
   switchport access vlan 200
   switchport mode access
   switchport
   l2-protocol encapsulation dot1q vlan 200
!
interface Port-Channel50
   description SRV-POD03_PortChanne1
   switchport trunk allowed vlan 1-4000
   switchport mode trunk
   switchport
   !
   evpn ethernet-segment
      identifier 0000:0000:0303:0202:0101
      route-target import 03:03:02:02:01:01
   lacp system-id 0303.0202.0101
!
interface Port-Channel51
   description ipv6_prefix
   switchport trunk allowed vlan 1-500
   switchport mode trunk
   switchport
   ipv6 nd prefix a1::/64 infinite infinite no-autoconfig
   switchport port-security
   no switchport port-security mac-address maximum disabled
   switchport port-security vlan 1 mac-address maximum 3
   switchport port-security vlan 2 mac-address maximum 3
   switchport port-security vlan 3 mac-address maximum 3
   switchport port-security vlan default mac-address maximum 2
!
interface Port-Channel99
   description MCAST
   no switchport
   ip address 192.0.2.10/31
   pim ipv4 sparse-mode
   pim ipv4 bidirectional
   pim ipv4 hello interval 15
   pim ipv4 hello count 4.5
   pim ipv4 dr-priority 200
   pim ipv4 bfd
!
interface Port-Channel100
   logging event link-status
   switchport access vlan 200
   switchport trunk native vlan tag
   switchport phone vlan 110
   switchport phone trunk tagged
   switchport vlan translation in required
   switchport dot1q vlan tag required
   switchport trunk allowed vlan 10-11
   switchport mode dot1q-tunnel
   switchport dot1q ethertype 1536
   switchport vlan forwarding accept all
   switchport trunk group g1
   switchport trunk group g2
   no switchport
   switchport source-interface tx multicast
   switchport vlan translation 12 20
   switchport vlan translation 23 inner 74 42
   switchport vlan translation 24 inner 78 network 46
   switchport vlan translation 43 dot1q-tunnel 30
   switchport vlan translation in 34 23
   switchport vlan translation in 37 inner 56 49
   switchport vlan translation in 23 dot1q-tunnel 45
   switchport vlan translation out 34 50
   switchport vlan translation out 10 45 inner 34
   switchport vlan translation out 45 dot1q-tunnel all
   switchport trunk private-vlan secondary
   switchport pvlan mapping 20-30
   switchport port-security
   switchport port-security mac-address maximum disabled
   switchport backup-link Port-channel51
   switchport backup preemption-delay 35
   switchport backup mac-move-burst 20
   switchport backup mac-move-burst-interval 30
   switchport backup initial-mac-move-delay 10
   switchport backup dest-macaddr 01:00:00:00:00:00
!
interface Port-Channel100.101
   description IFL for TENANT01
   mtu 1500
   logging event link-status
   encapsulation dot1q vlan 101
   ip address 10.1.1.3/31
!
interface Port-Channel100.102
   description IFL for TENANT02
   mtu 1500
   no logging event link-status
   encapsulation dot1q vlan 102 inner 110
   vrf C2
   ip address 10.1.2.3/31
   logging event storm-control discards
!
interface Port-Channel101
   description PVLAN Promiscuous Access - only one secondary
   switchport access vlan 110
   switchport mode access
   switchport
   switchport pvlan mapping 111
   no qos trust
!
interface Port-Channel102
   description PVLAN Promiscuous Trunk - vlan translation out
   switchport vlan translation out required
   switchport trunk allowed vlan 110-112
   switchport mode trunk
   switchport
   switchport vlan translation out 111-112 110
!
interface Port-Channel103
   description PVLAN Secondary Trunk
   switchport trunk allowed vlan 110-112
   switchport mode trunk
   switchport
   switchport trunk private-vlan secondary
!
interface Port-Channel104
   description LACP fallback individual
   switchport trunk allowed vlan 112
   switchport mode trunk
   switchport
   port-channel lacp fallback individual
   port-channel lacp fallback timeout 300
!
interface Port-Channel105
   description bpdu disabled
   switchport
   spanning-tree bpduguard disable
   spanning-tree bpdufilter disable
!
interface Port-Channel106
   description bpdu enabled
   switchport
   spanning-tree bpduguard enable
   spanning-tree bpdufilter enable
!
interface Port-Channel107
   description bpdu true
   switchport
   spanning-tree bpduguard enable
   spanning-tree bpdufilter enable
!
interface Port-Channel108
   description bpdu false
   switchport
!
interface Port-Channel109
   description Molecule ACLs
   switchport access vlan 110
   switchport mode access
   switchport
   ip access-group IPV4_ACL_IN in
   ip access-group IPV4_ACL_OUT out
   ipv6 access-group IPV6_ACL_IN in
   ipv6 access-group IPV6_ACL_OUT out
   mac access-group MAC_ACL_IN in
   mac access-group MAC_ACL_OUT out
!
interface Port-Channel110
   description isis_interface_knobs
   no switchport
   isis enable ISIS_TEST
   isis bfd
   isis circuit-type level-2
   isis metric 99
   isis hello padding
   isis network point-to-point
   isis authentication mode text
   isis authentication key 7 <removed>
!
interface Port-Channel111
   description Flexencap Port-Channel
   no switchport
!
interface Port-Channel111.1
   description TENANT_A pseudowire 1 interface
   !
   encapsulation vlan
      client unmatched
!
interface Port-Channel111.100
   description TENANT_A pseudowire 2 interface
   !
   encapsulation vlan
      client dot1q 100 network client
!
interface Port-Channel111.200
   description TENANT_A pseudowire 3 interface
   !
   encapsulation vlan
      client dot1q 200
!
interface Port-Channel111.300
   description TENANT_A pseudowire 4 interface
   !
   encapsulation vlan
      client dot1q 300 network dot1q 400
!
interface Port-Channel111.400
   description TENANT_A pseudowire 3 interface
   !
   encapsulation vlan
      client dot1q outer 400 inner 20 network dot1q outer 401 inner 21
!
interface Port-Channel111.1000
   description L2 Subinterface
   vlan id 1000
   !
   encapsulation vlan
      client dot1q 100 network client
   !
   evpn ethernet-segment
      identifier 0000:0000:0303:0202:0101
      route-target import 03:03:02:02:01:01
   lacp system-id 0303.0202.0101
!
interface Port-Channel112
   description LACP fallback individual
   switchport trunk allowed vlan 112
   switchport mode trunk
   switchport
   port-channel lacp fallback individual
   port-channel lacp fallback timeout 5
!
interface Port-Channel113
   description interface_with_mpls_enabled
   no switchport
   ip address 172.31.128.9/31
   mpls ldp igp sync
   mpls ldp interface
   mpls ip
!
interface Port-Channel114
   description interface_with_mpls_disabled
   no switchport
   ip address 172.31.128.10/31
   no mpls ldp interface
   no mpls ip
!
interface Port-Channel115
   description native-vlan-tag-precedence
   switchport trunk native vlan tag
   switchport mode trunk
   switchport
!
interface Port-Channel117
   description interface_with_sflow_ingress_egress_enabled
   no switchport
   sflow enable
   sflow egress enable
!
interface Port-Channel118
   description interface_with_sflow_ingress_egress_unmodified_enabled
   no switchport
   sflow enable
   sflow egress unmodified enable
!
interface Port-Channel119
   description interface_with_sflow_ingress_egress_disabled
   no switchport
   no sflow enable
   no sflow egress enable
!
interface Port-Channel120
   description interface_with_sflow_ingress_egress_unmodified_disabled
   no switchport
   no sflow enable
   no sflow egress unmodified enable
!
interface Port-Channel121
   description access_port_with_no_vlans
   switchport mode access
   switchport
!
interface Port-Channel122
   description trunk_port_with_no_vlans
   switchport mode trunk
   switchport
!
interface Port-Channel130
   description IP NAT Testing
   switchport
   ip nat destination static 1.0.0.1 2.0.0.1
   ip nat source static 3.0.0.1 4.0.0.1
   ip nat destination dynamic access-list ACL1 pool POOL1
   ip nat source dynamic access-list ACL2 pool POOL2
!
interface Port-Channel131
   description dot1q-tunnel mode
   switchport access vlan 115
   switchport mode dot1q-tunnel
   switchport
!
interface Port-Channel131.1
   description Test_encapsulation_vlan1
   !
   encapsulation vlan
      client dot1q outer 23 inner dot1q 45 network dot1ad outer 32 inner dot1ad 54
!
interface Port-Channel131.2
   description Test_encapsulation_vlan2
   !
   encapsulation vlan
      client dot1q 10 network dot1q outer 32 inner 54
!
interface Port-Channel131.3
   description Test_encapsulation_vlan3
   !
   encapsulation vlan
      client dot1ad 12 network dot1q 25
!
interface Port-Channel131.4
   description Test_encapsulation_vlan4
   !
   encapsulation vlan
      client dot1ad outer 35 inner dot1q 60 network dot1q outer 53 inner dot1ad 6
!
interface Port-Channel131.5
   description Test_encapsulation_vlan5
   !
   encapsulation vlan
      client dot1ad outer 35 inner 60 network dot1ad outer 52 inner 62
!
interface Port-Channel131.6
   description Test_encapsulation_vlan6
   !
   encapsulation vlan
      client dot1ad outer 35 inner 60 network client
!
interface Port-Channel131.7
   description Test_encapsulation_vlan7
   !
   encapsulation vlan
      client untagged network dot1ad outer 35 inner 60
!
interface Port-Channel131.8
   description Test_encapsulation_vlan8
   !
   encapsulation vlan
      client untagged network dot1q outer 35 inner 60
!
interface Port-Channel131.9
   description Test_encapsulation_vlan9
   !
   encapsulation vlan
      client untagged network untagged
!
interface Port-Channel131.10
   description Test_encapsulation_vlan9
   !
   encapsulation vlan
      client dot1q outer 14 inner 11 network client inner
!
interface Port-Channel132
   profile test-interface-profile
   description Test_port-channel_interface-profile
```

## BFD

### BFD Interfaces

| Interface | Interval | Minimum RX | Multiplier | Echo |
| --------- | -------- | ---------- | ---------- | ---- |
| Port-Channel9 | 500 | 500 | 5 | True |

## MPLS

### MPLS Interfaces

| Interface | MPLS IP Enabled | LDP Enabled | IGP Sync |
| --------- | --------------- | ----------- | -------- |
| Port-Channel113 | True | True | True |
| Port-Channel114 | False | False | - |

## Multicast

### PIM Sparse Mode

#### PIM Sparse Mode Enabled Interfaces

| Interface Name | VRF Name | IP Version | Border Router | DR Priority | Local Interface |
| -------------- | -------- | ---------- | ------------- | ----------- | --------------- |
| Port-Channel99 | - | IPv4 | - | 200 | - |

## Quality Of Service

### QOS Interfaces

| Interface | Trust | Default DSCP | Default COS | Shape rate |
| --------- | ----- | ------------ | ----------- | ---------- |
| Port-Channel3 | - | - | - | 200000 kbps |
| Port-Channel10 | - | - | - | 50 percent |
| Port-Channel101 | disabled | - | - | - |<|MERGE_RESOLUTION|>--- conflicted
+++ resolved
@@ -274,15 +274,11 @@
 | Port-Channel131.9 | Test_encapsulation_vlan9 | - | untagged | - | - | - | - | untagged | - | - | - | - |
 | Port-Channel131.10 | Test_encapsulation_vlan9 | - | dot1q | - | - | 14 | 11 | client inner | - | - | - | - |
 
-<<<<<<< HEAD
-=======
 ##### Interface Profile for Port-channel interfaces
-
 | Interface | Description   | Interface Profile |
 | --------- | ------------- |-------------------|
 | Port-Channel132 | Test_port-channel_interface-profile | test-interface-profile |
 
->>>>>>> c7b4ff8c
 ##### Private VLAN
 
 | Interface | PVLAN Mapping | Secondary Trunk |
