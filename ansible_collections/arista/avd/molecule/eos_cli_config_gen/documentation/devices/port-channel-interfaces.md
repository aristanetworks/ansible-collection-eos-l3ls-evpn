# port-channel-interfaces

## Table of Contents

- [Management](#management)
  - [Management Interfaces](#management-interfaces)
- [Monitoring](#monitoring)
  - [SFlow](#sflow)
- [Interfaces](#interfaces)
  - [Ethernet Interfaces](#ethernet-interfaces)
  - [Port-Channel Interfaces](#port-channel-interfaces-1)
- [BFD](#bfd)
  - [BFD Interfaces](#bfd-interfaces)
- [MPLS](#mpls)
  - [MPLS Interfaces](#mpls-interfaces)
- [Multicast](#multicast)
  - [PIM Sparse Mode](#pim-sparse-mode)
- [Quality Of Service](#quality-of-service)
  - [QOS Interfaces](#qos-interfaces)

## Management

### Management Interfaces

#### Management Interfaces Summary

##### IPv4

| Management Interface | Description | Type | VRF | IP Address | Gateway |
| -------------------- | ----------- | ---- | --- | ---------- | ------- |
| Management1 | OOB_MANAGEMENT | oob | MGMT | 10.73.255.122/24 | 10.73.255.2 |

##### IPv6

| Management Interface | Description | Type | VRF | IPv6 Address | IPv6 Gateway |
| -------------------- | ----------- | ---- | --- | ------------ | ------------ |
| Management1 | OOB_MANAGEMENT | oob | MGMT | - | - |

#### Management Interfaces Device Configuration

```eos
!
interface Management1
   description OOB_MANAGEMENT
   vrf MGMT
   ip address 10.73.255.122/24
```

## Monitoring

### SFlow

#### SFlow Summary

sFlow is disabled.

#### SFlow Interfaces

| Interface | Ingress Enabled | Egress Enabled |
| --------- | --------------- | -------------- |
| Port-Channel117 | True | True |
| Port-Channel118 | True | True (unmodified) |
| Port-Channel119 | False | False |
| Port-Channel120 | False | False (unmodified) |

## Interfaces

### Ethernet Interfaces

#### Ethernet Interfaces Summary

##### L2

| Interface | Description | Mode | VLANs | Native VLAN | Trunk Group | Channel-Group |
| --------- | ----------- | ---- | ----- | ----------- | ----------- | ------------- |
| Ethernet3 | MLAG_PEER_DC1-LEAF1B_Ethernet3 | *trunk | *2-4094 | *- | *LEAF_PEER_L3, MLAG | 3 |
| Ethernet4 | MLAG_PEER_DC1-LEAF1B_Ethernet4 | *trunk | *2-4094 | *- | *LEAF_PEER_L3, MLAG | 3 |
| Ethernet5 | DC1-AGG01_Ethernet1 | *trunk | *110,201 | *- | *- | 5 |
| Ethernet10/1 | LAG Member | *access | *110 | *- | *- | 101 |
| Ethernet10/2 | LAG Member | *trunk | *110-112 | *- | *- | 102 |
| Ethernet10/3 | LAG Member | *trunk | *110-112 | *- | *- | 103 |
| Ethernet10/4 | LAG Member LACP fallback | *trunk | *112 | *- | *- | 104 |
| Ethernet11/2 | LAG Member LACP fallback LLDP ZTP VLAN | *trunk | *112 | *- | *- | 112 |
| Ethernet15 | DC1-AGG03_Ethernet1 | *trunk | *110,201 | *- | *- | 15 |
| Ethernet16 | DC1-AGG04_Ethernet1 | *trunk | *110,201 | *10 | *- | 16 |
| Ethernet18 | LAG Member | *access | *110 | *- | *- | 109 |
| Ethernet50 | SRV-POD03_Eth1 | *trunk | *110,201 | *- | *- | 5 |

*Inherited from Port-Channel Interface

##### Transceiver Settings

| Interface | Transceiver Frequency | Media Override |
| --------- | --------------------- | -------------- |
| Ethernet5 | - | 100gbase-ar4 |

##### Phone Interfaces

| Interface | Mode | Native VLAN | Phone VLAN | Phone VLAN Mode |
| --------- | ---- | ----------- | ---------- | --------------- |
| Port-Channel12 | trunk phone | 100 | 70 | untagged |
| Port-Channel100 | dot1q-tunnel | 5 | 110 | tagged |

##### IPv4

| Interface | Description | Channel Group | IP Address | VRF |  MTU | Shutdown | ACL In | ACL Out |
| --------- | ----------- | ------------- | ---------- | ----| ---- | -------- | ------ | ------- |
| Ethernet17 | LAG Member | 17 | *192.0.2.3/31 | **default | **- | **- | **- | **- |

*Inherited from Port-Channel Interface

##### ISIS

| Interface | Channel Group | ISIS Instance | ISIS BFD | ISIS Metric | Mode | ISIS Circuit Type | Hello Padding | Authentication Mode |
| --------- | ------------- | ------------- | -------- | ----------- | ---- | ----------------- | ------------- | ------------------- |
| Ethernet10/10 | 110 | *ISIS_TEST | True | *99 | *point-to-point | *level-2 | *True | *text |

*Inherited from Port-Channel Interface

##### Error Correction Encoding Interfaces

| Interface | Enabled |
| --------- | ------- |
| Ethernet11/1 | fire-code<br>reed-solomon |

#### Ethernet Interfaces Device Configuration

```eos
!
interface Ethernet3
   description MLAG_PEER_DC1-LEAF1B_Ethernet3
   channel-group 3 mode active
!
interface Ethernet4
   description MLAG_PEER_DC1-LEAF1B_Ethernet4
   channel-group 3 mode active
!
interface Ethernet5
   description DC1-AGG01_Ethernet1
   channel-group 5 mode active
   transceiver media override 100gbase-ar4
!
interface Ethernet8
   description MLAG_PEER_DC1-LEAF1B_Ethernet8
   channel-group 8 mode active
!
interface Ethernet10/1
   description LAG Member
   channel-group 101 mode active
!
interface Ethernet10/2
   description LAG Member
   channel-group 102 mode active
!
interface Ethernet10/3
   description LAG Member
   channel-group 103 mode active
!
interface Ethernet10/4
   description LAG Member LACP fallback
   switchport trunk allowed vlan 100
   switchport mode trunk
   switchport
   channel-group 104 mode active
   spanning-tree portfast
!
interface Ethernet10/10
   description isis_port_channel_member
   channel-group 110 mode active
!
interface Ethernet11/1
   description LAG Member with error_correction
   error-correction encoding fire-code
   error-correction encoding reed-solomon
   channel-group 111 mode active
!
interface Ethernet11/2
   description LAG Member LACP fallback LLDP ZTP VLAN
   switchport trunk allowed vlan 112
   switchport mode trunk
   switchport
   channel-group 112 mode active
   lldp tlv transmit ztp vlan 112
   spanning-tree portfast
!
interface Ethernet15
   description DC1-AGG03_Ethernet1
   channel-group 15 mode active
   lacp timer fast
   lacp timer multiplier 30
!
interface Ethernet16
   description DC1-AGG04_Ethernet1
   channel-group 16 mode active
   lacp timer normal
!
interface Ethernet17
   description LAG Member
   channel-group 17 mode active
!
interface Ethernet18
   description LAG Member
   channel-group 109 mode active
!
interface Ethernet50
   description SRV-POD03_Eth1
   channel-group 5 mode active
   no lldp transmit
   no lldp receive
```

### Port-Channel Interfaces

#### Port-Channel Interfaces Summary

##### L2

| Interface | Description | Mode | VLANs | Native VLAN | Trunk Group | LACP Fallback Timeout | LACP Fallback Mode | MLAG ID | EVPN ESI |
| --------- | ----------- | ---- | ----- | ----------- | ------------| --------------------- | ------------------ | ------- | -------- |
| Port-Channel3 | MLAG_PEER_DC1-LEAF1B_Po3 | trunk | 2-4094 | - | LEAF_PEER_L3, MLAG | - | - | - | - |
| Port-Channel5 | DC1_L2LEAF1_Po1 | trunk | 110,201 | - | - | - | - | 5 | - |
| Port-Channel10 | SRV01_bond0 | trunk | 2-3000 | - | - | - | - | - | 0000:0000:0404:0404:0303 |
| Port-Channel12 | interface_in_mode_access_with_voice | trunk phone | - | 100 | - | - | - | - | - |
| Port-Channel13 | EVPN-Vxlan single-active redundancy | - | - | - | - | - | - | - | 0000:0000:0000:0102:0304 |
| Port-Channel14 | EVPN-MPLS multihoming | - | - | - | - | - | - | - | 0000:0000:0000:0102:0305 |
| Port-Channel15 | DC1_L2LEAF3_Po1 | trunk | 110,201 | - | - | - | - | 15 | - |
| Port-Channel16 | DC1_L2LEAF4_Po1 | trunk | 110,201 | 10 | - | - | - | 16 | - |
| Port-Channel20 | Po_in_mode_access_accepting_tagged_LACP_frames | access | 200 | - | - | - | - | - | - |
| Port-Channel50 | SRV-POD03_PortChanne1 | trunk | 1-4000 | - | - | - | - | - | 0000:0000:0303:0202:0101 |
| Port-Channel51 | ipv6_prefix | trunk | 1-500 | - | - | - | - | - | - |
| Port-Channel100 | - | dot1q-tunnel | 10-11,200 | tag | g1, g2 | - | - | - | - |
| Port-Channel101 | PVLAN Promiscuous Access - only one secondary | access | 110 | - | - | - | - | - | - |
| Port-Channel102 | PVLAN Promiscuous Trunk - vlan translation out | trunk | 110-112 | - | - | - | - | - | - |
| Port-Channel103 | PVLAN Secondary Trunk | trunk | 110-112 | - | - | - | - | - | - |
| Port-Channel104 | LACP fallback individual | trunk | 112 | - | - | 300 | individual | - | - |
| Port-Channel105 | bpdu disabled | - | - | - | - | - | - | - | - |
| Port-Channel106 | bpdu enabled | - | - | - | - | - | - | - | - |
| Port-Channel107 | bpdu true | - | - | - | - | - | - | - | - |
| Port-Channel108 | bpdu false | - | - | - | - | - | - | - | - |
| Port-Channel109 | Molecule ACLs | access | 110 | - | - | - | - | - | - |
| Port-Channel112 | LACP fallback individual | trunk | 112 | - | - | 5 | individual | - | - |
| Port-Channel115 | native-vlan-tag-precedence | trunk | - | tag | - | - | - | - | - |
| Port-Channel121 | access_port_with_no_vlans | access | - | - | - | - | - | - | - |
| Port-Channel122 | trunk_port_with_no_vlans | trunk | - | - | - | - | - | - | - |
| Port-Channel130 | IP NAT Testing | - | - | - | - | - | - | - | - |
| Port-Channel131 | dot1q-tunnel mode | dot1q-tunnel | 115 | - | - | - | - | - | - |

##### Encapsulation Dot1q

| Interface | Description | Vlan ID | Dot1q VLAN Tag | Dot1q Inner VLAN Tag |
| --------- | ----------- | ------- | -------------- | -------------------- |
| Port-Channel8.101 | to Dev02 Port-Channel8.101 - VRF-C1 | - | 101 | - |
| Port-Channel100.101 | IFL for TENANT01 | - | 101 | - |
| Port-Channel100.102 | IFL for TENANT02 | - | 102 | 110 |

##### Flexible Encapsulation Interfaces

| Interface | Description | Vlan ID | Client Encapsulation | Client Inner Encapsulation | Client VLAN | Client Outer VLAN Tag | Client Inner VLAN Tag | Network Encapsulation | Network Inner Encapsulation | Network VLAN | Network Outer VLAN Tag | Network Inner VLAN Tag |
| --------- | ----------- | ------- | --------------- | --------------------- | ----------- | --------------------- | --------------------- | ---------------- | ---------------------- | ------------ | ---------------------- | ---------------------- |
| Port-Channel111.1 | TENANT_A pseudowire 1 interface | - | unmatched | - | - | - | - | - | - | - | - | - |
| Port-Channel111.100 | TENANT_A pseudowire 2 interface | - | dot1q | - | 100 | - | - | client | - | - | - | - |
| Port-Channel111.200 | TENANT_A pseudowire 3 interface | - | dot1q | - | 200 | - | - | - | - | - | - | - |
| Port-Channel111.300 | TENANT_A pseudowire 4 interface | - | dot1q | - | 300 | - | - | dot1q | - | 400 | - | - |
| Port-Channel111.400 | TENANT_A pseudowire 3 interface | - | dot1q | - | - | 400 | 20 | dot1q | - | - | 401 | 21 |
| Port-Channel111.1000 | L2 Subinterface | 1000 | dot1q | - | 100 | - | - | client | - | - | - | - |
| Port-Channel131.1 | Test_encapsulation_vlan1 | - | dot1q | dot1q | - | 23 | 45 | dot1ad | dot1ad | - | 32 | 54 |
| Port-Channel131.2 | Test_encapsulation_vlan2 | - | dot1q | - | 10 | - | - | dot1q | - | - | 32 | 54 |
| Port-Channel131.3 | Test_encapsulation_vlan3 | - | dot1ad | - | 12 | - | - | dot1q | - | 25 | - | - |
| Port-Channel131.4 | Test_encapsulation_vlan4 | - | dot1ad | dot1q | - | 35 | 60 | dot1q | dot1ad | - | 53 | 6 |
| Port-Channel131.5 | Test_encapsulation_vlan5 | - | dot1ad | - | - | 35 | 60 | dot1ad | - | - | 52 | 62 |
| Port-Channel131.6 | Test_encapsulation_vlan6 | - | dot1ad | - | - | 35 | 60 | client | - | - | - | - |
| Port-Channel131.7 | Test_encapsulation_vlan7 | - | untagged | - | - | - | - | dot1ad | - | - | 35 | 60 |
| Port-Channel131.8 | Test_encapsulation_vlan8 | - | untagged | - | - | - | - | dot1q | - | - | 35 | 60 |
| Port-Channel131.9 | Test_encapsulation_vlan9 | - | untagged | - | - | - | - | untagged | - | - | - | - |
| Port-Channel131.10 | Test_encapsulation_vlan9 | - | dot1q | - | - | 14 | 11 | client inner | - | - | - | - |

##### Private VLAN

| Interface | PVLAN Mapping | Secondary Trunk |
| --------- | ------------- | ----------------|
| Port-Channel15 | - | False |
| Port-Channel100 | 20-30 | True |
| Port-Channel101 | 111 | - |
| Port-Channel103 | - | True |

##### VLAN Translations

| Interface |  Direction | From VLAN ID(s) | To VLAN ID | From Inner VLAN ID | To Inner VLAN ID | Network | Dot1q-tunnel |
| --------- |  --------- | --------------- | ---------- | ------------------ | ---------------- | ------- | ------------ |
| Port-Channel16 | out | 23 | 22 | - | - | - | True |
| Port-Channel100 | both | 12 | 20 | - | - | - | - |
| Port-Channel100 | both | 23 | 42 | 74 | - | False | - |
| Port-Channel100 | both | 24 | 46 | 78 | - | True | - |
| Port-Channel100 | both | 43 | 30 | - | - | - | True |
| Port-Channel100 | in | 23 | 45 | - | - | - | True |
| Port-Channel100 | in | 34 | 23 | - | - | - | - |
| Port-Channel100 | in | 37 | 49 | - | 56 | - | - |
| Port-Channel100 | out | 10 | 45 | - | 34 | - | - |
| Port-Channel100 | out | 34 | 50 | - | - | - | - |
| Port-Channel100 | out | 45 | all | - | - | - | True |
| Port-Channel100 | out | 55 | - | - | - | - | - |
| Port-Channel102 | out | 111-112 | 110 | - | - | - | - |

##### EVPN Multihoming

####### EVPN Multihoming Summary

| Interface | Ethernet Segment Identifier | Multihoming Redundancy Mode | Route Target |
| --------- | --------------------------- | --------------------------- | ------------ |
| Port-Channel10 | 0000:0000:0404:0404:0303 | all-active | 04:04:03:03:02:02 |
| Port-Channel13 | 0000:0000:0000:0102:0304 | single-active | 00:00:01:02:03:04 |
| Port-Channel14 | 0000:0000:0000:0102:0305 | all-active | 00:00:01:02:03:05 |
| Port-Channel50 | 0000:0000:0303:0202:0101 | all-active | 03:03:02:02:01:01 |
| Port-Channel111.1000 | 0000:0000:0303:0202:0101 | all-active | 03:03:02:02:01:01 |

####### Designated Forwarder Election Summary

| Interface | Algorithm | Preference Value | Dont Preempt | Hold time | Subsequent Hold Time | Candidate Reachability Required |
| --------- | --------- | ---------------- | ------------ | --------- | -------------------- | ------------------------------- |
| Port-Channel13 | preference | 100 | True | 10 | - | True |

####### EVPN-MPLS summary

| Interface | Shared Index | Tunnel Flood Filter Time |
| --------- | ------------ | ------------------------ |
| Port-Channel14 | 100 | 100 |

##### Link Tracking Groups

| Interface | Group Name | Direction |
| --------- | ---------- | --------- |
| Port-Channel5 | EVPN_MH_ES1 | downstream |
| Port-Channel15 | EVPN_MH_ES2 | upstream |

##### IPv4

| Interface | Description | MLAG ID | IP Address | VRF | MTU | Shutdown | ACL In | ACL Out |
| --------- | ----------- | ------- | ---------- | --- | --- | -------- | ------ | ------- |
| Port-Channel8.101 | to Dev02 Port-Channel8.101 - VRF-C1 | - | 10.1.2.3/31 | default | - | - | - | - |
| Port-Channel9 | - | - | 10.9.2.3/31 | default | - | - | - | - |
| Port-Channel17 | PBR Description | - | 192.0.2.3/31 | default | - | - | - | - |
| Port-Channel99 | MCAST | - | 192.0.2.10/31 | default | - | - | - | - |
| Port-Channel100.101 | IFL for TENANT01 | - | 10.1.1.3/31 | default | 1500 | - | - | - |
| Port-Channel100.102 | IFL for TENANT02 | - | 10.1.2.3/31 | C2 | 1500 | - | - | - |
| Port-Channel113 | interface_with_mpls_enabled | - | 172.31.128.9/31 | default | - | - | - | - |
| Port-Channel114 | interface_with_mpls_disabled | - | 172.31.128.10/31 | default | - | - | - | - |

##### IP NAT: Source Static

| Interface | Direction | Original IP | Original Port | Access List | Translated IP | Translated Port | Protocol | Group | Priority | Comment |
| --------- | --------- | ----------- | ------------- | ----------- | ------------- | --------------- | -------- | ----- | -------- | ------- |
| Port-Channel130 | - | 3.0.0.1 | - | - | 4.0.0.1 | - | - | - | 0 | - |

##### IP NAT: Source Dynamic

| Interface | Access List | NAT Type | Pool Name | Priority | Comment |
| --------- | ----------- | -------- | --------- | -------- | ------- |
| Port-Channel130 | ACL2 | pool | POOL2 | 0 | - |

##### IP NAT: Destination Static

| Interface | Direction | Original IP | Original Port | Access List | Translated IP | Translated Port | Protocol | Group | Priority | Comment |
| --------- | --------- | ----------- | ------------- | ----------- | ------------- | --------------- | -------- | ----- | -------- | ------- |
| Port-Channel130 | - | 1.0.0.1 | - | - | 2.0.0.1 | - | - | - | 0 | - |

##### IP NAT: Destination Dynamic

| Interface | Access List | Pool Name | Priority | Comment |
| --------- | ----------- | --------- | -------- | ------- |
| Port-Channel130 | ACL1 | POOL1 | 0 | - |

##### ISIS

| Interface | ISIS Instance | ISIS BFD | ISIS Metric | Mode | ISIS Circuit Type | Hello Padding | Authentication Mode |
| --------- | ------------- | -------- | ----------- | ---- | ----------------- | ------------- | ------------------- |
| Port-Channel110 | ISIS_TEST | True | 99 | point-to-point | level-2 | True | text |

#### Port-Channel Interfaces Device Configuration

```eos
!
interface Port-Channel3
   description MLAG_PEER_DC1-LEAF1B_Po3
   switchport trunk allowed vlan 2-4094
   switchport mode trunk
   switchport trunk group LEAF_PEER_L3
   switchport trunk group MLAG
   switchport
   no snmp trap link-change
   shape rate 200000 kbps
!
interface Port-Channel5
   description DC1_L2LEAF1_Po1
   bgp session tracker ST2
   switchport trunk allowed vlan 110,201
   switchport mode trunk
   switchport
   ip verify unicast source reachable-via rx
   ip igmp host-proxy
   ip igmp host-proxy 239.0.0.1
   ip igmp host-proxy 239.0.0.2 exclude 10.0.2.1
   ip igmp host-proxy 239.0.0.3 include 10.0.3.1
   ip igmp host-proxy 239.0.0.4 include 10.0.4.3
   ip igmp host-proxy 239.0.0.4 include 10.0.4.4
   ip igmp host-proxy 239.0.0.4 exclude 10.0.4.1
   ip igmp host-proxy 239.0.0.4 exclude 10.0.4.2
   ip igmp host-proxy access-list ACL1
   ip igmp host-proxy access-list ACL2
   ip igmp host-proxy report-interval 2
   ip igmp host-proxy version 2
   l2 mtu 8000
   l2 mru 8000
   mlag 5
   storm-control broadcast level 1
   storm-control multicast level 1
   storm-control unknown-unicast level 1
   link tracking group EVPN_MH_ES1 downstream
   comment
   Comment created from eos_cli under port_channel_interfaces.Port-Channel5
   EOF

!
interface Port-Channel8
   description to Dev02 Port-channel 8
   no switchport
   switchport port-security violation protect
!
interface Port-Channel8.101
   description to Dev02 Port-Channel8.101 - VRF-C1
   encapsulation dot1q vlan 101
   ip address 10.1.2.3/31
!
interface Port-Channel9
   no switchport
   ip address 10.9.2.3/31
   bfd interval 500 min-rx 500 multiplier 5
   bfd echo
   bfd neighbor 10.1.2.4
   bfd per-link rfc-7130
   spanning-tree guard root
!
interface Port-Channel10
   description SRV01_bond0
   switchport trunk allowed vlan 2-3000
   switchport mode trunk
   switchport
   !
   evpn ethernet-segment
      identifier 0000:0000:0404:0404:0303
      route-target import 04:04:03:03:02:02
   shape rate 50 percent
!
interface Port-Channel12
   description interface_in_mode_access_with_voice
   switchport trunk native vlan 100
   switchport phone vlan 70
   switchport phone trunk untagged
   switchport mode trunk phone
   switchport
!
interface Port-Channel13
   description EVPN-Vxlan single-active redundancy
   switchport
   !
   evpn ethernet-segment
      identifier 0000:0000:0000:0102:0304
      redundancy single-active
      designated-forwarder election algorithm preference 100 dont-preempt
      designated-forwarder election hold-time 10
      designated-forwarder election candidate reachability required
      route-target import 00:00:01:02:03:04
!
interface Port-Channel14
   description EVPN-MPLS multihoming
   switchport
   !
   evpn ethernet-segment
      identifier 0000:0000:0000:0102:0305
      mpls tunnel flood filter time 100
      mpls shared index 100
      route-target import 00:00:01:02:03:05
!
interface Port-Channel15
   description DC1_L2LEAF3_Po1
   switchport trunk allowed vlan 110,201
   switchport mode trunk
   switchport
   mlag 15
   spanning-tree guard loop
   link tracking group EVPN_MH_ES2 upstream
!
interface Port-Channel16
   description DC1_L2LEAF4_Po1
   switchport trunk native vlan 10
   switchport dot1q vlan tag disallowed
   switchport trunk allowed vlan 110,201
   switchport mode trunk
   switchport
   switchport vlan translation out 23 dot1q-tunnel 22
   snmp trap link-change
   mlag 16
   switchport port-security violation protect log
   switchport port-security mac-address maximum 100
   spanning-tree guard none
   switchport backup-link Port-Channel100 prefer vlan 20
!
interface Port-Channel17
   description PBR Description
   no switchport
   ip address 192.0.2.3/31
   service-policy type pbr input MyPolicy
!
interface Port-Channel20
   description Po_in_mode_access_accepting_tagged_LACP_frames
   switchport access vlan 200
   switchport mode access
   switchport
   l2-protocol encapsulation dot1q vlan 200
!
interface Port-Channel50
   description SRV-POD03_PortChanne1
   switchport trunk allowed vlan 1-4000
   switchport mode trunk
   switchport
   !
   evpn ethernet-segment
      identifier 0000:0000:0303:0202:0101
      route-target import 03:03:02:02:01:01
   lacp system-id 0303.0202.0101
!
interface Port-Channel51
   description ipv6_prefix
   switchport trunk allowed vlan 1-500
   switchport mode trunk
   switchport
   ipv6 nd prefix a1::/64 infinite infinite no-autoconfig
   switchport port-security
   no switchport port-security mac-address maximum disabled
   switchport port-security vlan 1 mac-address maximum 3
   switchport port-security vlan 2 mac-address maximum 3
   switchport port-security vlan 3 mac-address maximum 3
   switchport port-security vlan default mac-address maximum 2
!
interface Port-Channel99
   description MCAST
   no switchport
   ip address 192.0.2.10/31
   pim ipv4 sparse-mode
   pim ipv4 bidirectional
   pim ipv4 hello interval 15
   pim ipv4 hello count 4.5
   pim ipv4 dr-priority 200
   pim ipv4 bfd
!
interface Port-Channel100
   logging event link-status
   switchport access vlan 200
   switchport trunk native vlan tag
   switchport phone vlan 110
   switchport phone trunk tagged
   switchport vlan translation in required
   switchport dot1q vlan tag required
   switchport trunk allowed vlan 10-11
   switchport mode dot1q-tunnel
   switchport dot1q ethertype 1536
   switchport vlan forwarding accept all
   switchport trunk group g1
   switchport trunk group g2
   no switchport
   switchport source-interface tx multicast
   switchport vlan translation 12 20
   switchport vlan translation 23 inner 74 42
   switchport vlan translation 24 inner 78 network 46
   switchport vlan translation 43 dot1q-tunnel 30
   switchport vlan translation in 34 23
   switchport vlan translation in 37 inner 56 49
   switchport vlan translation in 23 dot1q-tunnel 45
   switchport vlan translation out 34 50
   switchport vlan translation out 10 45 inner 34
   switchport vlan translation out 45 dot1q-tunnel all
   switchport trunk private-vlan secondary
   switchport pvlan mapping 20-30
   switchport port-security
   switchport port-security mac-address maximum disabled
   switchport backup-link Port-channel51
   switchport backup preemption-delay 35
   switchport backup mac-move-burst 20
   switchport backup mac-move-burst-interval 30
   switchport backup initial-mac-move-delay 10
   switchport backup dest-macaddr 01:00:00:00:00:00
!
interface Port-Channel100.101
   description IFL for TENANT01
   mtu 1500
   logging event link-status
   encapsulation dot1q vlan 101
   ip address 10.1.1.3/31
   switchport tap identity 3 inner 10
   switchport tap mac-address dest 01:00:00:00:00:00
   switchport tap encapsulation vxlan strip
   switchport tool identity dot1q
   switchport tool identity dot1q source dzgre policy
   switchport tap truncation 120
   switchport tool truncation
!
interface Port-Channel100.102
   description IFL for TENANT02
   mtu 1500
   no logging event link-status
   encapsulation dot1q vlan 102 inner 110
   vrf C2
   ip address 10.1.2.3/31
   logging event storm-control discards
!
interface Port-Channel101
   description PVLAN Promiscuous Access - only one secondary
   switchport access vlan 110
   switchport mode access
   switchport
   switchport pvlan mapping 111
   no qos trust
!
interface Port-Channel102
   description PVLAN Promiscuous Trunk - vlan translation out
   switchport vlan translation out required
   switchport trunk allowed vlan 110-112
   switchport mode trunk
   switchport
   switchport vlan translation out 111-112 110
!
interface Port-Channel103
   description PVLAN Secondary Trunk
   switchport trunk allowed vlan 110-112
   switchport mode trunk
   switchport
   switchport trunk private-vlan secondary
!
interface Port-Channel104
   description LACP fallback individual
   switchport trunk allowed vlan 112
   switchport mode trunk
   switchport
   port-channel lacp fallback individual
   port-channel lacp fallback timeout 300
!
interface Port-Channel105
   description bpdu disabled
   switchport
   spanning-tree bpduguard disable
   spanning-tree bpdufilter disable
!
interface Port-Channel106
   description bpdu enabled
   switchport
   spanning-tree bpduguard enable
   spanning-tree bpdufilter enable
!
interface Port-Channel107
   description bpdu true
   switchport
   spanning-tree bpduguard enable
   spanning-tree bpdufilter enable
!
interface Port-Channel108
   description bpdu false
   switchport
!
interface Port-Channel109
   description Molecule ACLs
   switchport access vlan 110
   switchport mode access
   switchport
   ip access-group IPV4_ACL_IN in
   ip access-group IPV4_ACL_OUT out
   ipv6 access-group IPV6_ACL_IN in
   ipv6 access-group IPV6_ACL_OUT out
   mac access-group MAC_ACL_IN in
   mac access-group MAC_ACL_OUT out
!
interface Port-Channel110
   description isis_interface_knobs
   no switchport
   isis enable ISIS_TEST
   isis bfd
   isis circuit-type level-2
   isis metric 99
   isis hello padding
   isis network point-to-point
   isis authentication mode text
   isis authentication key 7 <removed>
!
interface Port-Channel111
   description Flexencap Port-Channel
   no switchport
!
interface Port-Channel111.1
   description TENANT_A pseudowire 1 interface
   !
   encapsulation vlan
      client unmatched
!
interface Port-Channel111.100
   description TENANT_A pseudowire 2 interface
   !
   encapsulation vlan
      client dot1q 100 network client
!
interface Port-Channel111.200
   description TENANT_A pseudowire 3 interface
   !
   encapsulation vlan
      client dot1q 200
!
interface Port-Channel111.300
   description TENANT_A pseudowire 4 interface
   !
   encapsulation vlan
      client dot1q 300 network dot1q 400
!
interface Port-Channel111.400
   description TENANT_A pseudowire 3 interface
   !
   encapsulation vlan
      client dot1q outer 400 inner 20 network dot1q outer 401 inner 21
!
interface Port-Channel111.1000
   description L2 Subinterface
   vlan id 1000
   !
   encapsulation vlan
      client dot1q 100 network client
   !
   evpn ethernet-segment
      identifier 0000:0000:0303:0202:0101
      route-target import 03:03:02:02:01:01
   lacp system-id 0303.0202.0101
!
interface Port-Channel112
   description LACP fallback individual
   switchport trunk allowed vlan 112
   switchport mode trunk
   switchport
   port-channel lacp fallback individual
   port-channel lacp fallback timeout 5
!
interface Port-Channel113
   description interface_with_mpls_enabled
   no switchport
   ip address 172.31.128.9/31
   mpls ldp igp sync
   mpls ldp interface
   mpls ip
!
interface Port-Channel114
   description interface_with_mpls_disabled
   no switchport
   ip address 172.31.128.10/31
   no mpls ldp interface
   no mpls ip
!
interface Port-Channel115
   description native-vlan-tag-precedence
   switchport trunk native vlan tag
   switchport mode trunk
   switchport
!
interface Port-Channel117
   description interface_with_sflow_ingress_egress_enabled
   no switchport
   sflow enable
   sflow egress enable
!
interface Port-Channel118
   description interface_with_sflow_ingress_egress_unmodified_enabled
   no switchport
   sflow enable
   sflow egress unmodified enable
!
interface Port-Channel119
   description interface_with_sflow_ingress_egress_disabled
   no switchport
   no sflow enable
   no sflow egress enable
!
interface Port-Channel120
   description interface_with_sflow_ingress_egress_unmodified_disabled
   no switchport
   no sflow enable
   no sflow egress unmodified enable
!
interface Port-Channel121
   description access_port_with_no_vlans
   switchport mode access
   switchport
!
interface Port-Channel122
   description trunk_port_with_no_vlans
   switchport mode trunk
   switchport
!
interface Port-Channel130
   description IP NAT Testing
   switchport
   ip nat destination static 1.0.0.1 2.0.0.1
   ip nat source static 3.0.0.1 4.0.0.1
   ip nat destination dynamic access-list ACL1 pool POOL1
   ip nat source dynamic access-list ACL2 pool POOL2
!
interface Port-Channel131
   description dot1q-tunnel mode
   switchport access vlan 115
   switchport mode dot1q-tunnel
   switchport
!
interface Port-Channel131.1
   description Test_encapsulation_vlan1
   !
   encapsulation vlan
      client dot1q outer 23 inner dot1q 45 network dot1ad outer 32 inner dot1ad 54
!
interface Port-Channel131.2
   description Test_encapsulation_vlan2
   !
   encapsulation vlan
      client dot1q 10 network dot1q outer 32 inner 54
!
interface Port-Channel131.3
   description Test_encapsulation_vlan3
   !
   encapsulation vlan
      client dot1ad 12 network dot1q 25
!
interface Port-Channel131.4
   description Test_encapsulation_vlan4
   !
   encapsulation vlan
      client dot1ad outer 35 inner dot1q 60 network dot1q outer 53 inner dot1ad 6
!
interface Port-Channel131.5
   description Test_encapsulation_vlan5
   !
   encapsulation vlan
      client dot1ad outer 35 inner 60 network dot1ad outer 52 inner 62
!
interface Port-Channel131.6
   description Test_encapsulation_vlan6
   !
   encapsulation vlan
      client dot1ad outer 35 inner 60 network client
!
interface Port-Channel131.7
   description Test_encapsulation_vlan7
   !
   encapsulation vlan
      client untagged network dot1ad outer 35 inner 60
!
interface Port-Channel131.8
   description Test_encapsulation_vlan8
   !
   encapsulation vlan
      client untagged network dot1q outer 35 inner 60
!
interface Port-Channel131.9
   description Test_encapsulation_vlan9
   !
   encapsulation vlan
      client untagged network untagged
!
interface Port-Channel131.10
   description Test_encapsulation_vlan9
   !
   encapsulation vlan
      client dot1q outer 14 inner 11 network client inner
!
interface Port-Channel132
<<<<<<< HEAD
   description Test_switchport_tap_tool
   switchport tap native vlan 10
   switchport tap identity 3
   switchport tap mac-address dest 01:00:00:00:00:00 src 01:23:45:67:89:ab
   switchport tap mpls pop all
   switchport tap encapsulation gre strip
   switchport tap encapsulation gre destination 1.1.1.1 source 1.1.1.2 protocol 0x0000 strip
   switchport tap encapsulation gre protocol 0x0010 strip
   switchport tap encapsulation gre destination 2.1.1.2 protocol 0x0001 strip
   switchport tap encapsulation gre destination 1.1.1.3 source 1.1.1.4 strip
   switchport tap encapsulation gre protocol 0x0002 feature header length 3 strip
   switchport tap encapsulation gre protocol 0x0003 feature header length 2 strip re-encapsulation ethernet
   switchport tool mpls pop all
   switchport tool encapsulation vn-tag strip
   switchport tool encapsulation dot1br strip
   switchport tap allowed vlan 25
   switchport tool allowed vlan 23
   switchport tool identity qinq
   switchport tool identity qinq source dzgre port inner policy
   switchport tap truncation
   switchport tool truncation 160
   switchport tap default group g1 group g2 group g3
   switchport tap default nexthop-group nexthop_g1 nexthop_g2 nexthop_g3
   switchport tap default interface ethernet4
   switchport tap default interface port-channel10
   switchport tool group set group1 group2 group3
   switchport tool dot1q remove outer 1-2
   switchport tool dzgre preserve
=======
   profile test-interface-profile
   description Test_port-channel_interface-profile
>>>>>>> fe7195e6
```

## BFD

### BFD Interfaces

| Interface | Interval | Minimum RX | Multiplier | Echo |
| --------- | -------- | ---------- | ---------- | ---- |
| Port-Channel9 | 500 | 500 | 5 | True |

## MPLS

### MPLS Interfaces

| Interface | MPLS IP Enabled | LDP Enabled | IGP Sync |
| --------- | --------------- | ----------- | -------- |
| Port-Channel113 | True | True | True |
| Port-Channel114 | False | False | - |

## Multicast

### PIM Sparse Mode

#### PIM Sparse Mode Enabled Interfaces

| Interface Name | VRF Name | IP Version | Border Router | DR Priority | Local Interface |
| -------------- | -------- | ---------- | ------------- | ----------- | --------------- |
| Port-Channel99 | - | IPv4 | - | 200 | - |

## Quality Of Service

### QOS Interfaces

| Interface | Trust | Default DSCP | Default COS | Shape rate |
| --------- | ----- | ------------ | ----------- | ---------- |
| Port-Channel3 | - | - | - | 200000 kbps |
| Port-Channel10 | - | - | - | 50 percent |
| Port-Channel101 | disabled | - | - | - |<|MERGE_RESOLUTION|>--- conflicted
+++ resolved
@@ -873,7 +873,10 @@
       client dot1q outer 14 inner 11 network client inner
 !
 interface Port-Channel132
-<<<<<<< HEAD
+   profile test-interface-profile
+   description Test_port-channel_interface-profile
+!
+interface Port-Channel133
    description Test_switchport_tap_tool
    switchport tap native vlan 10
    switchport tap identity 3
@@ -902,10 +905,6 @@
    switchport tool group set group1 group2 group3
    switchport tool dot1q remove outer 1-2
    switchport tool dzgre preserve
-=======
-   profile test-interface-profile
-   description Test_port-channel_interface-profile
->>>>>>> fe7195e6
 ```
 
 ## BFD
