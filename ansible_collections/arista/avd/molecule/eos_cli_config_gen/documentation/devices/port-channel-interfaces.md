# port-channel-interfaces

## Table of Contents

- [Management](#management)
  - [Management Interfaces](#management-interfaces)
- [Monitoring](#monitoring)
  - [SFlow](#sflow)
- [Interfaces](#interfaces)
  - [Ethernet Interfaces](#ethernet-interfaces)
  - [Port-Channel Interfaces](#port-channel-interfaces-1)
- [BFD](#bfd)
  - [BFD Interfaces](#bfd-interfaces)
- [MPLS](#mpls)
  - [MPLS Interfaces](#mpls-interfaces)
- [Multicast](#multicast)
  - [PIM Sparse Mode](#pim-sparse-mode)
- [Quality Of Service](#quality-of-service)
  - [QOS Interfaces](#qos-interfaces)

## Management

### Management Interfaces

#### Management Interfaces Summary

##### IPv4

| Management Interface | Description | Type | VRF | IP Address | Gateway |
| -------------------- | ----------- | ---- | --- | ---------- | ------- |
| Management1 | oob_management | oob | MGMT | 10.73.255.122/24 | 10.73.255.2 |

##### IPv6

| Management Interface | Description | Type | VRF | IPv6 Address | IPv6 Gateway |
| -------------------- | ----------- | ---- | --- | ------------ | ------------ |
| Management1 | oob_management | oob | MGMT | - | - |

#### Management Interfaces Device Configuration

```eos
!
interface Management1
   description oob_management
   vrf MGMT
   ip address 10.73.255.122/24
```

## Monitoring

### SFlow

#### SFlow Summary

sFlow is disabled.

#### SFlow Interfaces

| Interface | Ingress Enabled | Egress Enabled |
| --------- | --------------- | -------------- |
| Port-Channel117 | True | True |
| Port-Channel118 | True | True (unmodified) |
| Port-Channel119 | False | False |
| Port-Channel120 | False | False (unmodified) |

## Interfaces

### Ethernet Interfaces

#### Ethernet Interfaces Summary

##### L2

| Interface | Description | Mode | VLANs | Native VLAN | Trunk Group | Channel-Group |
| --------- | ----------- | ---- | ----- | ----------- | ----------- | ------------- |
| Ethernet3 | MLAG_PEER_DC1-LEAF1B_Ethernet3 | *trunk | *2-4094 | *- | *LEAF_PEER_L3, MLAG | 3 |
| Ethernet4 | MLAG_PEER_DC1-LEAF1B_Ethernet4 | *trunk | *2-4094 | *- | *LEAF_PEER_L3, MLAG | 3 |
| Ethernet5 | DC1-AGG01_Ethernet1 | *trunk | *110,201 | *- | *- | 5 |
| Ethernet10/1 | LAG Member | *access | *110 | *- | *- | 101 |
| Ethernet10/2 | LAG Member | *trunk | *110-112 | *- | *- | 102 |
| Ethernet10/3 | LAG Member | *trunk | *110-112 | *- | *- | 103 |
| Ethernet10/4 | LAG Member LACP fallback | *trunk | *112 | *- | *- | 104 |
| Ethernet11/2 | LAG Member LACP fallback LLDP ZTP VLAN | *trunk | *112 | *- | *- | 112 |
| Ethernet15 | DC1-AGG03_Ethernet1 | *trunk | *110,201 | *- | *- | 15 |
| Ethernet16 | DC1-AGG04_Ethernet1 | *trunk | *110,201 | *10 | *- | 16 |
| Ethernet18 | LAG Member | *access | *110 | *- | *- | 109 |
| Ethernet50 | SRV-POD03_Eth1 | *trunk | *110,201 | *- | *- | 5 |

*Inherited from Port-Channel Interface

##### Transceiver Settings

| Interface | Transceiver Frequency | Media Override |
| --------- | --------------------- | -------------- |
| Ethernet5 | - | 100gbase-ar4 |

##### Phone Interfaces

| Interface | Mode | Native VLAN | Phone VLAN | Phone VLAN Mode |
| --------- | ---- | ----------- | ---------- | --------------- |
| Port-Channel12 | trunk phone | 100 | 70 | untagged |
| Port-Channel100 | dot1q-tunnel | 5 | 110 | tagged |

##### IPv4

| Interface | Description | Channel Group | IP Address | VRF |  MTU | Shutdown | ACL In | ACL Out |
| --------- | ----------- | ------------- | ---------- | ----| ---- | -------- | ------ | ------- |
| Ethernet17 | LAG Member | 17 | *192.0.2.3/31 | **default | **- | **- | **- | **- |

*Inherited from Port-Channel Interface

##### ISIS

| Interface | Channel Group | ISIS Instance | ISIS BFD | ISIS Metric | Mode | ISIS Circuit Type | Hello Padding | Authentication Mode |
| --------- | ------------- | ------------- | -------- | ----------- | ---- | ----------------- | ------------- | ------------------- |
| Ethernet10/10 | 110 | *ISIS_TEST | True | *99 | *point-to-point | *level-2 | *True | *text |

*Inherited from Port-Channel Interface

##### Error Correction Encoding Interfaces

| Interface | Enabled |
| --------- | ------- |
| Ethernet11/1 | fire-code<br>reed-solomon |

#### Ethernet Interfaces Device Configuration

```eos
!
interface Ethernet3
   description MLAG_PEER_DC1-LEAF1B_Ethernet3
   channel-group 3 mode active
!
interface Ethernet4
   description MLAG_PEER_DC1-LEAF1B_Ethernet4
   channel-group 3 mode active
!
interface Ethernet5
   description DC1-AGG01_Ethernet1
   channel-group 5 mode active
   transceiver media override 100gbase-ar4
!
interface Ethernet8
   description MLAG_PEER_DC1-LEAF1B_Ethernet8
   channel-group 8 mode active
!
interface Ethernet10/1
   description LAG Member
   channel-group 101 mode active
!
interface Ethernet10/2
   description LAG Member
   channel-group 102 mode active
!
interface Ethernet10/3
   description LAG Member
   channel-group 103 mode active
!
interface Ethernet10/4
   description LAG Member LACP fallback
   switchport trunk allowed vlan 100
   switchport mode trunk
   switchport
   channel-group 104 mode active
   spanning-tree portfast
!
interface Ethernet10/10
   description isis_port_channel_member
   channel-group 110 mode active
!
interface Ethernet11/1
   description LAG Member with error_correction
   error-correction encoding fire-code
   error-correction encoding reed-solomon
   channel-group 111 mode active
!
interface Ethernet11/2
   description LAG Member LACP fallback LLDP ZTP VLAN
   switchport trunk allowed vlan 112
   switchport mode trunk
   switchport
   channel-group 112 mode active
   lldp tlv transmit ztp vlan 112
   spanning-tree portfast
!
interface Ethernet15
   description DC1-AGG03_Ethernet1
   channel-group 15 mode active
   lacp timer fast
   lacp timer multiplier 30
!
interface Ethernet16
   description DC1-AGG04_Ethernet1
   channel-group 16 mode active
   lacp timer normal
!
interface Ethernet17
   description LAG Member
   channel-group 17 mode active
!
interface Ethernet18
   description LAG Member
   channel-group 109 mode active
!
interface Ethernet50
   description SRV-POD03_Eth1
   channel-group 5 mode active
   no lldp transmit
   no lldp receive
```

### Port-Channel Interfaces

#### Port-Channel Interfaces Summary

##### L2

| Interface | Description | Mode | VLANs | Native VLAN | Trunk Group | LACP Fallback Timeout | LACP Fallback Mode | MLAG ID | EVPN ESI |
| --------- | ----------- | ---- | ----- | ----------- | ------------| --------------------- | ------------------ | ------- | -------- |
| Port-Channel3 | MLAG_PEER_DC1-LEAF1B_Po3 | trunk | 2-4094 | - | LEAF_PEER_L3, MLAG | - | - | - | - |
| Port-Channel5 | DC1_L2LEAF1_Po1 | trunk | 110,201 | - | - | - | - | 5 | - |
| Port-Channel10 | SRV01_bond0 | trunk | 2-3000 | - | - | - | - | - | 0000:0000:0404:0404:0303 |
| Port-Channel12 | interface_in_mode_access_with_voice | trunk phone | - | 100 | - | - | - | - | - |
<<<<<<< HEAD
| Port-Channel13 | EVPN-Vxlan single-active redundancy | - | - | - | - | - | - | - | 0000:0000:0000:0102:0304 |
=======
>>>>>>> b0aff327
| Port-Channel14 | EVPN-MPLS multihoming | - | - | - | - | - | - | - | 0000:0000:0000:0102:0305 |
| Port-Channel15 | DC1_L2LEAF3_Po1 | trunk | 110,201 | - | - | - | - | 15 | - |
| Port-Channel16 | DC1_L2LEAF4_Po1 | trunk | 110,201 | 10 | - | - | - | 16 | - |
| Port-Channel20 | Po_in_mode_access_accepting_tagged_LACP_frames | access | 200 | - | - | - | - | - | - |
| Port-Channel50 | SRV-POD03_PortChanne1 | trunk | 1-4000 | - | - | - | - | - | 0000:0000:0303:0202:0101 |
| Port-Channel51 | ipv6_prefix | trunk | 1-500 | - | - | - | - | - | - |
| Port-Channel100 | - | dot1q-tunnel | 10-11,200 | tag | g1, g2 | - | - | - | - |
| Port-Channel101 | PVLAN Promiscuous Access - only one secondary | access | 110 | - | - | - | - | - | - |
| Port-Channel102 | PVLAN Promiscuous Trunk - vlan translation out | trunk | 110-112 | - | - | - | - | - | - |
| Port-Channel103 | PVLAN Secondary Trunk | trunk | 110-112 | - | - | - | - | - | - |
| Port-Channel104 | LACP fallback individual | trunk | 112 | - | - | 300 | individual | - | - |
| Port-Channel105 | bpdu disabled | - | - | - | - | - | - | - | - |
| Port-Channel106 | bpdu enabled | - | - | - | - | - | - | - | - |
| Port-Channel107 | bpdu true | - | - | - | - | - | - | - | - |
| Port-Channel108 | bpdu false | - | - | - | - | - | - | - | - |
| Port-Channel109 | Molecule ACLs | access | 110 | - | - | - | - | - | - |
| Port-Channel112 | LACP fallback individual | trunk | 112 | - | - | 5 | individual | - | - |
| Port-Channel115 | native-vlan-tag-precedence | trunk | - | tag | - | - | - | - | - |
| Port-Channel121 | access_port_with_no_vlans | access | - | - | - | - | - | - | - |
| Port-Channel122 | trunk_port_with_no_vlans | trunk | - | - | - | - | - | - | - |
<<<<<<< HEAD
| Port-Channel130 | IP NAT Testing | - | - | - | - | - | - | - | - |
=======
>>>>>>> b0aff327
| Port-Channel131 | dot1q-tunnel mode | dot1q-tunnel | 115 | - | - | - | - | - | - |

##### Encapsulation Dot1q

| Interface | Description | Vlan ID | Dot1q VLAN Tag |
| --------- | ----------- | ------- | -------------- |
| Port-Channel8.101 | to Dev02 Port-Channel8.101 - VRF-C1 | - | 101 |
| Port-Channel100.101 | IFL for TENANT01 | - | 101 |
| Port-Channel100.102 | IFL for TENANT02 | - | 102 |

##### Flexible Encapsulation Interfaces

| Interface | Description | Vlan ID | Client Unmatched | Client Dot1q VLAN | Client Dot1q Outer Tag | Client Dot1q Inner Tag | Network Retain Client Encapsulation | Network Dot1q VLAN | Network Dot1q Outer Tag | Network Dot1q Inner Tag |
| --------- | ----------- | ------- | -----------------| ----------------- | ---------------------- | ---------------------- | ----------------------------------- | ------------------ | ----------------------- | ----------------------- |
| Port-Channel111.1 | TENANT_A pseudowire 1 interface | - | True | - | - | - | False | - | - | - |
| Port-Channel111.100 | TENANT_A pseudowire 2 interface | - | False | 100 | - | - | True | - | - | - |
| Port-Channel111.200 | TENANT_A pseudowire 3 interface | - | False | 200 | - | - | False | - | - | - |
| Port-Channel111.300 | TENANT_A pseudowire 4 interface | - | False | 300 | - | - | False | 400 | - | - |
| Port-Channel111.400 | TENANT_A pseudowire 3 interface | - | False | - | 400 | 20 | False | - | 401 | 21 |
| Port-Channel111.1000 | L2 Subinterface | 1000 | False | 100 | - | - | True | - | - | - |

##### Private VLAN

| Interface | PVLAN Mapping | Secondary Trunk |
| --------- | ------------- | ----------------|
| Port-Channel15 | - | False |
| Port-Channel100 | 20-30 | True |
| Port-Channel101 | 111 | - |
| Port-Channel103 | - | True |

##### VLAN Translations

| Interface |  Direction | From VLAN ID(s) | To VLAN ID | From Inner VLAN ID | To Inner VLAN ID | Network | Dot1q-tunnel |
| --------- |  --------- | --------------- | ---------- | ------------------ | ---------------- | ------- | ------------ |
<<<<<<< HEAD
=======
| Port-Channel16 | out | 23 | 22 | - | - | - | True |
| Port-Channel100 | both | 12 | 20 | - | - | - | - |
| Port-Channel100 | both | 23 | 42 | 74 | - | False | - |
| Port-Channel100 | both | 24 | 46 | 78 | - | True | - |
| Port-Channel100 | both | 43 | 30 | - | - | - | True |
| Port-Channel100 | in | 23 | 45 | - | - | - | True |
| Port-Channel100 | in | 34 | 23 | - | - | - | - |
| Port-Channel100 | in | 37 | 49 | - | 56 | - | - |
| Port-Channel100 | out | 10 | 45 | - | 34 | - | - |
| Port-Channel100 | out | 34 | 50 | - | - | - | - |
| Port-Channel100 | out | 45 | all | - | - | - | True |
| Port-Channel100 | out | 55 | - | - | - | - | - |
>>>>>>> b0aff327
| Port-Channel102 | out | 111-112 | 110 | - | - | - | - |

##### EVPN Multihoming

####### EVPN Multihoming Summary

| Interface | Ethernet Segment Identifier | Multihoming Redundancy Mode | Route Target |
| --------- | --------------------------- | --------------------------- | ------------ |
| Port-Channel10 | 0000:0000:0404:0404:0303 | all-active | 04:04:03:03:02:02 |
| Port-Channel13 | 0000:0000:0000:0102:0304 | single-active | 00:00:01:02:03:04 |
| Port-Channel14 | 0000:0000:0000:0102:0305 | all-active | 00:00:01:02:03:05 |
| Port-Channel50 | 0000:0000:0303:0202:0101 | all-active | 03:03:02:02:01:01 |
| Port-Channel111.1000 | 0000:0000:0303:0202:0101 | all-active | 03:03:02:02:01:01 |

####### Designated Forwarder Election Summary

| Interface | Algorithm | Preference Value | Dont Preempt | Hold time | Subsequent Hold Time | Candidate Reachability Required |
| --------- | --------- | ---------------- | ------------ | --------- | -------------------- | ------------------------------- |
| Port-Channel13 | preference | 100 | True | 10 | - | True |

####### EVPN-MPLS summary

| Interface | Shared Index | Tunnel Flood Filter Time |
| --------- | ------------ | ------------------------ |
| Port-Channel14 | 100 | 100 |

##### Link Tracking Groups

| Interface | Group Name | Direction |
| --------- | ---------- | --------- |
| Port-Channel5 | EVPN_MH_ES1 | downstream |
| Port-Channel15 | EVPN_MH_ES2 | upstream |

##### IPv4

| Interface | Description | MLAG ID | IP Address | VRF | MTU | Shutdown | ACL In | ACL Out |
| --------- | ----------- | ------- | ---------- | --- | --- | -------- | ------ | ------- |
| Port-Channel8.101 | to Dev02 Port-Channel8.101 - VRF-C1 | - | 10.1.2.3/31 | default | - | - | - | - |
| Port-Channel9 | - | - | 10.9.2.3/31 | default | - | - | - | - |
| Port-Channel17 | PBR Description | - | 192.0.2.3/31 | default | - | - | - | - |
| Port-Channel99 | MCAST | - | 192.0.2.10/31 | default | - | - | - | - |
| Port-Channel100.101 | IFL for TENANT01 | - | 10.1.1.3/31 | default | 1500 | - | - | - |
| Port-Channel100.102 | IFL for TENANT02 | - | 10.1.2.3/31 | C2 | 1500 | - | - | - |
| Port-Channel113 | interface_with_mpls_enabled | - | 172.31.128.9/31 | default | - | - | - | - |
| Port-Channel114 | interface_with_mpls_disabled | - | 172.31.128.10/31 | default | - | - | - | - |

##### IP NAT: Source Static

| Interface | Direction | Original IP | Original Port | Access List | Translated IP | Translated Port | Protocol | Group | Priority | Comment |
| --------- | --------- | ----------- | ------------- | ----------- | ------------- | --------------- | -------- | ----- | -------- | ------- |
| Port-Channel130 | - | 3.0.0.1 | - | - | 4.0.0.1 | - | - | - | 0 | - |

##### IP NAT: Source Dynamic

| Interface | Access List | NAT Type | Pool Name | Priority | Comment |
| --------- | ----------- | -------- | --------- | -------- | ------- |
| Port-Channel130 | ACL2 | pool | POOL2 | 0 | - |

##### IP NAT: Destination Static

| Interface | Direction | Original IP | Original Port | Access List | Translated IP | Translated Port | Protocol | Group | Priority | Comment |
| --------- | --------- | ----------- | ------------- | ----------- | ------------- | --------------- | -------- | ----- | -------- | ------- |
| Port-Channel130 | - | 1.0.0.1 | - | - | 2.0.0.1 | - | - | - | 0 | - |

##### IP NAT: Destination Dynamic

| Interface | Access List | Pool Name | Priority | Comment |
| --------- | ----------- | --------- | -------- | ------- |
| Port-Channel130 | ACL1 | POOL1 | 0 | - |

##### ISIS

| Interface | ISIS Instance | ISIS BFD | ISIS Metric | Mode | ISIS Circuit Type | Hello Padding | Authentication Mode |
| --------- | ------------- | -------- | ----------- | ---- | ----------------- | ------------- | ------------------- |
| Port-Channel110 | ISIS_TEST | True | 99 | point-to-point | level-2 | True | text |

#### Port-Channel Interfaces Device Configuration

```eos
!
interface Port-Channel3
   description MLAG_PEER_DC1-LEAF1B_Po3
   switchport trunk allowed vlan 2-4094
   switchport mode trunk
   switchport trunk group LEAF_PEER_L3
   switchport trunk group MLAG
   switchport
   no snmp trap link-change
   shape rate 200000 kbps
!
interface Port-Channel5
   description DC1_L2LEAF1_Po1
   bgp session tracker ST2
   switchport trunk allowed vlan 110,201
   switchport mode trunk
   switchport
   ip igmp host-proxy
   ip igmp host-proxy 239.0.0.1
   ip igmp host-proxy 239.0.0.2 exclude 10.0.2.1
   ip igmp host-proxy 239.0.0.3 include 10.0.3.1
   ip igmp host-proxy 239.0.0.4 include 10.0.4.3
   ip igmp host-proxy 239.0.0.4 include 10.0.4.4
   ip igmp host-proxy 239.0.0.4 exclude 10.0.4.1
   ip igmp host-proxy 239.0.0.4 exclude 10.0.4.2
   ip igmp host-proxy access-list ACL1
   ip igmp host-proxy access-list ACL2
   ip igmp host-proxy report-interval 2
   ip igmp host-proxy version 2
   l2 mtu 8000
   l2 mru 8000
   mlag 5
   ip verify unicast source reachable-via rx
   storm-control broadcast level 1
   storm-control multicast level 1
   storm-control unknown-unicast level 1
   link tracking group EVPN_MH_ES1 downstream
   comment
   Comment created from eos_cli under port_channel_interfaces.Port-Channel5
   EOF

!
interface Port-Channel8
   description to Dev02 Port-channel 8
   no switchport
   switchport port-security violation protect
!
interface Port-Channel8.101
   description to Dev02 Port-Channel8.101 - VRF-C1
   encapsulation dot1q vlan 101
   ip address 10.1.2.3/31
!
interface Port-Channel9
   no switchport
   spanning-tree guard root
   ip address 10.9.2.3/31
   bfd interval 500 min-rx 500 multiplier 5
   bfd echo
   bfd neighbor 10.1.2.4
   bfd per-link rfc-7130
!
interface Port-Channel10
   description SRV01_bond0
   switchport trunk allowed vlan 2-3000
   switchport mode trunk
   switchport
   evpn ethernet-segment
      identifier 0000:0000:0404:0404:0303
      route-target import 04:04:03:03:02:02
   shape rate 50 percent
!
interface Port-Channel12
   description interface_in_mode_access_with_voice
   switchport trunk native vlan 100
   switchport phone vlan 70
   switchport phone trunk untagged
   switchport mode trunk phone
   switchport
!
interface Port-Channel13
   description EVPN-Vxlan single-active redundancy
   switchport
   evpn ethernet-segment
      identifier 0000:0000:0000:0102:0304
      redundancy single-active
      designated-forwarder election algorithm preference 100 dont-preempt
      designated-forwarder election hold-time 10
      designated-forwarder election candidate reachability required
      route-target import 00:00:01:02:03:04
!
interface Port-Channel14
   description EVPN-MPLS multihoming
   switchport
   evpn ethernet-segment
      identifier 0000:0000:0000:0102:0305
      mpls tunnel flood filter time 100
      mpls shared index 100
      route-target import 00:00:01:02:03:05
!
interface Port-Channel15
   description DC1_L2LEAF3_Po1
   switchport trunk allowed vlan 110,201
   switchport mode trunk
   switchport
   mlag 15
   spanning-tree guard loop
   link tracking group EVPN_MH_ES2 upstream
!
interface Port-Channel16
   description DC1_L2LEAF4_Po1
   switchport trunk native vlan 10
   switchport dot1q vlan tag disallowed
   switchport trunk allowed vlan 110,201
   switchport mode trunk
   switchport
   switchport vlan translation out 23 dot1q-tunnel 22
   snmp trap link-change
   mlag 16
   switchport port-security violation protect log
   switchport port-security mac-address maximum 100
   spanning-tree guard none
   switchport backup-link Port-Channel100.102 prefer vlan 20
!
interface Port-Channel17
   description PBR Description
   no switchport
   ip address 192.0.2.3/31
   service-policy type pbr input MyPolicy
!
interface Port-Channel20
   description Po_in_mode_access_accepting_tagged_LACP_frames
   switchport access vlan 200
   switchport mode access
   switchport
   l2-protocol encapsulation dot1q vlan 200
!
interface Port-Channel50
   description SRV-POD03_PortChanne1
   switchport trunk allowed vlan 1-4000
   switchport mode trunk
   switchport
   evpn ethernet-segment
      identifier 0000:0000:0303:0202:0101
      route-target import 03:03:02:02:01:01
   lacp system-id 0303.0202.0101
!
interface Port-Channel51
   description ipv6_prefix
   switchport trunk allowed vlan 1-500
   switchport mode trunk
   switchport
   switchport port-security
   no switchport port-security mac-address maximum disabled
   switchport port-security vlan 1 mac-address maximum 3
   switchport port-security vlan 2 mac-address maximum 3
   switchport port-security vlan 3 mac-address maximum 3
   switchport port-security vlan default mac-address maximum 2
   ipv6 nd prefix a1::/64 infinite infinite no-autoconfig
!
interface Port-Channel99
   description MCAST
   no switchport
   ip address 192.0.2.10/31
   pim ipv4 sparse-mode
   pim ipv4 bidirectional
   pim ipv4 hello interval 15
   pim ipv4 hello count 4.5
   pim ipv4 dr-priority 200
   pim ipv4 bfd
!
interface Port-Channel100
   logging event link-status
   switchport access vlan 200
   switchport trunk native vlan tag
   switchport phone vlan 110
   switchport phone trunk tagged
   switchport vlan translation in required
   switchport dot1q vlan tag required
   switchport trunk allowed vlan 10-11
   switchport mode dot1q-tunnel
   switchport dot1q ethertype 1536
   switchport vlan forwarding accept all
   switchport trunk group g1
   switchport trunk group g2
   no switchport
   switchport source-interface tx multicast
   switchport vlan translation 12 20
   switchport vlan translation 23 inner 74 42
   switchport vlan translation 24 inner 78 network 46
   switchport vlan translation 43 dot1q-tunnel 30
   switchport vlan translation in 34 23
   switchport vlan translation in 37 inner 56 49
   switchport vlan translation in 23 dot1q-tunnel 45
   switchport vlan translation out 34 50
   switchport vlan translation out 10 45 inner 34
   switchport vlan translation out 45 dot1q-tunnel all
   switchport trunk private-vlan secondary
   switchport pvlan mapping 20-30
   switchport port-security
   switchport port-security mac-address maximum disabled
   switchport backup-link Port-channel51
   switchport backup preemption-delay 35
   switchport backup mac-move-burst 20
   switchport backup mac-move-burst-interval 30
   switchport backup initial-mac-move-delay 10
   switchport backup dest-macaddr 01:00:00:00:00:00
!
interface Port-Channel100.101
   description IFL for TENANT01
   logging event link-status
   mtu 1500
   encapsulation dot1q vlan 101
   ip address 10.1.1.3/31
!
interface Port-Channel100.102
   description IFL for TENANT02
   no logging event link-status
   logging event storm-control discards
   mtu 1500
   encapsulation dot1q vlan 102
   vrf C2
   ip address 10.1.2.3/31
!
interface Port-Channel101
   description PVLAN Promiscuous Access - only one secondary
   switchport access vlan 110
   switchport mode access
   switchport
   switchport pvlan mapping 111
   no qos trust
!
interface Port-Channel102
   description PVLAN Promiscuous Trunk - vlan translation out
   switchport vlan translation out required
   switchport trunk allowed vlan 110-112
   switchport mode trunk
   switchport
   switchport vlan translation out 111-112 110
!
interface Port-Channel103
   description PVLAN Secondary Trunk
   switchport trunk allowed vlan 110-112
   switchport mode trunk
   switchport
   switchport trunk private-vlan secondary
!
interface Port-Channel104
   description LACP fallback individual
   switchport trunk allowed vlan 112
   switchport mode trunk
   switchport
   port-channel lacp fallback timeout 300
   port-channel lacp fallback individual
!
interface Port-Channel105
   description bpdu disabled
   switchport
   spanning-tree bpduguard disable
   spanning-tree bpdufilter disable
!
interface Port-Channel106
   description bpdu enabled
   switchport
   spanning-tree bpduguard enable
   spanning-tree bpdufilter enable
!
interface Port-Channel107
   description bpdu true
   switchport
   spanning-tree bpduguard enable
   spanning-tree bpdufilter enable
!
interface Port-Channel108
   description bpdu false
   switchport
!
interface Port-Channel109
   description Molecule ACLs
   switchport access vlan 110
   switchport mode access
   switchport
   ip access-group IPV4_ACL_IN in
   ip access-group IPV4_ACL_OUT out
   ipv6 access-group IPV6_ACL_IN in
   ipv6 access-group IPV6_ACL_OUT out
   mac access-group MAC_ACL_IN in
   mac access-group MAC_ACL_OUT out
!
interface Port-Channel110
   description isis_interface_knobs
   no switchport
   isis enable ISIS_TEST
   isis bfd
   isis circuit-type level-2
   isis metric 99
   isis network point-to-point
   isis hello padding
   isis authentication mode text
   isis authentication key 7 <removed>
!
interface Port-Channel111
   description Flexencap Port-Channel
   no switchport
!
interface Port-Channel111.1
   description TENANT_A pseudowire 1 interface
   encapsulation vlan
      client unmatched
!
interface Port-Channel111.100
   description TENANT_A pseudowire 2 interface
   encapsulation vlan
      client dot1q 100 network client
!
interface Port-Channel111.200
   description TENANT_A pseudowire 3 interface
   encapsulation vlan
      client dot1q 200
!
interface Port-Channel111.300
   description TENANT_A pseudowire 4 interface
   encapsulation vlan
      client dot1q 300 network dot1q 400
!
interface Port-Channel111.400
   description TENANT_A pseudowire 3 interface
   encapsulation vlan
      client dot1q outer 400 inner 20 network dot1q outer 21 inner 401
!
interface Port-Channel111.1000
   description L2 Subinterface
   vlan id 1000
   encapsulation vlan
      client dot1q 100 network client
   evpn ethernet-segment
      identifier 0000:0000:0303:0202:0101
      route-target import 03:03:02:02:01:01
   lacp system-id 0303.0202.0101
!
interface Port-Channel112
   description LACP fallback individual
   switchport trunk allowed vlan 112
   switchport mode trunk
   switchport
   port-channel lacp fallback timeout 5
   port-channel lacp fallback individual
!
interface Port-Channel113
   description interface_with_mpls_enabled
   no switchport
   ip address 172.31.128.9/31
   mpls ip
   mpls ldp interface
   mpls ldp igp sync
!
interface Port-Channel114
   description interface_with_mpls_disabled
   no switchport
   ip address 172.31.128.10/31
   no mpls ip
   no mpls ldp interface
!
interface Port-Channel115
   description native-vlan-tag-precedence
   switchport trunk native vlan tag
   switchport mode trunk
   switchport
!
interface Port-Channel117
   description interface_with_sflow_ingress_egress_enabled
   no switchport
   sflow enable
   sflow egress enable
!
interface Port-Channel118
   description interface_with_sflow_ingress_egress_unmodified_enabled
   no switchport
   sflow enable
   sflow egress unmodified enable
!
interface Port-Channel119
   description interface_with_sflow_ingress_egress_disabled
   no switchport
   no sflow enable
   no sflow egress enable
!
interface Port-Channel120
   description interface_with_sflow_ingress_egress_unmodified_disabled
   no switchport
   no sflow enable
   no sflow egress unmodified enable
!
interface Port-Channel121
   description access_port_with_no_vlans
   switchport mode access
   switchport
!
interface Port-Channel122
   description trunk_port_with_no_vlans
   switchport mode trunk
   switchport
!
interface Port-Channel130
   description IP NAT Testing
   switchport
   ip nat source static 3.0.0.1 4.0.0.1
   ip nat source dynamic access-list ACL2 pool POOL2
   ip nat destination static 1.0.0.1 2.0.0.1
   ip nat destination dynamic access-list ACL1 pool POOL1
!
interface Port-Channel131
   description dot1q-tunnel mode
   switchport access vlan 115
   switchport mode dot1q-tunnel
   switchport
```

## BFD

### BFD Interfaces

| Interface | Interval | Minimum RX | Multiplier | Echo |
| --------- | -------- | ---------- | ---------- | ---- |
| Port-Channel9 | 500 | 500 | 5 | True |

## MPLS

### MPLS Interfaces

| Interface | MPLS IP Enabled | LDP Enabled | IGP Sync |
| --------- | --------------- | ----------- | -------- |
| Port-Channel113 | True | True | True |
| Port-Channel114 | False | False | - |

## Multicast

### PIM Sparse Mode

#### PIM Sparse Mode Enabled Interfaces

| Interface Name | VRF Name | IP Version | Border Router | DR Priority | Local Interface |
| -------------- | -------- | ---------- | ------------- | ----------- | --------------- |
| Port-Channel99 | - | IPv4 | - | 200 | - |

## Quality Of Service

### QOS Interfaces

| Interface | Trust | Default DSCP | Default COS | Shape rate |
| --------- | ----- | ------------ | ----------- | ---------- |
| Port-Channel3 | - | - | - | 200000 kbps |
| Port-Channel10 | - | - | - | 50 percent |
| Port-Channel101 | disabled | - | - | - |<|MERGE_RESOLUTION|>--- conflicted
+++ resolved
@@ -221,10 +221,6 @@
 | Port-Channel5 | DC1_L2LEAF1_Po1 | trunk | 110,201 | - | - | - | - | 5 | - |
 | Port-Channel10 | SRV01_bond0 | trunk | 2-3000 | - | - | - | - | - | 0000:0000:0404:0404:0303 |
 | Port-Channel12 | interface_in_mode_access_with_voice | trunk phone | - | 100 | - | - | - | - | - |
-<<<<<<< HEAD
-| Port-Channel13 | EVPN-Vxlan single-active redundancy | - | - | - | - | - | - | - | 0000:0000:0000:0102:0304 |
-=======
->>>>>>> b0aff327
 | Port-Channel14 | EVPN-MPLS multihoming | - | - | - | - | - | - | - | 0000:0000:0000:0102:0305 |
 | Port-Channel15 | DC1_L2LEAF3_Po1 | trunk | 110,201 | - | - | - | - | 15 | - |
 | Port-Channel16 | DC1_L2LEAF4_Po1 | trunk | 110,201 | 10 | - | - | - | 16 | - |
@@ -245,10 +241,6 @@
 | Port-Channel115 | native-vlan-tag-precedence | trunk | - | tag | - | - | - | - | - |
 | Port-Channel121 | access_port_with_no_vlans | access | - | - | - | - | - | - | - |
 | Port-Channel122 | trunk_port_with_no_vlans | trunk | - | - | - | - | - | - | - |
-<<<<<<< HEAD
-| Port-Channel130 | IP NAT Testing | - | - | - | - | - | - | - | - |
-=======
->>>>>>> b0aff327
 | Port-Channel131 | dot1q-tunnel mode | dot1q-tunnel | 115 | - | - | - | - | - | - |
 
 ##### Encapsulation Dot1q
@@ -283,8 +275,6 @@
 
 | Interface |  Direction | From VLAN ID(s) | To VLAN ID | From Inner VLAN ID | To Inner VLAN ID | Network | Dot1q-tunnel |
 | --------- |  --------- | --------------- | ---------- | ------------------ | ---------------- | ------- | ------------ |
-<<<<<<< HEAD
-=======
 | Port-Channel16 | out | 23 | 22 | - | - | - | True |
 | Port-Channel100 | both | 12 | 20 | - | - | - | - |
 | Port-Channel100 | both | 23 | 42 | 74 | - | False | - |
@@ -297,7 +287,6 @@
 | Port-Channel100 | out | 34 | 50 | - | - | - | - |
 | Port-Channel100 | out | 45 | all | - | - | - | True |
 | Port-Channel100 | out | 55 | - | - | - | - | - |
->>>>>>> b0aff327
 | Port-Channel102 | out | 111-112 | 110 | - | - | - | - |
 
 ##### EVPN Multihoming
