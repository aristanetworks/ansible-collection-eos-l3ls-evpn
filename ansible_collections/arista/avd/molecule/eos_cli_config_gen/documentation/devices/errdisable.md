# errdisable
# Table of Contents
<!-- toc -->

- [Management](#management)
  - [Management Interfaces](#management-interfaces)
- [Authentication](#authentication)
- [Monitoring](#monitoring)
- [Internal VLAN Allocation Policy](#internal-vlan-allocation-policy)
  - [Internal VLAN Allocation Policy Summary](#internal-vlan-allocation-policy-summary)
- [Interfaces](#interfaces)
- [Routing](#routing)
  - [IP Routing](#ip-routing)
  - [IPv6 Routing](#ipv6-routing)
  - [Router BFD](#router-bfd)
- [Multicast](#multicast)
- [Filters](#filters)
- [ACL](#acl)
- [Errdisable](#errdisable)
<<<<<<< HEAD
- [MAC security](#mac-security)
- [QOS](#qos)
- [QOS Profiles](#qos-profiles)
- [Class Maps](#class-maps)
=======
>>>>>>> 33623af9

<!-- toc -->
# Management

## Management Interfaces

### Management Interfaces Summary

#### IPv4

| Management Interface | description | Type | VRF | IP Address | Gateway |
| -------------------- | ----------- | ---- | --- | ---------- | ------- |
| Management1 | oob_management | oob | MGMT | 10.73.255.122/24 | 10.73.255.2 |

#### IPv6

| Management Interface | description | Type | VRF | IPv6 Address | IPv6 Gateway |
| -------------------- | ----------- | ---- | --- | ------------ | ------------ |
| Management1 | oob_management | oob | MGMT | -  | - |

### Management Interfaces Device Configuration

```eos
!
interface Management1
   description oob_management
   vrf MGMT
   ip address 10.73.255.122/24
```

# Authentication

# Monitoring

# Internal VLAN Allocation Policy

## Internal VLAN Allocation Policy Summary

**Default Allocation Policy**

| Policy Allocation | Range Beginning | Range Ending |
| ------------------| --------------- | ------------ |
| ascending | 1006 | 4094 |

# Interfaces

# Routing

## IP Routing

### IP Routing Summary

| VRF | Routing Enabled |
| --- | --------------- |
| default | false|
### IP Routing Device Configuration

```eos
```
## IPv6 Routing

### IPv6 Routing Summary

| VRF | Routing Enabled |
| --- | --------------- |
| default | false |

## Router BFD

### Router BFD Multihop Summary

| Interval | Minimum RX | Multiplier |
| -------- | ---------- | ---------- |
| 300 | 300 | 3 |

*No device configuration required - default values

# Multicast

# Filters

# ACL

# Errdisable

|  Detect Cause | Enabled |
| ------------- | ------- |
| arp-inspection | True |
| dot1x | True |
| link-change | True |
| tapagg | True |
| xcvr-misconfigured | True |
| xcvr-overheat | True |
| xcvr-power-unsupported | True |

|  Detect Cause | Enabled | Interval |
| ------------- | ------- | -------- |
| bpduguard | True | 300 |
| dot1x | True | 300 |
| hitless-reload-down | True | 300 |
| lacp-rate-limit | True | 300 |
| link-flap | True | 300 |
| no-internal-vlan | True | 300 |
| portchannelguard | True | 300 |
| portsec | True | 300 |
| speed-misconfigured | True | 300 |
| tapagg | True | 300 |
| uplink-failure-detection | True | 300 |
| xcvr-misconfigured | True | 300 |
| xcvr-overheat | True | 300 |
| xcvr-power-unsupported | True | 300 |
| xcvr-unsupported | True | 300 |

```eos
!
errdisable detect cause arp-inspection
errdisable detect cause dot1x
errdisable detect cause link-change
errdisable detect cause tapagg
errdisable detect cause xcvr-misconfigured
errdisable detect cause xcvr-overheat
errdisable detect cause xcvr-power-unsupported
errdisable recovery cause bpduguard
errdisable recovery cause dot1x
errdisable recovery cause hitless-reload-down
errdisable recovery cause lacp-rate-limit
errdisable recovery cause link-flap
errdisable recovery cause no-internal-vlan
errdisable recovery cause portchannelguard
errdisable recovery cause portsec
errdisable recovery cause speed-misconfigured
errdisable recovery cause tapagg
errdisable recovery cause uplink-failure-detection
errdisable recovery cause xcvr-misconfigured
errdisable recovery cause xcvr-overheat
errdisable recovery cause xcvr-power-unsupported
errdisable recovery cause xcvr-unsupported
errdisable recovery interval 300
<<<<<<< HEAD
```

# MACsec

MACsec not defined

# QOS

QOS is not defined.

# QOS Profiles

QOS Profiles are not defined

# Custom Templates

No custom templates defined

# Class Maps

Class-maps not defined

# Policy Maps

Class-maps not defined
=======
```
>>>>>>> 33623af9
<|MERGE_RESOLUTION|>--- conflicted
+++ resolved
@@ -17,13 +17,6 @@
 - [Filters](#filters)
 - [ACL](#acl)
 - [Errdisable](#errdisable)
-<<<<<<< HEAD
-- [MAC security](#mac-security)
-- [QOS](#qos)
-- [QOS Profiles](#qos-profiles)
-- [Class Maps](#class-maps)
-=======
->>>>>>> 33623af9
 
 <!-- toc -->
 # Management
@@ -162,32 +155,4 @@
 errdisable recovery cause xcvr-power-unsupported
 errdisable recovery cause xcvr-unsupported
 errdisable recovery interval 300
-<<<<<<< HEAD
-```
-
-# MACsec
-
-MACsec not defined
-
-# QOS
-
-QOS is not defined.
-
-# QOS Profiles
-
-QOS Profiles are not defined
-
-# Custom Templates
-
-No custom templates defined
-
-# Class Maps
-
-Class-maps not defined
-
-# Policy Maps
-
-Class-maps not defined
-=======
-```
->>>>>>> 33623af9
+```