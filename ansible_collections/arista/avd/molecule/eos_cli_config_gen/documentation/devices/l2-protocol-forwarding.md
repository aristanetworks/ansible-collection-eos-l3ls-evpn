# l2-protocol-forwarding

## Table of Contents

- [Management](#management)
  - [Management Interfaces](#management-interfaces)
- [L2 Protocol Forwarding](#l2-protocol-forwarding-1)
  - [Forwarding Profiles](#forwarding-profiles)
  - [L2 Protocol Forwarding Device Configuration](#l2-protocol-forwarding-device-configuration)
- [Interfaces](#interfaces)
  - [Ethernet Interfaces](#ethernet-interfaces)
  - [Port-Channel Interfaces](#port-channel-interfaces)

## Management

### Management Interfaces

#### Management Interfaces Summary

##### IPv4

| Management Interface | Description | Type | VRF | IP Address | Gateway |
| -------------------- | ----------- | ---- | --- | ---------- | ------- |
| Management1 | oob_management | oob | MGMT | 10.73.255.122/24 | 10.73.255.2 |

##### IPv6

| Management Interface | Description | Type | VRF | IPv6 Address | IPv6 Gateway |
| -------------------- | ----------- | ---- | --- | ------------ | ------------ |
| Management1 | oob_management | oob | MGMT | - | - |

#### Management Interfaces Device Configuration

```eos
!
interface Management1
   description oob_management
   vrf MGMT
   ip address 10.73.255.122/24
```

## L2 Protocol Forwarding

### Forwarding Profiles

#### TEST1

| Protocol | Forward | Tagged Forward | Untagged Forward |
| -------- | ------- | -------------- | ---------------- |
| bfd per-link rfc-7130 | True | True | True |
| e-lmi | True | True | True |
| isis | True | True | True |
| lacp | True | True | True |
| lldp | True | True | True |
| macsec | True | True | True |
| pause | True | True | True |
| stp | True | True | True |

#### TEST2

| Protocol | Forward | Tagged Forward | Untagged Forward |
| -------- | ------- | -------------- | ---------------- |
| bfd per-link rfc-7130 | False | True | - |
| e-lmi | True | - | - |
| isis | - | - | True |
| lacp | True | False | True |
| lldp | False | True | False |
| macsec | - | True | - |
| pause | False | - | True |
| stp | - | True | True |

### L2 Protocol Forwarding Device Configuration

```eos
!
l2-protocol
   forwarding profile TEST1
      bfd per-link rfc-7130 forward
      bfd per-link rfc-7130 tagged forward
      bfd per-link rfc-7130 untagged forward
      e-lmi forward
      e-lmi tagged forward
      e-lmi untagged forward
      isis forward
      isis tagged forward
      isis untagged forward
      lacp forward
      lacp tagged forward
      lacp untagged forward
      lldp forward
      lldp tagged forward
      lldp untagged forward
      macsec forward
      macsec tagged forward
      macsec untagged forward
      pause forward
      pause tagged forward
      pause untagged forward
      stp forward
      stp tagged forward
      stp untagged forward
   forwarding profile TEST2
      bfd per-link rfc-7130 tagged forward
      e-lmi forward
      isis untagged forward
      lacp forward
      lacp untagged forward
      lldp tagged forward
      macsec tagged forward
      pause untagged forward
      stp tagged forward
      stp untagged forward
```

## Interfaces

### Ethernet Interfaces

#### Ethernet Interfaces Summary

##### L2

| Interface | Description | Mode | VLANs | Native VLAN | Trunk Group | Channel-Group |
| --------- | ----------- | ---- | ----- | ----------- | ----------- | ------------- |
| Ethernet1 | L2PF test | - | - | - | - | - |

*Inherited from Port-Channel Interface

#### Ethernet Interfaces Device Configuration

```eos
!
interface Ethernet1
   description L2PF test
   switchport
   l2-protocol forwarding profile TEST1
```

### Port-Channel Interfaces

#### Port-Channel Interfaces Summary

##### L2

<<<<<<< HEAD
| Interface | Description | Type | Mode | VLANs | Native VLAN | Trunk Group | LACP Fallback Timeout | LACP Fallback Mode | MLAG ID | EVPN ESI |
| --------- | ----------- | ---- | ---- | ----- | ----------- | ------------| --------------------- | ------------------ | ------- | -------- |
| Port-Channel1 | L2PF test | switched | - | - | - | - | - | - | - | - |
=======
| Interface | Description | Mode | VLANs | Native VLAN | Trunk Group | LACP Fallback Timeout | LACP Fallback Mode | MLAG ID | EVPN ESI |
| --------- | ----------- | ---- | ----- | ----------- | ------------| --------------------- | ------------------ | ------- | -------- |
| Port-Channel1 | L2PF test | access | - | - | - | - | - | - | - |
>>>>>>> 6b7e358e

#### Port-Channel Interfaces Device Configuration

```eos
!
interface Port-Channel1
   description L2PF test
   switchport
   l2-protocol forwarding profile TEST2
```<|MERGE_RESOLUTION|>--- conflicted
+++ resolved
@@ -142,15 +142,9 @@
 
 ##### L2
 
-<<<<<<< HEAD
-| Interface | Description | Type | Mode | VLANs | Native VLAN | Trunk Group | LACP Fallback Timeout | LACP Fallback Mode | MLAG ID | EVPN ESI |
-| --------- | ----------- | ---- | ---- | ----- | ----------- | ------------| --------------------- | ------------------ | ------- | -------- |
-| Port-Channel1 | L2PF test | switched | - | - | - | - | - | - | - | - |
-=======
 | Interface | Description | Mode | VLANs | Native VLAN | Trunk Group | LACP Fallback Timeout | LACP Fallback Mode | MLAG ID | EVPN ESI |
 | --------- | ----------- | ---- | ----- | ----------- | ------------| --------------------- | ------------------ | ------- | -------- |
-| Port-Channel1 | L2PF test | access | - | - | - | - | - | - | - |
->>>>>>> 6b7e358e
+| Port-Channel1 | L2PF test | - | - | - | - | - | - | - | - |
 
 #### Port-Channel Interfaces Device Configuration
 
