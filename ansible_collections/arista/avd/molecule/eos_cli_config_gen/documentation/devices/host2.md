# host2

## Table of Contents

- [Management](#management)
  - [Management Interfaces](#management-interfaces)
  - [Management SSH](#management-ssh)
- [CVX](#cvx)
  - [CVX Device Configuration](#cvx-device-configuration)
- [Authentication](#authentication)
  - [Enable Password](#enable-password)
  - [TACACS Servers](#tacacs-servers)
  - [RADIUS Server](#radius-server)
  - [AAA Authentication](#aaa-authentication)
  - [AAA Authorization](#aaa-authorization)
  - [AAA Accounting](#aaa-accounting)
- [Management Security](#management-security)
  - [Management Security Summary](#management-security-summary)
  - [Management Security Device Configuration](#management-security-device-configuration)
- [Prompt Device Configuration](#prompt-device-configuration)
- [DHCP Relay](#dhcp-relay)
  - [DHCP Relay Summary](#dhcp-relay-summary)
  - [DHCP Relay Device Configuration](#dhcp-relay-device-configuration)
- [System Boot Settings](#system-boot-settings)
  - [System Boot Device Configuration](#system-boot-device-configuration)
- [Monitoring](#monitoring)
  - [Monitor Server Radius Summary](#monitor-server-radius-summary)
- [Monitor Connectivity](#monitor-connectivity)
  - [Global Configuration](#global-configuration)
  - [Monitor Connectivity Device Configuration](#monitor-connectivity-device-configuration)
- [LACP](#lacp)
  - [LACP Summary](#lacp-summary)
  - [LACP Device Configuration](#lacp-device-configuration)
- [Interfaces](#interfaces)
  - [DPS Interfaces](#dps-interfaces)
  - [VXLAN Interface](#vxlan-interface)
- [Routing](#routing)
  - [Service Routing Protocols Model](#service-routing-protocols-model)
  - [ARP](#arp)
<<<<<<< HEAD
  - [Router BGP](#router-bgp)
=======
  - [Router Adaptive Virtual Topology](#router-adaptive-virtual-topology)
  - [PBR Policy Maps](#pbr-policy-maps)
- [BFD](#bfd)
  - [Router BFD](#router-bfd)
- [Queue Monitor](#queue-monitor)
  - [Queue Monitor Length](#queue-monitor-length)
  - [Queue Monitor Configuration](#queue-monitor-configuration)
>>>>>>> 059f886f
- [Multicast](#multicast)
  - [IP IGMP Snooping](#ip-igmp-snooping)
- [Filters](#filters)
  - [AS Path Lists](#as-path-lists)
- [802.1X Port Security](#8021x-port-security)
  - [802.1X Summary](#8021x-summary)
- [Application Traffic Recognition](#application-traffic-recognition)
  - [Applications](#applications)
  - [Router Application-Traffic-Recognition Device Configuration](#router-application-traffic-recognition-device-configuration)
- [IP DHCP Relay](#ip-dhcp-relay)
  - [IP DHCP Relay Summary](#ip-dhcp-relay-summary)
  - [IP DHCP Relay Device Configuration](#ip-dhcp-relay-device-configuration)
- [IP DHCP Snooping](#ip-dhcp-snooping)
  - [IP DHCP Snooping Device Configuration](#ip-dhcp-snooping-device-configuration)
- [IP NAT](#ip-nat)
  - [IP NAT Device Configuration](#ip-nat-device-configuration)

## Management

### Management Interfaces

#### Management Interfaces Summary

##### IPv4

| Management Interface | Description | Type | VRF | IP Address | Gateway |
| -------------------- | ----------- | ---- | --- | ---------- | ------- |
| Management1 | OOB_MANAGEMENT | oob | MGMT | 10.73.255.122/24 | 10.73.255.2 |

##### IPv6

| Management Interface | Description | Type | VRF | IPv6 Address | IPv6 Gateway |
| -------------------- | ----------- | ---- | --- | ------------ | ------------ |
| Management1 | OOB_MANAGEMENT | oob | MGMT | - | - |

#### Management Interfaces Device Configuration

```eos
!
interface Management1
   description OOB_MANAGEMENT
   vrf MGMT
   ip address 10.73.255.122/24
```

### Management SSH

#### IPv4 ACL

| IPv4 ACL | VRF |
| -------- | --- |
| ACL-SSH | - |
| ACL-SSH-VRF | mgt |

#### SSH Timeout and Management

| Idle Timeout | SSH Management |
| ------------ | -------------- |
| 15 | Enabled |

#### Max number of SSH sessions limit and per-host limit

| Connection Limit | Max from a single Host |
| ---------------- | ---------------------- |
| 55 | - |

#### Ciphers and Algorithms

| Ciphers | Key-exchange methods | MAC algorithms | Hostkey server algorithms |
|---------|----------------------|----------------|---------------------------|
| aes256-cbc, aes256-ctr, aes256-gcm@openssh.com | ecdh-sha2-nistp521 | hmac-sha2-512, hmac-sha2-512-etm@openssh.com | ecdsa-nistp256, ecdsa-nistp521 |

#### VRFs

| VRF | Status |
| --- | ------ |
| mgt | Enabled |

#### Management SSH Device Configuration

```eos
!
management ssh
   ip access-group ACL-SSH in
   ip access-group ACL-SSH-VRF vrf mgt in
   idle-timeout 15
   cipher aes256-cbc aes256-ctr aes256-gcm@openssh.com
   key-exchange ecdh-sha2-nistp521
   mac hmac-sha2-512 hmac-sha2-512-etm@openssh.com
   hostkey server ecdsa-nistp256 ecdsa-nistp521
   connection limit 55
   no shutdown
   hostkey server cert sshkey.cert
   !
   vrf mgt
      no shutdown
```

## CVX

CVX is disabled

### CVX Device Configuration

```eos
!
cvx
   shutdown
   !
   service mcs
      shutdown
   !
   service vxlan
      shutdown
```

## Authentication

### Enable Password

md5 encrypted enable password is configured

#### Enable Password Device Configuration

```eos
!
enable password 5 <removed>
!
```

### TACACS Servers

#### TACACS Servers

| VRF | TACACS Servers | Single-Connection | Timeout |
| --- | -------------- | ----------------- | ------- |
| default | 10.10.10.159 | False | - |

#### TACACS Servers Device Configuration

```eos
!
tacacs-server host 10.10.10.159 key 8a <removed>
```

### RADIUS Server

- Attribute 32 is included in access requests using format 'myformat'

#### RADIUS Server Device Configuration

```eos
!
radius-server attribute 32 include-in-access-req format myformat
```

### AAA Authentication

#### AAA Authentication Summary

| Type | Sub-type | User Stores |
| ---- | -------- | ---------- |

#### AAA Authentication Device Configuration

```eos
!
```

### AAA Authorization

#### AAA Authorization Summary

| Type | User Stores |
| ---- | ----------- |

Authorization for configuration commands is disabled.

#### AAA Authorization Device Configuration

```eos
no aaa authorization config-commands
!
```

### AAA Accounting

#### AAA Accounting Summary

| Type | Commands | Record type | Group | Logging |
| ---- | -------- | ----------- | ----- | ------- |
| Exec - Console | - | none | - | True |
| Exec - Default | - | none | - | - |

#### AAA Accounting Device Configuration

```eos
aaa accounting exec console none
aaa accounting exec default none
```

## Management Security

### Management Security Summary

| Settings | Value |
| -------- | ----- |
| Reversible password encryption | aes-256-gcm |

### Management Security Device Configuration

```eos
!
management security
   password encryption reversible aes-256-gcm
```

## Prompt Device Configuration

```eos
!
prompt Test
```

## DHCP Relay

### DHCP Relay Summary

- DHCP Relay is enabled for tunnelled requests
- DHCP Relay is enabled for MLAG peer-link requests

| DHCP Relay Servers |
| ------------------ |
| dhcp-relay-server1 |
| dhcp-relay-server2 |

### DHCP Relay Device Configuration

```eos
!
dhcp relay
   server dhcp-relay-server1
   server dhcp-relay-server2
```

## System Boot Settings

### System Boot Device Configuration

```eos
!
```

## Monitoring

### Monitor Server Radius Summary

#### Server Probe Settings

| Setting | Value |
| ------- | ----- |
| Probe method | status-server |

#### Monitor Server Radius Device Configuration

```eos
!
monitor server radius
   probe method status-server
```

## Monitor Connectivity

### Global Configuration

#### Interface Sets

| Name | Interfaces |
| ---- | ---------- |
| HOST_SET2 | Loopback2-4, Loopback10-12 |

#### Probing Configuration

| Enabled | Interval | Default Interface Set | Address Only |
| ------- | -------- | --------------------- | ------------ |
| False | 5 | HOST_SET2 | False |

### Monitor Connectivity Device Configuration

```eos
!
monitor connectivity
   interval 5
   shutdown
   interface set HOST_SET2 Loopback2-4, Loopback10-12
   local-interfaces HOST_SET2 default
```

## LACP

### LACP Summary

| Port-id range | Rate-limit default | System-priority |
| ------------- | ------------------ | --------------- |
| - | - | 0 |

### LACP Device Configuration

```eos
!
lacp system-priority 0
```

## Interfaces

### DPS Interfaces

#### DPS Interfaces Summary

| Interface | IP address | Shutdown | MTU | Flow tracker(s) | TCP MSS Ceiling |
| --------- | ---------- | -------- | --- | --------------- | --------------- |
| Dps1 | 192.168.42.42/24 | False | 666 | Sampled: FT-S |  |

#### DPS Interfaces Device Configuration

```eos
!
interface Dps1
   description Test DPS Interface
   no shutdown
   mtu 666
   flow tracker sampled FT-S
   ip address 192.168.42.42/24
```

### VXLAN Interface

#### VXLAN Interface Summary

| Setting | Value |
| ------- | ----- |
| UDP port | 4789 |
| Qos dscp propagation encapsulation | Disabled |
| Qos ECN propagation | Disabled |
| Qos map dscp to traffic-class decapsulation | Disabled |

#### VXLAN Interface Device Configuration

```eos
!
interface Vxlan1
   no vxlan qos ecn propagation
   no vxlan qos dscp propagation encapsulation
   no vxlan qos map dscp to traffic-class decapsulation
```

## Routing

### Service Routing Protocols Model

Single agent routing protocol model enabled

```eos
!
service routing protocols model ribd
```

### ARP

ARP cache persistency is enabled.

#### ARP Device Configuration

```eos
!
arp persistent
```

<<<<<<< HEAD
### Router BGP

ASN Notation: asplain

#### Router BGP Summary

| BGP AS | Router ID |
| ------ | --------- |
| 65101 | - |

| BGP Tuning |
| ---------- |
| graceful-restart |
| no graceful-restart-helper |
| no bgp additional-paths receive |
| no bgp additional-paths send |
| no bgp default ipv4-unicast |
| no bgp default ipv4-unicast transport ipv6 |
| bgp route-reflector preserve-attributes |

#### Router BGP EVPN Address Family

##### EVPN Peer Groups

| Peer Group | Activate | Route-map In | Route-map Out | Encapsulation |
| ---------- | -------- | ------------ | ------------- | ------------- |
| EVPN-OVERLAY-PEERS | True |  - | - | default |
| MLAG-IPv4-UNDERLAY-PEER | False |  - | - | default |

##### EVPN Neighbor Default Encapsulation

| Neighbor Default Encapsulation | Next-hop-self Source Interface |
| ------------------------------ | ------------------------------ |
| path-selection | - |

##### EVPN Host Flapping Settings

| State | Window | Threshold | Expiry Timeout |
| ----- | ------ | --------- | -------------- |
| Enabled | - | - | 20 Seconds |

##### EVPN DCI Gateway Summary

| Settings | Value |
| -------- | ----- |
| L3 Gateway Configured | True |
| L3 Gateway Inter-domain | True |

#### Router BGP IPv4 Labeled Unicast

##### General Settings

| Settings | Value |
| -------- | ----- |

#### Router BGP Path-Selection Address Family

#### Router BGP Device Configuration

```eos
!
router bgp 65101
   no bgp default ipv4-unicast
   no bgp default ipv4-unicast transport ipv6
   graceful-restart
   no graceful-restart-helper
   bgp route-reflector preserve-attributes
   no bgp additional-paths receive
   no bgp additional-paths send
   bgp redistribute-internal
   redistribute connected include leaked route-map RM-CONN-2-BGP
   redistribute isis level-2 include leaked rcf RCF-CONN-2-BGP()
   redistribute ospf match internal include leaked route-map RM_BGP_EVPN
   redistribute ospf match external include leaked route-map RM_BGP_EVPN
   redistribute ospfv3 match internal include leaked route-map RM-CONN-2-BGP
   redistribute static route-map RM-STATIC-2-BGP
   redistribute dynamic rcf RCF-CONN-2-BGP()
   !
   address-family evpn
      no bgp additional-paths send
      neighbor default encapsulation path-selection
      neighbor EVPN-OVERLAY-PEERS activate
      no neighbor MLAG-IPv4-UNDERLAY-PEER activate
      neighbor default next-hop-self received-evpn-routes route-type ip-prefix inter-domain
      host-flap detection expiry timeout 20 seconds
   !
   address-family ipv4
      bgp additional-paths install ecmp-primary
      no bgp additional-paths send
      bgp redistribute-internal
      redistribute bgp leaked route-map RM_BGP_EVPN_IPV4
      redistribute connected route-map RM_BGP_EVPN_IPV4
      redistribute dynamic rcf RCF_BGP_EVPN_IPV4()
      redistribute isis level-1 include leaked rcf Address_Family_IPV4_ISIS()
      redistribute ospf include leaked route-map RM_BGP_EVPN_IPV4
      redistribute ospfv3 match internal include leaked route-map RM_BGP_EVPN_IPV4
      redistribute ospf match external include leaked route-map RM_BGP_EVPN_IPV4
      redistribute ospf match nssa-external 1 include leaked route-map RM_BGP_EVPN_IPV4
      redistribute static include leaked route-map RM_BGP_EVPN_IPV4
   !
   address-family ipv4 labeled-unicast
      bgp additional-paths send any
   !
   address-family ipv4 multicast
      redistribute ospfv3 route-map AFIPV4M_OSPFV3
      redistribute ospf match external route-map AFIPV4M_OSPF_EXTERNAL
   !
   address-family ipv6
      bgp additional-paths install
      bgp additional-paths send ecmp limit 8
      no bgp redistribute-internal
      redistribute attached-host route-map RM-Address_Family_IPV6_Attached-Host
      redistribute dhcp route-map RM-Address_Family_IPV6_DHCP
      redistribute connected route-map RM-Address_Family_IPV6_Connected
      redistribute dynamic rcf RCF_Address_Family_IPV6_Dynamic()
      redistribute user rcf RCF_Address_Family_IPV6_User()
      redistribute isis include leaked route-map RM-Address_Family_IPV6_ISIS
      redistribute ospfv3 match internal include leaked route-map RM-REDISTRIBUTE-OSPF-INTERNAL
      redistribute ospfv3 match external include leaked
      redistribute ospfv3 match nssa-external 1 include leaked route-map RM-REDISTRIBUTE-OSPF-NSSA-EXTERNAL
      redistribute static include leaked rcf RCF_IPV6_STATIC_TO_BGP{}
   !
   address-family ipv6 multicast
      redistribute isis rcf Router_BGP_Isis()
      redistribute ospf match internal route-map RM-address_family_ipv6_multicast-OSPF
      redistribute ospfv3 match internal route-map RM-address_family_ipv6_multicast-OSPFv3
   !
   address-family path-selection
      no bgp additional-paths send
=======
### Router Adaptive Virtual Topology

#### Router Adaptive Virtual Topology Summary

Topology role: edge

VXLAN gateway: Enabled

#### Router Adaptive Virtual Topology Configuration

```eos
!
router adaptive-virtual-topology
   topology role edge gateway vxlan
```

### PBR Policy Maps

#### PBR Policy Maps Summary

##### POLICY_DROP_THEN_NEXTHOP

| Class | Index | Drop | Nexthop | Recursive |
| ----- | ----- | ---- | ------- | --------- |
| CLASS_DROP | 10 | True | - | - |
| CLASS_NEXTHOP | 20 | - | 172.30.1.2 | True |
| NO_ACTION | - | - | - | - |

#### PBR Policy Maps Device Configuration

```eos
!
policy-map type pbr POLICY_DROP_THEN_NEXTHOP
   10 class CLASS_DROP
      drop
   !
   20 class CLASS_NEXTHOP
      set nexthop recursive 172.30.1.2
   !
   class NO_ACTION
```

## BFD

### Router BFD

#### Router BFD Device Configuration

```eos
!
router bfd
   session stats snapshot interval dangerous 8
```

## Queue Monitor

### Queue Monitor Length

| Enabled | Logging Interval | Default Thresholds High | Default Thresholds Low | Notifying | TX Latency | CPU Thresholds High | CPU Thresholds Low |
| ------- | ---------------- | ----------------------- | ---------------------- | --------- | ---------- | ------------------- | ------------------ |
| True | - | 100 | - | disabled | disabled | - | - |

### Queue Monitor Configuration

```eos
!
queue-monitor length
no queue-monitor length notifying
queue-monitor length default threshold 100
>>>>>>> 059f886f
```

## Multicast

### IP IGMP Snooping

#### IP IGMP Snooping Summary

| IGMP Snooping | Fast Leave | Interface Restart Query | Proxy | Restart Query Interval | Robustness Variable |
| ------------- | ---------- | ----------------------- | ----- | ---------------------- | ------------------- |
| Enabled | False | - | False | - | - |

| Querier Enabled | IP Address | Query Interval | Max Response Time | Last Member Query Interval | Last Member Query Count | Startup Query Interval | Startup Query Count | Version |
| --------------- | ---------- | -------------- | ----------------- | -------------------------- | ----------------------- | ---------------------- | ------------------- | ------- |
| False | - | - | - | - | - | - | - | - |

#### IP IGMP Snooping Device Configuration

```eos
!
no ip igmp snooping fast-leave
no ip igmp snooping querier
```

## Filters

### AS Path Lists

#### AS Path Lists Summary

| List Name | Type | Match | Origin |
| --------- | ---- | ----- | ------ |

#### AS Path Lists Device Configuration

```eos
!
```

## 802.1X Port Security

### 802.1X Summary

#### 802.1X Global

| System Auth Control | Protocol LLDP Bypass | Dynamic Authorization |
| ------------------- | -------------------- | ----------------------|
| True | True | True |

#### 802.1X Radius AV pair

| Service type | Framed MTU |
| ------------ | ---------- |
| True | 1500 |

## Application Traffic Recognition

### Applications

#### IPv4 Applications

| Name | Source Prefix | Destination Prefix | Protocols | Protocol Ranges | TCP Source Port Set | TCP Destination Port Set | UDP Source Port Set | UDP Destination Port Set | DSCP |
| ---- | ------------- | ------------------ | --------- | --------------- | ------------------- | ------------------------ | ------------------- | ------------------------ | ---- |
| user_defined_app1 | src_prefix_set1 | dest_prefix_set1 | udp, tcp | 25 | src_port_set1 | dest_port_set1 | - | - | 12-19 af43 af41 ef 1-4,6 32-33,34-35 11 56-57, 58 59-60, 61-62 |

#### Layer 4 Applications

| Name | Protocols | Protocol Ranges | TCP Source Port Set | TCP Destination Port Set | UDP Source Port Set | UDP Destination Port Set |
| ---- | --------- | --------------- | ------------------- | ------------------------ | ------------------- | ------------------------ |
| l4-app-1 | tcp, udp | - | src_port_set1 | dest_port_set1 | - | - |

### Router Application-Traffic-Recognition Device Configuration

```eos
!
application traffic recognition
   !
   application ipv4 user_defined_app1
      source prefix field-set src_prefix_set1
      destination prefix field-set dest_prefix_set1
      protocol tcp source port field-set src_port_set1 destination port field-set dest_port_set1
      protocol udp
      protocol 25
      dscp 12-19 af43 af41 ef 1-4,6 32-33,34-35 11 56-57, 58 59-60, 61-62
   !
   application l4 l4-app-1
      protocol tcp source port field-set src_port_set1 destination port field-set dest_port_set1
      protocol udp
```

## IP DHCP Relay

### IP DHCP Relay Summary

IP DHCP Relay Option 82 is enabled.

### IP DHCP Relay Device Configuration

```eos
!
ip dhcp relay information option
```

## IP DHCP Snooping

IP DHCP Snooping is enabled

### IP DHCP Snooping Device Configuration

```eos
!
ip dhcp snooping
```

## IP NAT

### IP NAT Device Configuration

```eos
!
!
ip nat synchronization
```<|MERGE_RESOLUTION|>--- conflicted
+++ resolved
@@ -37,17 +37,14 @@
 - [Routing](#routing)
   - [Service Routing Protocols Model](#service-routing-protocols-model)
   - [ARP](#arp)
-<<<<<<< HEAD
+  - [Router Adaptive Virtual Topology](#router-adaptive-virtual-topology)
   - [Router BGP](#router-bgp)
-=======
-  - [Router Adaptive Virtual Topology](#router-adaptive-virtual-topology)
   - [PBR Policy Maps](#pbr-policy-maps)
 - [BFD](#bfd)
   - [Router BFD](#router-bfd)
 - [Queue Monitor](#queue-monitor)
   - [Queue Monitor Length](#queue-monitor-length)
   - [Queue Monitor Configuration](#queue-monitor-configuration)
->>>>>>> 059f886f
 - [Multicast](#multicast)
   - [IP IGMP Snooping](#ip-igmp-snooping)
 - [Filters](#filters)
@@ -426,7 +423,22 @@
 arp persistent
 ```
 
-<<<<<<< HEAD
+### Router Adaptive Virtual Topology
+
+#### Router Adaptive Virtual Topology Summary
+
+Topology role: edge
+
+VXLAN gateway: Enabled
+
+#### Router Adaptive Virtual Topology Configuration
+
+```eos
+!
+router adaptive-virtual-topology
+   topology role edge gateway vxlan
+```
+
 ### Router BGP
 
 ASN Notation: asplain
@@ -556,21 +568,6 @@
    !
    address-family path-selection
       no bgp additional-paths send
-=======
-### Router Adaptive Virtual Topology
-
-#### Router Adaptive Virtual Topology Summary
-
-Topology role: edge
-
-VXLAN gateway: Enabled
-
-#### Router Adaptive Virtual Topology Configuration
-
-```eos
-!
-router adaptive-virtual-topology
-   topology role edge gateway vxlan
 ```
 
 ### PBR Policy Maps
@@ -626,7 +623,6 @@
 queue-monitor length
 no queue-monitor length notifying
 queue-monitor length default threshold 100
->>>>>>> 059f886f
 ```
 
 ## Multicast
