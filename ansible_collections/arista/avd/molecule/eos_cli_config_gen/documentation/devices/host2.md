# host2

## Table of Contents

- [Management](#management)
  - [Management Interfaces](#management-interfaces)
  - [Management SSH](#management-ssh)
- [CVX](#cvx)
  - [CVX Device Configuration](#cvx-device-configuration)
- [Authentication](#authentication)
  - [Enable Password](#enable-password)
  - [TACACS Servers](#tacacs-servers)
  - [RADIUS Server](#radius-server)
  - [AAA Authentication](#aaa-authentication)
  - [AAA Authorization](#aaa-authorization)
  - [AAA Accounting](#aaa-accounting)
- [Management Security](#management-security)
  - [Management Security Summary](#management-security-summary)
  - [Management Security Device Configuration](#management-security-device-configuration)
- [Prompt Device Configuration](#prompt-device-configuration)
- [DHCP Relay](#dhcp-relay)
  - [DHCP Relay Summary](#dhcp-relay-summary)
  - [DHCP Relay Device Configuration](#dhcp-relay-device-configuration)
- [System Boot Settings](#system-boot-settings)
  - [System Boot Device Configuration](#system-boot-device-configuration)
- [Monitoring](#monitoring)
<<<<<<< HEAD
  - [Flow Tracking](#flow-tracking)
=======
  - [Logging](#logging)
>>>>>>> 8f95f4ee
  - [Monitor Server Radius Summary](#monitor-server-radius-summary)
- [Monitor Connectivity](#monitor-connectivity)
  - [Global Configuration](#global-configuration)
  - [Monitor Connectivity Device Configuration](#monitor-connectivity-device-configuration)
- [LACP](#lacp)
  - [LACP Summary](#lacp-summary)
  - [LACP Device Configuration](#lacp-device-configuration)
- [Interfaces](#interfaces)
  - [Switchport Default](#switchport-default)
  - [DPS Interfaces](#dps-interfaces)
  - [VXLAN Interface](#vxlan-interface)
- [Routing](#routing)
  - [Service Routing Protocols Model](#service-routing-protocols-model)
  - [IP Routing](#ip-routing)
  - [ARP](#arp)
  - [Router Adaptive Virtual Topology](#router-adaptive-virtual-topology)
  - [Router BGP](#router-bgp)
  - [PBR Policy Maps](#pbr-policy-maps)
- [BFD](#bfd)
  - [Router BFD](#router-bfd)
- [Queue Monitor](#queue-monitor)
  - [Queue Monitor Length](#queue-monitor-length)
  - [Queue Monitor Configuration](#queue-monitor-configuration)
- [Multicast](#multicast)
  - [IP IGMP Snooping](#ip-igmp-snooping)
- [Filters](#filters)
  - [AS Path Lists](#as-path-lists)
- [802.1X Port Security](#8021x-port-security)
  - [802.1X Summary](#8021x-summary)
- [Application Traffic Recognition](#application-traffic-recognition)
  - [Applications](#applications)
  - [Router Application-Traffic-Recognition Device Configuration](#router-application-traffic-recognition-device-configuration)
- [IP DHCP Relay](#ip-dhcp-relay)
  - [IP DHCP Relay Summary](#ip-dhcp-relay-summary)
  - [IP DHCP Relay Device Configuration](#ip-dhcp-relay-device-configuration)
- [IP DHCP Snooping](#ip-dhcp-snooping)
  - [IP DHCP Snooping Device Configuration](#ip-dhcp-snooping-device-configuration)
- [IP NAT](#ip-nat)
  - [IP NAT Device Configuration](#ip-nat-device-configuration)
  - [Traffic Policies information](#traffic-policies-information)

## Management

### Management Interfaces

#### Management Interfaces Summary

##### IPv4

| Management Interface | Description | Type | VRF | IP Address | Gateway |
| -------------------- | ----------- | ---- | --- | ---------- | ------- |
| Management1 | OOB_MANAGEMENT | oob | MGMT | 10.73.255.122/24 | 10.73.255.2 |

##### IPv6

| Management Interface | Description | Type | VRF | IPv6 Address | IPv6 Gateway |
| -------------------- | ----------- | ---- | --- | ------------ | ------------ |
| Management1 | OOB_MANAGEMENT | oob | MGMT | - | - |

#### Management Interfaces Device Configuration

```eos
!
interface Management1
   description OOB_MANAGEMENT
   vrf MGMT
   ip address 10.73.255.122/24
```

### Management SSH

#### IPv4 ACL

| IPv4 ACL | VRF |
| -------- | --- |
| ACL-SSH | - |
| ACL-SSH-VRF | mgt |

#### SSH Timeout and Management

| Idle Timeout | SSH Management |
| ------------ | -------------- |
| 15 | Enabled |

#### Max number of SSH sessions limit and per-host limit

| Connection Limit | Max from a single Host |
| ---------------- | ---------------------- |
| 55 | - |

#### Ciphers and Algorithms

| Ciphers | Key-exchange methods | MAC algorithms | Hostkey server algorithms |
|---------|----------------------|----------------|---------------------------|
| aes256-cbc, aes256-ctr, aes256-gcm@openssh.com | ecdh-sha2-nistp521 | hmac-sha2-512, hmac-sha2-512-etm@openssh.com | ecdsa-nistp256, ecdsa-nistp521 |

#### VRFs

| VRF | Status |
| --- | ------ |
| mgt | Enabled |

#### Management SSH Device Configuration

```eos
!
management ssh
   ip access-group ACL-SSH in
   ip access-group ACL-SSH-VRF vrf mgt in
   idle-timeout 15
   cipher aes256-cbc aes256-ctr aes256-gcm@openssh.com
   key-exchange ecdh-sha2-nistp521
   mac hmac-sha2-512 hmac-sha2-512-etm@openssh.com
   hostkey server ecdsa-nistp256 ecdsa-nistp521
   connection limit 55
   no shutdown
   hostkey server cert sshkey.cert
   !
   vrf mgt
      no shutdown
```

## CVX

CVX is disabled

### CVX Device Configuration

```eos
!
cvx
   shutdown
   !
   service mcs
      shutdown
   !
   service vxlan
      shutdown
```

## Authentication

### Enable Password

md5 encrypted enable password is configured

#### Enable Password Device Configuration

```eos
!
enable password 5 <removed>
!
```

### TACACS Servers

#### TACACS Servers

| VRF | TACACS Servers | Single-Connection | Timeout |
| --- | -------------- | ----------------- | ------- |
| default | 10.10.10.159 | False | - |

#### TACACS Servers Device Configuration

```eos
!
tacacs-server host 10.10.10.159 key 8a <removed>
```

### RADIUS Server

- Attribute 32 is included in access requests using format 'myformat'

#### RADIUS Server Device Configuration

```eos
!
radius-server attribute 32 include-in-access-req format myformat
```

### AAA Authentication

#### AAA Authentication Summary

| Type | Sub-type | User Stores |
| ---- | -------- | ---------- |

#### AAA Authentication Device Configuration

```eos
!
```

### AAA Authorization

#### AAA Authorization Summary

| Type | User Stores |
| ---- | ----------- |

Authorization for configuration commands is disabled.

#### AAA Authorization Device Configuration

```eos
no aaa authorization config-commands
!
```

### AAA Accounting

#### AAA Accounting Summary

| Type | Commands | Record type | Group | Logging |
| ---- | -------- | ----------- | ----- | ------- |
| Exec - Console | - | none | - | True |
| Exec - Default | - | none | - | - |

#### AAA Accounting Device Configuration

```eos
aaa accounting exec console none
aaa accounting exec default none
```

## Management Security

### Management Security Summary

| Settings | Value |
| -------- | ----- |
| Reversible password encryption | aes-256-gcm |

### Management Security Device Configuration

```eos
!
management security
   password encryption reversible aes-256-gcm
```

## Prompt Device Configuration

```eos
!
prompt Test
```

## DHCP Relay

### DHCP Relay Summary

- DHCP Relay is enabled for tunnelled requests
- DHCP Relay is enabled for MLAG peer-link requests

| DHCP Relay Servers |
| ------------------ |
| dhcp-relay-server1 |
| dhcp-relay-server2 |

### DHCP Relay Device Configuration

```eos
!
dhcp relay
   server dhcp-relay-server1
   server dhcp-relay-server2
```

## System Boot Settings

### System Boot Device Configuration

```eos
!
```

## Monitoring

<<<<<<< HEAD
### Flow Tracking

#### Flow Tracking Sampled

| Sample Size | Minimum Sample Size | Hardware Offload for IPv4 | Hardware Offload for IPv6 | Encapsulations |
| ----------- | ------------------- | ------------------------- | ------------------------- | -------------- |
| 666 | default | enabled | enabled | - |

##### Trackers Summary

| Tracker Name | Record Export On Inactive Timeout | Record Export On Interval | MPLS | Number of Exporters | Applied On | Table Size |
| ------------ | --------------------------------- | ------------------------- | ---- | ------------------- | ---------- | ---------- |
| T21 | 3666 | 5666 | True | 0 |  | - |

##### Exporters Summary

| Tracker Name | Exporter Name | Collector IP/Host | Collector Port | Local Interface |
| ------------ | ------------- | ----------------- | -------------- | --------------- |

#### Flow Tracking Device Configuration

```eos
!
flow tracking sampled
   sample 666
   hardware offload ipv4 ipv6
   tracker T21
      record export on inactive timeout 3666
      record export on interval 5666
      record export mpls
=======
### Logging

#### Logging Servers and Features Summary

| Type | Level |
| -----| ----- |
| Console | informational |
| Monitor | debugging |
| Buffer | - |

**Syslog facility value:** syslog

#### Logging Servers and Features Device Configuration

```eos
!
no logging repeat-messages
logging buffered 64000
logging console informational
logging monitor debugging
logging facility syslog
!
logging event link-status global
>>>>>>> 8f95f4ee
```

### Monitor Server Radius Summary

#### Server Probe Settings

| Setting | Value |
| ------- | ----- |
| Probe method | status-server |

#### Monitor Server Radius Device Configuration

```eos
!
monitor server radius
   probe method status-server
```

## Monitor Connectivity

### Global Configuration

#### Interface Sets

| Name | Interfaces |
| ---- | ---------- |
| HOST_SET2 | Loopback2-4, Loopback10-12 |

#### Probing Configuration

| Enabled | Interval | Default Interface Set | Address Only |
| ------- | -------- | --------------------- | ------------ |
| False | 5 | HOST_SET2 | False |

### Monitor Connectivity Device Configuration

```eos
!
monitor connectivity
   interval 5
   shutdown
   interface set HOST_SET2 Loopback2-4, Loopback10-12
   local-interfaces HOST_SET2 default
```

## LACP

### LACP Summary

| Port-id range | Rate-limit default | System-priority |
| ------------- | ------------------ | --------------- |
| - | - | 0 |

### LACP Device Configuration

```eos
!
lacp system-priority 0
```

## Interfaces

### Switchport Default

#### Switchport Defaults Summary

- Default Switchport Mode: routed

#### Switchport Default Device Configuration

```eos
!
switchport default mode routed
```

### DPS Interfaces

#### DPS Interfaces Summary

| Interface | IP address | Shutdown | MTU | Flow tracker(s) | TCP MSS Ceiling |
| --------- | ---------- | -------- | --- | --------------- | --------------- |
| Dps1 | 192.168.42.42/24 | False | 666 | Sampled: FT-S |  |

#### DPS Interfaces Device Configuration

```eos
!
interface Dps1
   description Test DPS Interface
   no shutdown
   mtu 666
   flow tracker sampled FT-S
   ip address 192.168.42.42/24
```

### VXLAN Interface

#### VXLAN Interface Summary

| Setting | Value |
| ------- | ----- |
| UDP port | 4789 |
| Qos dscp propagation encapsulation | Disabled |
| Qos ECN propagation | Disabled |
| Qos map dscp to traffic-class decapsulation | Disabled |

#### VXLAN Interface Device Configuration

```eos
!
interface Vxlan1
   no vxlan qos ecn propagation
   no vxlan qos dscp propagation encapsulation
   no vxlan qos map dscp to traffic-class decapsulation
```

## Routing

### Service Routing Protocols Model

Single agent routing protocol model enabled

```eos
!
service routing protocols model ribd
```

### IP Routing

#### IP Routing Summary

| VRF | Routing Enabled |
| --- | --------------- |
| default | False |

#### IP Routing Device Configuration

```eos
!
no ip routing
no ip icmp redirect
```

### ARP

ARP cache persistency is enabled.

#### ARP Device Configuration

```eos
!
arp persistent
```

### Router Adaptive Virtual Topology

#### Router Adaptive Virtual Topology Summary

Topology role: edge

VXLAN gateway: Enabled

#### Router Adaptive Virtual Topology Configuration

```eos
!
router adaptive-virtual-topology
   topology role edge gateway vxlan
```

### Router BGP

ASN Notation: asplain

#### Router BGP Summary

| BGP AS | Router ID |
| ------ | --------- |
| 65101 | - |

| BGP Tuning |
| ---------- |
| graceful-restart |
| no graceful-restart-helper |
| no bgp additional-paths receive |
| no bgp additional-paths send |
| no bgp default ipv4-unicast |
| no bgp default ipv4-unicast transport ipv6 |
| bgp route-reflector preserve-attributes |

#### Router BGP EVPN Address Family

##### EVPN Peer Groups

| Peer Group | Activate | Route-map In | Route-map Out | Encapsulation |
| ---------- | -------- | ------------ | ------------- | ------------- |
| EVPN-OVERLAY-PEERS | True |  - | - | default |
| MLAG-IPv4-UNDERLAY-PEER | False |  - | - | default |

##### EVPN Neighbor Default Encapsulation

| Neighbor Default Encapsulation | Next-hop-self Source Interface |
| ------------------------------ | ------------------------------ |
| path-selection | - |

##### EVPN Host Flapping Settings

| State | Window | Threshold | Expiry Timeout |
| ----- | ------ | --------- | -------------- |
| Enabled | - | - | 20 Seconds |

##### EVPN DCI Gateway Summary

| Settings | Value |
| -------- | ----- |
| L3 Gateway Configured | True |
| L3 Gateway Inter-domain | True |

#### Router BGP IPv4 Labeled Unicast

##### General Settings

| Settings | Value |
| -------- | ----- |

#### Router BGP Path-Selection Address Family

#### Router BGP Device Configuration

```eos
!
router bgp 65101
   no bgp default ipv4-unicast
   no bgp default ipv4-unicast transport ipv6
   graceful-restart
   no graceful-restart-helper
   bgp route-reflector preserve-attributes
   no bgp additional-paths receive
   no bgp additional-paths send
   bgp redistribute-internal
   redistribute connected include leaked route-map RM-CONN-2-BGP
   redistribute isis level-2 include leaked rcf RCF_CONN_2_BGP()
   redistribute ospf match internal include leaked route-map RM_BGP_EVPN
   redistribute ospf match external include leaked route-map RM_BGP_EVPN
   redistribute ospfv3 match internal include leaked route-map RM-CONN-2-BGP
   redistribute static route-map RM-STATIC-2-BGP
   redistribute dynamic rcf RCF_CONN_2_BGP()
   !
   address-family evpn
      no bgp additional-paths send
      neighbor default encapsulation path-selection
      neighbor EVPN-OVERLAY-PEERS activate
      no neighbor MLAG-IPv4-UNDERLAY-PEER activate
      neighbor default next-hop-self received-evpn-routes route-type ip-prefix inter-domain
      host-flap detection expiry timeout 20 seconds
   !
   address-family ipv4
      bgp additional-paths install ecmp-primary
      no bgp additional-paths send
      bgp redistribute-internal
      redistribute bgp leaked
      redistribute connected route-map RM_BGP_EVPN_IPV4
      redistribute dynamic rcf RCF_BGP_EVPN_IPV4()
      redistribute isis level-1 include leaked rcf Address_Family_IPV4_ISIS()
      redistribute ospf include leaked route-map RM_BGP_EVPN_IPV4
      redistribute ospfv3 match internal include leaked route-map RM_BGP_EVPN_IPV4
      redistribute ospf match external include leaked route-map RM_BGP_EVPN_IPV4
      redistribute ospf match nssa-external 1 include leaked route-map RM_BGP_EVPN_IPV4
      redistribute static include leaked route-map RM_BGP_EVPN_IPV4
   !
   address-family ipv4 labeled-unicast
      bgp additional-paths send any
   !
   address-family ipv4 multicast
      redistribute ospfv3 route-map AFIPV4M_OSPFV3
      redistribute ospf match external route-map AFIPV4M_OSPF_EXTERNAL
   !
   address-family ipv6
      bgp additional-paths install
      bgp additional-paths send ecmp limit 8
      no bgp redistribute-internal
      redistribute attached-host route-map RM-Address_Family_IPV6_Attached-Host
      redistribute dhcp route-map RM-Address_Family_IPV6_DHCP
      redistribute connected route-map RM-Address_Family_IPV6_Connected
      redistribute dynamic rcf RCF_Address_Family_IPV6_Dynamic()
      redistribute user rcf RCF_Address_Family_IPV6_User()
      redistribute isis include leaked route-map RM-Address_Family_IPV6_ISIS
      redistribute ospfv3 match internal include leaked route-map RM-REDISTRIBUTE-OSPF-INTERNAL
      redistribute ospfv3 match external include leaked
      redistribute ospfv3 match nssa-external 1 include leaked route-map RM-REDISTRIBUTE-OSPF-NSSA-EXTERNAL
      redistribute static include leaked rcf RCF_IPV6_STATIC_TO_BGP()
   !
   address-family ipv6 multicast
      redistribute isis rcf Router_BGP_Isis()
      redistribute ospf match internal route-map RM-address_family_ipv6_multicast-OSPF
      redistribute ospfv3 match internal route-map RM-address_family_ipv6_multicast-OSPFv3
   !
   address-family path-selection
      no bgp additional-paths send
```

### PBR Policy Maps

#### PBR Policy Maps Summary

##### POLICY_DROP_THEN_NEXTHOP

| Class | Index | Drop | Nexthop | Recursive |
| ----- | ----- | ---- | ------- | --------- |
| CLASS_DROP | 10 | True | - | - |
| CLASS_NEXTHOP | 20 | - | 172.30.1.2 | True |
| NO_ACTION | - | - | - | - |

#### PBR Policy Maps Device Configuration

```eos
!
policy-map type pbr POLICY_DROP_THEN_NEXTHOP
   10 class CLASS_DROP
      drop
   !
   20 class CLASS_NEXTHOP
      set nexthop recursive 172.30.1.2
   !
   class NO_ACTION
```

## BFD

### Router BFD

#### Router BFD Device Configuration

```eos
!
router bfd
   session stats snapshot interval dangerous 8
```

## Queue Monitor

### Queue Monitor Length

| Enabled | Logging Interval | Default Thresholds High | Default Thresholds Low | Notifying | TX Latency | CPU Thresholds High | CPU Thresholds Low |
| ------- | ---------------- | ----------------------- | ---------------------- | --------- | ---------- | ------------------- | ------------------ |
| True | - | 100 | - | disabled | disabled | - | - |

### Queue Monitor Configuration

```eos
!
queue-monitor length
no queue-monitor length notifying
queue-monitor length default threshold 100
```

## Multicast

### IP IGMP Snooping

#### IP IGMP Snooping Summary

| IGMP Snooping | Fast Leave | Interface Restart Query | Proxy | Restart Query Interval | Robustness Variable |
| ------------- | ---------- | ----------------------- | ----- | ---------------------- | ------------------- |
| Disabled | False | - | False | - | - |

| Querier Enabled | IP Address | Query Interval | Max Response Time | Last Member Query Interval | Last Member Query Count | Startup Query Interval | Startup Query Count | Version |
| --------------- | ---------- | -------------- | ----------------- | -------------------------- | ----------------------- | ---------------------- | ------------------- | ------- |
| False | - | - | - | - | - | - | - | - |

##### IP IGMP Snooping Vlan Summary

| Vlan | IGMP Snooping | Fast Leave | Max Groups | Proxy |
| ---- | ------------- | ---------- | ---------- | ----- |
| 20 | False | - | - | - |
| 30 | False | - | - | - |

#### IP IGMP Snooping Device Configuration

```eos
!
no ip igmp snooping
no ip igmp snooping fast-leave
no ip igmp snooping vlan 20
no ip igmp snooping vlan 30
no ip igmp snooping querier
```

## Filters

### AS Path Lists

#### AS Path Lists Summary

| List Name | Type | Match | Origin |
| --------- | ---- | ----- | ------ |

#### AS Path Lists Device Configuration

```eos
!
```

## 802.1X Port Security

### 802.1X Summary

#### 802.1X Global

| System Auth Control | Protocol LLDP Bypass | Dynamic Authorization |
| ------------------- | -------------------- | ----------------------|
| True | True | True |

#### 802.1X Radius AV pair

| Service type | Framed MTU |
| ------------ | ---------- |
| True | 1500 |

## Application Traffic Recognition

### Applications

#### IPv4 Applications

| Name | Source Prefix | Destination Prefix | Protocols | Protocol Ranges | TCP Source Port Set | TCP Destination Port Set | UDP Source Port Set | UDP Destination Port Set | DSCP |
| ---- | ------------- | ------------------ | --------- | --------------- | ------------------- | ------------------------ | ------------------- | ------------------------ | ---- |
| user_defined_app1 | src_prefix_set1 | dest_prefix_set1 | udp, tcp | 25 | src_port_set1 | dest_port_set1 | - | - | 12-19 af43 af41 ef 1-4,6 32-33,34-35 11 56-57, 58 59-60, 61-62 |

#### Layer 4 Applications

| Name | Protocols | Protocol Ranges | TCP Source Port Set | TCP Destination Port Set | UDP Source Port Set | UDP Destination Port Set |
| ---- | --------- | --------------- | ------------------- | ------------------------ | ------------------- | ------------------------ |
| l4-app-1 | tcp, udp | - | src_port_set1 | dest_port_set1 | - | - |

### Router Application-Traffic-Recognition Device Configuration

```eos
!
application traffic recognition
   !
   application ipv4 user_defined_app1
      source prefix field-set src_prefix_set1
      destination prefix field-set dest_prefix_set1
      protocol tcp source port field-set src_port_set1 destination port field-set dest_port_set1
      protocol udp
      protocol 25
      dscp 12-19 af43 af41 ef 1-4,6 32-33,34-35 11 56-57, 58 59-60, 61-62
   !
   application l4 l4-app-1
      protocol tcp source port field-set src_port_set1 destination port field-set dest_port_set1
      protocol udp
```

## IP DHCP Relay

### IP DHCP Relay Summary

IP DHCP Relay Option 82 is enabled.

### IP DHCP Relay Device Configuration

```eos
!
ip dhcp relay information option
```

## IP DHCP Snooping

IP DHCP Snooping is enabled

### IP DHCP Snooping Device Configuration

```eos
!
ip dhcp snooping
```

## IP NAT

### IP NAT Device Configuration

```eos
!
!
ip nat synchronization
```

### Traffic Policies information

#### IPv6 Field Sets

| Field Set Name | IPv6 Prefixes |
| -------------- | ------------- |
| IPv6-DEMO-1 | 11:22:33:44:55:66:77:88 |
| IPv6-DEMO-2 | - |

#### Traffic Policies Device Configuration

```eos
!
traffic-policies
   field-set ipv6 prefix IPv6-DEMO-1
      11:22:33:44:55:66:77:88
   !
   field-set ipv6 prefix IPv6-DEMO-2
```<|MERGE_RESOLUTION|>--- conflicted
+++ resolved
@@ -24,11 +24,8 @@
 - [System Boot Settings](#system-boot-settings)
   - [System Boot Device Configuration](#system-boot-device-configuration)
 - [Monitoring](#monitoring)
-<<<<<<< HEAD
+  - [Logging](#logging)
   - [Flow Tracking](#flow-tracking)
-=======
-  - [Logging](#logging)
->>>>>>> 8f95f4ee
   - [Monitor Server Radius Summary](#monitor-server-radius-summary)
 - [Monitor Connectivity](#monitor-connectivity)
   - [Global Configuration](#global-configuration)
@@ -308,7 +305,31 @@
 
 ## Monitoring
 
-<<<<<<< HEAD
+### Logging
+
+#### Logging Servers and Features Summary
+
+| Type | Level |
+| -----| ----- |
+| Console | informational |
+| Monitor | debugging |
+| Buffer | - |
+
+**Syslog facility value:** syslog
+
+#### Logging Servers and Features Device Configuration
+
+```eos
+!
+no logging repeat-messages
+logging buffered 64000
+logging console informational
+logging monitor debugging
+logging facility syslog
+!
+logging event link-status global
+```
+
 ### Flow Tracking
 
 #### Flow Tracking Sampled
@@ -339,31 +360,6 @@
       record export on inactive timeout 3666
       record export on interval 5666
       record export mpls
-=======
-### Logging
-
-#### Logging Servers and Features Summary
-
-| Type | Level |
-| -----| ----- |
-| Console | informational |
-| Monitor | debugging |
-| Buffer | - |
-
-**Syslog facility value:** syslog
-
-#### Logging Servers and Features Device Configuration
-
-```eos
-!
-no logging repeat-messages
-logging buffered 64000
-logging console informational
-logging monitor debugging
-logging facility syslog
-!
-logging event link-status global
->>>>>>> 8f95f4ee
 ```
 
 ### Monitor Server Radius Summary
