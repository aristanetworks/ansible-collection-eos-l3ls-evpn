[
  {
    "name": "dc1-leaf2a",
    "test": "VerifyAcctConsoleMethods",
    "categories": [
      "aaa"
    ],
    "description": "Verifies the AAA accounting console method lists for different accounting types (system, exec, commands, dot1x)."
  },
  {
    "name": "dc1-leaf2a",
    "test": "VerifyAcctDefaultMethods",
    "categories": [
      "aaa"
    ],
    "description": "Verifies the AAA accounting default method lists for different accounting types (system, exec, commands, dot1x)."
  },
  {
    "name": "dc1-leaf2a",
    "test": "VerifyAuthenMethods",
    "categories": [
      "aaa"
    ],
    "description": "Verifies the AAA authentication method lists for different authentication types (login, enable, dot1x)."
  },
  {
    "name": "dc1-leaf2a",
    "test": "VerifyAuthzMethods",
    "categories": [
      "aaa"
    ],
    "description": "Verifies the AAA authorization method lists for different authorization types (commands, exec)."
  },
  {
    "name": "dc1-leaf2a",
    "test": "VerifyTacacsServerGroups",
    "categories": [
      "aaa"
    ],
    "description": "Verifies if the provided TACACS server group(s) are configured."
  },
  {
    "name": "dc1-leaf2a",
    "test": "VerifyTacacsServers",
    "categories": [
      "aaa"
    ],
    "description": "Verifies TACACS servers are configured for a specified VRF."
  },
  {
    "name": "dc1-leaf2a",
    "test": "VerifyTacacsSourceIntf",
    "categories": [
      "aaa"
    ],
    "description": "Verifies TACACS source-interface for a specified VRF."
  },
  {
    "name": "dc1-leaf2a",
    "test": "VerifyBGPSpecificPeers",
    "categories": [
      "bgp"
    ],
    "description": "Verifies the health of specific BGP peer(s).",
    "custom_field": "BGP EVPN Peer: dc1-spine1 (IP: 10.255.0.1)"
  },
  {
    "name": "dc1-leaf2a",
    "test": "VerifyBGPSpecificPeers",
    "categories": [
      "bgp"
    ],
    "description": "Verifies the health of specific BGP peer(s).",
    "custom_field": "BGP EVPN Peer: dc1-spine2 (IP: 10.255.0.2)"
  },
  {
    "name": "dc1-leaf2a",
    "test": "VerifyBGPSpecificPeers",
    "categories": [
      "bgp"
    ],
    "description": "Verifies the health of specific BGP peer(s).",
    "custom_field": "BGP EVPN Peer: dc2-leaf2a (IP: 10.255.128.15)"
  },
  {
    "name": "dc1-leaf2a",
    "test": "VerifyBGPSpecificPeers",
    "categories": [
      "bgp"
    ],
    "description": "Verifies the health of specific BGP peer(s).",
    "custom_field": "BGP IPv4 Unicast Peer: dc1-spine1 (IP: 10.255.255.8)"
  },
  {
    "name": "dc1-leaf2a",
    "test": "VerifyBGPSpecificPeers",
    "categories": [
      "bgp"
    ],
    "description": "Verifies the health of specific BGP peer(s).",
    "custom_field": "BGP IPv4 Unicast Peer: dc1-spine2 (IP: 10.255.255.10)"
  },
  {
    "name": "dc1-leaf2a",
    "test": "VerifyBGPSpecificPeers",
    "categories": [
      "bgp"
    ],
    "description": "Verifies the health of specific BGP peer(s).",
    "custom_field": "BGP IPv4 Unicast Peer: dc2-leaf2a (IP: 192.168.100.1)"
  },
  {
    "name": "dc1-leaf2a",
    "test": "VerifyRunningConfigDiffs",
    "categories": [
      "configuration"
    ],
    "description": "Verifies there is no difference between the running-config and the startup-config"
  },
  {
    "name": "dc1-leaf2a",
    "test": "VerifyZeroTouch",
    "categories": [
      "configuration"
    ],
    "description": "Verifies ZeroTouch is disabled"
  },
  {
    "name": "dc1-leaf2a",
    "test": "VerifyLLDPNeighbors",
    "categories": [
      "connectivity"
    ],
    "description": "Verifies that the provided LLDP neighbors are connected properly.",
    "custom_field": "Local: Ethernet1 - Remote: dc1-spine1 Ethernet3"
  },
  {
    "name": "dc1-leaf2a",
    "test": "VerifyLLDPNeighbors",
    "categories": [
      "connectivity"
    ],
    "description": "Verifies that the provided LLDP neighbors are connected properly.",
    "custom_field": "Local: Ethernet2 - Remote: dc1-spine2 Ethernet3"
  },
  {
    "name": "dc1-leaf2a",
    "test": "VerifyLLDPNeighbors",
    "categories": [
      "connectivity"
    ],
    "description": "Verifies that the provided LLDP neighbors are connected properly.",
    "custom_field": "Local: Ethernet6 - Remote: dc2-leaf2a Ethernet6"
  },
  {
    "name": "dc1-leaf2a",
    "test": "VerifyLLDPNeighbors",
    "categories": [
      "connectivity"
    ],
    "description": "Verifies that the provided LLDP neighbors are connected properly.",
    "custom_field": "Local: Ethernet8 - Remote: dc1-leaf2c Ethernet1"
  },
  {
    "name": "dc1-leaf2a",
    "test": "VerifyReachability",
    "categories": [
      "connectivity"
    ],
    "description": "Test the network reachability to one or many destination IP(s).",
    "custom_field": "Source: Loopback0 (IP: 10.255.0.5) - Destination: dc1-leaf1a Loopback0 (IP: 10.255.0.3)"
  },
  {
    "name": "dc1-leaf2a",
    "test": "VerifyReachability",
    "categories": [
      "connectivity"
    ],
    "description": "Test the network reachability to one or many destination IP(s).",
    "custom_field": "Source: Loopback0 (IP: 10.255.0.5) - Destination: dc1-leaf1b Loopback0 (IP: 10.255.0.4)"
  },
  {
    "name": "dc1-leaf2a",
    "test": "VerifyReachability",
    "categories": [
      "connectivity"
    ],
    "description": "Test the network reachability to one or many destination IP(s).",
    "custom_field": "Source: Loopback0 (IP: 10.255.0.5) - Destination: dc1-leaf2a Loopback0 (IP: 10.255.0.5)"
  },
  {
    "name": "dc1-leaf2a",
    "test": "VerifyReachability",
    "categories": [
      "connectivity"
    ],
    "description": "Test the network reachability to one or many destination IP(s).",
    "custom_field": "Source: Loopback0 (IP: 10.255.0.5) - Destination: dc1-spine1 Loopback0 (IP: 10.255.0.1)"
  },
  {
    "name": "dc1-leaf2a",
    "test": "VerifyReachability",
    "categories": [
      "connectivity"
    ],
    "description": "Test the network reachability to one or many destination IP(s).",
    "custom_field": "Source: Loopback0 (IP: 10.255.0.5) - Destination: dc1-spine2 Loopback0 (IP: 10.255.0.2)"
  },
  {
    "name": "dc1-leaf2a",
    "test": "VerifyReachability",
    "categories": [
      "connectivity"
    ],
    "description": "Test the network reachability to one or many destination IP(s).",
    "custom_field": "Source: Loopback0 (IP: 10.255.0.5) - Destination: dc1-wan1 Loopback0 (IP: 10.255.2.1)"
  },
  {
    "name": "dc1-leaf2a",
    "test": "VerifyReachability",
    "categories": [
      "connectivity"
    ],
    "description": "Test the network reachability to one or many destination IP(s).",
    "custom_field": "Source: Loopback0 (IP: 10.255.0.5) - Destination: dc1-wan2 Loopback0 (IP: 10.255.2.2)"
  },
  {
    "name": "dc1-leaf2a",
    "test": "VerifyReachability",
    "categories": [
      "connectivity"
    ],
    "description": "Test the network reachability to one or many destination IP(s).",
    "custom_field": "Source: Loopback0 (IP: 10.255.0.5) - Destination: dc2-leaf1a Loopback0 (IP: 10.255.128.13)"
  },
  {
    "name": "dc1-leaf2a",
    "test": "VerifyReachability",
    "categories": [
      "connectivity"
    ],
    "description": "Test the network reachability to one or many destination IP(s).",
    "custom_field": "Source: Loopback0 (IP: 10.255.0.5) - Destination: dc2-leaf1b Loopback0 (IP: 10.255.128.14)"
  },
  {
    "name": "dc1-leaf2a",
    "test": "VerifyReachability",
    "categories": [
      "connectivity"
    ],
    "description": "Test the network reachability to one or many destination IP(s).",
    "custom_field": "Source: Loopback0 (IP: 10.255.0.5) - Destination: dc2-leaf2a Loopback0 (IP: 10.255.128.15)"
  },
  {
    "name": "dc1-leaf2a",
    "test": "VerifyReachability",
    "categories": [
      "connectivity"
    ],
    "description": "Test the network reachability to one or many destination IP(s).",
    "custom_field": "Source: Loopback0 (IP: 10.255.0.5) - Destination: dc2-leaf2b Loopback0 (IP: 10.255.128.16)"
  },
  {
    "name": "dc1-leaf2a",
    "test": "VerifyReachability",
    "categories": [
      "connectivity"
    ],
    "description": "Test the network reachability to one or many destination IP(s).",
    "custom_field": "Source: Loopback0 (IP: 10.255.0.5) - Destination: dc2-leaf3a.arista.com Loopback0 (IP: 10.255.128.17)"
  },
  {
    "name": "dc1-leaf2a",
    "test": "VerifyReachability",
    "categories": [
      "connectivity"
    ],
    "description": "Test the network reachability to one or many destination IP(s).",
    "custom_field": "Source: Loopback0 (IP: 10.255.0.5) - Destination: dc2-leaf3b.arista.com Loopback0 (IP: 10.255.128.18)"
  },
  {
    "name": "dc1-leaf2a",
    "test": "VerifyReachability",
    "categories": [
      "connectivity"
    ],
    "description": "Test the network reachability to one or many destination IP(s).",
    "custom_field": "Source: Loopback0 (IP: 10.255.0.5) - Destination: dc2-spine1 Loopback0 (IP: 10.255.128.11)"
  },
  {
    "name": "dc1-leaf2a",
    "test": "VerifyReachability",
    "categories": [
      "connectivity"
    ],
    "description": "Test the network reachability to one or many destination IP(s).",
    "custom_field": "Source: Loopback0 (IP: 10.255.0.5) - Destination: dc2-spine2 Loopback0 (IP: 10.255.128.12)"
  },
  {
    "name": "dc1-leaf2a",
    "test": "VerifyReachability",
    "categories": [
      "connectivity"
    ],
    "description": "Test the network reachability to one or many destination IP(s).",
    "custom_field": "Source: P2P Interface Ethernet1 (IP: 10.255.255.9) - Destination: dc1-spine1 Ethernet3 (IP: 10.255.255.8)"
  },
  {
    "name": "dc1-leaf2a",
    "test": "VerifyReachability",
    "categories": [
      "connectivity"
    ],
    "description": "Test the network reachability to one or many destination IP(s).",
    "custom_field": "Source: P2P Interface Ethernet2 (IP: 10.255.255.11) - Destination: dc1-spine2 Ethernet3 (IP: 10.255.255.10)"
  },
  {
    "name": "dc1-leaf2a",
    "test": "VerifyReachability",
    "categories": [
      "connectivity"
    ],
    "description": "Test the network reachability to one or many destination IP(s).",
    "custom_field": "Source: P2P Interface Ethernet6 (IP: 192.168.100.0) - Destination: dc2-leaf2a Ethernet6 (IP: 192.168.100.1)"
  },
  {
    "name": "dc1-leaf2a",
    "test": "VerifyFieldNotice44Resolution",
    "categories": [
      "field notices"
    ],
    "description": "Verifies that the device is using the correct Aboot version per FN0044."
  },
  {
    "name": "dc1-leaf2a",
    "test": "VerifyFieldNotice72Resolution",
    "categories": [
      "field notices"
<<<<<<< HEAD
    ],
    "description": "Verifies if the device is exposed to FN0072, and if the issue has been mitigated."
=======
    ],
    "description": "Verifies if the device is exposed to FN0072, and if the issue has been mitigated."
  },
  {
    "name": "dc1-leaf2a",
    "test": "VerifyGreenT",
    "categories": [
      "greent"
    ],
    "description": "Verifies if a GreenT policy is created."
  },
  {
    "name": "dc1-leaf2a",
    "test": "VerifyGreenTCounters",
    "categories": [
      "greent"
    ],
    "description": "Verifies if the GreenT counters are incremented."
>>>>>>> 7457504c
  },
  {
    "name": "dc1-leaf2a",
    "test": "VerifyAdverseDrops",
    "categories": [
      "hardware"
    ],
    "description": "Verifies there are no adverse drops on DCS-7280 and DCS-7500 family switches."
  },
  {
    "name": "dc1-leaf2a",
    "test": "VerifyEnvironmentCooling",
    "categories": [
      "hardware"
    ],
    "description": "Verifies the status of power supply fans and all fan trays."
  },
  {
    "name": "dc1-leaf2a",
    "test": "VerifyEnvironmentCooling",
    "categories": [
      "hardware"
    ],
    "description": "Verifies the status of power supply fans and all fan trays.",
    "custom_field": "Accepted States: 'ok'"
  },
  {
    "name": "dc1-leaf2a",
    "test": "VerifyEnvironmentPower",
    "categories": [
      "hardware"
    ],
    "description": "Verifies the power supplies status."
  },
  {
    "name": "dc1-leaf2a",
    "test": "VerifyEnvironmentPower",
    "categories": [
      "hardware"
    ],
    "description": "Verifies the power supplies status.",
    "custom_field": "Accepted States: 'ok'"
  },
  {
    "name": "dc1-leaf2a",
    "test": "VerifyEnvironmentSystemCooling",
    "categories": [
      "hardware"
    ],
    "description": "Verifies the system cooling status."
  },
  {
    "name": "dc1-leaf2a",
    "test": "VerifyTemperature",
    "categories": [
      "hardware"
    ],
    "description": "Verifies the device temperature."
  },
  {
    "name": "dc1-leaf2a",
    "test": "VerifyTemperature",
    "categories": [
      "hardware"
    ],
    "description": "Verifies the device temperature."
  },
  {
    "name": "dc1-leaf2a",
    "test": "VerifyTransceiversManufacturers",
    "categories": [
      "hardware"
    ],
    "description": "Verifies if all transceivers come from approved manufacturers."
  },
  {
    "name": "dc1-leaf2a",
    "test": "VerifyTransceiversManufacturers",
    "categories": [
      "hardware"
    ],
    "description": "Verifies if all transceivers come from approved manufacturers.",
    "custom_field": "Accepted Manufacturers: 'Arista Networks', 'Arastra, Inc.', 'Not Present'"
  },
  {
    "name": "dc1-leaf2a",
    "test": "VerifyTransceiversTemperature",
    "categories": [
      "hardware"
    ],
    "description": "Verifies the transceivers temperature."
  },
  {
    "name": "dc1-leaf2a",
    "test": "VerifyInterfacesStatus",
    "categories": [
      "interfaces"
    ],
    "description": "Verifies the status of the provided interfaces.",
    "custom_field": "Interface Ethernet1 - P2P_LINK_TO_DC1-SPINE1_Ethernet3 = 'up'"
  },
  {
    "name": "dc1-leaf2a",
    "test": "VerifyInterfacesStatus",
    "categories": [
      "interfaces"
    ],
    "description": "Verifies the status of the provided interfaces.",
    "custom_field": "Interface Ethernet2 - P2P_LINK_TO_DC1-SPINE2_Ethernet3 = 'up'"
  },
  {
    "name": "dc1-leaf2a",
    "test": "VerifyInterfacesStatus",
    "categories": [
      "interfaces"
    ],
    "description": "Verifies the status of the provided interfaces.",
    "custom_field": "Interface Ethernet3 - MLAG_PEER_dc1-leaf2b_Ethernet3 = 'up'"
  },
  {
    "name": "dc1-leaf2a",
    "test": "VerifyInterfacesStatus",
    "categories": [
      "interfaces"
    ],
    "description": "Verifies the status of the provided interfaces.",
    "custom_field": "Interface Ethernet4 - MLAG_PEER_dc1-leaf2b_Ethernet4 = 'up'"
  },
  {
    "name": "dc1-leaf2a",
    "test": "VerifyInterfacesStatus",
    "categories": [
      "interfaces"
    ],
    "description": "Verifies the status of the provided interfaces.",
    "custom_field": "Interface Ethernet5 - dc1-leaf2-server1_PCI1 = 'up'"
  },
  {
    "name": "dc1-leaf2a",
    "test": "VerifyInterfacesStatus",
    "categories": [
      "interfaces"
    ],
    "description": "Verifies the status of the provided interfaces.",
    "custom_field": "Interface Ethernet6 - P2P_LINK_TO_dc2-leaf2a_Ethernet6 = 'up'"
  },
  {
    "name": "dc1-leaf2a",
    "test": "VerifyInterfacesStatus",
    "categories": [
      "interfaces"
    ],
    "description": "Verifies the status of the provided interfaces.",
    "custom_field": "Interface Ethernet8 - DC1-LEAF2C_Ethernet1 = 'up'"
  },
  {
    "name": "dc1-leaf2a",
    "test": "VerifyInterfacesStatus",
    "categories": [
      "interfaces"
    ],
    "description": "Verifies the status of the provided interfaces.",
    "custom_field": "Interface Loopback0 - EVPN_Overlay_Peering = 'up'"
  },
  {
    "name": "dc1-leaf2a",
    "test": "VerifyInterfacesStatus",
    "categories": [
      "interfaces"
    ],
    "description": "Verifies the status of the provided interfaces.",
    "custom_field": "Interface Loopback1 - VTEP_VXLAN_Tunnel_Source = 'up'"
  },
  {
    "name": "dc1-leaf2a",
    "test": "VerifyInterfacesStatus",
    "categories": [
      "interfaces"
    ],
    "description": "Verifies the status of the provided interfaces.",
    "custom_field": "Interface Loopback10 - VRF10_VTEP_DIAGNOSTICS = 'up'"
  },
  {
    "name": "dc1-leaf2a",
    "test": "VerifyInterfacesStatus",
    "categories": [
      "interfaces"
    ],
    "description": "Verifies the status of the provided interfaces.",
    "custom_field": "Interface Loopback11 - VRF11_VTEP_DIAGNOSTICS = 'up'"
  },
  {
    "name": "dc1-leaf2a",
    "test": "VerifyInterfacesStatus",
    "categories": [
      "interfaces"
    ],
    "description": "Verifies the status of the provided interfaces.",
    "custom_field": "Interface Port-Channel3 - MLAG_PEER_dc1-leaf2b_Po3 = 'up'"
  },
  {
    "name": "dc1-leaf2a",
    "test": "VerifyInterfacesStatus",
    "categories": [
      "interfaces"
    ],
    "description": "Verifies the status of the provided interfaces.",
    "custom_field": "Interface Port-Channel5 - dc1-leaf2-server1_PortChannel dc1-leaf2-server1 = 'up'"
  },
  {
    "name": "dc1-leaf2a",
    "test": "VerifyInterfacesStatus",
    "categories": [
      "interfaces"
    ],
    "description": "Verifies the status of the provided interfaces.",
    "custom_field": "Interface Port-Channel8 - DC1-LEAF2C_Po1 = 'up'"
  },
  {
    "name": "dc1-leaf2a",
    "test": "VerifyInterfacesStatus",
    "categories": [
      "interfaces"
    ],
    "description": "Verifies the status of the provided interfaces.",
    "custom_field": "Interface Vlan11 - VRF10_VLAN11 = 'up'"
  },
  {
    "name": "dc1-leaf2a",
    "test": "VerifyInterfacesStatus",
    "categories": [
      "interfaces"
    ],
    "description": "Verifies the status of the provided interfaces.",
    "custom_field": "Interface Vlan12 - VRF10_VLAN12 = 'up'"
  },
  {
    "name": "dc1-leaf2a",
    "test": "VerifyInterfacesStatus",
    "categories": [
      "interfaces"
    ],
    "description": "Verifies the status of the provided interfaces.",
    "custom_field": "Interface Vlan21 - VRF11_VLAN21 = 'up'"
  },
  {
    "name": "dc1-leaf2a",
    "test": "VerifyInterfacesStatus",
    "categories": [
      "interfaces"
    ],
    "description": "Verifies the status of the provided interfaces.",
    "custom_field": "Interface Vlan22 - VRF11_VLAN22 = 'up'"
  },
  {
    "name": "dc1-leaf2a",
    "test": "VerifyInterfacesStatus",
    "categories": [
      "interfaces"
    ],
    "description": "Verifies the status of the provided interfaces.",
    "custom_field": "Interface Vlan3009 - MLAG_PEER_L3_iBGP: vrf VRF10 = 'up'"
  },
  {
    "name": "dc1-leaf2a",
    "test": "VerifyInterfacesStatus",
    "categories": [
      "interfaces"
    ],
    "description": "Verifies the status of the provided interfaces.",
    "custom_field": "Interface Vlan3010 - MLAG_PEER_L3_iBGP: vrf VRF11 = 'up'"
  },
  {
    "name": "dc1-leaf2a",
    "test": "VerifyInterfacesStatus",
    "categories": [
      "interfaces"
    ],
    "description": "Verifies the status of the provided interfaces.",
    "custom_field": "Interface Vlan4085 - Inband Management = 'up'"
  },
  {
    "name": "dc1-leaf2a",
    "test": "VerifyInterfacesStatus",
    "categories": [
      "interfaces"
    ],
    "description": "Verifies the status of the provided interfaces.",
    "custom_field": "Interface Vlan4093 - MLAG_PEER_L3_PEERING = 'up'"
  },
  {
    "name": "dc1-leaf2a",
    "test": "VerifyInterfacesStatus",
    "categories": [
      "interfaces"
    ],
    "description": "Verifies the status of the provided interfaces.",
    "custom_field": "Interface Vlan4094 - MLAG_PEER = 'up'"
  },
  {
    "name": "dc1-leaf2a",
    "test": "VerifyInterfacesStatus",
    "categories": [
      "interfaces"
    ],
    "description": "Verifies the status of the provided interfaces.",
    "custom_field": "Interface Vxlan1 = 'up'"
  },
  {
    "name": "dc1-leaf2a",
    "test": "VerifyLANZ",
    "categories": [
      "lanz"
    ],
    "description": "Verifies if LANZ is enabled."
  },
  {
    "name": "dc1-leaf2a",
    "test": "VerifyMlagStatus",
    "categories": [
      "mlag"
    ],
    "description": "Verifies the health status of the MLAG configuration."
  },
  {
    "name": "dc1-leaf2a",
    "test": "VerifyTcamProfile",
    "categories": [
      "profiles"
    ],
    "description": "Verifies the device TCAM profile."
  },
  {
    "name": "dc1-leaf2a",
    "test": "VerifyUnifiedForwardingTableMode",
    "categories": [
      "profiles"
    ],
    "description": "Verifies the device is using the expected UFT mode."
<<<<<<< HEAD
=======
  },
  {
    "name": "dc1-leaf2a",
    "test": "VerifyPtpGMStatus",
    "categories": [
      "ptp"
    ],
    "description": "Verifies that the device is locked to a valid PTP Grandmaster."
  },
  {
    "name": "dc1-leaf2a",
    "test": "VerifyPtpLockStatus",
    "categories": [
      "ptp"
    ],
    "description": "Verifies that the device was locked to the upstream PTP GM in the last minute."
  },
  {
    "name": "dc1-leaf2a",
    "test": "VerifyPtpModeStatus",
    "categories": [
      "ptp"
    ],
    "description": "Verifies that the device is configured as a PTP Boundary Clock."
  },
  {
    "name": "dc1-leaf2a",
    "test": "VerifyPtpOffset",
    "categories": [
      "ptp"
    ],
    "description": "Verifies that the PTP timing offset is within +/- 1000ns from the master clock."
  },
  {
    "name": "dc1-leaf2a",
    "test": "VerifyPtpPortModeStatus",
    "categories": [
      "ptp"
    ],
    "description": "Verifies the PTP interfaces state."
>>>>>>> 7457504c
  },
  {
    "name": "dc1-leaf2a",
    "test": "VerifyRoutingProtocolModel",
    "categories": [
      "routing"
    ],
    "description": "Verifies the configured routing protocol model.",
    "custom_field": "Routing protocol model: multi-agent"
  },
  {
    "name": "dc1-leaf2a",
    "test": "VerifyRoutingTableEntry",
    "categories": [
      "routing"
    ],
    "description": "Verifies that the provided routes are present in the routing table of a specified VRF.",
    "custom_field": "Route: 10.255.0.1 - Peer: dc1-spine1"
  },
  {
    "name": "dc1-leaf2a",
    "test": "VerifyRoutingTableEntry",
    "categories": [
      "routing"
    ],
    "description": "Verifies that the provided routes are present in the routing table of a specified VRF.",
    "custom_field": "Route: 10.255.0.2 - Peer: dc1-spine2"
  },
  {
    "name": "dc1-leaf2a",
    "test": "VerifyRoutingTableEntry",
    "categories": [
      "routing"
    ],
    "description": "Verifies that the provided routes are present in the routing table of a specified VRF.",
    "custom_field": "Route: 10.255.0.3 - Peer: dc1-leaf1a"
  },
  {
    "name": "dc1-leaf2a",
    "test": "VerifyRoutingTableEntry",
    "categories": [
      "routing"
    ],
    "description": "Verifies that the provided routes are present in the routing table of a specified VRF.",
    "custom_field": "Route: 10.255.0.4 - Peer: dc1-leaf1b"
  },
  {
    "name": "dc1-leaf2a",
    "test": "VerifyRoutingTableEntry",
    "categories": [
      "routing"
    ],
    "description": "Verifies that the provided routes are present in the routing table of a specified VRF.",
    "custom_field": "Route: 10.255.0.5 - Peer: dc1-leaf2a"
  },
  {
    "name": "dc1-leaf2a",
    "test": "VerifyRoutingTableEntry",
    "categories": [
      "routing"
    ],
    "description": "Verifies that the provided routes are present in the routing table of a specified VRF.",
    "custom_field": "Route: 10.255.1.3 - Peer: dc1-leaf1a"
  },
  {
    "name": "dc1-leaf2a",
    "test": "VerifyRoutingTableEntry",
    "categories": [
      "routing"
    ],
    "description": "Verifies that the provided routes are present in the routing table of a specified VRF.",
    "custom_field": "Route: 10.255.1.5 - Peer: dc1-leaf2a"
  },
  {
    "name": "dc1-leaf2a",
    "test": "VerifyRoutingTableEntry",
    "categories": [
      "routing"
    ],
    "description": "Verifies that the provided routes are present in the routing table of a specified VRF.",
    "custom_field": "Route: 10.255.128.11 - Peer: dc2-spine1"
  },
  {
    "name": "dc1-leaf2a",
    "test": "VerifyRoutingTableEntry",
    "categories": [
      "routing"
    ],
    "description": "Verifies that the provided routes are present in the routing table of a specified VRF.",
    "custom_field": "Route: 10.255.128.12 - Peer: dc2-spine2"
  },
  {
    "name": "dc1-leaf2a",
    "test": "VerifyRoutingTableEntry",
    "categories": [
      "routing"
    ],
    "description": "Verifies that the provided routes are present in the routing table of a specified VRF.",
    "custom_field": "Route: 10.255.128.13 - Peer: dc2-leaf1a"
  },
  {
    "name": "dc1-leaf2a",
    "test": "VerifyRoutingTableEntry",
    "categories": [
      "routing"
    ],
    "description": "Verifies that the provided routes are present in the routing table of a specified VRF.",
    "custom_field": "Route: 10.255.128.14 - Peer: dc2-leaf1b"
  },
  {
    "name": "dc1-leaf2a",
    "test": "VerifyRoutingTableEntry",
    "categories": [
      "routing"
    ],
    "description": "Verifies that the provided routes are present in the routing table of a specified VRF.",
    "custom_field": "Route: 10.255.128.15 - Peer: dc2-leaf2a"
  },
  {
    "name": "dc1-leaf2a",
    "test": "VerifyRoutingTableEntry",
    "categories": [
      "routing"
    ],
    "description": "Verifies that the provided routes are present in the routing table of a specified VRF.",
    "custom_field": "Route: 10.255.128.16 - Peer: dc2-leaf2b"
  },
  {
    "name": "dc1-leaf2a",
    "test": "VerifyRoutingTableEntry",
    "categories": [
      "routing"
    ],
    "description": "Verifies that the provided routes are present in the routing table of a specified VRF.",
    "custom_field": "Route: 10.255.128.17 - Peer: dc2-leaf3a.arista.com"
  },
  {
    "name": "dc1-leaf2a",
    "test": "VerifyRoutingTableEntry",
    "categories": [
      "routing"
    ],
    "description": "Verifies that the provided routes are present in the routing table of a specified VRF.",
    "custom_field": "Route: 10.255.128.18 - Peer: dc2-leaf3b.arista.com"
  },
  {
    "name": "dc1-leaf2a",
    "test": "VerifyRoutingTableEntry",
    "categories": [
      "routing"
    ],
    "description": "Verifies that the provided routes are present in the routing table of a specified VRF.",
    "custom_field": "Route: 10.255.129.13 - Peer: dc2-leaf1a"
  },
  {
    "name": "dc1-leaf2a",
    "test": "VerifyRoutingTableEntry",
    "categories": [
      "routing"
    ],
    "description": "Verifies that the provided routes are present in the routing table of a specified VRF.",
    "custom_field": "Route: 10.255.129.15 - Peer: dc2-leaf2a"
  },
  {
    "name": "dc1-leaf2a",
    "test": "VerifyRoutingTableEntry",
    "categories": [
      "routing"
    ],
    "description": "Verifies that the provided routes are present in the routing table of a specified VRF.",
    "custom_field": "Route: 10.255.129.17 - Peer: dc2-leaf3a.arista.com"
  },
  {
    "name": "dc1-leaf2a",
    "test": "VerifyRoutingTableEntry",
    "categories": [
      "routing"
    ],
    "description": "Verifies that the provided routes are present in the routing table of a specified VRF.",
    "custom_field": "Route: 10.255.2.1 - Peer: dc1-wan1"
  },
  {
    "name": "dc1-leaf2a",
    "test": "VerifyRoutingTableEntry",
    "categories": [
      "routing"
    ],
    "description": "Verifies that the provided routes are present in the routing table of a specified VRF.",
    "custom_field": "Route: 10.255.2.2 - Peer: dc1-wan2"
  },
  {
    "name": "dc1-leaf2a",
    "test": "VerifyAPIHttpsSSL",
    "categories": [
      "security"
    ],
    "description": "Verifies if the eAPI has a valid SSL profile."
  },
  {
    "name": "dc1-leaf2a",
    "test": "VerifyAPIHttpsSSL",
    "categories": [
      "security"
    ],
    "description": "Verifies if the eAPI has a valid SSL profile.",
    "custom_field": "eAPI HTTPS SSL Profile: eAPI_SSL_Profile"
  },
  {
    "name": "dc1-leaf2a",
    "test": "VerifyAPIHttpStatus",
    "categories": [
      "security"
    ],
    "description": "Verifies if eAPI HTTP server is disabled globally."
  },
  {
    "name": "dc1-leaf2a",
    "test": "VerifyAPIIPv4Acl",
    "categories": [
      "security"
    ],
    "description": "Verifies if eAPI has the right number IPv4 ACL(s) configured for a specified VRF."
  },
  {
    "name": "dc1-leaf2a",
    "test": "VerifyAPIIPv6Acl",
    "categories": [
      "security"
    ],
    "description": "Verifies if eAPI has the right number IPv6 ACL(s) configured for a specified VRF."
  },
  {
    "name": "dc1-leaf2a",
    "test": "VerifyAPISSLCertificate",
    "categories": [
      "security"
    ],
    "description": "Verifies the eAPI SSL certificate expiry, common subject name, encryption algorithm and key size."
  },
  {
    "name": "dc1-leaf2a",
    "test": "VerifyBannerLogin",
    "categories": [
      "security"
    ],
    "description": "Verifies the login banner of a device."
  },
  {
    "name": "dc1-leaf2a",
    "test": "VerifyBannerMotd",
    "categories": [
      "security"
    ],
    "description": "Verifies the motd banner of a device."
  },
  {
    "name": "dc1-leaf2a",
    "test": "VerifyIPSecConnHealth",
    "categories": [
      "security"
    ],
    "description": "Verifies all IPv4 security connections."
  },
  {
    "name": "dc1-leaf2a",
    "test": "VerifyIPv4ACL",
    "categories": [
      "security"
    ],
    "description": "Verifies the configuration of IPv4 ACLs."
  },
  {
    "name": "dc1-leaf2a",
    "test": "VerifySpecificIPSecConn",
    "categories": [
      "security"
    ],
    "description": "Verifies IPv4 security connections for a peer."
  },
  {
    "name": "dc1-leaf2a",
    "test": "VerifySSHIPv4Acl",
    "categories": [
      "security"
    ],
    "description": "Verifies if the SSHD agent has IPv4 ACL(s) configured."
  },
  {
    "name": "dc1-leaf2a",
    "test": "VerifySSHIPv6Acl",
    "categories": [
      "security"
    ],
    "description": "Verifies if the SSHD agent has IPv6 ACL(s) configured."
  },
  {
    "name": "dc1-leaf2a",
    "test": "VerifySSHStatus",
    "categories": [
      "security"
    ],
    "description": "Verifies if the SSHD agent is disabled in the default VRF."
  },
  {
    "name": "dc1-leaf2a",
    "test": "VerifyTelnetStatus",
    "categories": [
      "security"
    ],
    "description": "Verifies if Telnet is disabled in the default VRF."
  },
  {
    "name": "dc1-leaf2a",
    "test": "VerifyDNSLookup",
    "categories": [
      "services"
    ],
    "description": "Verifies the DNS name to IP address resolution."
  },
  {
    "name": "dc1-leaf2a",
    "test": "VerifyDNSServers",
    "categories": [
      "services"
    ],
    "description": "Verifies if the DNS servers are correctly configured."
  },
  {
    "name": "dc1-leaf2a",
    "test": "VerifyErrdisableRecovery",
    "categories": [
      "services"
    ],
    "description": "Verifies the errdisable recovery reason, status, and interval."
  },
  {
    "name": "dc1-leaf2a",
    "test": "VerifyHostname",
    "categories": [
      "services"
    ],
    "description": "Verifies the hostname of a device."
  },
  {
    "name": "dc1-leaf2a",
    "test": "VerifySnmpIPv4Acl",
    "categories": [
      "snmp"
    ],
    "description": "Verifies if the SNMP agent has IPv4 ACL(s) configured."
  },
  {
    "name": "dc1-leaf2a",
    "test": "VerifySnmpIPv6Acl",
    "categories": [
      "snmp"
    ],
    "description": "Verifies if the SNMP agent has IPv6 ACL(s) configured."
  },
  {
    "name": "dc1-leaf2a",
    "test": "VerifySnmpStatus",
    "categories": [
      "snmp"
    ],
    "description": "Verifies if the SNMP agent is enabled."
  },
  {
    "name": "dc1-leaf2a",
    "test": "VerifyEOSExtensions",
    "categories": [
      "software"
    ],
    "description": "Verifies that all EOS extensions installed on the device are enabled for boot persistence."
  },
  {
    "name": "dc1-leaf2a",
    "test": "VerifyEOSVersion",
    "categories": [
      "software"
    ],
    "description": "Verifies the EOS version of the device."
  },
  {
    "name": "dc1-leaf2a",
    "test": "VerifyTerminAttrVersion",
    "categories": [
      "software"
    ],
    "description": "Verifies the TerminAttr version of the device."
<<<<<<< HEAD
=======
  },
  {
    "name": "dc1-leaf2a",
    "test": "VerifyStunClient",
    "categories": [
      "stun"
    ],
    "description": "Verifies the STUN client is configured with the specified IPv4 source address and port. Validate the public IP and port if provided."
>>>>>>> 7457504c
  },
  {
    "name": "dc1-leaf2a",
    "test": "VerifyAgentLogs",
    "categories": [
      "system"
    ],
    "description": "Verifies there are no agent crash reports."
  },
  {
    "name": "dc1-leaf2a",
    "test": "VerifyCoredump",
    "categories": [
      "system"
    ],
    "description": "Verifies there are no core dump files."
  },
  {
    "name": "dc1-leaf2a",
    "test": "VerifyCPUUtilization",
    "categories": [
      "system"
    ],
    "description": "Verifies whether the CPU utilization is below 75%."
  },
  {
    "name": "dc1-leaf2a",
    "test": "VerifyFileSystemUtilization",
    "categories": [
      "system"
    ],
    "description": "Verifies that no partition is utilizing more than 75% of its disk space."
  },
  {
    "name": "dc1-leaf2a",
    "test": "VerifyMemoryUtilization",
    "categories": [
      "system"
    ],
    "description": "Verifies whether the memory utilization is below 75%."
  },
  {
    "name": "dc1-leaf2a",
    "test": "VerifyNTP",
    "categories": [
      "system"
    ],
    "description": "Verifies if NTP is synchronised."
  },
  {
    "name": "dc1-leaf2a",
    "test": "VerifyNTP",
    "categories": [
      "system"
    ],
    "description": "Verifies if NTP is synchronised."
  },
  {
    "name": "dc1-leaf2a",
    "test": "VerifyReloadCause",
    "categories": [
      "system"
    ],
    "description": "Verifies the last reload cause of the device."
  },
  {
    "name": "dc1-leaf2a",
    "test": "VerifyUptime",
    "categories": [
      "system"
    ],
    "description": "Verifies the device uptime."
  },
  {
    "name": "dc1-leaf2a",
    "test": "VerifyVlanInternalPolicy",
    "categories": [
      "vlan"
    ],
    "description": "Verifies the VLAN internal allocation policy and the range of VLANs."
  }
]<|MERGE_RESOLUTION|>--- conflicted
+++ resolved
@@ -336,12 +336,8 @@
     "test": "VerifyFieldNotice72Resolution",
     "categories": [
       "field notices"
-<<<<<<< HEAD
     ],
     "description": "Verifies if the device is exposed to FN0072, and if the issue has been mitigated."
-=======
-    ],
-    "description": "Verifies if the device is exposed to FN0072, and if the issue has been mitigated."
   },
   {
     "name": "dc1-leaf2a",
@@ -358,7 +354,6 @@
       "greent"
     ],
     "description": "Verifies if the GreenT counters are incremented."
->>>>>>> 7457504c
   },
   {
     "name": "dc1-leaf2a",
@@ -698,8 +693,6 @@
       "profiles"
     ],
     "description": "Verifies the device is using the expected UFT mode."
-<<<<<<< HEAD
-=======
   },
   {
     "name": "dc1-leaf2a",
@@ -740,7 +733,6 @@
       "ptp"
     ],
     "description": "Verifies the PTP interfaces state."
->>>>>>> 7457504c
   },
   {
     "name": "dc1-leaf2a",
@@ -1131,8 +1123,6 @@
       "software"
     ],
     "description": "Verifies the TerminAttr version of the device."
-<<<<<<< HEAD
-=======
   },
   {
     "name": "dc1-leaf2a",
@@ -1141,7 +1131,6 @@
       "stun"
     ],
     "description": "Verifies the STUN client is configured with the specified IPv4 source address and port. Validate the public IP and port if provided."
->>>>>>> 7457504c
   },
   {
     "name": "dc1-leaf2a",
