--- conflicted
+++ resolved
@@ -62,20 +62,16 @@
       "bgp"
     ],
     "description": "Verifies the health of specific BGP peer(s).",
-<<<<<<< HEAD
-    "custom_field": "BGP EVPN Peer: 10.255.1.1"
+    "custom_field": "BGP EVPN Peer: dc1-wan1 (IP: 10.255.1.1)"
   },
   {
     "name": "dc1-wan2",
     "test": "VerifyBGPSpecificPeers",
     "categories": [
-      "BGP"
+      "bgp"
     ],
     "description": "Verifies the health of specific BGP peer(s).",
-    "custom_field": "BGP IPv4 Unicast Peer: 10.255.255.4"
-=======
     "custom_field": "BGP IPv4 Unicast Peer: dc1-leaf1a (IP: 10.255.255.4)"
->>>>>>> de08cbff
   },
   {
     "name": "dc1-wan2",
