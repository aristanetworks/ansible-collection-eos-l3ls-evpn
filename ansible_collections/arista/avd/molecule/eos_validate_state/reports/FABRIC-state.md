--- conflicted
+++ resolved
@@ -11,46 +11,6 @@
 
 ### Summary Totals
 
-<<<<<<< HEAD
-| Total Tests | Total Tests Passed | Total Tests Failed | Total Tests Skipped |
-| ----------- | ------------------ | ------------------ | ------------------- |
-| 719 | 0 | 0 | 719 |
-
-### Summary Totals Devices Under Tests
-
-| DUT | Total Tests | Tests Passed | Tests Failed | Tests Skipped | Categories Failed | Categories Skipped |
-| --- | ----------- | ------------ | ------------ | ------------- | ----------------- | ------------------ |
-| dc1-leaf1a | 67 | 0 | 0 | 67 |  | BGP, Hardware, IP Reachability, Interface State, LLDP Topology, Loopback0 Reachability, MLAG, NTP, Routing Table |
-| dc1-leaf1b | 69 | 0 | 0 | 69 |  | BGP, Hardware, IP Reachability, Interface State, LLDP Topology, Loopback0 Reachability, MLAG, NTP, Routing Table |
-| dc1-leaf1c | 10 | 0 | 0 | 10 |  | Hardware, Interface State, LLDP Topology, NTP |
-| dc1-leaf2a | 74 | 0 | 0 | 74 |  | BGP, Hardware, IP Reachability, Interface State, LLDP Topology, Loopback0 Reachability, MLAG, NTP, Routing Table |
-| dc1-leaf2b | 74 | 0 | 0 | 74 |  | BGP, Hardware, IP Reachability, Interface State, LLDP Topology, Loopback0 Reachability, MLAG, NTP, Routing Table |
-| dc1-leaf2c | 11 | 0 | 0 | 11 |  | Hardware, Interface State, LLDP Topology, NTP |
-| dc1-spine1 | 26 | 0 | 0 | 26 |  | BGP, Hardware, IP Reachability, Interface State, LLDP Topology, NTP |
-| dc1-spine2 | 26 | 0 | 0 | 26 |  | BGP, Hardware, IP Reachability, Interface State, LLDP Topology, NTP |
-| dc2-leaf1a | 69 | 0 | 0 | 69 |  | BGP, Hardware, IP Reachability, Interface State, LLDP Topology, Loopback0 Reachability, MLAG, NTP, Routing Table |
-| dc2-leaf1b | 69 | 0 | 0 | 69 |  | BGP, Hardware, IP Reachability, Interface State, LLDP Topology, Loopback0 Reachability, MLAG, NTP, Routing Table |
-| dc2-leaf1c | 11 | 0 | 0 | 11 |  | Hardware, Interface State, LLDP Topology, NTP |
-| dc2-leaf2a | 74 | 0 | 0 | 74 |  | BGP, Hardware, IP Reachability, Interface State, LLDP Topology, Loopback0 Reachability, MLAG, NTP, Routing Table |
-| dc2-leaf2b | 74 | 0 | 0 | 74 |  | BGP, Hardware, IP Reachability, Interface State, LLDP Topology, Loopback0 Reachability, MLAG, NTP, Routing Table |
-| dc2-leaf2c | 11 | 0 | 0 | 11 |  | Hardware, Interface State, LLDP Topology, NTP |
-| dc2-spine1 | 27 | 0 | 0 | 27 |  | BGP, Hardware, IP Reachability, Interface State, LLDP Topology, NTP |
-| dc2-spine2 | 27 | 0 | 0 | 27 |  | BGP, Hardware, IP Reachability, Interface State, LLDP Topology, NTP |
-
-### Summary Totals Per Category
-
-| Test Category | Total Tests | Tests Passed | Tests Failed | Tests Skipped |
-| ------------- | ----------- | ------------ | ------------ | ------------- |
-| BGP | 92 | 0 | 0 | 92 |
-| Hardware | 64 | 0 | 0 | 64 |
-| IP Reachability | 36 | 0 | 0 | 36 |
-| Interface State | 216 | 0 | 0 | 216 |
-| LLDP Topology | 63 | 0 | 0 | 63 |
-| Loopback0 Reachability | 96 | 0 | 0 | 96 |
-| MLAG | 8 | 0 | 0 | 8 |
-| NTP | 16 | 0 | 0 | 16 |
-| Routing Table | 128 | 0 | 0 | 128 |
-=======
 | Total Tests | Total Tests Passed | Total Tests Failed |
 | ----------- | ------------------ | ------------------ |
 | 620 | 0 | 0 |
@@ -88,7 +48,6 @@
 | MLAG |  7 | 0 | 0 |
 | BGP |  77 | 0 | 0 |
 | Routing Table |  105 | 0 | 0 |
->>>>>>> eb873a1c
 
 ## Failed Test Results Summary
 
@@ -97,729 +56,6 @@
 
 ## All Test Results
 
-<<<<<<< HEAD
-| Test ID | Node | Test Category | Test Description | Test | Test Result | Failure Reasons |
-| ------- | ---- | ------------- | ---------------- | ---- | ----------- | --------------- |
-| 1 | dc1-leaf1a | BGP | ArBGP is configured and operating | ArBGP | SKIPPED | Dry run! |
-| 2 | dc1-leaf1a | BGP | bgp evpn peer state established (evpn) | bgp_neighbor: 10.255.0.1 | SKIPPED | Dry run! |
-| 3 | dc1-leaf1a | BGP | bgp evpn peer state established (evpn) | bgp_neighbor: 10.255.0.2 | SKIPPED | Dry run! |
-| 4 | dc1-leaf1a | BGP | ip bgp peer state established (ipv4) | bgp_neighbor: 10.255.1.97 | SKIPPED | Dry run! |
-| 5 | dc1-leaf1a | BGP | ip bgp peer state established (ipv4) | bgp_neighbor: 10.255.255.0 | SKIPPED | Dry run! |
-| 6 | dc1-leaf1a | BGP | ip bgp peer state established (ipv4) | bgp_neighbor: 10.255.255.2 | SKIPPED | Dry run! |
-| 7 | dc1-leaf1a | Hardware | Verifies if the power supplies status are within the accepted states list. | VerifyEnvironmentPower | SKIPPED | Dry run! |
-| 8 | dc1-leaf1a | Hardware | Verifies if the fans status are within the accepted states list. | VerifyEnvironmentCooling | SKIPPED | Dry run! |
-| 9 | dc1-leaf1a | Hardware | Verifies if the device temperature is within the acceptable range. | VerifyTemperature | SKIPPED | Dry run! |
-| 10 | dc1-leaf1a | Hardware | Verifies the transceiver's manufacturer against a list of approved manufacturers. | VerifyTransceiversManufacturers | SKIPPED | Dry run! |
-| 11 | dc1-leaf1a | IP Reachability | ip reachability test p2p links | Source: dc1-leaf1a_Ethernet1 - Destination: dc1-spine1_Ethernet1 | SKIPPED | Dry run! |
-| 12 | dc1-leaf1a | IP Reachability | ip reachability test p2p links | Source: dc1-leaf1a_Ethernet2 - Destination: dc1-spine2_Ethernet1 | SKIPPED | Dry run! |
-| 13 | dc1-leaf1a | Interface State | Ethernet Interface & Line Protocol == \"up\" | Ethernet1 - P2P_LINK_TO_DC1-SPINE1_Ethernet1 | SKIPPED | Dry run! |
-| 14 | dc1-leaf1a | Interface State | Ethernet Interface & Line Protocol == \"up\" | Ethernet2 - P2P_LINK_TO_DC1-SPINE2_Ethernet1 | SKIPPED | Dry run! |
-| 15 | dc1-leaf1a | Interface State | Ethernet Interface & Line Protocol == \"up\" | Ethernet3 - MLAG_PEER_dc1-leaf1b_Ethernet3 | SKIPPED | Dry run! |
-| 16 | dc1-leaf1a | Interface State | Ethernet Interface & Line Protocol == \"up\" | Ethernet4 - MLAG_PEER_dc1-leaf1b_Ethernet4 | SKIPPED | Dry run! |
-| 17 | dc1-leaf1a | Interface State | Ethernet Interface & Line Protocol == \"up\" | Ethernet5 - dc1-leaf1-server1_PCI1 | SKIPPED | Dry run! |
-| 18 | dc1-leaf1a | Interface State | Ethernet Interface & Line Protocol == \"up\" | Ethernet8 - DC1-LEAF1C_Ethernet1 | SKIPPED | Dry run! |
-| 19 | dc1-leaf1a | Interface State | Loopback Interface Status & Line Protocol == \"up\" | Loopback0 - EVPN_Overlay_Peering | SKIPPED | Dry run! |
-| 20 | dc1-leaf1a | Interface State | Loopback Interface Status & Line Protocol == \"up\" | Loopback1 - VTEP_VXLAN_Tunnel_Source | SKIPPED | Dry run! |
-| 21 | dc1-leaf1a | Interface State | Loopback Interface Status & Line Protocol == \"up\" | Loopback10 - VRF10_VTEP_DIAGNOSTICS | SKIPPED | Dry run! |
-| 22 | dc1-leaf1a | Interface State | Loopback Interface Status & Line Protocol == \"up\" | Loopback11 - VRF11_VTEP_DIAGNOSTICS | SKIPPED | Dry run! |
-| 23 | dc1-leaf1a | Interface State | Port-Channel Interface & Line Protocol == \"up\" | Port-Channel3 - MLAG_PEER_dc1-leaf1b_Po3 | SKIPPED | Dry run! |
-| 24 | dc1-leaf1a | Interface State | Port-Channel Interface & Line Protocol == \"up\" | Port-Channel5 - dc1-leaf1-server1_PortChannel dc1-leaf1-server1 | SKIPPED | Dry run! |
-| 25 | dc1-leaf1a | Interface State | Port-Channel Interface & Line Protocol == \"up\" | Port-Channel8 - DC1-LEAF1C_Po1 | SKIPPED | Dry run! |
-| 26 | dc1-leaf1a | Interface State | Vlan Interface & Line Protocol == \"up\" | Vlan11 - VRF10_VLAN11 | SKIPPED | Dry run! |
-| 27 | dc1-leaf1a | Interface State | Vlan Interface & Line Protocol == \"up\" | Vlan12 - VRF10_VLAN12 | SKIPPED | Dry run! |
-| 28 | dc1-leaf1a | Interface State | Vlan Interface & Line Protocol == \"up\" | Vlan21 - VRF11_VLAN21 | SKIPPED | Dry run! |
-| 29 | dc1-leaf1a | Interface State | Vlan Interface & Line Protocol == \"up\" | Vlan22 - VRF11_VLAN22 | SKIPPED | Dry run! |
-| 30 | dc1-leaf1a | Interface State | Vlan Interface & Line Protocol == \"up\" | Vlan3009 - MLAG_PEER_L3_iBGP: vrf VRF10 | SKIPPED | Dry run! |
-| 31 | dc1-leaf1a | Interface State | Vlan Interface & Line Protocol == \"up\" | Vlan3010 - MLAG_PEER_L3_iBGP: vrf VRF11 | SKIPPED | Dry run! |
-| 32 | dc1-leaf1a | Interface State | Vlan Interface & Line Protocol == \"up\" | Vlan4093 - MLAG_PEER_L3_PEERING | SKIPPED | Dry run! |
-| 33 | dc1-leaf1a | Interface State | Vlan Interface & Line Protocol == \"up\" | Vlan4094 - MLAG_PEER | SKIPPED | Dry run! |
-| 34 | dc1-leaf1a | Interface State | Vxlan Interface Status & Line Protocol == \"up\" | Vxlan1 | SKIPPED | Dry run! |
-| 35 | dc1-leaf1a | LLDP Topology | LLDP topology - validate peer and interface | local: Ethernet1 - remote: dc1-spine1_Ethernet1 | SKIPPED | Dry run! |
-| 36 | dc1-leaf1a | LLDP Topology | LLDP topology - validate peer and interface | local: Ethernet2 - remote: dc1-spine2_Ethernet1 | SKIPPED | Dry run! |
-| 37 | dc1-leaf1a | LLDP Topology | LLDP topology - validate peer and interface | local: Ethernet8 - remote: dc1-leaf1c_Ethernet1 | SKIPPED | Dry run! |
-| 38 | dc1-leaf1a | Loopback0 Reachability | Loopback0 Reachability | Source: dc1-leaf1a - 10.255.0.3/32 Destination: 10.255.0.1 | SKIPPED | Dry run! |
-| 39 | dc1-leaf1a | Loopback0 Reachability | Loopback0 Reachability | Source: dc1-leaf1a - 10.255.0.3/32 Destination: 10.255.0.2 | SKIPPED | Dry run! |
-| 40 | dc1-leaf1a | Loopback0 Reachability | Loopback0 Reachability | Source: dc1-leaf1a - 10.255.0.3/32 Destination: 10.255.0.3 | SKIPPED | Dry run! |
-| 41 | dc1-leaf1a | Loopback0 Reachability | Loopback0 Reachability | Source: dc1-leaf1a - 10.255.0.3/32 Destination: 10.255.0.4 | SKIPPED | Dry run! |
-| 42 | dc1-leaf1a | Loopback0 Reachability | Loopback0 Reachability | Source: dc1-leaf1a - 10.255.0.3/32 Destination: 10.255.0.5 | SKIPPED | Dry run! |
-| 43 | dc1-leaf1a | Loopback0 Reachability | Loopback0 Reachability | Source: dc1-leaf1a - 10.255.0.3/32 Destination: 10.255.0.6 | SKIPPED | Dry run! |
-| 44 | dc1-leaf1a | Loopback0 Reachability | Loopback0 Reachability | Source: dc1-leaf1a - 10.255.0.3/32 Destination: 10.255.128.11 | SKIPPED | Dry run! |
-| 45 | dc1-leaf1a | Loopback0 Reachability | Loopback0 Reachability | Source: dc1-leaf1a - 10.255.0.3/32 Destination: 10.255.128.12 | SKIPPED | Dry run! |
-| 46 | dc1-leaf1a | Loopback0 Reachability | Loopback0 Reachability | Source: dc1-leaf1a - 10.255.0.3/32 Destination: 10.255.128.13 | SKIPPED | Dry run! |
-| 47 | dc1-leaf1a | Loopback0 Reachability | Loopback0 Reachability | Source: dc1-leaf1a - 10.255.0.3/32 Destination: 10.255.128.14 | SKIPPED | Dry run! |
-| 48 | dc1-leaf1a | Loopback0 Reachability | Loopback0 Reachability | Source: dc1-leaf1a - 10.255.0.3/32 Destination: 10.255.128.15 | SKIPPED | Dry run! |
-| 49 | dc1-leaf1a | Loopback0 Reachability | Loopback0 Reachability | Source: dc1-leaf1a - 10.255.0.3/32 Destination: 10.255.128.16 | SKIPPED | Dry run! |
-| 50 | dc1-leaf1a | MLAG | MLAG State active & Status connected | MLAG | SKIPPED | Dry run! |
-| 51 | dc1-leaf1a | NTP | Synchronised with NTP server | NTP | SKIPPED | Dry run! |
-| 52 | dc1-leaf1a | Routing Table | Remote Lo0 address | 10.255.0.1 | SKIPPED | Dry run! |
-| 53 | dc1-leaf1a | Routing Table | Remote Lo0 address | 10.255.0.2 | SKIPPED | Dry run! |
-| 54 | dc1-leaf1a | Routing Table | Remote Lo0 address | 10.255.0.3 | SKIPPED | Dry run! |
-| 55 | dc1-leaf1a | Routing Table | Remote Lo0 address | 10.255.0.4 | SKIPPED | Dry run! |
-| 56 | dc1-leaf1a | Routing Table | Remote Lo0 address | 10.255.0.5 | SKIPPED | Dry run! |
-| 57 | dc1-leaf1a | Routing Table | Remote Lo0 address | 10.255.0.6 | SKIPPED | Dry run! |
-| 58 | dc1-leaf1a | Routing Table | Remote VTEP address | 10.255.1.3 | SKIPPED | Dry run! |
-| 59 | dc1-leaf1a | Routing Table | Remote VTEP address | 10.255.1.5 | SKIPPED | Dry run! |
-| 60 | dc1-leaf1a | Routing Table | Remote Lo0 address | 10.255.128.11 | SKIPPED | Dry run! |
-| 61 | dc1-leaf1a | Routing Table | Remote Lo0 address | 10.255.128.12 | SKIPPED | Dry run! |
-| 62 | dc1-leaf1a | Routing Table | Remote Lo0 address | 10.255.128.13 | SKIPPED | Dry run! |
-| 63 | dc1-leaf1a | Routing Table | Remote Lo0 address | 10.255.128.14 | SKIPPED | Dry run! |
-| 64 | dc1-leaf1a | Routing Table | Remote Lo0 address | 10.255.128.15 | SKIPPED | Dry run! |
-| 65 | dc1-leaf1a | Routing Table | Remote Lo0 address | 10.255.128.16 | SKIPPED | Dry run! |
-| 66 | dc1-leaf1a | Routing Table | Remote VTEP address | 10.255.129.13 | SKIPPED | Dry run! |
-| 67 | dc1-leaf1a | Routing Table | Remote VTEP address | 10.255.129.15 | SKIPPED | Dry run! |
-| 68 | dc1-leaf1b | BGP | ArBGP is configured and operating | ArBGP | SKIPPED | Dry run! |
-| 69 | dc1-leaf1b | BGP | bgp evpn peer state established (evpn) | bgp_neighbor: 10.255.0.1 | SKIPPED | Dry run! |
-| 70 | dc1-leaf1b | BGP | bgp evpn peer state established (evpn) | bgp_neighbor: 10.255.0.2 | SKIPPED | Dry run! |
-| 71 | dc1-leaf1b | BGP | ip bgp peer state established (ipv4) | bgp_neighbor: 10.255.1.96 | SKIPPED | Dry run! |
-| 72 | dc1-leaf1b | BGP | ip bgp peer state established (ipv4) | bgp_neighbor: 10.255.255.4 | SKIPPED | Dry run! |
-| 73 | dc1-leaf1b | BGP | ip bgp peer state established (ipv4) | bgp_neighbor: 10.255.255.6 | SKIPPED | Dry run! |
-| 74 | dc1-leaf1b | Hardware | Verifies if the power supplies status are within the accepted states list. | VerifyEnvironmentPower | SKIPPED | Dry run! |
-| 75 | dc1-leaf1b | Hardware | Verifies if the fans status are within the accepted states list. | VerifyEnvironmentCooling | SKIPPED | Dry run! |
-| 76 | dc1-leaf1b | Hardware | Verifies if the device temperature is within the acceptable range. | VerifyTemperature | SKIPPED | Dry run! |
-| 77 | dc1-leaf1b | Hardware | Verifies the transceiver's manufacturer against a list of approved manufacturers. | VerifyTransceiversManufacturers | SKIPPED | Dry run! |
-| 78 | dc1-leaf1b | IP Reachability | ip reachability test p2p links | Source: dc1-leaf1b_Ethernet1 - Destination: dc1-spine1_Ethernet2 | SKIPPED | Dry run! |
-| 79 | dc1-leaf1b | IP Reachability | ip reachability test p2p links | Source: dc1-leaf1b_Ethernet2 - Destination: dc1-spine2_Ethernet2 | SKIPPED | Dry run! |
-| 80 | dc1-leaf1b | Interface State | Ethernet Interface & Line Protocol == \"up\" | Ethernet1 - P2P_LINK_TO_DC1-SPINE1_Ethernet2 | SKIPPED | Dry run! |
-| 81 | dc1-leaf1b | Interface State | Ethernet Interface & Line Protocol == \"up\" | Ethernet2 - P2P_LINK_TO_DC1-SPINE2_Ethernet2 | SKIPPED | Dry run! |
-| 82 | dc1-leaf1b | Interface State | Ethernet Interface & Line Protocol == \"up\" | Ethernet3 - MLAG_PEER_dc1-leaf1a_Ethernet3 | SKIPPED | Dry run! |
-| 83 | dc1-leaf1b | Interface State | Ethernet Interface & Line Protocol == \"up\" | Ethernet4 - MLAG_PEER_dc1-leaf1a_Ethernet4 | SKIPPED | Dry run! |
-| 84 | dc1-leaf1b | Interface State | Ethernet Interface & Line Protocol == \"up\" | Ethernet5 - dc1-leaf1-server1_PCI2 | SKIPPED | Dry run! |
-| 85 | dc1-leaf1b | Interface State | Ethernet Interface & Line Protocol == \"up\" | Ethernet8 - DC1-LEAF1C_Ethernet2 | SKIPPED | Dry run! |
-| 86 | dc1-leaf1b | Interface State | Loopback Interface Status & Line Protocol == \"up\" | Loopback0 - EVPN_Overlay_Peering | SKIPPED | Dry run! |
-| 87 | dc1-leaf1b | Interface State | Loopback Interface Status & Line Protocol == \"up\" | Loopback1 - VTEP_VXLAN_Tunnel_Source | SKIPPED | Dry run! |
-| 88 | dc1-leaf1b | Interface State | Loopback Interface Status & Line Protocol == \"up\" | Loopback10 - VRF10_VTEP_DIAGNOSTICS | SKIPPED | Dry run! |
-| 89 | dc1-leaf1b | Interface State | Loopback Interface Status & Line Protocol == \"up\" | Loopback11 - VRF11_VTEP_DIAGNOSTICS | SKIPPED | Dry run! |
-| 90 | dc1-leaf1b | Interface State | Port-Channel Interface & Line Protocol == \"up\" | Port-Channel3 - MLAG_PEER_dc1-leaf1a_Po3 | SKIPPED | Dry run! |
-| 91 | dc1-leaf1b | Interface State | Port-Channel Interface & Line Protocol == \"up\" | Port-Channel5 - dc1-leaf1-server1_PortChannel dc1-leaf1-server1 | SKIPPED | Dry run! |
-| 92 | dc1-leaf1b | Interface State | Port-Channel Interface & Line Protocol == \"up\" | Port-Channel8 - DC1-LEAF1C_Po1 | SKIPPED | Dry run! |
-| 93 | dc1-leaf1b | Interface State | Vlan Interface & Line Protocol == \"up\" | Vlan11 - VRF10_VLAN11 | SKIPPED | Dry run! |
-| 94 | dc1-leaf1b | Interface State | Vlan Interface & Line Protocol == \"up\" | Vlan12 - VRF10_VLAN12 | SKIPPED | Dry run! |
-| 95 | dc1-leaf1b | Interface State | Vlan Interface & Line Protocol == \"up\" | Vlan21 - VRF11_VLAN21 | SKIPPED | Dry run! |
-| 96 | dc1-leaf1b | Interface State | Vlan Interface & Line Protocol == \"up\" | Vlan22 - VRF11_VLAN22 | SKIPPED | Dry run! |
-| 97 | dc1-leaf1b | Interface State | Vlan Interface & Line Protocol == \"up\" | Vlan3009 - MLAG_PEER_L3_iBGP: vrf VRF10 | SKIPPED | Dry run! |
-| 98 | dc1-leaf1b | Interface State | Vlan Interface & Line Protocol == \"up\" | Vlan3010 - MLAG_PEER_L3_iBGP: vrf VRF11 | SKIPPED | Dry run! |
-| 99 | dc1-leaf1b | Interface State | Vlan Interface & Line Protocol == \"up\" | Vlan4093 - MLAG_PEER_L3_PEERING | SKIPPED | Dry run! |
-| 100 | dc1-leaf1b | Interface State | Vlan Interface & Line Protocol == \"up\" | Vlan4094 - MLAG_PEER | SKIPPED | Dry run! |
-| 101 | dc1-leaf1b | Interface State | Vxlan Interface Status & Line Protocol == \"up\" | Vxlan1 | SKIPPED | Dry run! |
-| 102 | dc1-leaf1b | LLDP Topology | LLDP topology - validate peer and interface | local: Ethernet1 - remote: dc1-spine1_Ethernet2 | SKIPPED | Dry run! |
-| 103 | dc1-leaf1b | LLDP Topology | LLDP topology - validate peer and interface | local: Ethernet2 - remote: dc1-spine2_Ethernet2 | SKIPPED | Dry run! |
-| 104 | dc1-leaf1b | LLDP Topology | LLDP topology - validate peer and interface | local: Ethernet3 - remote: dc1-leaf1a_Ethernet3 | SKIPPED | Dry run! |
-| 105 | dc1-leaf1b | LLDP Topology | LLDP topology - validate peer and interface | local: Ethernet4 - remote: dc1-leaf1a_Ethernet4 | SKIPPED | Dry run! |
-| 106 | dc1-leaf1b | LLDP Topology | LLDP topology - validate peer and interface | local: Ethernet8 - remote: dc1-leaf1c_Ethernet2 | SKIPPED | Dry run! |
-| 107 | dc1-leaf1b | Loopback0 Reachability | Loopback0 Reachability | Source: dc1-leaf1b - 10.255.0.4/32 Destination: 10.255.0.1 | SKIPPED | Dry run! |
-| 108 | dc1-leaf1b | Loopback0 Reachability | Loopback0 Reachability | Source: dc1-leaf1b - 10.255.0.4/32 Destination: 10.255.0.2 | SKIPPED | Dry run! |
-| 109 | dc1-leaf1b | Loopback0 Reachability | Loopback0 Reachability | Source: dc1-leaf1b - 10.255.0.4/32 Destination: 10.255.0.3 | SKIPPED | Dry run! |
-| 110 | dc1-leaf1b | Loopback0 Reachability | Loopback0 Reachability | Source: dc1-leaf1b - 10.255.0.4/32 Destination: 10.255.0.4 | SKIPPED | Dry run! |
-| 111 | dc1-leaf1b | Loopback0 Reachability | Loopback0 Reachability | Source: dc1-leaf1b - 10.255.0.4/32 Destination: 10.255.0.5 | SKIPPED | Dry run! |
-| 112 | dc1-leaf1b | Loopback0 Reachability | Loopback0 Reachability | Source: dc1-leaf1b - 10.255.0.4/32 Destination: 10.255.0.6 | SKIPPED | Dry run! |
-| 113 | dc1-leaf1b | Loopback0 Reachability | Loopback0 Reachability | Source: dc1-leaf1b - 10.255.0.4/32 Destination: 10.255.128.11 | SKIPPED | Dry run! |
-| 114 | dc1-leaf1b | Loopback0 Reachability | Loopback0 Reachability | Source: dc1-leaf1b - 10.255.0.4/32 Destination: 10.255.128.12 | SKIPPED | Dry run! |
-| 115 | dc1-leaf1b | Loopback0 Reachability | Loopback0 Reachability | Source: dc1-leaf1b - 10.255.0.4/32 Destination: 10.255.128.13 | SKIPPED | Dry run! |
-| 116 | dc1-leaf1b | Loopback0 Reachability | Loopback0 Reachability | Source: dc1-leaf1b - 10.255.0.4/32 Destination: 10.255.128.14 | SKIPPED | Dry run! |
-| 117 | dc1-leaf1b | Loopback0 Reachability | Loopback0 Reachability | Source: dc1-leaf1b - 10.255.0.4/32 Destination: 10.255.128.15 | SKIPPED | Dry run! |
-| 118 | dc1-leaf1b | Loopback0 Reachability | Loopback0 Reachability | Source: dc1-leaf1b - 10.255.0.4/32 Destination: 10.255.128.16 | SKIPPED | Dry run! |
-| 119 | dc1-leaf1b | MLAG | MLAG State active & Status connected | MLAG | SKIPPED | Dry run! |
-| 120 | dc1-leaf1b | NTP | Synchronised with NTP server | NTP | SKIPPED | Dry run! |
-| 121 | dc1-leaf1b | Routing Table | Remote Lo0 address | 10.255.0.1 | SKIPPED | Dry run! |
-| 122 | dc1-leaf1b | Routing Table | Remote Lo0 address | 10.255.0.2 | SKIPPED | Dry run! |
-| 123 | dc1-leaf1b | Routing Table | Remote Lo0 address | 10.255.0.3 | SKIPPED | Dry run! |
-| 124 | dc1-leaf1b | Routing Table | Remote Lo0 address | 10.255.0.4 | SKIPPED | Dry run! |
-| 125 | dc1-leaf1b | Routing Table | Remote Lo0 address | 10.255.0.5 | SKIPPED | Dry run! |
-| 126 | dc1-leaf1b | Routing Table | Remote Lo0 address | 10.255.0.6 | SKIPPED | Dry run! |
-| 127 | dc1-leaf1b | Routing Table | Remote VTEP address | 10.255.1.3 | SKIPPED | Dry run! |
-| 128 | dc1-leaf1b | Routing Table | Remote VTEP address | 10.255.1.5 | SKIPPED | Dry run! |
-| 129 | dc1-leaf1b | Routing Table | Remote Lo0 address | 10.255.128.11 | SKIPPED | Dry run! |
-| 130 | dc1-leaf1b | Routing Table | Remote Lo0 address | 10.255.128.12 | SKIPPED | Dry run! |
-| 131 | dc1-leaf1b | Routing Table | Remote Lo0 address | 10.255.128.13 | SKIPPED | Dry run! |
-| 132 | dc1-leaf1b | Routing Table | Remote Lo0 address | 10.255.128.14 | SKIPPED | Dry run! |
-| 133 | dc1-leaf1b | Routing Table | Remote Lo0 address | 10.255.128.15 | SKIPPED | Dry run! |
-| 134 | dc1-leaf1b | Routing Table | Remote Lo0 address | 10.255.128.16 | SKIPPED | Dry run! |
-| 135 | dc1-leaf1b | Routing Table | Remote VTEP address | 10.255.129.13 | SKIPPED | Dry run! |
-| 136 | dc1-leaf1b | Routing Table | Remote VTEP address | 10.255.129.15 | SKIPPED | Dry run! |
-| 137 | dc1-leaf1c | Hardware | Verifies if the power supplies status are within the accepted states list. | VerifyEnvironmentPower | SKIPPED | Dry run! |
-| 138 | dc1-leaf1c | Hardware | Verifies if the fans status are within the accepted states list. | VerifyEnvironmentCooling | SKIPPED | Dry run! |
-| 139 | dc1-leaf1c | Hardware | Verifies if the device temperature is within the acceptable range. | VerifyTemperature | SKIPPED | Dry run! |
-| 140 | dc1-leaf1c | Hardware | Verifies the transceiver's manufacturer against a list of approved manufacturers. | VerifyTransceiversManufacturers | SKIPPED | Dry run! |
-| 141 | dc1-leaf1c | Interface State | Ethernet Interface & Line Protocol == \"up\" | Ethernet1 - DC1-LEAF1A_Ethernet8 | SKIPPED | Dry run! |
-| 142 | dc1-leaf1c | Interface State | Ethernet Interface & Line Protocol == \"adminDown\" | Ethernet2 - DC1-LEAF1B_Ethernet8 | SKIPPED | Dry run! |
-| 143 | dc1-leaf1c | Interface State | Ethernet Interface & Line Protocol == \"up\" | Ethernet5 - dc1-leaf1-server1_iLO | SKIPPED | Dry run! |
-| 144 | dc1-leaf1c | Interface State | Port-Channel Interface & Line Protocol == \"up\" | Port-Channel1 - DC1_L3_LEAF1_Po8 | SKIPPED | Dry run! |
-| 145 | dc1-leaf1c | LLDP Topology | LLDP topology - validate peer and interface | local: Ethernet1 - remote: dc1-leaf1a_Ethernet8 | SKIPPED | Dry run! |
-| 146 | dc1-leaf1c | NTP | Synchronised with NTP server | NTP | SKIPPED | Dry run! |
-| 147 | dc1-leaf2a | BGP | ArBGP is configured and operating | ArBGP | SKIPPED | Dry run! |
-| 148 | dc1-leaf2a | BGP | bgp evpn peer state established (evpn) | bgp_neighbor: 10.255.0.1 | SKIPPED | Dry run! |
-| 149 | dc1-leaf2a | BGP | bgp evpn peer state established (evpn) | bgp_neighbor: 10.255.0.2 | SKIPPED | Dry run! |
-| 150 | dc1-leaf2a | BGP | ip bgp peer state established (ipv4) | bgp_neighbor: 10.255.1.101 | SKIPPED | Dry run! |
-| 151 | dc1-leaf2a | BGP | bgp evpn peer state established (evpn) | bgp_neighbor: 10.255.128.15 | SKIPPED | Dry run! |
-| 152 | dc1-leaf2a | BGP | ip bgp peer state established (ipv4) | bgp_neighbor: 10.255.255.10 | SKIPPED | Dry run! |
-| 153 | dc1-leaf2a | BGP | ip bgp peer state established (ipv4) | bgp_neighbor: 10.255.255.8 | SKIPPED | Dry run! |
-| 154 | dc1-leaf2a | BGP | ip bgp peer state established (ipv4) | bgp_neighbor: 192.168.100.1 | SKIPPED | Dry run! |
-| 155 | dc1-leaf2a | Hardware | Verifies if the power supplies status are within the accepted states list. | VerifyEnvironmentPower | SKIPPED | Dry run! |
-| 156 | dc1-leaf2a | Hardware | Verifies if the fans status are within the accepted states list. | VerifyEnvironmentCooling | SKIPPED | Dry run! |
-| 157 | dc1-leaf2a | Hardware | Verifies if the device temperature is within the acceptable range. | VerifyTemperature | SKIPPED | Dry run! |
-| 158 | dc1-leaf2a | Hardware | Verifies the transceiver's manufacturer against a list of approved manufacturers. | VerifyTransceiversManufacturers | SKIPPED | Dry run! |
-| 159 | dc1-leaf2a | IP Reachability | ip reachability test p2p links | Source: dc1-leaf2a_Ethernet1 - Destination: dc1-spine1_Ethernet3 | SKIPPED | Dry run! |
-| 160 | dc1-leaf2a | IP Reachability | ip reachability test p2p links | Source: dc1-leaf2a_Ethernet2 - Destination: dc1-spine2_Ethernet3 | SKIPPED | Dry run! |
-| 161 | dc1-leaf2a | IP Reachability | ip reachability test p2p links | Source: dc1-leaf2a_Ethernet6 - Destination: dc2-leaf2a_Ethernet6 | SKIPPED | Dry run! |
-| 162 | dc1-leaf2a | Interface State | Ethernet Interface & Line Protocol == \"up\" | Ethernet1 - P2P_LINK_TO_DC1-SPINE1_Ethernet3 | SKIPPED | Dry run! |
-| 163 | dc1-leaf2a | Interface State | Ethernet Interface & Line Protocol == \"up\" | Ethernet2 - P2P_LINK_TO_DC1-SPINE2_Ethernet3 | SKIPPED | Dry run! |
-| 164 | dc1-leaf2a | Interface State | Ethernet Interface & Line Protocol == \"up\" | Ethernet3 - MLAG_PEER_dc1-leaf2b_Ethernet3 | SKIPPED | Dry run! |
-| 165 | dc1-leaf2a | Interface State | Ethernet Interface & Line Protocol == \"up\" | Ethernet4 - MLAG_PEER_dc1-leaf2b_Ethernet4 | SKIPPED | Dry run! |
-| 166 | dc1-leaf2a | Interface State | Ethernet Interface & Line Protocol == \"up\" | Ethernet5 - dc1-leaf2-server1_PCI1 | SKIPPED | Dry run! |
-| 167 | dc1-leaf2a | Interface State | Ethernet Interface & Line Protocol == \"up\" | Ethernet6 - P2P_LINK_TO_dc2-leaf2a_Ethernet6 | SKIPPED | Dry run! |
-| 168 | dc1-leaf2a | Interface State | Ethernet Interface & Line Protocol == \"up\" | Ethernet8 - DC1-LEAF2C_Ethernet1 | SKIPPED | Dry run! |
-| 169 | dc1-leaf2a | Interface State | Loopback Interface Status & Line Protocol == \"up\" | Loopback0 - EVPN_Overlay_Peering | SKIPPED | Dry run! |
-| 170 | dc1-leaf2a | Interface State | Loopback Interface Status & Line Protocol == \"up\" | Loopback1 - VTEP_VXLAN_Tunnel_Source | SKIPPED | Dry run! |
-| 171 | dc1-leaf2a | Interface State | Loopback Interface Status & Line Protocol == \"up\" | Loopback10 - VRF10_VTEP_DIAGNOSTICS | SKIPPED | Dry run! |
-| 172 | dc1-leaf2a | Interface State | Loopback Interface Status & Line Protocol == \"up\" | Loopback11 - VRF11_VTEP_DIAGNOSTICS | SKIPPED | Dry run! |
-| 173 | dc1-leaf2a | Interface State | Port-Channel Interface & Line Protocol == \"up\" | Port-Channel3 - MLAG_PEER_dc1-leaf2b_Po3 | SKIPPED | Dry run! |
-| 174 | dc1-leaf2a | Interface State | Port-Channel Interface & Line Protocol == \"up\" | Port-Channel5 - dc1-leaf2-server1_PortChannel dc1-leaf2-server1 | SKIPPED | Dry run! |
-| 175 | dc1-leaf2a | Interface State | Port-Channel Interface & Line Protocol == \"up\" | Port-Channel8 - DC1-LEAF2C_Po1 | SKIPPED | Dry run! |
-| 176 | dc1-leaf2a | Interface State | Vlan Interface & Line Protocol == \"up\" | Vlan11 - VRF10_VLAN11 | SKIPPED | Dry run! |
-| 177 | dc1-leaf2a | Interface State | Vlan Interface & Line Protocol == \"up\" | Vlan12 - VRF10_VLAN12 | SKIPPED | Dry run! |
-| 178 | dc1-leaf2a | Interface State | Vlan Interface & Line Protocol == \"up\" | Vlan21 - VRF11_VLAN21 | SKIPPED | Dry run! |
-| 179 | dc1-leaf2a | Interface State | Vlan Interface & Line Protocol == \"up\" | Vlan22 - VRF11_VLAN22 | SKIPPED | Dry run! |
-| 180 | dc1-leaf2a | Interface State | Vlan Interface & Line Protocol == \"up\" | Vlan3009 - MLAG_PEER_L3_iBGP: vrf VRF10 | SKIPPED | Dry run! |
-| 181 | dc1-leaf2a | Interface State | Vlan Interface & Line Protocol == \"up\" | Vlan3010 - MLAG_PEER_L3_iBGP: vrf VRF11 | SKIPPED | Dry run! |
-| 182 | dc1-leaf2a | Interface State | Vlan Interface & Line Protocol == \"up\" | Vlan4093 - MLAG_PEER_L3_PEERING | SKIPPED | Dry run! |
-| 183 | dc1-leaf2a | Interface State | Vlan Interface & Line Protocol == \"up\" | Vlan4094 - MLAG_PEER | SKIPPED | Dry run! |
-| 184 | dc1-leaf2a | Interface State | Vxlan Interface Status & Line Protocol == \"up\" | Vxlan1 | SKIPPED | Dry run! |
-| 185 | dc1-leaf2a | LLDP Topology | LLDP topology - validate peer and interface | local: Ethernet1 - remote: dc1-spine1_Ethernet3 | SKIPPED | Dry run! |
-| 186 | dc1-leaf2a | LLDP Topology | LLDP topology - validate peer and interface | local: Ethernet2 - remote: dc1-spine2_Ethernet3 | SKIPPED | Dry run! |
-| 187 | dc1-leaf2a | LLDP Topology | LLDP topology - validate peer and interface | local: Ethernet3 - remote: dc1-leaf2b_Ethernet3 | SKIPPED | Dry run! |
-| 188 | dc1-leaf2a | LLDP Topology | LLDP topology - validate peer and interface | local: Ethernet4 - remote: dc1-leaf2b_Ethernet4 | SKIPPED | Dry run! |
-| 189 | dc1-leaf2a | LLDP Topology | LLDP topology - validate peer and interface | local: Ethernet6 - remote: dc2-leaf2a_Ethernet6 | SKIPPED | Dry run! |
-| 190 | dc1-leaf2a | LLDP Topology | LLDP topology - validate peer and interface | local: Ethernet8 - remote: dc1-leaf2c_Ethernet1 | SKIPPED | Dry run! |
-| 191 | dc1-leaf2a | Loopback0 Reachability | Loopback0 Reachability | Source: dc1-leaf2a - 10.255.0.5/32 Destination: 10.255.0.1 | SKIPPED | Dry run! |
-| 192 | dc1-leaf2a | Loopback0 Reachability | Loopback0 Reachability | Source: dc1-leaf2a - 10.255.0.5/32 Destination: 10.255.0.2 | SKIPPED | Dry run! |
-| 193 | dc1-leaf2a | Loopback0 Reachability | Loopback0 Reachability | Source: dc1-leaf2a - 10.255.0.5/32 Destination: 10.255.0.3 | SKIPPED | Dry run! |
-| 194 | dc1-leaf2a | Loopback0 Reachability | Loopback0 Reachability | Source: dc1-leaf2a - 10.255.0.5/32 Destination: 10.255.0.4 | SKIPPED | Dry run! |
-| 195 | dc1-leaf2a | Loopback0 Reachability | Loopback0 Reachability | Source: dc1-leaf2a - 10.255.0.5/32 Destination: 10.255.0.5 | SKIPPED | Dry run! |
-| 196 | dc1-leaf2a | Loopback0 Reachability | Loopback0 Reachability | Source: dc1-leaf2a - 10.255.0.5/32 Destination: 10.255.0.6 | SKIPPED | Dry run! |
-| 197 | dc1-leaf2a | Loopback0 Reachability | Loopback0 Reachability | Source: dc1-leaf2a - 10.255.0.5/32 Destination: 10.255.128.11 | SKIPPED | Dry run! |
-| 198 | dc1-leaf2a | Loopback0 Reachability | Loopback0 Reachability | Source: dc1-leaf2a - 10.255.0.5/32 Destination: 10.255.128.12 | SKIPPED | Dry run! |
-| 199 | dc1-leaf2a | Loopback0 Reachability | Loopback0 Reachability | Source: dc1-leaf2a - 10.255.0.5/32 Destination: 10.255.128.13 | SKIPPED | Dry run! |
-| 200 | dc1-leaf2a | Loopback0 Reachability | Loopback0 Reachability | Source: dc1-leaf2a - 10.255.0.5/32 Destination: 10.255.128.14 | SKIPPED | Dry run! |
-| 201 | dc1-leaf2a | Loopback0 Reachability | Loopback0 Reachability | Source: dc1-leaf2a - 10.255.0.5/32 Destination: 10.255.128.15 | SKIPPED | Dry run! |
-| 202 | dc1-leaf2a | Loopback0 Reachability | Loopback0 Reachability | Source: dc1-leaf2a - 10.255.0.5/32 Destination: 10.255.128.16 | SKIPPED | Dry run! |
-| 203 | dc1-leaf2a | MLAG | MLAG State active & Status connected | MLAG | SKIPPED | Dry run! |
-| 204 | dc1-leaf2a | NTP | Synchronised with NTP server | NTP | SKIPPED | Dry run! |
-| 205 | dc1-leaf2a | Routing Table | Remote Lo0 address | 10.255.0.1 | SKIPPED | Dry run! |
-| 206 | dc1-leaf2a | Routing Table | Remote Lo0 address | 10.255.0.2 | SKIPPED | Dry run! |
-| 207 | dc1-leaf2a | Routing Table | Remote Lo0 address | 10.255.0.3 | SKIPPED | Dry run! |
-| 208 | dc1-leaf2a | Routing Table | Remote Lo0 address | 10.255.0.4 | SKIPPED | Dry run! |
-| 209 | dc1-leaf2a | Routing Table | Remote Lo0 address | 10.255.0.5 | SKIPPED | Dry run! |
-| 210 | dc1-leaf2a | Routing Table | Remote Lo0 address | 10.255.0.6 | SKIPPED | Dry run! |
-| 211 | dc1-leaf2a | Routing Table | Remote VTEP address | 10.255.1.3 | SKIPPED | Dry run! |
-| 212 | dc1-leaf2a | Routing Table | Remote VTEP address | 10.255.1.5 | SKIPPED | Dry run! |
-| 213 | dc1-leaf2a | Routing Table | Remote Lo0 address | 10.255.128.11 | SKIPPED | Dry run! |
-| 214 | dc1-leaf2a | Routing Table | Remote Lo0 address | 10.255.128.12 | SKIPPED | Dry run! |
-| 215 | dc1-leaf2a | Routing Table | Remote Lo0 address | 10.255.128.13 | SKIPPED | Dry run! |
-| 216 | dc1-leaf2a | Routing Table | Remote Lo0 address | 10.255.128.14 | SKIPPED | Dry run! |
-| 217 | dc1-leaf2a | Routing Table | Remote Lo0 address | 10.255.128.15 | SKIPPED | Dry run! |
-| 218 | dc1-leaf2a | Routing Table | Remote Lo0 address | 10.255.128.16 | SKIPPED | Dry run! |
-| 219 | dc1-leaf2a | Routing Table | Remote VTEP address | 10.255.129.13 | SKIPPED | Dry run! |
-| 220 | dc1-leaf2a | Routing Table | Remote VTEP address | 10.255.129.15 | SKIPPED | Dry run! |
-| 221 | dc1-leaf2b | BGP | ArBGP is configured and operating | ArBGP | SKIPPED | Dry run! |
-| 222 | dc1-leaf2b | BGP | bgp evpn peer state established (evpn) | bgp_neighbor: 10.255.0.1 | SKIPPED | Dry run! |
-| 223 | dc1-leaf2b | BGP | bgp evpn peer state established (evpn) | bgp_neighbor: 10.255.0.2 | SKIPPED | Dry run! |
-| 224 | dc1-leaf2b | BGP | ip bgp peer state established (ipv4) | bgp_neighbor: 10.255.1.100 | SKIPPED | Dry run! |
-| 225 | dc1-leaf2b | BGP | bgp evpn peer state established (evpn) | bgp_neighbor: 10.255.128.16 | SKIPPED | Dry run! |
-| 226 | dc1-leaf2b | BGP | ip bgp peer state established (ipv4) | bgp_neighbor: 10.255.255.12 | SKIPPED | Dry run! |
-| 227 | dc1-leaf2b | BGP | ip bgp peer state established (ipv4) | bgp_neighbor: 10.255.255.14 | SKIPPED | Dry run! |
-| 228 | dc1-leaf2b | BGP | ip bgp peer state established (ipv4) | bgp_neighbor: 192.168.100.3 | SKIPPED | Dry run! |
-| 229 | dc1-leaf2b | Hardware | Verifies if the power supplies status are within the accepted states list. | VerifyEnvironmentPower | SKIPPED | Dry run! |
-| 230 | dc1-leaf2b | Hardware | Verifies if the fans status are within the accepted states list. | VerifyEnvironmentCooling | SKIPPED | Dry run! |
-| 231 | dc1-leaf2b | Hardware | Verifies if the device temperature is within the acceptable range. | VerifyTemperature | SKIPPED | Dry run! |
-| 232 | dc1-leaf2b | Hardware | Verifies the transceiver's manufacturer against a list of approved manufacturers. | VerifyTransceiversManufacturers | SKIPPED | Dry run! |
-| 233 | dc1-leaf2b | IP Reachability | ip reachability test p2p links | Source: dc1-leaf2b_Ethernet1 - Destination: dc1-spine1_Ethernet4 | SKIPPED | Dry run! |
-| 234 | dc1-leaf2b | IP Reachability | ip reachability test p2p links | Source: dc1-leaf2b_Ethernet2 - Destination: dc1-spine2_Ethernet4 | SKIPPED | Dry run! |
-| 235 | dc1-leaf2b | IP Reachability | ip reachability test p2p links | Source: dc1-leaf2b_Ethernet6 - Destination: dc2-leaf2b_Ethernet6 | SKIPPED | Dry run! |
-| 236 | dc1-leaf2b | Interface State | Ethernet Interface & Line Protocol == \"up\" | Ethernet1 - P2P_LINK_TO_DC1-SPINE1_Ethernet4 | SKIPPED | Dry run! |
-| 237 | dc1-leaf2b | Interface State | Ethernet Interface & Line Protocol == \"up\" | Ethernet2 - P2P_LINK_TO_DC1-SPINE2_Ethernet4 | SKIPPED | Dry run! |
-| 238 | dc1-leaf2b | Interface State | Ethernet Interface & Line Protocol == \"up\" | Ethernet3 - MLAG_PEER_dc1-leaf2a_Ethernet3 | SKIPPED | Dry run! |
-| 239 | dc1-leaf2b | Interface State | Ethernet Interface & Line Protocol == \"up\" | Ethernet4 - MLAG_PEER_dc1-leaf2a_Ethernet4 | SKIPPED | Dry run! |
-| 240 | dc1-leaf2b | Interface State | Ethernet Interface & Line Protocol == \"up\" | Ethernet5 - dc1-leaf2-server1_PCI2 | SKIPPED | Dry run! |
-| 241 | dc1-leaf2b | Interface State | Ethernet Interface & Line Protocol == \"up\" | Ethernet6 - P2P_LINK_TO_dc2-leaf2b_Ethernet6 | SKIPPED | Dry run! |
-| 242 | dc1-leaf2b | Interface State | Ethernet Interface & Line Protocol == \"up\" | Ethernet8 - DC1-LEAF2C_Ethernet2 | SKIPPED | Dry run! |
-| 243 | dc1-leaf2b | Interface State | Loopback Interface Status & Line Protocol == \"up\" | Loopback0 - EVPN_Overlay_Peering | SKIPPED | Dry run! |
-| 244 | dc1-leaf2b | Interface State | Loopback Interface Status & Line Protocol == \"up\" | Loopback1 - VTEP_VXLAN_Tunnel_Source | SKIPPED | Dry run! |
-| 245 | dc1-leaf2b | Interface State | Loopback Interface Status & Line Protocol == \"up\" | Loopback10 - VRF10_VTEP_DIAGNOSTICS | SKIPPED | Dry run! |
-| 246 | dc1-leaf2b | Interface State | Loopback Interface Status & Line Protocol == \"up\" | Loopback11 - VRF11_VTEP_DIAGNOSTICS | SKIPPED | Dry run! |
-| 247 | dc1-leaf2b | Interface State | Port-Channel Interface & Line Protocol == \"up\" | Port-Channel3 - MLAG_PEER_dc1-leaf2a_Po3 | SKIPPED | Dry run! |
-| 248 | dc1-leaf2b | Interface State | Port-Channel Interface & Line Protocol == \"up\" | Port-Channel5 - dc1-leaf2-server1_PortChannel dc1-leaf2-server1 | SKIPPED | Dry run! |
-| 249 | dc1-leaf2b | Interface State | Port-Channel Interface & Line Protocol == \"up\" | Port-Channel8 - DC1-LEAF2C_Po1 | SKIPPED | Dry run! |
-| 250 | dc1-leaf2b | Interface State | Vlan Interface & Line Protocol == \"up\" | Vlan11 - VRF10_VLAN11 | SKIPPED | Dry run! |
-| 251 | dc1-leaf2b | Interface State | Vlan Interface & Line Protocol == \"up\" | Vlan12 - VRF10_VLAN12 | SKIPPED | Dry run! |
-| 252 | dc1-leaf2b | Interface State | Vlan Interface & Line Protocol == \"up\" | Vlan21 - VRF11_VLAN21 | SKIPPED | Dry run! |
-| 253 | dc1-leaf2b | Interface State | Vlan Interface & Line Protocol == \"up\" | Vlan22 - VRF11_VLAN22 | SKIPPED | Dry run! |
-| 254 | dc1-leaf2b | Interface State | Vlan Interface & Line Protocol == \"up\" | Vlan3009 - MLAG_PEER_L3_iBGP: vrf VRF10 | SKIPPED | Dry run! |
-| 255 | dc1-leaf2b | Interface State | Vlan Interface & Line Protocol == \"up\" | Vlan3010 - MLAG_PEER_L3_iBGP: vrf VRF11 | SKIPPED | Dry run! |
-| 256 | dc1-leaf2b | Interface State | Vlan Interface & Line Protocol == \"up\" | Vlan4093 - MLAG_PEER_L3_PEERING | SKIPPED | Dry run! |
-| 257 | dc1-leaf2b | Interface State | Vlan Interface & Line Protocol == \"up\" | Vlan4094 - MLAG_PEER | SKIPPED | Dry run! |
-| 258 | dc1-leaf2b | Interface State | Vxlan Interface Status & Line Protocol == \"up\" | Vxlan1 | SKIPPED | Dry run! |
-| 259 | dc1-leaf2b | LLDP Topology | LLDP topology - validate peer and interface | local: Ethernet1 - remote: dc1-spine1_Ethernet4 | SKIPPED | Dry run! |
-| 260 | dc1-leaf2b | LLDP Topology | LLDP topology - validate peer and interface | local: Ethernet2 - remote: dc1-spine2_Ethernet4 | SKIPPED | Dry run! |
-| 261 | dc1-leaf2b | LLDP Topology | LLDP topology - validate peer and interface | local: Ethernet3 - remote: dc1-leaf2a_Ethernet3 | SKIPPED | Dry run! |
-| 262 | dc1-leaf2b | LLDP Topology | LLDP topology - validate peer and interface | local: Ethernet4 - remote: dc1-leaf2a_Ethernet4 | SKIPPED | Dry run! |
-| 263 | dc1-leaf2b | LLDP Topology | LLDP topology - validate peer and interface | local: Ethernet6 - remote: dc2-leaf2b_Ethernet6 | SKIPPED | Dry run! |
-| 264 | dc1-leaf2b | LLDP Topology | LLDP topology - validate peer and interface | local: Ethernet8 - remote: dc1-leaf2c_Ethernet2 | SKIPPED | Dry run! |
-| 265 | dc1-leaf2b | Loopback0 Reachability | Loopback0 Reachability | Source: dc1-leaf2b - 10.255.0.6/32 Destination: 10.255.0.1 | SKIPPED | Dry run! |
-| 266 | dc1-leaf2b | Loopback0 Reachability | Loopback0 Reachability | Source: dc1-leaf2b - 10.255.0.6/32 Destination: 10.255.0.2 | SKIPPED | Dry run! |
-| 267 | dc1-leaf2b | Loopback0 Reachability | Loopback0 Reachability | Source: dc1-leaf2b - 10.255.0.6/32 Destination: 10.255.0.3 | SKIPPED | Dry run! |
-| 268 | dc1-leaf2b | Loopback0 Reachability | Loopback0 Reachability | Source: dc1-leaf2b - 10.255.0.6/32 Destination: 10.255.0.4 | SKIPPED | Dry run! |
-| 269 | dc1-leaf2b | Loopback0 Reachability | Loopback0 Reachability | Source: dc1-leaf2b - 10.255.0.6/32 Destination: 10.255.0.5 | SKIPPED | Dry run! |
-| 270 | dc1-leaf2b | Loopback0 Reachability | Loopback0 Reachability | Source: dc1-leaf2b - 10.255.0.6/32 Destination: 10.255.0.6 | SKIPPED | Dry run! |
-| 271 | dc1-leaf2b | Loopback0 Reachability | Loopback0 Reachability | Source: dc1-leaf2b - 10.255.0.6/32 Destination: 10.255.128.11 | SKIPPED | Dry run! |
-| 272 | dc1-leaf2b | Loopback0 Reachability | Loopback0 Reachability | Source: dc1-leaf2b - 10.255.0.6/32 Destination: 10.255.128.12 | SKIPPED | Dry run! |
-| 273 | dc1-leaf2b | Loopback0 Reachability | Loopback0 Reachability | Source: dc1-leaf2b - 10.255.0.6/32 Destination: 10.255.128.13 | SKIPPED | Dry run! |
-| 274 | dc1-leaf2b | Loopback0 Reachability | Loopback0 Reachability | Source: dc1-leaf2b - 10.255.0.6/32 Destination: 10.255.128.14 | SKIPPED | Dry run! |
-| 275 | dc1-leaf2b | Loopback0 Reachability | Loopback0 Reachability | Source: dc1-leaf2b - 10.255.0.6/32 Destination: 10.255.128.15 | SKIPPED | Dry run! |
-| 276 | dc1-leaf2b | Loopback0 Reachability | Loopback0 Reachability | Source: dc1-leaf2b - 10.255.0.6/32 Destination: 10.255.128.16 | SKIPPED | Dry run! |
-| 277 | dc1-leaf2b | MLAG | MLAG State active & Status connected | MLAG | SKIPPED | Dry run! |
-| 278 | dc1-leaf2b | NTP | Synchronised with NTP server | NTP | SKIPPED | Dry run! |
-| 279 | dc1-leaf2b | Routing Table | Remote Lo0 address | 10.255.0.1 | SKIPPED | Dry run! |
-| 280 | dc1-leaf2b | Routing Table | Remote Lo0 address | 10.255.0.2 | SKIPPED | Dry run! |
-| 281 | dc1-leaf2b | Routing Table | Remote Lo0 address | 10.255.0.3 | SKIPPED | Dry run! |
-| 282 | dc1-leaf2b | Routing Table | Remote Lo0 address | 10.255.0.4 | SKIPPED | Dry run! |
-| 283 | dc1-leaf2b | Routing Table | Remote Lo0 address | 10.255.0.5 | SKIPPED | Dry run! |
-| 284 | dc1-leaf2b | Routing Table | Remote Lo0 address | 10.255.0.6 | SKIPPED | Dry run! |
-| 285 | dc1-leaf2b | Routing Table | Remote VTEP address | 10.255.1.3 | SKIPPED | Dry run! |
-| 286 | dc1-leaf2b | Routing Table | Remote VTEP address | 10.255.1.5 | SKIPPED | Dry run! |
-| 287 | dc1-leaf2b | Routing Table | Remote Lo0 address | 10.255.128.11 | SKIPPED | Dry run! |
-| 288 | dc1-leaf2b | Routing Table | Remote Lo0 address | 10.255.128.12 | SKIPPED | Dry run! |
-| 289 | dc1-leaf2b | Routing Table | Remote Lo0 address | 10.255.128.13 | SKIPPED | Dry run! |
-| 290 | dc1-leaf2b | Routing Table | Remote Lo0 address | 10.255.128.14 | SKIPPED | Dry run! |
-| 291 | dc1-leaf2b | Routing Table | Remote Lo0 address | 10.255.128.15 | SKIPPED | Dry run! |
-| 292 | dc1-leaf2b | Routing Table | Remote Lo0 address | 10.255.128.16 | SKIPPED | Dry run! |
-| 293 | dc1-leaf2b | Routing Table | Remote VTEP address | 10.255.129.13 | SKIPPED | Dry run! |
-| 294 | dc1-leaf2b | Routing Table | Remote VTEP address | 10.255.129.15 | SKIPPED | Dry run! |
-| 295 | dc1-leaf2c | Hardware | Verifies if the power supplies status are within the accepted states list. | VerifyEnvironmentPower | SKIPPED | Dry run! |
-| 296 | dc1-leaf2c | Hardware | Verifies if the fans status are within the accepted states list. | VerifyEnvironmentCooling | SKIPPED | Dry run! |
-| 297 | dc1-leaf2c | Hardware | Verifies if the device temperature is within the acceptable range. | VerifyTemperature | SKIPPED | Dry run! |
-| 298 | dc1-leaf2c | Hardware | Verifies the transceiver's manufacturer against a list of approved manufacturers. | VerifyTransceiversManufacturers | SKIPPED | Dry run! |
-| 299 | dc1-leaf2c | Interface State | Ethernet Interface & Line Protocol == \"up\" | Ethernet1 - DC1-LEAF2A_Ethernet8 | SKIPPED | Dry run! |
-| 300 | dc1-leaf2c | Interface State | Ethernet Interface & Line Protocol == \"up\" | Ethernet2 - DC1-LEAF2B_Ethernet8 | SKIPPED | Dry run! |
-| 301 | dc1-leaf2c | Interface State | Ethernet Interface & Line Protocol == \"up\" | Ethernet5 - dc1-leaf2-server1_iLO | SKIPPED | Dry run! |
-| 302 | dc1-leaf2c | Interface State | Port-Channel Interface & Line Protocol == \"up\" | Port-Channel1 - DC1_L3_LEAF2_Po8 | SKIPPED | Dry run! |
-| 303 | dc1-leaf2c | LLDP Topology | LLDP topology - validate peer and interface | local: Ethernet1 - remote: dc1-leaf2a_Ethernet8 | SKIPPED | Dry run! |
-| 304 | dc1-leaf2c | LLDP Topology | LLDP topology - validate peer and interface | local: Ethernet2 - remote: dc1-leaf2b_Ethernet8 | SKIPPED | Dry run! |
-| 305 | dc1-leaf2c | NTP | Synchronised with NTP server | NTP | SKIPPED | Dry run! |
-| 306 | dc1-spine1 | BGP | ArBGP is configured and operating | ArBGP | SKIPPED | Dry run! |
-| 307 | dc1-spine1 | BGP | bgp evpn peer state established (evpn) | bgp_neighbor: 10.255.0.3 | SKIPPED | Dry run! |
-| 308 | dc1-spine1 | BGP | bgp evpn peer state established (evpn) | bgp_neighbor: 10.255.0.4 | SKIPPED | Dry run! |
-| 309 | dc1-spine1 | BGP | bgp evpn peer state established (evpn) | bgp_neighbor: 10.255.0.5 | SKIPPED | Dry run! |
-| 310 | dc1-spine1 | BGP | bgp evpn peer state established (evpn) | bgp_neighbor: 10.255.0.6 | SKIPPED | Dry run! |
-| 311 | dc1-spine1 | BGP | ip bgp peer state established (ipv4) | bgp_neighbor: 10.255.255.1 | SKIPPED | Dry run! |
-| 312 | dc1-spine1 | BGP | ip bgp peer state established (ipv4) | bgp_neighbor: 10.255.255.13 | SKIPPED | Dry run! |
-| 313 | dc1-spine1 | BGP | ip bgp peer state established (ipv4) | bgp_neighbor: 10.255.255.5 | SKIPPED | Dry run! |
-| 314 | dc1-spine1 | BGP | ip bgp peer state established (ipv4) | bgp_neighbor: 10.255.255.9 | SKIPPED | Dry run! |
-| 315 | dc1-spine1 | Hardware | Verifies if the power supplies status are within the accepted states list. | VerifyEnvironmentPower | SKIPPED | Dry run! |
-| 316 | dc1-spine1 | Hardware | Verifies if the fans status are within the accepted states list. | VerifyEnvironmentCooling | SKIPPED | Dry run! |
-| 317 | dc1-spine1 | Hardware | Verifies if the device temperature is within the acceptable range. | VerifyTemperature | SKIPPED | Dry run! |
-| 318 | dc1-spine1 | Hardware | Verifies the transceiver's manufacturer against a list of approved manufacturers. | VerifyTransceiversManufacturers | SKIPPED | Dry run! |
-| 319 | dc1-spine1 | IP Reachability | ip reachability test p2p links | Source: dc1-spine1_Ethernet1 - Destination: dc1-leaf1a_Ethernet1 | SKIPPED | Dry run! |
-| 320 | dc1-spine1 | IP Reachability | ip reachability test p2p links | Source: dc1-spine1_Ethernet2 - Destination: dc1-leaf1b_Ethernet1 | SKIPPED | Dry run! |
-| 321 | dc1-spine1 | IP Reachability | ip reachability test p2p links | Source: dc1-spine1_Ethernet3 - Destination: dc1-leaf2a_Ethernet1 | SKIPPED | Dry run! |
-| 322 | dc1-spine1 | IP Reachability | ip reachability test p2p links | Source: dc1-spine1_Ethernet4 - Destination: dc1-leaf2b_Ethernet1 | SKIPPED | Dry run! |
-| 323 | dc1-spine1 | Interface State | Ethernet Interface & Line Protocol == \"up\" | Ethernet1 - P2P_LINK_TO_DC1-LEAF1A_Ethernet1 | SKIPPED | Dry run! |
-| 324 | dc1-spine1 | Interface State | Ethernet Interface & Line Protocol == \"adminDown\" | Ethernet2 - P2P_LINK_TO_DC1-LEAF1B_Ethernet1 | SKIPPED | Dry run! |
-| 325 | dc1-spine1 | Interface State | Ethernet Interface & Line Protocol == \"up\" | Ethernet3 - P2P_LINK_TO_DC1-LEAF2A_Ethernet1 | SKIPPED | Dry run! |
-| 326 | dc1-spine1 | Interface State | Ethernet Interface & Line Protocol == \"up\" | Ethernet4 - P2P_LINK_TO_DC1-LEAF2B_Ethernet1 | SKIPPED | Dry run! |
-| 327 | dc1-spine1 | Interface State | Loopback Interface Status & Line Protocol == \"up\" | Loopback0 - EVPN_Overlay_Peering | SKIPPED | Dry run! |
-| 328 | dc1-spine1 | LLDP Topology | LLDP topology - validate peer and interface | local: Ethernet1 - remote: dc1-leaf1a_Ethernet1 | SKIPPED | Dry run! |
-| 329 | dc1-spine1 | LLDP Topology | LLDP topology - validate peer and interface | local: Ethernet3 - remote: dc1-leaf2a_Ethernet1 | SKIPPED | Dry run! |
-| 330 | dc1-spine1 | LLDP Topology | LLDP topology - validate peer and interface | local: Ethernet4 - remote: dc1-leaf2b_Ethernet1 | SKIPPED | Dry run! |
-| 331 | dc1-spine1 | NTP | Synchronised with NTP server | NTP | SKIPPED | Dry run! |
-| 332 | dc1-spine2 | BGP | ArBGP is configured and operating | ArBGP | SKIPPED | Dry run! |
-| 333 | dc1-spine2 | BGP | bgp evpn peer state established (evpn) | bgp_neighbor: 10.255.0.3 | SKIPPED | Dry run! |
-| 334 | dc1-spine2 | BGP | bgp evpn peer state established (evpn) | bgp_neighbor: 10.255.0.4 | SKIPPED | Dry run! |
-| 335 | dc1-spine2 | BGP | bgp evpn peer state established (evpn) | bgp_neighbor: 10.255.0.5 | SKIPPED | Dry run! |
-| 336 | dc1-spine2 | BGP | bgp evpn peer state established (evpn) | bgp_neighbor: 10.255.0.6 | SKIPPED | Dry run! |
-| 337 | dc1-spine2 | BGP | ip bgp peer state established (ipv4) | bgp_neighbor: 10.255.255.11 | SKIPPED | Dry run! |
-| 338 | dc1-spine2 | BGP | ip bgp peer state established (ipv4) | bgp_neighbor: 10.255.255.15 | SKIPPED | Dry run! |
-| 339 | dc1-spine2 | BGP | ip bgp peer state established (ipv4) | bgp_neighbor: 10.255.255.3 | SKIPPED | Dry run! |
-| 340 | dc1-spine2 | BGP | ip bgp peer state established (ipv4) | bgp_neighbor: 10.255.255.7 | SKIPPED | Dry run! |
-| 341 | dc1-spine2 | Hardware | Verifies if the power supplies status are within the accepted states list. | VerifyEnvironmentPower | SKIPPED | Dry run! |
-| 342 | dc1-spine2 | Hardware | Verifies if the fans status are within the accepted states list. | VerifyEnvironmentCooling | SKIPPED | Dry run! |
-| 343 | dc1-spine2 | Hardware | Verifies if the device temperature is within the acceptable range. | VerifyTemperature | SKIPPED | Dry run! |
-| 344 | dc1-spine2 | Hardware | Verifies the transceiver's manufacturer against a list of approved manufacturers. | VerifyTransceiversManufacturers | SKIPPED | Dry run! |
-| 345 | dc1-spine2 | IP Reachability | ip reachability test p2p links | Source: dc1-spine2_Ethernet1 - Destination: dc1-leaf1a_Ethernet2 | SKIPPED | Dry run! |
-| 346 | dc1-spine2 | IP Reachability | ip reachability test p2p links | Source: dc1-spine2_Ethernet2 - Destination: dc1-leaf1b_Ethernet2 | SKIPPED | Dry run! |
-| 347 | dc1-spine2 | IP Reachability | ip reachability test p2p links | Source: dc1-spine2_Ethernet3 - Destination: dc1-leaf2a_Ethernet2 | SKIPPED | Dry run! |
-| 348 | dc1-spine2 | IP Reachability | ip reachability test p2p links | Source: dc1-spine2_Ethernet4 - Destination: dc1-leaf2b_Ethernet2 | SKIPPED | Dry run! |
-| 349 | dc1-spine2 | Interface State | Ethernet Interface & Line Protocol == \"up\" | Ethernet1 - P2P_LINK_TO_DC1-LEAF1A_Ethernet2 | SKIPPED | Dry run! |
-| 350 | dc1-spine2 | Interface State | Ethernet Interface & Line Protocol == \"adminDown\" | Ethernet2 - P2P_LINK_TO_DC1-LEAF1B_Ethernet2 | SKIPPED | Dry run! |
-| 351 | dc1-spine2 | Interface State | Ethernet Interface & Line Protocol == \"up\" | Ethernet3 - P2P_LINK_TO_DC1-LEAF2A_Ethernet2 | SKIPPED | Dry run! |
-| 352 | dc1-spine2 | Interface State | Ethernet Interface & Line Protocol == \"up\" | Ethernet4 - P2P_LINK_TO_DC1-LEAF2B_Ethernet2 | SKIPPED | Dry run! |
-| 353 | dc1-spine2 | Interface State | Loopback Interface Status & Line Protocol == \"up\" | Loopback0 - EVPN_Overlay_Peering | SKIPPED | Dry run! |
-| 354 | dc1-spine2 | LLDP Topology | LLDP topology - validate peer and interface | local: Ethernet1 - remote: dc1-leaf1a_Ethernet2 | SKIPPED | Dry run! |
-| 355 | dc1-spine2 | LLDP Topology | LLDP topology - validate peer and interface | local: Ethernet3 - remote: dc1-leaf2a_Ethernet2 | SKIPPED | Dry run! |
-| 356 | dc1-spine2 | LLDP Topology | LLDP topology - validate peer and interface | local: Ethernet4 - remote: dc1-leaf2b_Ethernet2 | SKIPPED | Dry run! |
-| 357 | dc1-spine2 | NTP | Synchronised with NTP server | NTP | SKIPPED | Dry run! |
-| 358 | dc2-leaf1a | BGP | ArBGP is configured and operating | ArBGP | SKIPPED | Dry run! |
-| 359 | dc2-leaf1a | BGP | bgp evpn peer state established (evpn) | bgp_neighbor: 10.255.128.11 | SKIPPED | Dry run! |
-| 360 | dc2-leaf1a | BGP | bgp evpn peer state established (evpn) | bgp_neighbor: 10.255.128.12 | SKIPPED | Dry run! |
-| 361 | dc2-leaf1a | BGP | ip bgp peer state established (ipv4) | bgp_neighbor: 10.255.129.117 | SKIPPED | Dry run! |
-| 362 | dc2-leaf1a | BGP | ip bgp peer state established (ipv4) | bgp_neighbor: 10.255.255.104 | SKIPPED | Dry run! |
-| 363 | dc2-leaf1a | BGP | ip bgp peer state established (ipv4) | bgp_neighbor: 10.255.255.106 | SKIPPED | Dry run! |
-| 364 | dc2-leaf1a | Hardware | Verifies if the power supplies status are within the accepted states list. | VerifyEnvironmentPower | SKIPPED | Dry run! |
-| 365 | dc2-leaf1a | Hardware | Verifies if the fans status are within the accepted states list. | VerifyEnvironmentCooling | SKIPPED | Dry run! |
-| 366 | dc2-leaf1a | Hardware | Verifies if the device temperature is within the acceptable range. | VerifyTemperature | SKIPPED | Dry run! |
-| 367 | dc2-leaf1a | Hardware | Verifies the transceiver's manufacturer against a list of approved manufacturers. | VerifyTransceiversManufacturers | SKIPPED | Dry run! |
-| 368 | dc2-leaf1a | IP Reachability | ip reachability test p2p links | Source: dc2-leaf1a_Ethernet1 - Destination: dc2-spine1_Ethernet1 | SKIPPED | Dry run! |
-| 369 | dc2-leaf1a | IP Reachability | ip reachability test p2p links | Source: dc2-leaf1a_Ethernet2 - Destination: dc2-spine2_Ethernet1 | SKIPPED | Dry run! |
-| 370 | dc2-leaf1a | Interface State | Ethernet Interface & Line Protocol == \"up\" | Ethernet1 - P2P_LINK_TO_DC2-SPINE1_Ethernet1 | SKIPPED | Dry run! |
-| 371 | dc2-leaf1a | Interface State | Ethernet Interface & Line Protocol == \"up\" | Ethernet2 - P2P_LINK_TO_DC2-SPINE2_Ethernet1 | SKIPPED | Dry run! |
-| 372 | dc2-leaf1a | Interface State | Ethernet Interface & Line Protocol == \"up\" | Ethernet3 - MLAG_PEER_dc2-leaf1b_Ethernet3 | SKIPPED | Dry run! |
-| 373 | dc2-leaf1a | Interface State | Ethernet Interface & Line Protocol == \"up\" | Ethernet4 - MLAG_PEER_dc2-leaf1b_Ethernet4 | SKIPPED | Dry run! |
-| 374 | dc2-leaf1a | Interface State | Ethernet Interface & Line Protocol == \"up\" | Ethernet5 - dc2-leaf1-server1_PCI1 | SKIPPED | Dry run! |
-| 375 | dc2-leaf1a | Interface State | Ethernet Interface & Line Protocol == \"up\" | Ethernet8 - DC2-LEAF1C_Ethernet1 | SKIPPED | Dry run! |
-| 376 | dc2-leaf1a | Interface State | Loopback Interface Status & Line Protocol == \"up\" | Loopback0 - EVPN_Overlay_Peering | SKIPPED | Dry run! |
-| 377 | dc2-leaf1a | Interface State | Loopback Interface Status & Line Protocol == \"up\" | Loopback1 - VTEP_VXLAN_Tunnel_Source | SKIPPED | Dry run! |
-| 378 | dc2-leaf1a | Interface State | Loopback Interface Status & Line Protocol == \"up\" | Loopback10 - VRF10_VTEP_DIAGNOSTICS | SKIPPED | Dry run! |
-| 379 | dc2-leaf1a | Interface State | Loopback Interface Status & Line Protocol == \"up\" | Loopback11 - VRF11_VTEP_DIAGNOSTICS | SKIPPED | Dry run! |
-| 380 | dc2-leaf1a | Interface State | Port-Channel Interface & Line Protocol == \"up\" | Port-Channel3 - MLAG_PEER_dc2-leaf1b_Po3 | SKIPPED | Dry run! |
-| 381 | dc2-leaf1a | Interface State | Port-Channel Interface & Line Protocol == \"up\" | Port-Channel5 - dc2-leaf1-server1_PortChannel dc2-leaf1-server1 | SKIPPED | Dry run! |
-| 382 | dc2-leaf1a | Interface State | Port-Channel Interface & Line Protocol == \"up\" | Port-Channel8 - DC2-LEAF1C_Po1 | SKIPPED | Dry run! |
-| 383 | dc2-leaf1a | Interface State | Vlan Interface & Line Protocol == \"up\" | Vlan11 - VRF10_VLAN11 | SKIPPED | Dry run! |
-| 384 | dc2-leaf1a | Interface State | Vlan Interface & Line Protocol == \"up\" | Vlan12 - VRF10_VLAN12 | SKIPPED | Dry run! |
-| 385 | dc2-leaf1a | Interface State | Vlan Interface & Line Protocol == \"up\" | Vlan21 - VRF11_VLAN21 | SKIPPED | Dry run! |
-| 386 | dc2-leaf1a | Interface State | Vlan Interface & Line Protocol == \"up\" | Vlan22 - VRF11_VLAN22 | SKIPPED | Dry run! |
-| 387 | dc2-leaf1a | Interface State | Vlan Interface & Line Protocol == \"up\" | Vlan3009 - MLAG_PEER_L3_iBGP: vrf VRF10 | SKIPPED | Dry run! |
-| 388 | dc2-leaf1a | Interface State | Vlan Interface & Line Protocol == \"up\" | Vlan3010 - MLAG_PEER_L3_iBGP: vrf VRF11 | SKIPPED | Dry run! |
-| 389 | dc2-leaf1a | Interface State | Vlan Interface & Line Protocol == \"up\" | Vlan4093 - MLAG_PEER_L3_PEERING | SKIPPED | Dry run! |
-| 390 | dc2-leaf1a | Interface State | Vlan Interface & Line Protocol == \"up\" | Vlan4094 - MLAG_PEER | SKIPPED | Dry run! |
-| 391 | dc2-leaf1a | Interface State | Vxlan Interface Status & Line Protocol == \"up\" | Vxlan1 | SKIPPED | Dry run! |
-| 392 | dc2-leaf1a | LLDP Topology | LLDP topology - validate peer and interface | local: Ethernet1 - remote: dc2-spine1_Ethernet1 | SKIPPED | Dry run! |
-| 393 | dc2-leaf1a | LLDP Topology | LLDP topology - validate peer and interface | local: Ethernet2 - remote: dc2-spine2_Ethernet1 | SKIPPED | Dry run! |
-| 394 | dc2-leaf1a | LLDP Topology | LLDP topology - validate peer and interface | local: Ethernet3 - remote: dc2-leaf1b_Ethernet3 | SKIPPED | Dry run! |
-| 395 | dc2-leaf1a | LLDP Topology | LLDP topology - validate peer and interface | local: Ethernet4 - remote: dc2-leaf1b_Ethernet4 | SKIPPED | Dry run! |
-| 396 | dc2-leaf1a | LLDP Topology | LLDP topology - validate peer and interface | local: Ethernet8 - remote: dc2-leaf1c_Ethernet1 | SKIPPED | Dry run! |
-| 397 | dc2-leaf1a | Loopback0 Reachability | Loopback0 Reachability | Source: dc2-leaf1a - 10.255.128.13/32 Destination: 10.255.0.1 | SKIPPED | Dry run! |
-| 398 | dc2-leaf1a | Loopback0 Reachability | Loopback0 Reachability | Source: dc2-leaf1a - 10.255.128.13/32 Destination: 10.255.0.2 | SKIPPED | Dry run! |
-| 399 | dc2-leaf1a | Loopback0 Reachability | Loopback0 Reachability | Source: dc2-leaf1a - 10.255.128.13/32 Destination: 10.255.0.3 | SKIPPED | Dry run! |
-| 400 | dc2-leaf1a | Loopback0 Reachability | Loopback0 Reachability | Source: dc2-leaf1a - 10.255.128.13/32 Destination: 10.255.0.4 | SKIPPED | Dry run! |
-| 401 | dc2-leaf1a | Loopback0 Reachability | Loopback0 Reachability | Source: dc2-leaf1a - 10.255.128.13/32 Destination: 10.255.0.5 | SKIPPED | Dry run! |
-| 402 | dc2-leaf1a | Loopback0 Reachability | Loopback0 Reachability | Source: dc2-leaf1a - 10.255.128.13/32 Destination: 10.255.0.6 | SKIPPED | Dry run! |
-| 403 | dc2-leaf1a | Loopback0 Reachability | Loopback0 Reachability | Source: dc2-leaf1a - 10.255.128.13/32 Destination: 10.255.128.11 | SKIPPED | Dry run! |
-| 404 | dc2-leaf1a | Loopback0 Reachability | Loopback0 Reachability | Source: dc2-leaf1a - 10.255.128.13/32 Destination: 10.255.128.12 | SKIPPED | Dry run! |
-| 405 | dc2-leaf1a | Loopback0 Reachability | Loopback0 Reachability | Source: dc2-leaf1a - 10.255.128.13/32 Destination: 10.255.128.13 | SKIPPED | Dry run! |
-| 406 | dc2-leaf1a | Loopback0 Reachability | Loopback0 Reachability | Source: dc2-leaf1a - 10.255.128.13/32 Destination: 10.255.128.14 | SKIPPED | Dry run! |
-| 407 | dc2-leaf1a | Loopback0 Reachability | Loopback0 Reachability | Source: dc2-leaf1a - 10.255.128.13/32 Destination: 10.255.128.15 | SKIPPED | Dry run! |
-| 408 | dc2-leaf1a | Loopback0 Reachability | Loopback0 Reachability | Source: dc2-leaf1a - 10.255.128.13/32 Destination: 10.255.128.16 | SKIPPED | Dry run! |
-| 409 | dc2-leaf1a | MLAG | MLAG State active & Status connected | MLAG | SKIPPED | Dry run! |
-| 410 | dc2-leaf1a | NTP | Synchronised with NTP server | NTP | SKIPPED | Dry run! |
-| 411 | dc2-leaf1a | Routing Table | Remote Lo0 address | 10.255.0.1 | SKIPPED | Dry run! |
-| 412 | dc2-leaf1a | Routing Table | Remote Lo0 address | 10.255.0.2 | SKIPPED | Dry run! |
-| 413 | dc2-leaf1a | Routing Table | Remote Lo0 address | 10.255.0.3 | SKIPPED | Dry run! |
-| 414 | dc2-leaf1a | Routing Table | Remote Lo0 address | 10.255.0.4 | SKIPPED | Dry run! |
-| 415 | dc2-leaf1a | Routing Table | Remote Lo0 address | 10.255.0.5 | SKIPPED | Dry run! |
-| 416 | dc2-leaf1a | Routing Table | Remote Lo0 address | 10.255.0.6 | SKIPPED | Dry run! |
-| 417 | dc2-leaf1a | Routing Table | Remote VTEP address | 10.255.1.3 | SKIPPED | Dry run! |
-| 418 | dc2-leaf1a | Routing Table | Remote VTEP address | 10.255.1.5 | SKIPPED | Dry run! |
-| 419 | dc2-leaf1a | Routing Table | Remote Lo0 address | 10.255.128.11 | SKIPPED | Dry run! |
-| 420 | dc2-leaf1a | Routing Table | Remote Lo0 address | 10.255.128.12 | SKIPPED | Dry run! |
-| 421 | dc2-leaf1a | Routing Table | Remote Lo0 address | 10.255.128.13 | SKIPPED | Dry run! |
-| 422 | dc2-leaf1a | Routing Table | Remote Lo0 address | 10.255.128.14 | SKIPPED | Dry run! |
-| 423 | dc2-leaf1a | Routing Table | Remote Lo0 address | 10.255.128.15 | SKIPPED | Dry run! |
-| 424 | dc2-leaf1a | Routing Table | Remote Lo0 address | 10.255.128.16 | SKIPPED | Dry run! |
-| 425 | dc2-leaf1a | Routing Table | Remote VTEP address | 10.255.129.13 | SKIPPED | Dry run! |
-| 426 | dc2-leaf1a | Routing Table | Remote VTEP address | 10.255.129.15 | SKIPPED | Dry run! |
-| 427 | dc2-leaf1b | BGP | ArBGP is configured and operating | ArBGP | SKIPPED | Dry run! |
-| 428 | dc2-leaf1b | BGP | bgp evpn peer state established (evpn) | bgp_neighbor: 10.255.128.11 | SKIPPED | Dry run! |
-| 429 | dc2-leaf1b | BGP | bgp evpn peer state established (evpn) | bgp_neighbor: 10.255.128.12 | SKIPPED | Dry run! |
-| 430 | dc2-leaf1b | BGP | ip bgp peer state established (ipv4) | bgp_neighbor: 10.255.129.116 | SKIPPED | Dry run! |
-| 431 | dc2-leaf1b | BGP | ip bgp peer state established (ipv4) | bgp_neighbor: 10.255.255.108 | SKIPPED | Dry run! |
-| 432 | dc2-leaf1b | BGP | ip bgp peer state established (ipv4) | bgp_neighbor: 10.255.255.110 | SKIPPED | Dry run! |
-| 433 | dc2-leaf1b | Hardware | Verifies if the power supplies status are within the accepted states list. | VerifyEnvironmentPower | SKIPPED | Dry run! |
-| 434 | dc2-leaf1b | Hardware | Verifies if the fans status are within the accepted states list. | VerifyEnvironmentCooling | SKIPPED | Dry run! |
-| 435 | dc2-leaf1b | Hardware | Verifies if the device temperature is within the acceptable range. | VerifyTemperature | SKIPPED | Dry run! |
-| 436 | dc2-leaf1b | Hardware | Verifies the transceiver's manufacturer against a list of approved manufacturers. | VerifyTransceiversManufacturers | SKIPPED | Dry run! |
-| 437 | dc2-leaf1b | IP Reachability | ip reachability test p2p links | Source: dc2-leaf1b_Ethernet1 - Destination: dc2-spine1_Ethernet2 | SKIPPED | Dry run! |
-| 438 | dc2-leaf1b | IP Reachability | ip reachability test p2p links | Source: dc2-leaf1b_Ethernet2 - Destination: dc2-spine2_Ethernet2 | SKIPPED | Dry run! |
-| 439 | dc2-leaf1b | Interface State | Ethernet Interface & Line Protocol == \"up\" | Ethernet1 - P2P_LINK_TO_DC2-SPINE1_Ethernet2 | SKIPPED | Dry run! |
-| 440 | dc2-leaf1b | Interface State | Ethernet Interface & Line Protocol == \"up\" | Ethernet2 - P2P_LINK_TO_DC2-SPINE2_Ethernet2 | SKIPPED | Dry run! |
-| 441 | dc2-leaf1b | Interface State | Ethernet Interface & Line Protocol == \"up\" | Ethernet3 - MLAG_PEER_dc2-leaf1a_Ethernet3 | SKIPPED | Dry run! |
-| 442 | dc2-leaf1b | Interface State | Ethernet Interface & Line Protocol == \"up\" | Ethernet4 - MLAG_PEER_dc2-leaf1a_Ethernet4 | SKIPPED | Dry run! |
-| 443 | dc2-leaf1b | Interface State | Ethernet Interface & Line Protocol == \"up\" | Ethernet5 - dc2-leaf1-server1_PCI2 | SKIPPED | Dry run! |
-| 444 | dc2-leaf1b | Interface State | Ethernet Interface & Line Protocol == \"up\" | Ethernet8 - DC2-LEAF1C_Ethernet2 | SKIPPED | Dry run! |
-| 445 | dc2-leaf1b | Interface State | Loopback Interface Status & Line Protocol == \"up\" | Loopback0 - EVPN_Overlay_Peering | SKIPPED | Dry run! |
-| 446 | dc2-leaf1b | Interface State | Loopback Interface Status & Line Protocol == \"up\" | Loopback1 - VTEP_VXLAN_Tunnel_Source | SKIPPED | Dry run! |
-| 447 | dc2-leaf1b | Interface State | Loopback Interface Status & Line Protocol == \"up\" | Loopback10 - VRF10_VTEP_DIAGNOSTICS | SKIPPED | Dry run! |
-| 448 | dc2-leaf1b | Interface State | Loopback Interface Status & Line Protocol == \"up\" | Loopback11 - VRF11_VTEP_DIAGNOSTICS | SKIPPED | Dry run! |
-| 449 | dc2-leaf1b | Interface State | Port-Channel Interface & Line Protocol == \"up\" | Port-Channel3 - MLAG_PEER_dc2-leaf1a_Po3 | SKIPPED | Dry run! |
-| 450 | dc2-leaf1b | Interface State | Port-Channel Interface & Line Protocol == \"up\" | Port-Channel5 - dc2-leaf1-server1_PortChannel dc2-leaf1-server1 | SKIPPED | Dry run! |
-| 451 | dc2-leaf1b | Interface State | Port-Channel Interface & Line Protocol == \"up\" | Port-Channel8 - DC2-LEAF1C_Po1 | SKIPPED | Dry run! |
-| 452 | dc2-leaf1b | Interface State | Vlan Interface & Line Protocol == \"up\" | Vlan11 - VRF10_VLAN11 | SKIPPED | Dry run! |
-| 453 | dc2-leaf1b | Interface State | Vlan Interface & Line Protocol == \"up\" | Vlan12 - VRF10_VLAN12 | SKIPPED | Dry run! |
-| 454 | dc2-leaf1b | Interface State | Vlan Interface & Line Protocol == \"up\" | Vlan21 - VRF11_VLAN21 | SKIPPED | Dry run! |
-| 455 | dc2-leaf1b | Interface State | Vlan Interface & Line Protocol == \"up\" | Vlan22 - VRF11_VLAN22 | SKIPPED | Dry run! |
-| 456 | dc2-leaf1b | Interface State | Vlan Interface & Line Protocol == \"up\" | Vlan3009 - MLAG_PEER_L3_iBGP: vrf VRF10 | SKIPPED | Dry run! |
-| 457 | dc2-leaf1b | Interface State | Vlan Interface & Line Protocol == \"up\" | Vlan3010 - MLAG_PEER_L3_iBGP: vrf VRF11 | SKIPPED | Dry run! |
-| 458 | dc2-leaf1b | Interface State | Vlan Interface & Line Protocol == \"up\" | Vlan4093 - MLAG_PEER_L3_PEERING | SKIPPED | Dry run! |
-| 459 | dc2-leaf1b | Interface State | Vlan Interface & Line Protocol == \"up\" | Vlan4094 - MLAG_PEER | SKIPPED | Dry run! |
-| 460 | dc2-leaf1b | Interface State | Vxlan Interface Status & Line Protocol == \"up\" | Vxlan1 | SKIPPED | Dry run! |
-| 461 | dc2-leaf1b | LLDP Topology | LLDP topology - validate peer and interface | local: Ethernet1 - remote: dc2-spine1_Ethernet2 | SKIPPED | Dry run! |
-| 462 | dc2-leaf1b | LLDP Topology | LLDP topology - validate peer and interface | local: Ethernet2 - remote: dc2-spine2_Ethernet2 | SKIPPED | Dry run! |
-| 463 | dc2-leaf1b | LLDP Topology | LLDP topology - validate peer and interface | local: Ethernet3 - remote: dc2-leaf1a_Ethernet3 | SKIPPED | Dry run! |
-| 464 | dc2-leaf1b | LLDP Topology | LLDP topology - validate peer and interface | local: Ethernet4 - remote: dc2-leaf1a_Ethernet4 | SKIPPED | Dry run! |
-| 465 | dc2-leaf1b | LLDP Topology | LLDP topology - validate peer and interface | local: Ethernet8 - remote: dc2-leaf1c_Ethernet2 | SKIPPED | Dry run! |
-| 466 | dc2-leaf1b | Loopback0 Reachability | Loopback0 Reachability | Source: dc2-leaf1b - 10.255.128.14/32 Destination: 10.255.0.1 | SKIPPED | Dry run! |
-| 467 | dc2-leaf1b | Loopback0 Reachability | Loopback0 Reachability | Source: dc2-leaf1b - 10.255.128.14/32 Destination: 10.255.0.2 | SKIPPED | Dry run! |
-| 468 | dc2-leaf1b | Loopback0 Reachability | Loopback0 Reachability | Source: dc2-leaf1b - 10.255.128.14/32 Destination: 10.255.0.3 | SKIPPED | Dry run! |
-| 469 | dc2-leaf1b | Loopback0 Reachability | Loopback0 Reachability | Source: dc2-leaf1b - 10.255.128.14/32 Destination: 10.255.0.4 | SKIPPED | Dry run! |
-| 470 | dc2-leaf1b | Loopback0 Reachability | Loopback0 Reachability | Source: dc2-leaf1b - 10.255.128.14/32 Destination: 10.255.0.5 | SKIPPED | Dry run! |
-| 471 | dc2-leaf1b | Loopback0 Reachability | Loopback0 Reachability | Source: dc2-leaf1b - 10.255.128.14/32 Destination: 10.255.0.6 | SKIPPED | Dry run! |
-| 472 | dc2-leaf1b | Loopback0 Reachability | Loopback0 Reachability | Source: dc2-leaf1b - 10.255.128.14/32 Destination: 10.255.128.11 | SKIPPED | Dry run! |
-| 473 | dc2-leaf1b | Loopback0 Reachability | Loopback0 Reachability | Source: dc2-leaf1b - 10.255.128.14/32 Destination: 10.255.128.12 | SKIPPED | Dry run! |
-| 474 | dc2-leaf1b | Loopback0 Reachability | Loopback0 Reachability | Source: dc2-leaf1b - 10.255.128.14/32 Destination: 10.255.128.13 | SKIPPED | Dry run! |
-| 475 | dc2-leaf1b | Loopback0 Reachability | Loopback0 Reachability | Source: dc2-leaf1b - 10.255.128.14/32 Destination: 10.255.128.14 | SKIPPED | Dry run! |
-| 476 | dc2-leaf1b | Loopback0 Reachability | Loopback0 Reachability | Source: dc2-leaf1b - 10.255.128.14/32 Destination: 10.255.128.15 | SKIPPED | Dry run! |
-| 477 | dc2-leaf1b | Loopback0 Reachability | Loopback0 Reachability | Source: dc2-leaf1b - 10.255.128.14/32 Destination: 10.255.128.16 | SKIPPED | Dry run! |
-| 478 | dc2-leaf1b | MLAG | MLAG State active & Status connected | MLAG | SKIPPED | Dry run! |
-| 479 | dc2-leaf1b | NTP | Synchronised with NTP server | NTP | SKIPPED | Dry run! |
-| 480 | dc2-leaf1b | Routing Table | Remote Lo0 address | 10.255.0.1 | SKIPPED | Dry run! |
-| 481 | dc2-leaf1b | Routing Table | Remote Lo0 address | 10.255.0.2 | SKIPPED | Dry run! |
-| 482 | dc2-leaf1b | Routing Table | Remote Lo0 address | 10.255.0.3 | SKIPPED | Dry run! |
-| 483 | dc2-leaf1b | Routing Table | Remote Lo0 address | 10.255.0.4 | SKIPPED | Dry run! |
-| 484 | dc2-leaf1b | Routing Table | Remote Lo0 address | 10.255.0.5 | SKIPPED | Dry run! |
-| 485 | dc2-leaf1b | Routing Table | Remote Lo0 address | 10.255.0.6 | SKIPPED | Dry run! |
-| 486 | dc2-leaf1b | Routing Table | Remote VTEP address | 10.255.1.3 | SKIPPED | Dry run! |
-| 487 | dc2-leaf1b | Routing Table | Remote VTEP address | 10.255.1.5 | SKIPPED | Dry run! |
-| 488 | dc2-leaf1b | Routing Table | Remote Lo0 address | 10.255.128.11 | SKIPPED | Dry run! |
-| 489 | dc2-leaf1b | Routing Table | Remote Lo0 address | 10.255.128.12 | SKIPPED | Dry run! |
-| 490 | dc2-leaf1b | Routing Table | Remote Lo0 address | 10.255.128.13 | SKIPPED | Dry run! |
-| 491 | dc2-leaf1b | Routing Table | Remote Lo0 address | 10.255.128.14 | SKIPPED | Dry run! |
-| 492 | dc2-leaf1b | Routing Table | Remote Lo0 address | 10.255.128.15 | SKIPPED | Dry run! |
-| 493 | dc2-leaf1b | Routing Table | Remote Lo0 address | 10.255.128.16 | SKIPPED | Dry run! |
-| 494 | dc2-leaf1b | Routing Table | Remote VTEP address | 10.255.129.13 | SKIPPED | Dry run! |
-| 495 | dc2-leaf1b | Routing Table | Remote VTEP address | 10.255.129.15 | SKIPPED | Dry run! |
-| 496 | dc2-leaf1c | Hardware | Verifies if the power supplies status are within the accepted states list. | VerifyEnvironmentPower | SKIPPED | Dry run! |
-| 497 | dc2-leaf1c | Hardware | Verifies if the fans status are within the accepted states list. | VerifyEnvironmentCooling | SKIPPED | Dry run! |
-| 498 | dc2-leaf1c | Hardware | Verifies if the device temperature is within the acceptable range. | VerifyTemperature | SKIPPED | Dry run! |
-| 499 | dc2-leaf1c | Hardware | Verifies the transceiver's manufacturer against a list of approved manufacturers. | VerifyTransceiversManufacturers | SKIPPED | Dry run! |
-| 500 | dc2-leaf1c | Interface State | Ethernet Interface & Line Protocol == \"up\" | Ethernet1 - DC2-LEAF1A_Ethernet8 | SKIPPED | Dry run! |
-| 501 | dc2-leaf1c | Interface State | Ethernet Interface & Line Protocol == \"up\" | Ethernet2 - DC2-LEAF1B_Ethernet8 | SKIPPED | Dry run! |
-| 502 | dc2-leaf1c | Interface State | Ethernet Interface & Line Protocol == \"up\" | Ethernet5 - dc2-leaf1-server1_iLO | SKIPPED | Dry run! |
-| 503 | dc2-leaf1c | Interface State | Port-Channel Interface & Line Protocol == \"up\" | Port-Channel1 - DC2_L3_LEAF1_Po8 | SKIPPED | Dry run! |
-| 504 | dc2-leaf1c | LLDP Topology | LLDP topology - validate peer and interface | local: Ethernet1 - remote: dc2-leaf1a_Ethernet8 | SKIPPED | Dry run! |
-| 505 | dc2-leaf1c | LLDP Topology | LLDP topology - validate peer and interface | local: Ethernet2 - remote: dc2-leaf1b_Ethernet8 | SKIPPED | Dry run! |
-| 506 | dc2-leaf1c | NTP | Synchronised with NTP server | NTP | SKIPPED | Dry run! |
-| 507 | dc2-leaf2a | BGP | ArBGP is configured and operating | ArBGP | SKIPPED | Dry run! |
-| 508 | dc2-leaf2a | BGP | bgp evpn peer state established (evpn) | bgp_neighbor: 10.255.0.5 | SKIPPED | Dry run! |
-| 509 | dc2-leaf2a | BGP | bgp evpn peer state established (evpn) | bgp_neighbor: 10.255.128.11 | SKIPPED | Dry run! |
-| 510 | dc2-leaf2a | BGP | bgp evpn peer state established (evpn) | bgp_neighbor: 10.255.128.12 | SKIPPED | Dry run! |
-| 511 | dc2-leaf2a | BGP | ip bgp peer state established (ipv4) | bgp_neighbor: 10.255.129.121 | SKIPPED | Dry run! |
-| 512 | dc2-leaf2a | BGP | ip bgp peer state established (ipv4) | bgp_neighbor: 10.255.255.112 | SKIPPED | Dry run! |
-| 513 | dc2-leaf2a | BGP | ip bgp peer state established (ipv4) | bgp_neighbor: 10.255.255.114 | SKIPPED | Dry run! |
-| 514 | dc2-leaf2a | BGP | ip bgp peer state established (ipv4) | bgp_neighbor: 192.168.100.0 | SKIPPED | Dry run! |
-| 515 | dc2-leaf2a | Hardware | Verifies if the power supplies status are within the accepted states list. | VerifyEnvironmentPower | SKIPPED | Dry run! |
-| 516 | dc2-leaf2a | Hardware | Verifies if the fans status are within the accepted states list. | VerifyEnvironmentCooling | SKIPPED | Dry run! |
-| 517 | dc2-leaf2a | Hardware | Verifies if the device temperature is within the acceptable range. | VerifyTemperature | SKIPPED | Dry run! |
-| 518 | dc2-leaf2a | Hardware | Verifies the transceiver's manufacturer against a list of approved manufacturers. | VerifyTransceiversManufacturers | SKIPPED | Dry run! |
-| 519 | dc2-leaf2a | IP Reachability | ip reachability test p2p links | Source: dc2-leaf2a_Ethernet1 - Destination: dc2-spine1_Ethernet3 | SKIPPED | Dry run! |
-| 520 | dc2-leaf2a | IP Reachability | ip reachability test p2p links | Source: dc2-leaf2a_Ethernet2 - Destination: dc2-spine2_Ethernet3 | SKIPPED | Dry run! |
-| 521 | dc2-leaf2a | IP Reachability | ip reachability test p2p links | Source: dc2-leaf2a_Ethernet6 - Destination: dc1-leaf2a_Ethernet6 | SKIPPED | Dry run! |
-| 522 | dc2-leaf2a | Interface State | Ethernet Interface & Line Protocol == \"up\" | Ethernet1 - P2P_LINK_TO_DC2-SPINE1_Ethernet3 | SKIPPED | Dry run! |
-| 523 | dc2-leaf2a | Interface State | Ethernet Interface & Line Protocol == \"up\" | Ethernet2 - P2P_LINK_TO_DC2-SPINE2_Ethernet3 | SKIPPED | Dry run! |
-| 524 | dc2-leaf2a | Interface State | Ethernet Interface & Line Protocol == \"up\" | Ethernet3 - MLAG_PEER_dc2-leaf2b_Ethernet3 | SKIPPED | Dry run! |
-| 525 | dc2-leaf2a | Interface State | Ethernet Interface & Line Protocol == \"up\" | Ethernet4 - MLAG_PEER_dc2-leaf2b_Ethernet4 | SKIPPED | Dry run! |
-| 526 | dc2-leaf2a | Interface State | Ethernet Interface & Line Protocol == \"up\" | Ethernet5 - dc2-leaf2-server1_PCI1 | SKIPPED | Dry run! |
-| 527 | dc2-leaf2a | Interface State | Ethernet Interface & Line Protocol == \"up\" | Ethernet6 - P2P_LINK_TO_dc1-leaf2a_Ethernet6 | SKIPPED | Dry run! |
-| 528 | dc2-leaf2a | Interface State | Ethernet Interface & Line Protocol == \"up\" | Ethernet8 - DC2-LEAF2C_Ethernet1 | SKIPPED | Dry run! |
-| 529 | dc2-leaf2a | Interface State | Loopback Interface Status & Line Protocol == \"up\" | Loopback0 - EVPN_Overlay_Peering | SKIPPED | Dry run! |
-| 530 | dc2-leaf2a | Interface State | Loopback Interface Status & Line Protocol == \"up\" | Loopback1 - VTEP_VXLAN_Tunnel_Source | SKIPPED | Dry run! |
-| 531 | dc2-leaf2a | Interface State | Loopback Interface Status & Line Protocol == \"up\" | Loopback10 - VRF10_VTEP_DIAGNOSTICS | SKIPPED | Dry run! |
-| 532 | dc2-leaf2a | Interface State | Loopback Interface Status & Line Protocol == \"up\" | Loopback11 - VRF11_VTEP_DIAGNOSTICS | SKIPPED | Dry run! |
-| 533 | dc2-leaf2a | Interface State | Port-Channel Interface & Line Protocol == \"up\" | Port-Channel3 - MLAG_PEER_dc2-leaf2b_Po3 | SKIPPED | Dry run! |
-| 534 | dc2-leaf2a | Interface State | Port-Channel Interface & Line Protocol == \"up\" | Port-Channel5 - dc2-leaf2-server1_PortChannel dc2-leaf2-server1 | SKIPPED | Dry run! |
-| 535 | dc2-leaf2a | Interface State | Port-Channel Interface & Line Protocol == \"up\" | Port-Channel8 - DC2-LEAF2C_Po1 | SKIPPED | Dry run! |
-| 536 | dc2-leaf2a | Interface State | Vlan Interface & Line Protocol == \"up\" | Vlan11 - VRF10_VLAN11 | SKIPPED | Dry run! |
-| 537 | dc2-leaf2a | Interface State | Vlan Interface & Line Protocol == \"up\" | Vlan12 - VRF10_VLAN12 | SKIPPED | Dry run! |
-| 538 | dc2-leaf2a | Interface State | Vlan Interface & Line Protocol == \"up\" | Vlan21 - VRF11_VLAN21 | SKIPPED | Dry run! |
-| 539 | dc2-leaf2a | Interface State | Vlan Interface & Line Protocol == \"up\" | Vlan22 - VRF11_VLAN22 | SKIPPED | Dry run! |
-| 540 | dc2-leaf2a | Interface State | Vlan Interface & Line Protocol == \"up\" | Vlan3009 - MLAG_PEER_L3_iBGP: vrf VRF10 | SKIPPED | Dry run! |
-| 541 | dc2-leaf2a | Interface State | Vlan Interface & Line Protocol == \"up\" | Vlan3010 - MLAG_PEER_L3_iBGP: vrf VRF11 | SKIPPED | Dry run! |
-| 542 | dc2-leaf2a | Interface State | Vlan Interface & Line Protocol == \"up\" | Vlan4093 - MLAG_PEER_L3_PEERING | SKIPPED | Dry run! |
-| 543 | dc2-leaf2a | Interface State | Vlan Interface & Line Protocol == \"up\" | Vlan4094 - MLAG_PEER | SKIPPED | Dry run! |
-| 544 | dc2-leaf2a | Interface State | Vxlan Interface Status & Line Protocol == \"up\" | Vxlan1 | SKIPPED | Dry run! |
-| 545 | dc2-leaf2a | LLDP Topology | LLDP topology - validate peer and interface | local: Ethernet1 - remote: dc2-spine1_Ethernet3 | SKIPPED | Dry run! |
-| 546 | dc2-leaf2a | LLDP Topology | LLDP topology - validate peer and interface | local: Ethernet2 - remote: dc2-spine2_Ethernet3 | SKIPPED | Dry run! |
-| 547 | dc2-leaf2a | LLDP Topology | LLDP topology - validate peer and interface | local: Ethernet3 - remote: dc2-leaf2b_Ethernet3 | SKIPPED | Dry run! |
-| 548 | dc2-leaf2a | LLDP Topology | LLDP topology - validate peer and interface | local: Ethernet4 - remote: dc2-leaf2b_Ethernet4 | SKIPPED | Dry run! |
-| 549 | dc2-leaf2a | LLDP Topology | LLDP topology - validate peer and interface | local: Ethernet6 - remote: dc1-leaf2a_Ethernet6 | SKIPPED | Dry run! |
-| 550 | dc2-leaf2a | LLDP Topology | LLDP topology - validate peer and interface | local: Ethernet8 - remote: dc2-leaf2c_Ethernet1 | SKIPPED | Dry run! |
-| 551 | dc2-leaf2a | Loopback0 Reachability | Loopback0 Reachability | Source: dc2-leaf2a - 10.255.128.15/32 Destination: 10.255.0.1 | SKIPPED | Dry run! |
-| 552 | dc2-leaf2a | Loopback0 Reachability | Loopback0 Reachability | Source: dc2-leaf2a - 10.255.128.15/32 Destination: 10.255.0.2 | SKIPPED | Dry run! |
-| 553 | dc2-leaf2a | Loopback0 Reachability | Loopback0 Reachability | Source: dc2-leaf2a - 10.255.128.15/32 Destination: 10.255.0.3 | SKIPPED | Dry run! |
-| 554 | dc2-leaf2a | Loopback0 Reachability | Loopback0 Reachability | Source: dc2-leaf2a - 10.255.128.15/32 Destination: 10.255.0.4 | SKIPPED | Dry run! |
-| 555 | dc2-leaf2a | Loopback0 Reachability | Loopback0 Reachability | Source: dc2-leaf2a - 10.255.128.15/32 Destination: 10.255.0.5 | SKIPPED | Dry run! |
-| 556 | dc2-leaf2a | Loopback0 Reachability | Loopback0 Reachability | Source: dc2-leaf2a - 10.255.128.15/32 Destination: 10.255.0.6 | SKIPPED | Dry run! |
-| 557 | dc2-leaf2a | Loopback0 Reachability | Loopback0 Reachability | Source: dc2-leaf2a - 10.255.128.15/32 Destination: 10.255.128.11 | SKIPPED | Dry run! |
-| 558 | dc2-leaf2a | Loopback0 Reachability | Loopback0 Reachability | Source: dc2-leaf2a - 10.255.128.15/32 Destination: 10.255.128.12 | SKIPPED | Dry run! |
-| 559 | dc2-leaf2a | Loopback0 Reachability | Loopback0 Reachability | Source: dc2-leaf2a - 10.255.128.15/32 Destination: 10.255.128.13 | SKIPPED | Dry run! |
-| 560 | dc2-leaf2a | Loopback0 Reachability | Loopback0 Reachability | Source: dc2-leaf2a - 10.255.128.15/32 Destination: 10.255.128.14 | SKIPPED | Dry run! |
-| 561 | dc2-leaf2a | Loopback0 Reachability | Loopback0 Reachability | Source: dc2-leaf2a - 10.255.128.15/32 Destination: 10.255.128.15 | SKIPPED | Dry run! |
-| 562 | dc2-leaf2a | Loopback0 Reachability | Loopback0 Reachability | Source: dc2-leaf2a - 10.255.128.15/32 Destination: 10.255.128.16 | SKIPPED | Dry run! |
-| 563 | dc2-leaf2a | MLAG | MLAG State active & Status connected | MLAG | SKIPPED | Dry run! |
-| 564 | dc2-leaf2a | NTP | Synchronised with NTP server | NTP | SKIPPED | Dry run! |
-| 565 | dc2-leaf2a | Routing Table | Remote Lo0 address | 10.255.0.1 | SKIPPED | Dry run! |
-| 566 | dc2-leaf2a | Routing Table | Remote Lo0 address | 10.255.0.2 | SKIPPED | Dry run! |
-| 567 | dc2-leaf2a | Routing Table | Remote Lo0 address | 10.255.0.3 | SKIPPED | Dry run! |
-| 568 | dc2-leaf2a | Routing Table | Remote Lo0 address | 10.255.0.4 | SKIPPED | Dry run! |
-| 569 | dc2-leaf2a | Routing Table | Remote Lo0 address | 10.255.0.5 | SKIPPED | Dry run! |
-| 570 | dc2-leaf2a | Routing Table | Remote Lo0 address | 10.255.0.6 | SKIPPED | Dry run! |
-| 571 | dc2-leaf2a | Routing Table | Remote VTEP address | 10.255.1.3 | SKIPPED | Dry run! |
-| 572 | dc2-leaf2a | Routing Table | Remote VTEP address | 10.255.1.5 | SKIPPED | Dry run! |
-| 573 | dc2-leaf2a | Routing Table | Remote Lo0 address | 10.255.128.11 | SKIPPED | Dry run! |
-| 574 | dc2-leaf2a | Routing Table | Remote Lo0 address | 10.255.128.12 | SKIPPED | Dry run! |
-| 575 | dc2-leaf2a | Routing Table | Remote Lo0 address | 10.255.128.13 | SKIPPED | Dry run! |
-| 576 | dc2-leaf2a | Routing Table | Remote Lo0 address | 10.255.128.14 | SKIPPED | Dry run! |
-| 577 | dc2-leaf2a | Routing Table | Remote Lo0 address | 10.255.128.15 | SKIPPED | Dry run! |
-| 578 | dc2-leaf2a | Routing Table | Remote Lo0 address | 10.255.128.16 | SKIPPED | Dry run! |
-| 579 | dc2-leaf2a | Routing Table | Remote VTEP address | 10.255.129.13 | SKIPPED | Dry run! |
-| 580 | dc2-leaf2a | Routing Table | Remote VTEP address | 10.255.129.15 | SKIPPED | Dry run! |
-| 581 | dc2-leaf2b | BGP | ArBGP is configured and operating | ArBGP | SKIPPED | Dry run! |
-| 582 | dc2-leaf2b | BGP | bgp evpn peer state established (evpn) | bgp_neighbor: 10.255.0.6 | SKIPPED | Dry run! |
-| 583 | dc2-leaf2b | BGP | bgp evpn peer state established (evpn) | bgp_neighbor: 10.255.128.11 | SKIPPED | Dry run! |
-| 584 | dc2-leaf2b | BGP | bgp evpn peer state established (evpn) | bgp_neighbor: 10.255.128.12 | SKIPPED | Dry run! |
-| 585 | dc2-leaf2b | BGP | ip bgp peer state established (ipv4) | bgp_neighbor: 10.255.129.120 | SKIPPED | Dry run! |
-| 586 | dc2-leaf2b | BGP | ip bgp peer state established (ipv4) | bgp_neighbor: 10.255.255.116 | SKIPPED | Dry run! |
-| 587 | dc2-leaf2b | BGP | ip bgp peer state established (ipv4) | bgp_neighbor: 10.255.255.118 | SKIPPED | Dry run! |
-| 588 | dc2-leaf2b | BGP | ip bgp peer state established (ipv4) | bgp_neighbor: 192.168.100.2 | SKIPPED | Dry run! |
-| 589 | dc2-leaf2b | Hardware | Verifies if the power supplies status are within the accepted states list. | VerifyEnvironmentPower | SKIPPED | Dry run! |
-| 590 | dc2-leaf2b | Hardware | Verifies if the fans status are within the accepted states list. | VerifyEnvironmentCooling | SKIPPED | Dry run! |
-| 591 | dc2-leaf2b | Hardware | Verifies if the device temperature is within the acceptable range. | VerifyTemperature | SKIPPED | Dry run! |
-| 592 | dc2-leaf2b | Hardware | Verifies the transceiver's manufacturer against a list of approved manufacturers. | VerifyTransceiversManufacturers | SKIPPED | Dry run! |
-| 593 | dc2-leaf2b | IP Reachability | ip reachability test p2p links | Source: dc2-leaf2b_Ethernet1 - Destination: dc2-spine1_Ethernet4 | SKIPPED | Dry run! |
-| 594 | dc2-leaf2b | IP Reachability | ip reachability test p2p links | Source: dc2-leaf2b_Ethernet2 - Destination: dc2-spine2_Ethernet4 | SKIPPED | Dry run! |
-| 595 | dc2-leaf2b | IP Reachability | ip reachability test p2p links | Source: dc2-leaf2b_Ethernet6 - Destination: dc1-leaf2b_Ethernet6 | SKIPPED | Dry run! |
-| 596 | dc2-leaf2b | Interface State | Ethernet Interface & Line Protocol == \"up\" | Ethernet1 - P2P_LINK_TO_DC2-SPINE1_Ethernet4 | SKIPPED | Dry run! |
-| 597 | dc2-leaf2b | Interface State | Ethernet Interface & Line Protocol == \"up\" | Ethernet2 - P2P_LINK_TO_DC2-SPINE2_Ethernet4 | SKIPPED | Dry run! |
-| 598 | dc2-leaf2b | Interface State | Ethernet Interface & Line Protocol == \"up\" | Ethernet3 - MLAG_PEER_dc2-leaf2a_Ethernet3 | SKIPPED | Dry run! |
-| 599 | dc2-leaf2b | Interface State | Ethernet Interface & Line Protocol == \"up\" | Ethernet4 - MLAG_PEER_dc2-leaf2a_Ethernet4 | SKIPPED | Dry run! |
-| 600 | dc2-leaf2b | Interface State | Ethernet Interface & Line Protocol == \"up\" | Ethernet5 - dc2-leaf2-server1_PCI2 | SKIPPED | Dry run! |
-| 601 | dc2-leaf2b | Interface State | Ethernet Interface & Line Protocol == \"up\" | Ethernet6 - P2P_LINK_TO_dc1-leaf2b_Ethernet6 | SKIPPED | Dry run! |
-| 602 | dc2-leaf2b | Interface State | Ethernet Interface & Line Protocol == \"up\" | Ethernet8 - DC2-LEAF2C_Ethernet2 | SKIPPED | Dry run! |
-| 603 | dc2-leaf2b | Interface State | Loopback Interface Status & Line Protocol == \"up\" | Loopback0 - EVPN_Overlay_Peering | SKIPPED | Dry run! |
-| 604 | dc2-leaf2b | Interface State | Loopback Interface Status & Line Protocol == \"up\" | Loopback1 - VTEP_VXLAN_Tunnel_Source | SKIPPED | Dry run! |
-| 605 | dc2-leaf2b | Interface State | Loopback Interface Status & Line Protocol == \"up\" | Loopback10 - VRF10_VTEP_DIAGNOSTICS | SKIPPED | Dry run! |
-| 606 | dc2-leaf2b | Interface State | Loopback Interface Status & Line Protocol == \"up\" | Loopback11 - VRF11_VTEP_DIAGNOSTICS | SKIPPED | Dry run! |
-| 607 | dc2-leaf2b | Interface State | Port-Channel Interface & Line Protocol == \"up\" | Port-Channel3 - MLAG_PEER_dc2-leaf2a_Po3 | SKIPPED | Dry run! |
-| 608 | dc2-leaf2b | Interface State | Port-Channel Interface & Line Protocol == \"up\" | Port-Channel5 - dc2-leaf2-server1_PortChannel dc2-leaf2-server1 | SKIPPED | Dry run! |
-| 609 | dc2-leaf2b | Interface State | Port-Channel Interface & Line Protocol == \"up\" | Port-Channel8 - DC2-LEAF2C_Po1 | SKIPPED | Dry run! |
-| 610 | dc2-leaf2b | Interface State | Vlan Interface & Line Protocol == \"up\" | Vlan11 - VRF10_VLAN11 | SKIPPED | Dry run! |
-| 611 | dc2-leaf2b | Interface State | Vlan Interface & Line Protocol == \"up\" | Vlan12 - VRF10_VLAN12 | SKIPPED | Dry run! |
-| 612 | dc2-leaf2b | Interface State | Vlan Interface & Line Protocol == \"up\" | Vlan21 - VRF11_VLAN21 | SKIPPED | Dry run! |
-| 613 | dc2-leaf2b | Interface State | Vlan Interface & Line Protocol == \"up\" | Vlan22 - VRF11_VLAN22 | SKIPPED | Dry run! |
-| 614 | dc2-leaf2b | Interface State | Vlan Interface & Line Protocol == \"up\" | Vlan3009 - MLAG_PEER_L3_iBGP: vrf VRF10 | SKIPPED | Dry run! |
-| 615 | dc2-leaf2b | Interface State | Vlan Interface & Line Protocol == \"up\" | Vlan3010 - MLAG_PEER_L3_iBGP: vrf VRF11 | SKIPPED | Dry run! |
-| 616 | dc2-leaf2b | Interface State | Vlan Interface & Line Protocol == \"up\" | Vlan4093 - MLAG_PEER_L3_PEERING | SKIPPED | Dry run! |
-| 617 | dc2-leaf2b | Interface State | Vlan Interface & Line Protocol == \"up\" | Vlan4094 - MLAG_PEER | SKIPPED | Dry run! |
-| 618 | dc2-leaf2b | Interface State | Vxlan Interface Status & Line Protocol == \"up\" | Vxlan1 | SKIPPED | Dry run! |
-| 619 | dc2-leaf2b | LLDP Topology | LLDP topology - validate peer and interface | local: Ethernet1 - remote: dc2-spine1_Ethernet4 | SKIPPED | Dry run! |
-| 620 | dc2-leaf2b | LLDP Topology | LLDP topology - validate peer and interface | local: Ethernet2 - remote: dc2-spine2_Ethernet4 | SKIPPED | Dry run! |
-| 621 | dc2-leaf2b | LLDP Topology | LLDP topology - validate peer and interface | local: Ethernet3 - remote: dc2-leaf2a_Ethernet3 | SKIPPED | Dry run! |
-| 622 | dc2-leaf2b | LLDP Topology | LLDP topology - validate peer and interface | local: Ethernet4 - remote: dc2-leaf2a_Ethernet4 | SKIPPED | Dry run! |
-| 623 | dc2-leaf2b | LLDP Topology | LLDP topology - validate peer and interface | local: Ethernet6 - remote: dc1-leaf2b_Ethernet6 | SKIPPED | Dry run! |
-| 624 | dc2-leaf2b | LLDP Topology | LLDP topology - validate peer and interface | local: Ethernet8 - remote: dc2-leaf2c_Ethernet2 | SKIPPED | Dry run! |
-| 625 | dc2-leaf2b | Loopback0 Reachability | Loopback0 Reachability | Source: dc2-leaf2b - 10.255.128.16/32 Destination: 10.255.0.1 | SKIPPED | Dry run! |
-| 626 | dc2-leaf2b | Loopback0 Reachability | Loopback0 Reachability | Source: dc2-leaf2b - 10.255.128.16/32 Destination: 10.255.0.2 | SKIPPED | Dry run! |
-| 627 | dc2-leaf2b | Loopback0 Reachability | Loopback0 Reachability | Source: dc2-leaf2b - 10.255.128.16/32 Destination: 10.255.0.3 | SKIPPED | Dry run! |
-| 628 | dc2-leaf2b | Loopback0 Reachability | Loopback0 Reachability | Source: dc2-leaf2b - 10.255.128.16/32 Destination: 10.255.0.4 | SKIPPED | Dry run! |
-| 629 | dc2-leaf2b | Loopback0 Reachability | Loopback0 Reachability | Source: dc2-leaf2b - 10.255.128.16/32 Destination: 10.255.0.5 | SKIPPED | Dry run! |
-| 630 | dc2-leaf2b | Loopback0 Reachability | Loopback0 Reachability | Source: dc2-leaf2b - 10.255.128.16/32 Destination: 10.255.0.6 | SKIPPED | Dry run! |
-| 631 | dc2-leaf2b | Loopback0 Reachability | Loopback0 Reachability | Source: dc2-leaf2b - 10.255.128.16/32 Destination: 10.255.128.11 | SKIPPED | Dry run! |
-| 632 | dc2-leaf2b | Loopback0 Reachability | Loopback0 Reachability | Source: dc2-leaf2b - 10.255.128.16/32 Destination: 10.255.128.12 | SKIPPED | Dry run! |
-| 633 | dc2-leaf2b | Loopback0 Reachability | Loopback0 Reachability | Source: dc2-leaf2b - 10.255.128.16/32 Destination: 10.255.128.13 | SKIPPED | Dry run! |
-| 634 | dc2-leaf2b | Loopback0 Reachability | Loopback0 Reachability | Source: dc2-leaf2b - 10.255.128.16/32 Destination: 10.255.128.14 | SKIPPED | Dry run! |
-| 635 | dc2-leaf2b | Loopback0 Reachability | Loopback0 Reachability | Source: dc2-leaf2b - 10.255.128.16/32 Destination: 10.255.128.15 | SKIPPED | Dry run! |
-| 636 | dc2-leaf2b | Loopback0 Reachability | Loopback0 Reachability | Source: dc2-leaf2b - 10.255.128.16/32 Destination: 10.255.128.16 | SKIPPED | Dry run! |
-| 637 | dc2-leaf2b | MLAG | MLAG State active & Status connected | MLAG | SKIPPED | Dry run! |
-| 638 | dc2-leaf2b | NTP | Synchronised with NTP server | NTP | SKIPPED | Dry run! |
-| 639 | dc2-leaf2b | Routing Table | Remote Lo0 address | 10.255.0.1 | SKIPPED | Dry run! |
-| 640 | dc2-leaf2b | Routing Table | Remote Lo0 address | 10.255.0.2 | SKIPPED | Dry run! |
-| 641 | dc2-leaf2b | Routing Table | Remote Lo0 address | 10.255.0.3 | SKIPPED | Dry run! |
-| 642 | dc2-leaf2b | Routing Table | Remote Lo0 address | 10.255.0.4 | SKIPPED | Dry run! |
-| 643 | dc2-leaf2b | Routing Table | Remote Lo0 address | 10.255.0.5 | SKIPPED | Dry run! |
-| 644 | dc2-leaf2b | Routing Table | Remote Lo0 address | 10.255.0.6 | SKIPPED | Dry run! |
-| 645 | dc2-leaf2b | Routing Table | Remote VTEP address | 10.255.1.3 | SKIPPED | Dry run! |
-| 646 | dc2-leaf2b | Routing Table | Remote VTEP address | 10.255.1.5 | SKIPPED | Dry run! |
-| 647 | dc2-leaf2b | Routing Table | Remote Lo0 address | 10.255.128.11 | SKIPPED | Dry run! |
-| 648 | dc2-leaf2b | Routing Table | Remote Lo0 address | 10.255.128.12 | SKIPPED | Dry run! |
-| 649 | dc2-leaf2b | Routing Table | Remote Lo0 address | 10.255.128.13 | SKIPPED | Dry run! |
-| 650 | dc2-leaf2b | Routing Table | Remote Lo0 address | 10.255.128.14 | SKIPPED | Dry run! |
-| 651 | dc2-leaf2b | Routing Table | Remote Lo0 address | 10.255.128.15 | SKIPPED | Dry run! |
-| 652 | dc2-leaf2b | Routing Table | Remote Lo0 address | 10.255.128.16 | SKIPPED | Dry run! |
-| 653 | dc2-leaf2b | Routing Table | Remote VTEP address | 10.255.129.13 | SKIPPED | Dry run! |
-| 654 | dc2-leaf2b | Routing Table | Remote VTEP address | 10.255.129.15 | SKIPPED | Dry run! |
-| 655 | dc2-leaf2c | Hardware | Verifies if the power supplies status are within the accepted states list. | VerifyEnvironmentPower | SKIPPED | Dry run! |
-| 656 | dc2-leaf2c | Hardware | Verifies if the fans status are within the accepted states list. | VerifyEnvironmentCooling | SKIPPED | Dry run! |
-| 657 | dc2-leaf2c | Hardware | Verifies if the device temperature is within the acceptable range. | VerifyTemperature | SKIPPED | Dry run! |
-| 658 | dc2-leaf2c | Hardware | Verifies the transceiver's manufacturer against a list of approved manufacturers. | VerifyTransceiversManufacturers | SKIPPED | Dry run! |
-| 659 | dc2-leaf2c | Interface State | Ethernet Interface & Line Protocol == \"up\" | Ethernet1 - DC2-LEAF2A_Ethernet8 | SKIPPED | Dry run! |
-| 660 | dc2-leaf2c | Interface State | Ethernet Interface & Line Protocol == \"up\" | Ethernet2 - DC2-LEAF2B_Ethernet8 | SKIPPED | Dry run! |
-| 661 | dc2-leaf2c | Interface State | Ethernet Interface & Line Protocol == \"up\" | Ethernet5 - dc2-leaf2-server1_iLO | SKIPPED | Dry run! |
-| 662 | dc2-leaf2c | Interface State | Port-Channel Interface & Line Protocol == \"up\" | Port-Channel1 - DC2_L3_LEAF2_Po8 | SKIPPED | Dry run! |
-| 663 | dc2-leaf2c | LLDP Topology | LLDP topology - validate peer and interface | local: Ethernet1 - remote: dc2-leaf2a_Ethernet8 | SKIPPED | Dry run! |
-| 664 | dc2-leaf2c | LLDP Topology | LLDP topology - validate peer and interface | local: Ethernet2 - remote: dc2-leaf2b_Ethernet8 | SKIPPED | Dry run! |
-| 665 | dc2-leaf2c | NTP | Synchronised with NTP server | NTP | SKIPPED | Dry run! |
-| 666 | dc2-spine1 | BGP | ArBGP is configured and operating | ArBGP | SKIPPED | Dry run! |
-| 667 | dc2-spine1 | BGP | bgp evpn peer state established (evpn) | bgp_neighbor: 10.255.128.13 | SKIPPED | Dry run! |
-| 668 | dc2-spine1 | BGP | bgp evpn peer state established (evpn) | bgp_neighbor: 10.255.128.14 | SKIPPED | Dry run! |
-| 669 | dc2-spine1 | BGP | bgp evpn peer state established (evpn) | bgp_neighbor: 10.255.128.15 | SKIPPED | Dry run! |
-| 670 | dc2-spine1 | BGP | bgp evpn peer state established (evpn) | bgp_neighbor: 10.255.128.16 | SKIPPED | Dry run! |
-| 671 | dc2-spine1 | BGP | ip bgp peer state established (ipv4) | bgp_neighbor: 10.255.255.105 | SKIPPED | Dry run! |
-| 672 | dc2-spine1 | BGP | ip bgp peer state established (ipv4) | bgp_neighbor: 10.255.255.109 | SKIPPED | Dry run! |
-| 673 | dc2-spine1 | BGP | ip bgp peer state established (ipv4) | bgp_neighbor: 10.255.255.113 | SKIPPED | Dry run! |
-| 674 | dc2-spine1 | BGP | ip bgp peer state established (ipv4) | bgp_neighbor: 10.255.255.117 | SKIPPED | Dry run! |
-| 675 | dc2-spine1 | Hardware | Verifies if the power supplies status are within the accepted states list. | VerifyEnvironmentPower | SKIPPED | Dry run! |
-| 676 | dc2-spine1 | Hardware | Verifies if the fans status are within the accepted states list. | VerifyEnvironmentCooling | SKIPPED | Dry run! |
-| 677 | dc2-spine1 | Hardware | Verifies if the device temperature is within the acceptable range. | VerifyTemperature | SKIPPED | Dry run! |
-| 678 | dc2-spine1 | Hardware | Verifies the transceiver's manufacturer against a list of approved manufacturers. | VerifyTransceiversManufacturers | SKIPPED | Dry run! |
-| 679 | dc2-spine1 | IP Reachability | ip reachability test p2p links | Source: dc2-spine1_Ethernet1 - Destination: dc2-leaf1a_Ethernet1 | SKIPPED | Dry run! |
-| 680 | dc2-spine1 | IP Reachability | ip reachability test p2p links | Source: dc2-spine1_Ethernet2 - Destination: dc2-leaf1b_Ethernet1 | SKIPPED | Dry run! |
-| 681 | dc2-spine1 | IP Reachability | ip reachability test p2p links | Source: dc2-spine1_Ethernet3 - Destination: dc2-leaf2a_Ethernet1 | SKIPPED | Dry run! |
-| 682 | dc2-spine1 | IP Reachability | ip reachability test p2p links | Source: dc2-spine1_Ethernet4 - Destination: dc2-leaf2b_Ethernet1 | SKIPPED | Dry run! |
-| 683 | dc2-spine1 | Interface State | Ethernet Interface & Line Protocol == \"up\" | Ethernet1 - P2P_LINK_TO_DC2-LEAF1A_Ethernet1 | SKIPPED | Dry run! |
-| 684 | dc2-spine1 | Interface State | Ethernet Interface & Line Protocol == \"up\" | Ethernet2 - P2P_LINK_TO_DC2-LEAF1B_Ethernet1 | SKIPPED | Dry run! |
-| 685 | dc2-spine1 | Interface State | Ethernet Interface & Line Protocol == \"up\" | Ethernet3 - P2P_LINK_TO_DC2-LEAF2A_Ethernet1 | SKIPPED | Dry run! |
-| 686 | dc2-spine1 | Interface State | Ethernet Interface & Line Protocol == \"up\" | Ethernet4 - P2P_LINK_TO_DC2-LEAF2B_Ethernet1 | SKIPPED | Dry run! |
-| 687 | dc2-spine1 | Interface State | Loopback Interface Status & Line Protocol == \"up\" | Loopback0 - EVPN_Overlay_Peering | SKIPPED | Dry run! |
-| 688 | dc2-spine1 | LLDP Topology | LLDP topology - validate peer and interface | local: Ethernet1 - remote: dc2-leaf1a_Ethernet1 | SKIPPED | Dry run! |
-| 689 | dc2-spine1 | LLDP Topology | LLDP topology - validate peer and interface | local: Ethernet2 - remote: dc2-leaf1b_Ethernet1 | SKIPPED | Dry run! |
-| 690 | dc2-spine1 | LLDP Topology | LLDP topology - validate peer and interface | local: Ethernet3 - remote: dc2-leaf2a_Ethernet1 | SKIPPED | Dry run! |
-| 691 | dc2-spine1 | LLDP Topology | LLDP topology - validate peer and interface | local: Ethernet4 - remote: dc2-leaf2b_Ethernet1 | SKIPPED | Dry run! |
-| 692 | dc2-spine1 | NTP | Synchronised with NTP server | NTP | SKIPPED | Dry run! |
-| 693 | dc2-spine2 | BGP | ArBGP is configured and operating | ArBGP | SKIPPED | Dry run! |
-| 694 | dc2-spine2 | BGP | bgp evpn peer state established (evpn) | bgp_neighbor: 10.255.128.13 | SKIPPED | Dry run! |
-| 695 | dc2-spine2 | BGP | bgp evpn peer state established (evpn) | bgp_neighbor: 10.255.128.14 | SKIPPED | Dry run! |
-| 696 | dc2-spine2 | BGP | bgp evpn peer state established (evpn) | bgp_neighbor: 10.255.128.15 | SKIPPED | Dry run! |
-| 697 | dc2-spine2 | BGP | bgp evpn peer state established (evpn) | bgp_neighbor: 10.255.128.16 | SKIPPED | Dry run! |
-| 698 | dc2-spine2 | BGP | ip bgp peer state established (ipv4) | bgp_neighbor: 10.255.255.107 | SKIPPED | Dry run! |
-| 699 | dc2-spine2 | BGP | ip bgp peer state established (ipv4) | bgp_neighbor: 10.255.255.111 | SKIPPED | Dry run! |
-| 700 | dc2-spine2 | BGP | ip bgp peer state established (ipv4) | bgp_neighbor: 10.255.255.115 | SKIPPED | Dry run! |
-| 701 | dc2-spine2 | BGP | ip bgp peer state established (ipv4) | bgp_neighbor: 10.255.255.119 | SKIPPED | Dry run! |
-| 702 | dc2-spine2 | Hardware | Verifies if the power supplies status are within the accepted states list. | VerifyEnvironmentPower | SKIPPED | Dry run! |
-| 703 | dc2-spine2 | Hardware | Verifies if the fans status are within the accepted states list. | VerifyEnvironmentCooling | SKIPPED | Dry run! |
-| 704 | dc2-spine2 | Hardware | Verifies if the device temperature is within the acceptable range. | VerifyTemperature | SKIPPED | Dry run! |
-| 705 | dc2-spine2 | Hardware | Verifies the transceiver's manufacturer against a list of approved manufacturers. | VerifyTransceiversManufacturers | SKIPPED | Dry run! |
-| 706 | dc2-spine2 | IP Reachability | ip reachability test p2p links | Source: dc2-spine2_Ethernet1 - Destination: dc2-leaf1a_Ethernet2 | SKIPPED | Dry run! |
-| 707 | dc2-spine2 | IP Reachability | ip reachability test p2p links | Source: dc2-spine2_Ethernet2 - Destination: dc2-leaf1b_Ethernet2 | SKIPPED | Dry run! |
-| 708 | dc2-spine2 | IP Reachability | ip reachability test p2p links | Source: dc2-spine2_Ethernet3 - Destination: dc2-leaf2a_Ethernet2 | SKIPPED | Dry run! |
-| 709 | dc2-spine2 | IP Reachability | ip reachability test p2p links | Source: dc2-spine2_Ethernet4 - Destination: dc2-leaf2b_Ethernet2 | SKIPPED | Dry run! |
-| 710 | dc2-spine2 | Interface State | Ethernet Interface & Line Protocol == \"up\" | Ethernet1 - P2P_LINK_TO_DC2-LEAF1A_Ethernet2 | SKIPPED | Dry run! |
-| 711 | dc2-spine2 | Interface State | Ethernet Interface & Line Protocol == \"up\" | Ethernet2 - P2P_LINK_TO_DC2-LEAF1B_Ethernet2 | SKIPPED | Dry run! |
-| 712 | dc2-spine2 | Interface State | Ethernet Interface & Line Protocol == \"up\" | Ethernet3 - P2P_LINK_TO_DC2-LEAF2A_Ethernet2 | SKIPPED | Dry run! |
-| 713 | dc2-spine2 | Interface State | Ethernet Interface & Line Protocol == \"up\" | Ethernet4 - P2P_LINK_TO_DC2-LEAF2B_Ethernet2 | SKIPPED | Dry run! |
-| 714 | dc2-spine2 | Interface State | Loopback Interface Status & Line Protocol == \"up\" | Loopback0 - EVPN_Overlay_Peering | SKIPPED | Dry run! |
-| 715 | dc2-spine2 | LLDP Topology | LLDP topology - validate peer and interface | local: Ethernet1 - remote: dc2-leaf1a_Ethernet2 | SKIPPED | Dry run! |
-| 716 | dc2-spine2 | LLDP Topology | LLDP topology - validate peer and interface | local: Ethernet2 - remote: dc2-leaf1b_Ethernet2 | SKIPPED | Dry run! |
-| 717 | dc2-spine2 | LLDP Topology | LLDP topology - validate peer and interface | local: Ethernet3 - remote: dc2-leaf2a_Ethernet2 | SKIPPED | Dry run! |
-| 718 | dc2-spine2 | LLDP Topology | LLDP topology - validate peer and interface | local: Ethernet4 - remote: dc2-leaf2b_Ethernet2 | SKIPPED | Dry run! |
-| 719 | dc2-spine2 | NTP | Synchronised with NTP server | NTP | SKIPPED | Dry run! |
-=======
 | Test ID | Node | Test Category | Test Description | Test | Test Result | Failure Reason |
 | ------- | ---- | ------------- | ---------------- | ---- | ----------- | -------------- |
 | 1 | dc1-leaf1a | Hardware | Verifies if the power supplies status are within the accepted states list. | VerifyEnvironmentPower | NOT RUN | - |
@@ -1441,5 +677,4 @@
 | 617 | dc2-spine2 | BGP | bgp evpn peer state established (evpn) | bgp_neighbor: 10.255.128.13 | NOT RUN | - |
 | 618 | dc2-spine2 | BGP | bgp evpn peer state established (evpn) | bgp_neighbor: 10.255.128.14 | NOT RUN | - |
 | 619 | dc2-spine2 | BGP | bgp evpn peer state established (evpn) | bgp_neighbor: 10.255.128.15 | NOT RUN | - |
-| 620 | dc2-spine2 | BGP | bgp evpn peer state established (evpn) | bgp_neighbor: 10.255.128.16 | NOT RUN | - |
->>>>>>> eb873a1c
+| 620 | dc2-spine2 | BGP | bgp evpn peer state established (evpn) | bgp_neighbor: 10.255.128.16 | NOT RUN | - |