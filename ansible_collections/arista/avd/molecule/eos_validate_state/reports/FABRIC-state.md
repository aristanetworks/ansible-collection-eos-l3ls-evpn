--- conflicted
+++ resolved
@@ -45,11 +45,7 @@
 | ------------- | ----------- | ------------ | ------------ | ------------- |
 | AAA | 133 | 0 | 0 | 0 |
 | BFD | 6 | 0 | 0 | 0 |
-<<<<<<< HEAD
-| BGP | 101 | 0 | 0 | 0 |
-=======
-| BGP | 86 | 0 | 0 | 0 |
->>>>>>> de08cbff
+| BGP | 88 | 0 | 0 | 0 |
 | Configuration | 38 | 0 | 0 | 0 |
 | Connectivity | 287 | 0 | 0 | 0 |
 | Field Notices | 38 | 0 | 0 | 0 |
@@ -76,1722 +72,6 @@
 
 ## All Test Results
 
-<<<<<<< HEAD
-| Test ID | Node | Test Categories | Test Description | Test | Test Result | Messages |
-| ------- | ---- | --------------- | ---------------- | ---- | ----------- | -------- |
-| 1 | dc1-leaf1a | AAA | Verifies if the provided TACACS server group(s) are configured. | VerifyTacacsServerGroups | NOT RUN | - |
-| 2 | dc1-leaf1a | AAA | Verifies TACACS servers are configured for a specified VRF. | VerifyTacacsServers | NOT RUN | - |
-| 3 | dc1-leaf1a | AAA | Verifies TACACS source-interface for a specified VRF. | VerifyTacacsSourceIntf | NOT RUN | - |
-| 4 | dc1-leaf1a | AAA | Verifies the AAA accounting console method lists for different accounting types (system, exec, commands, dot1x). | VerifyAcctConsoleMethods | NOT RUN | - |
-| 5 | dc1-leaf1a | AAA | Verifies the AAA accounting default method lists for different accounting types (system, exec, commands, dot1x). | VerifyAcctDefaultMethods | NOT RUN | - |
-| 6 | dc1-leaf1a | AAA | Verifies the AAA authentication method lists for different authentication types (login, enable, dot1x). | VerifyAuthenMethods | NOT RUN | - |
-| 7 | dc1-leaf1a | AAA | Verifies the AAA authorization method lists for different authorization types (commands, exec). | VerifyAuthzMethods | NOT RUN | - |
-| 8 | dc1-leaf1a | BGP | Verifies the configured routing protocol model. | Routing protocol model: multi-agent | NOT RUN | - |
-| 9 | dc1-leaf1a | BGP | Verifies the health of specific BGP peer(s). | BGP EVPN Peer: 10.255.0.1 | NOT RUN | - |
-| 10 | dc1-leaf1a | BGP | Verifies the health of specific BGP peer(s). | BGP EVPN Peer: 10.255.0.2 | NOT RUN | - |
-| 11 | dc1-leaf1a | BGP | Verifies the health of specific BGP peer(s). | BGP IPv4 Unicast Peer: 10.255.1.97 | NOT RUN | - |
-| 12 | dc1-leaf1a | BGP | Verifies the health of specific BGP peer(s). | BGP IPv4 Unicast Peer: 10.255.255.0 | NOT RUN | - |
-| 13 | dc1-leaf1a | BGP | Verifies the health of specific BGP peer(s). | BGP IPv4 Unicast Peer: 10.255.255.1 | NOT RUN | - |
-| 14 | dc1-leaf1a | BGP | Verifies the health of specific BGP peer(s). | BGP IPv4 Unicast Peer: 10.255.255.2 | NOT RUN | - |
-| 15 | dc1-leaf1a | BGP | Verifies the health of specific BGP peer(s). | BGP IPv4 Unicast Peer: 10.255.255.5 | NOT RUN | - |
-| 16 | dc1-leaf1a | Configuration | Verifies there is no difference between the running-config and the startup-config | VerifyRunningConfigDiffs | NOT RUN | - |
-| 17 | dc1-leaf1a | Configuration | Verifies ZeroTouch is disabled | VerifyZeroTouch | NOT RUN | - |
-| 18 | dc1-leaf1a | Field Notices, Software | Verifies if the device has exposeure to FN72, and if the issue has been mitigated | VerifyFieldNotice72Resolution | NOT RUN | - |
-| 19 | dc1-leaf1a | Field Notices, Software | Verifies the device is using an Aboot version that fix the bug discussed in the field notice 44 (Aboot manages system settings prior to EOS initialization) | VerifyFieldNotice44Resolution | NOT RUN | - |
-| 20 | dc1-leaf1a | Hardware | Verifies if all transceivers come from approved manufacturers. | VerifyTransceiversManufacturers | NOT RUN | - |
-| 21 | dc1-leaf1a | Hardware | Verifies if all transceivers come from approved manufacturers. | VerifyTransceiversManufacturers | NOT RUN | - |
-| 22 | dc1-leaf1a | Hardware | Verifies the device temperature. | VerifyTemperature | NOT RUN | - |
-| 23 | dc1-leaf1a | Hardware | Verifies the device temperature. | VerifyTemperature | NOT RUN | - |
-| 24 | dc1-leaf1a | Hardware | Verifies the power supplies status. | VerifyEnvironmentPower | NOT RUN | - |
-| 25 | dc1-leaf1a | Hardware | Verifies the power supplies status. | VerifyEnvironmentPower | NOT RUN | - |
-| 26 | dc1-leaf1a | Hardware | Verifies the status of power supply fans and all fan trays. | VerifyEnvironmentCooling | NOT RUN | - |
-| 27 | dc1-leaf1a | Hardware | Verifies the status of power supply fans and all fan trays. | VerifyEnvironmentCooling | NOT RUN | - |
-| 28 | dc1-leaf1a | Hardware | Verifies the system cooling status. | VerifyEnvironmentSystemCooling | NOT RUN | - |
-| 29 | dc1-leaf1a | Hardware | Verifies the transceivers temperature. | VerifyTransceiversTemperature | NOT RUN | - |
-| 30 | dc1-leaf1a | Hardware | Verifies there are no adverse drops on DCS7280E and DCS7500E | VerifyAdverseDrops | NOT RUN | - |
-| 31 | dc1-leaf1a | Interfaces | Verifies the status of the provided interfaces. | Interface Ethernet1 - P2P_LINK_TO_DC1-SPINE1_Ethernet1 = 'up' | NOT RUN | - |
-| 32 | dc1-leaf1a | Interfaces | Verifies the status of the provided interfaces. | Interface Ethernet2 - P2P_LINK_TO_DC1-SPINE2_Ethernet1 = 'up' | NOT RUN | - |
-| 33 | dc1-leaf1a | Interfaces | Verifies the status of the provided interfaces. | Interface Ethernet3 - MLAG_PEER_dc1-leaf1b_Ethernet3 = 'up' | NOT RUN | - |
-| 34 | dc1-leaf1a | Interfaces | Verifies the status of the provided interfaces. | Interface Ethernet4 - MLAG_PEER_dc1-leaf1b_Ethernet4 = 'up' | NOT RUN | - |
-| 35 | dc1-leaf1a | Interfaces | Verifies the status of the provided interfaces. | Interface Ethernet5 - dc1-leaf1-server1_PCI1 = 'up' | NOT RUN | - |
-| 36 | dc1-leaf1a | Interfaces | Verifies the status of the provided interfaces. | Interface Ethernet6 - P2P_LINK_TO_DC1-WAN1_Ethernet1 = 'up' | NOT RUN | - |
-| 37 | dc1-leaf1a | Interfaces | Verifies the status of the provided interfaces. | Interface Ethernet7 - P2P_LINK_TO_DC1-WAN2_Ethernet1 = 'up' | NOT RUN | - |
-| 38 | dc1-leaf1a | Interfaces | Verifies the status of the provided interfaces. | Interface Ethernet8 - DC1-LEAF1C_Ethernet1 = 'up' | NOT RUN | - |
-| 39 | dc1-leaf1a | Interfaces | Verifies the status of the provided interfaces. | Interface Loopback0 - EVPN_Overlay_Peering = 'up' | NOT RUN | - |
-| 40 | dc1-leaf1a | Interfaces | Verifies the status of the provided interfaces. | Interface Loopback1 - VTEP_VXLAN_Tunnel_Source = 'up' | NOT RUN | - |
-| 41 | dc1-leaf1a | Interfaces | Verifies the status of the provided interfaces. | Interface Loopback10 - VRF10_VTEP_DIAGNOSTICS = 'up' | NOT RUN | - |
-| 42 | dc1-leaf1a | Interfaces | Verifies the status of the provided interfaces. | Interface Loopback11 - VRF11_VTEP_DIAGNOSTICS = 'up' | NOT RUN | - |
-| 43 | dc1-leaf1a | Interfaces | Verifies the status of the provided interfaces. | Interface Port-Channel3 - MLAG_PEER_dc1-leaf1b_Po3 = 'up' | NOT RUN | - |
-| 44 | dc1-leaf1a | Interfaces | Verifies the status of the provided interfaces. | Interface Port-Channel5 - dc1-leaf1-server1_PortChannel dc1-leaf1-server1 = 'up' | NOT RUN | - |
-| 45 | dc1-leaf1a | Interfaces | Verifies the status of the provided interfaces. | Interface Port-Channel8 - DC1-LEAF1C_Po1 = 'up' | NOT RUN | - |
-| 46 | dc1-leaf1a | Interfaces | Verifies the status of the provided interfaces. | Interface Vlan11 - VRF10_VLAN11 = 'up' | NOT RUN | - |
-| 47 | dc1-leaf1a | Interfaces | Verifies the status of the provided interfaces. | Interface Vlan12 - VRF10_VLAN12 = 'up' | NOT RUN | - |
-| 48 | dc1-leaf1a | Interfaces | Verifies the status of the provided interfaces. | Interface Vlan21 - VRF11_VLAN21 = 'up' | NOT RUN | - |
-| 49 | dc1-leaf1a | Interfaces | Verifies the status of the provided interfaces. | Interface Vlan22 - VRF11_VLAN22 = 'up' | NOT RUN | - |
-| 50 | dc1-leaf1a | Interfaces | Verifies the status of the provided interfaces. | Interface Vlan3009 - MLAG_PEER_L3_iBGP: vrf VRF10 = 'up' | NOT RUN | - |
-| 51 | dc1-leaf1a | Interfaces | Verifies the status of the provided interfaces. | Interface Vlan3010 - MLAG_PEER_L3_iBGP: vrf VRF11 = 'up' | NOT RUN | - |
-| 52 | dc1-leaf1a | Interfaces | Verifies the status of the provided interfaces. | Interface Vlan4085 - Inband Management = 'up' | NOT RUN | - |
-| 53 | dc1-leaf1a | Interfaces | Verifies the status of the provided interfaces. | Interface Vlan4093 - MLAG_PEER_L3_PEERING = 'up' | NOT RUN | - |
-| 54 | dc1-leaf1a | Interfaces | Verifies the status of the provided interfaces. | Interface Vlan4094 - MLAG_PEER = 'up' | NOT RUN | - |
-| 55 | dc1-leaf1a | Interfaces | Verifies the status of the provided interfaces. | Interface Vxlan1 = 'up' | NOT RUN | - |
-| 56 | dc1-leaf1a | IP Reachability | ip reachability test p2p links | Source: dc1-leaf1a_Ethernet1 - Destination: dc1-spine1_Ethernet1 | NOT RUN | - |
-| 57 | dc1-leaf1a | IP Reachability | ip reachability test p2p links | Source: dc1-leaf1a_Ethernet2 - Destination: dc1-spine2_Ethernet1 | NOT RUN | - |
-| 58 | dc1-leaf1a | IP Reachability | ip reachability test p2p links | Source: dc1-leaf1a_Ethernet6 - Destination: dc1-wan1_Ethernet1 | NOT RUN | - |
-| 59 | dc1-leaf1a | IP Reachability | ip reachability test p2p links | Source: dc1-leaf1a_Ethernet7 - Destination: dc1-wan2_Ethernet1 | NOT RUN | - |
-| 60 | dc1-leaf1a | LLDP Topology | LLDP topology - validate peer and interface | local: Ethernet1 - remote: dc1-spine1_Ethernet1 | NOT RUN | - |
-| 61 | dc1-leaf1a | LLDP Topology | LLDP topology - validate peer and interface | local: Ethernet2 - remote: dc1-spine2_Ethernet1 | NOT RUN | - |
-| 62 | dc1-leaf1a | LLDP Topology | LLDP topology - validate peer and interface | local: Ethernet3 - remote: dc1-leaf1b_Ethernet3 | NOT RUN | - |
-| 63 | dc1-leaf1a | LLDP Topology | LLDP topology - validate peer and interface | local: Ethernet4 - remote: dc1-leaf1b_Ethernet4 | NOT RUN | - |
-| 64 | dc1-leaf1a | LLDP Topology | LLDP topology - validate peer and interface | local: Ethernet6 - remote: dc1-wan1_Ethernet1 | NOT RUN | - |
-| 65 | dc1-leaf1a | LLDP Topology | LLDP topology - validate peer and interface | local: Ethernet7 - remote: dc1-wan2_Ethernet1 | NOT RUN | - |
-| 66 | dc1-leaf1a | LLDP Topology | LLDP topology - validate peer and interface | local: Ethernet8 - remote: dc1-leaf1c_Ethernet1 | NOT RUN | - |
-| 67 | dc1-leaf1a | Loopback0 Reachability | Loopback0 Reachability | Source: dc1-leaf1a - 10.255.0.3/32 Destination: 10.255.0.1 | NOT RUN | - |
-| 68 | dc1-leaf1a | Loopback0 Reachability | Loopback0 Reachability | Source: dc1-leaf1a - 10.255.0.3/32 Destination: 10.255.0.2 | NOT RUN | - |
-| 69 | dc1-leaf1a | Loopback0 Reachability | Loopback0 Reachability | Source: dc1-leaf1a - 10.255.0.3/32 Destination: 10.255.0.3 | NOT RUN | - |
-| 70 | dc1-leaf1a | Loopback0 Reachability | Loopback0 Reachability | Source: dc1-leaf1a - 10.255.0.3/32 Destination: 10.255.0.4 | NOT RUN | - |
-| 71 | dc1-leaf1a | Loopback0 Reachability | Loopback0 Reachability | Source: dc1-leaf1a - 10.255.0.3/32 Destination: 10.255.0.5 | NOT RUN | - |
-| 72 | dc1-leaf1a | Loopback0 Reachability | Loopback0 Reachability | Source: dc1-leaf1a - 10.255.0.3/32 Destination: 10.255.128.11 | NOT RUN | - |
-| 73 | dc1-leaf1a | Loopback0 Reachability | Loopback0 Reachability | Source: dc1-leaf1a - 10.255.0.3/32 Destination: 10.255.128.12 | NOT RUN | - |
-| 74 | dc1-leaf1a | Loopback0 Reachability | Loopback0 Reachability | Source: dc1-leaf1a - 10.255.0.3/32 Destination: 10.255.128.13 | NOT RUN | - |
-| 75 | dc1-leaf1a | Loopback0 Reachability | Loopback0 Reachability | Source: dc1-leaf1a - 10.255.0.3/32 Destination: 10.255.128.14 | NOT RUN | - |
-| 76 | dc1-leaf1a | Loopback0 Reachability | Loopback0 Reachability | Source: dc1-leaf1a - 10.255.0.3/32 Destination: 10.255.128.15 | NOT RUN | - |
-| 77 | dc1-leaf1a | Loopback0 Reachability | Loopback0 Reachability | Source: dc1-leaf1a - 10.255.0.3/32 Destination: 10.255.128.16 | NOT RUN | - |
-| 78 | dc1-leaf1a | Loopback0 Reachability | Loopback0 Reachability | Source: dc1-leaf1a - 10.255.0.3/32 Destination: 10.255.128.17 | NOT RUN | - |
-| 79 | dc1-leaf1a | Loopback0 Reachability | Loopback0 Reachability | Source: dc1-leaf1a - 10.255.0.3/32 Destination: 10.255.128.18 | NOT RUN | - |
-| 80 | dc1-leaf1a | Loopback0 Reachability | Loopback0 Reachability | Source: dc1-leaf1a - 10.255.0.3/32 Destination: 10.255.2.1 | NOT RUN | - |
-| 81 | dc1-leaf1a | Loopback0 Reachability | Loopback0 Reachability | Source: dc1-leaf1a - 10.255.0.3/32 Destination: 10.255.2.2 | NOT RUN | - |
-| 82 | dc1-leaf1a | MLAG | Verifies the health status of the MLAG configuration. | VerifyMlagStatus | NOT RUN | - |
-| 83 | dc1-leaf1a | NTP | Synchronised with NTP server | NTP | NOT RUN | - |
-| 84 | dc1-leaf1a | Profiles | - | VerifyUnifiedForwardingTableMode | NOT RUN | - |
-| 85 | dc1-leaf1a | Profiles | Verify that the assigned TCAM profile is actually running on the device | VerifyTcamProfile | NOT RUN | - |
-| 86 | dc1-leaf1a | Routing Table | Remote Lo0 address | 10.255.0.1 | NOT RUN | - |
-| 87 | dc1-leaf1a | Routing Table | Remote Lo0 address | 10.255.0.2 | NOT RUN | - |
-| 88 | dc1-leaf1a | Routing Table | Remote Lo0 address | 10.255.0.3 | NOT RUN | - |
-| 89 | dc1-leaf1a | Routing Table | Remote Lo0 address | 10.255.0.4 | NOT RUN | - |
-| 90 | dc1-leaf1a | Routing Table | Remote Lo0 address | 10.255.0.5 | NOT RUN | - |
-| 91 | dc1-leaf1a | Routing Table | Remote Lo0 address | 10.255.128.11 | NOT RUN | - |
-| 92 | dc1-leaf1a | Routing Table | Remote Lo0 address | 10.255.128.12 | NOT RUN | - |
-| 93 | dc1-leaf1a | Routing Table | Remote Lo0 address | 10.255.128.13 | NOT RUN | - |
-| 94 | dc1-leaf1a | Routing Table | Remote Lo0 address | 10.255.128.14 | NOT RUN | - |
-| 95 | dc1-leaf1a | Routing Table | Remote Lo0 address | 10.255.128.15 | NOT RUN | - |
-| 96 | dc1-leaf1a | Routing Table | Remote Lo0 address | 10.255.128.16 | NOT RUN | - |
-| 97 | dc1-leaf1a | Routing Table | Remote Lo0 address | 10.255.128.17 | NOT RUN | - |
-| 98 | dc1-leaf1a | Routing Table | Remote Lo0 address | 10.255.128.18 | NOT RUN | - |
-| 99 | dc1-leaf1a | Routing Table | Remote Lo0 address | 10.255.2.1 | NOT RUN | - |
-| 100 | dc1-leaf1a | Routing Table | Remote Lo0 address | 10.255.2.2 | NOT RUN | - |
-| 101 | dc1-leaf1a | Routing Table | Remote VTEP address | 10.255.1.3 | NOT RUN | - |
-| 102 | dc1-leaf1a | Routing Table | Remote VTEP address | 10.255.1.5 | NOT RUN | - |
-| 103 | dc1-leaf1a | Routing Table | Remote VTEP address | 10.255.129.13 | NOT RUN | - |
-| 104 | dc1-leaf1a | Routing Table | Remote VTEP address | 10.255.129.15 | NOT RUN | - |
-| 105 | dc1-leaf1a | Routing Table | Remote VTEP address | 10.255.129.17 | NOT RUN | - |
-| 106 | dc1-leaf1a | Security | Verifies if the eAPI has a valid SSL profile. | VerifyAPIHttpsSSL | NOT RUN | - |
-| 107 | dc1-leaf1a | SNMP | Verifies if the SNMP agent has IPv4 ACL(s) configured. | VerifySnmpIPv4Acl | NOT RUN | - |
-| 108 | dc1-leaf1a | SNMP | Verifies if the SNMP agent has IPv6 ACL(s) configured. | VerifySnmpIPv6Acl | NOT RUN | - |
-| 109 | dc1-leaf1a | SNMP | Verifies if the SNMP agent is enabled. | VerifySnmpStatus | NOT RUN | - |
-| 110 | dc1-leaf1a | Software | Verifies all EOS extensions installed on the device are enabled for boot persistence. | VerifyEOSExtensions | NOT RUN | - |
-| 111 | dc1-leaf1a | Software | Verifies the device is running one of the allowed EOS version. | VerifyEOSVersion | NOT RUN | - |
-| 112 | dc1-leaf1a | Software | Verifies the device is running one of the allowed TerminAttr version. | VerifyTerminAttrVersion | NOT RUN | - |
-| 113 | dc1-leaf1a | System | Verifies if NTP is synchronised. | VerifyNTP | NOT RUN | - |
-| 114 | dc1-leaf1a | System | Verifies that no partition is utilizing more than 75% of its disk space. | VerifyFileSystemUtilization | NOT RUN | - |
-| 115 | dc1-leaf1a | System | Verifies the device uptime. | VerifyUptime | NOT RUN | - |
-| 116 | dc1-leaf1a | System | Verifies the last reload cause of the device. | VerifyReloadCause | NOT RUN | - |
-| 117 | dc1-leaf1a | System | Verifies there are no agent crash reports. | VerifyAgentLogs | NOT RUN | - |
-| 118 | dc1-leaf1a | System | Verifies there are no core dump files. | VerifyCoredump | NOT RUN | - |
-| 119 | dc1-leaf1a | System | Verifies whether the CPU utilization is below 75%. | VerifyCPUUtilization | NOT RUN | - |
-| 120 | dc1-leaf1a | System | Verifies whether the memory utilization is below 75%. | VerifyMemoryUtilization | NOT RUN | - |
-| 121 | dc1-leaf1a | VXLAN | Verifies the VNI-VLAN bindings of the Vxlan1 interface. | VerifyVxlanVniBinding | NOT RUN | - |
-| 122 | dc1-leaf1a | VXLAN | Verifies the VTEP peers of the Vxlan1 interface | VerifyVxlanVtep | NOT RUN | - |
-| 123 | dc1-leaf1a | VXLAN | Verifies the Vxlan1 interface status. | VerifyVxlan1Interface | NOT RUN | - |
-| 124 | dc1-leaf1a | VXLAN | Verifies there are no VXLAN config-sanity inconsistencies. | VerifyVxlanConfigSanity | NOT RUN | - |
-| 125 | dc1-leaf1b | AAA | Verifies if the provided TACACS server group(s) are configured. | VerifyTacacsServerGroups | NOT RUN | - |
-| 126 | dc1-leaf1b | AAA | Verifies TACACS servers are configured for a specified VRF. | VerifyTacacsServers | NOT RUN | - |
-| 127 | dc1-leaf1b | AAA | Verifies TACACS source-interface for a specified VRF. | VerifyTacacsSourceIntf | NOT RUN | - |
-| 128 | dc1-leaf1b | AAA | Verifies the AAA accounting console method lists for different accounting types (system, exec, commands, dot1x). | VerifyAcctConsoleMethods | NOT RUN | - |
-| 129 | dc1-leaf1b | AAA | Verifies the AAA accounting default method lists for different accounting types (system, exec, commands, dot1x). | VerifyAcctDefaultMethods | NOT RUN | - |
-| 130 | dc1-leaf1b | AAA | Verifies the AAA authentication method lists for different authentication types (login, enable, dot1x). | VerifyAuthenMethods | NOT RUN | - |
-| 131 | dc1-leaf1b | AAA | Verifies the AAA authorization method lists for different authorization types (commands, exec). | VerifyAuthzMethods | NOT RUN | - |
-| 132 | dc1-leaf1b | BGP | Verifies the configured routing protocol model. | Routing protocol model: multi-agent | NOT RUN | - |
-| 133 | dc1-leaf1b | BGP | Verifies the health of specific BGP peer(s). | BGP EVPN Peer: 10.255.0.1 | NOT RUN | - |
-| 134 | dc1-leaf1b | BGP | Verifies the health of specific BGP peer(s). | BGP EVPN Peer: 10.255.0.2 | NOT RUN | - |
-| 135 | dc1-leaf1b | BGP | Verifies the health of specific BGP peer(s). | BGP IPv4 Unicast Peer: 10.255.1.96 | NOT RUN | - |
-| 136 | dc1-leaf1b | BGP | Verifies the health of specific BGP peer(s). | BGP IPv4 Unicast Peer: 10.255.255.3 | NOT RUN | - |
-| 137 | dc1-leaf1b | BGP | Verifies the health of specific BGP peer(s). | BGP IPv4 Unicast Peer: 10.255.255.4 | NOT RUN | - |
-| 138 | dc1-leaf1b | BGP | Verifies the health of specific BGP peer(s). | BGP IPv4 Unicast Peer: 10.255.255.6 | NOT RUN | - |
-| 139 | dc1-leaf1b | BGP | Verifies the health of specific BGP peer(s). | BGP IPv4 Unicast Peer: 10.255.255.7 | NOT RUN | - |
-| 140 | dc1-leaf1b | Configuration | Verifies there is no difference between the running-config and the startup-config | VerifyRunningConfigDiffs | NOT RUN | - |
-| 141 | dc1-leaf1b | Configuration | Verifies ZeroTouch is disabled | VerifyZeroTouch | NOT RUN | - |
-| 142 | dc1-leaf1b | Field Notices, Software | Verifies if the device has exposeure to FN72, and if the issue has been mitigated | VerifyFieldNotice72Resolution | NOT RUN | - |
-| 143 | dc1-leaf1b | Field Notices, Software | Verifies the device is using an Aboot version that fix the bug discussed in the field notice 44 (Aboot manages system settings prior to EOS initialization) | VerifyFieldNotice44Resolution | NOT RUN | - |
-| 144 | dc1-leaf1b | Hardware | Verifies if all transceivers come from approved manufacturers. | VerifyTransceiversManufacturers | NOT RUN | - |
-| 145 | dc1-leaf1b | Hardware | Verifies if all transceivers come from approved manufacturers. | VerifyTransceiversManufacturers | NOT RUN | - |
-| 146 | dc1-leaf1b | Hardware | Verifies the device temperature. | VerifyTemperature | NOT RUN | - |
-| 147 | dc1-leaf1b | Hardware | Verifies the device temperature. | VerifyTemperature | NOT RUN | - |
-| 148 | dc1-leaf1b | Hardware | Verifies the power supplies status. | VerifyEnvironmentPower | NOT RUN | - |
-| 149 | dc1-leaf1b | Hardware | Verifies the power supplies status. | VerifyEnvironmentPower | NOT RUN | - |
-| 150 | dc1-leaf1b | Hardware | Verifies the status of power supply fans and all fan trays. | VerifyEnvironmentCooling | NOT RUN | - |
-| 151 | dc1-leaf1b | Hardware | Verifies the status of power supply fans and all fan trays. | VerifyEnvironmentCooling | NOT RUN | - |
-| 152 | dc1-leaf1b | Hardware | Verifies the system cooling status. | VerifyEnvironmentSystemCooling | NOT RUN | - |
-| 153 | dc1-leaf1b | Hardware | Verifies the transceivers temperature. | VerifyTransceiversTemperature | NOT RUN | - |
-| 154 | dc1-leaf1b | Hardware | Verifies there are no adverse drops on DCS7280E and DCS7500E | VerifyAdverseDrops | NOT RUN | - |
-| 155 | dc1-leaf1b | Interfaces | Verifies the status of the provided interfaces. | Interface Ethernet1 - P2P_LINK_TO_DC1-SPINE1_Ethernet2 = 'up' | NOT RUN | - |
-| 156 | dc1-leaf1b | Interfaces | Verifies the status of the provided interfaces. | Interface Ethernet2 - P2P_LINK_TO_DC1-SPINE2_Ethernet2 = 'up' | NOT RUN | - |
-| 157 | dc1-leaf1b | Interfaces | Verifies the status of the provided interfaces. | Interface Ethernet3 - MLAG_PEER_dc1-leaf1a_Ethernet3 = 'up' | NOT RUN | - |
-| 158 | dc1-leaf1b | Interfaces | Verifies the status of the provided interfaces. | Interface Ethernet4 - MLAG_PEER_dc1-leaf1a_Ethernet4 = 'up' | NOT RUN | - |
-| 159 | dc1-leaf1b | Interfaces | Verifies the status of the provided interfaces. | Interface Ethernet5 - dc1-leaf1-server1_PCI2 = 'up' | NOT RUN | - |
-| 160 | dc1-leaf1b | Interfaces | Verifies the status of the provided interfaces. | Interface Ethernet6 - P2P_LINK_TO_DC1-WAN1_Ethernet2 = 'up' | NOT RUN | - |
-| 161 | dc1-leaf1b | Interfaces | Verifies the status of the provided interfaces. | Interface Ethernet7 - P2P_LINK_TO_DC1-WAN2_Ethernet2 = 'up' | NOT RUN | - |
-| 162 | dc1-leaf1b | Interfaces | Verifies the status of the provided interfaces. | Interface Ethernet8 - DC1-LEAF1C_Ethernet2 = 'up' | NOT RUN | - |
-| 163 | dc1-leaf1b | Interfaces | Verifies the status of the provided interfaces. | Interface Loopback0 - EVPN_Overlay_Peering = 'up' | NOT RUN | - |
-| 164 | dc1-leaf1b | Interfaces | Verifies the status of the provided interfaces. | Interface Loopback1 - VTEP_VXLAN_Tunnel_Source = 'up' | NOT RUN | - |
-| 165 | dc1-leaf1b | Interfaces | Verifies the status of the provided interfaces. | Interface Loopback10 - VRF10_VTEP_DIAGNOSTICS = 'up' | NOT RUN | - |
-| 166 | dc1-leaf1b | Interfaces | Verifies the status of the provided interfaces. | Interface Loopback11 - VRF11_VTEP_DIAGNOSTICS = 'up' | NOT RUN | - |
-| 167 | dc1-leaf1b | Interfaces | Verifies the status of the provided interfaces. | Interface Port-Channel3 - MLAG_PEER_dc1-leaf1a_Po3 = 'up' | NOT RUN | - |
-| 168 | dc1-leaf1b | Interfaces | Verifies the status of the provided interfaces. | Interface Port-Channel5 - dc1-leaf1-server1_PortChannel dc1-leaf1-server1 = 'up' | NOT RUN | - |
-| 169 | dc1-leaf1b | Interfaces | Verifies the status of the provided interfaces. | Interface Port-Channel8 - DC1-LEAF1C_Po1 = 'up' | NOT RUN | - |
-| 170 | dc1-leaf1b | Interfaces | Verifies the status of the provided interfaces. | Interface Vlan11 - VRF10_VLAN11 = 'up' | NOT RUN | - |
-| 171 | dc1-leaf1b | Interfaces | Verifies the status of the provided interfaces. | Interface Vlan12 - VRF10_VLAN12 = 'up' | NOT RUN | - |
-| 172 | dc1-leaf1b | Interfaces | Verifies the status of the provided interfaces. | Interface Vlan21 - VRF11_VLAN21 = 'up' | NOT RUN | - |
-| 173 | dc1-leaf1b | Interfaces | Verifies the status of the provided interfaces. | Interface Vlan22 - VRF11_VLAN22 = 'up' | NOT RUN | - |
-| 174 | dc1-leaf1b | Interfaces | Verifies the status of the provided interfaces. | Interface Vlan3009 - MLAG_PEER_L3_iBGP: vrf VRF10 = 'up' | NOT RUN | - |
-| 175 | dc1-leaf1b | Interfaces | Verifies the status of the provided interfaces. | Interface Vlan3010 - MLAG_PEER_L3_iBGP: vrf VRF11 = 'up' | NOT RUN | - |
-| 176 | dc1-leaf1b | Interfaces | Verifies the status of the provided interfaces. | Interface Vlan4085 - Inband Management = 'up' | NOT RUN | - |
-| 177 | dc1-leaf1b | Interfaces | Verifies the status of the provided interfaces. | Interface Vlan4093 - MLAG_PEER_L3_PEERING = 'up' | NOT RUN | - |
-| 178 | dc1-leaf1b | Interfaces | Verifies the status of the provided interfaces. | Interface Vlan4094 - MLAG_PEER = 'up' | NOT RUN | - |
-| 179 | dc1-leaf1b | Interfaces | Verifies the status of the provided interfaces. | Interface Vxlan1 = 'up' | NOT RUN | - |
-| 180 | dc1-leaf1b | IP Reachability | ip reachability test p2p links | Source: dc1-leaf1b_Ethernet1 - Destination: dc1-spine1_Ethernet2 | NOT RUN | - |
-| 181 | dc1-leaf1b | IP Reachability | ip reachability test p2p links | Source: dc1-leaf1b_Ethernet2 - Destination: dc1-spine2_Ethernet2 | NOT RUN | - |
-| 182 | dc1-leaf1b | IP Reachability | ip reachability test p2p links | Source: dc1-leaf1b_Ethernet6 - Destination: dc1-wan1_Ethernet2 | NOT RUN | - |
-| 183 | dc1-leaf1b | IP Reachability | ip reachability test p2p links | Source: dc1-leaf1b_Ethernet7 - Destination: dc1-wan2_Ethernet2 | NOT RUN | - |
-| 184 | dc1-leaf1b | LLDP Topology | LLDP topology - validate peer and interface | local: Ethernet1 - remote: dc1-spine1_Ethernet2 | NOT RUN | - |
-| 185 | dc1-leaf1b | LLDP Topology | LLDP topology - validate peer and interface | local: Ethernet2 - remote: dc1-spine2_Ethernet2 | NOT RUN | - |
-| 186 | dc1-leaf1b | LLDP Topology | LLDP topology - validate peer and interface | local: Ethernet3 - remote: dc1-leaf1a_Ethernet3 | NOT RUN | - |
-| 187 | dc1-leaf1b | LLDP Topology | LLDP topology - validate peer and interface | local: Ethernet4 - remote: dc1-leaf1a_Ethernet4 | NOT RUN | - |
-| 188 | dc1-leaf1b | LLDP Topology | LLDP topology - validate peer and interface | local: Ethernet6 - remote: dc1-wan1_Ethernet2 | NOT RUN | - |
-| 189 | dc1-leaf1b | LLDP Topology | LLDP topology - validate peer and interface | local: Ethernet7 - remote: dc1-wan2_Ethernet2 | NOT RUN | - |
-| 190 | dc1-leaf1b | LLDP Topology | LLDP topology - validate peer and interface | local: Ethernet8 - remote: dc1-leaf1c_Ethernet2 | NOT RUN | - |
-| 191 | dc1-leaf1b | Loopback0 Reachability | Loopback0 Reachability | Source: dc1-leaf1b - 10.255.0.4/32 Destination: 10.255.0.1 | NOT RUN | - |
-| 192 | dc1-leaf1b | Loopback0 Reachability | Loopback0 Reachability | Source: dc1-leaf1b - 10.255.0.4/32 Destination: 10.255.0.2 | NOT RUN | - |
-| 193 | dc1-leaf1b | Loopback0 Reachability | Loopback0 Reachability | Source: dc1-leaf1b - 10.255.0.4/32 Destination: 10.255.0.3 | NOT RUN | - |
-| 194 | dc1-leaf1b | Loopback0 Reachability | Loopback0 Reachability | Source: dc1-leaf1b - 10.255.0.4/32 Destination: 10.255.0.4 | NOT RUN | - |
-| 195 | dc1-leaf1b | Loopback0 Reachability | Loopback0 Reachability | Source: dc1-leaf1b - 10.255.0.4/32 Destination: 10.255.0.5 | NOT RUN | - |
-| 196 | dc1-leaf1b | Loopback0 Reachability | Loopback0 Reachability | Source: dc1-leaf1b - 10.255.0.4/32 Destination: 10.255.128.11 | NOT RUN | - |
-| 197 | dc1-leaf1b | Loopback0 Reachability | Loopback0 Reachability | Source: dc1-leaf1b - 10.255.0.4/32 Destination: 10.255.128.12 | NOT RUN | - |
-| 198 | dc1-leaf1b | Loopback0 Reachability | Loopback0 Reachability | Source: dc1-leaf1b - 10.255.0.4/32 Destination: 10.255.128.13 | NOT RUN | - |
-| 199 | dc1-leaf1b | Loopback0 Reachability | Loopback0 Reachability | Source: dc1-leaf1b - 10.255.0.4/32 Destination: 10.255.128.14 | NOT RUN | - |
-| 200 | dc1-leaf1b | Loopback0 Reachability | Loopback0 Reachability | Source: dc1-leaf1b - 10.255.0.4/32 Destination: 10.255.128.15 | NOT RUN | - |
-| 201 | dc1-leaf1b | Loopback0 Reachability | Loopback0 Reachability | Source: dc1-leaf1b - 10.255.0.4/32 Destination: 10.255.128.16 | NOT RUN | - |
-| 202 | dc1-leaf1b | Loopback0 Reachability | Loopback0 Reachability | Source: dc1-leaf1b - 10.255.0.4/32 Destination: 10.255.128.17 | NOT RUN | - |
-| 203 | dc1-leaf1b | Loopback0 Reachability | Loopback0 Reachability | Source: dc1-leaf1b - 10.255.0.4/32 Destination: 10.255.128.18 | NOT RUN | - |
-| 204 | dc1-leaf1b | Loopback0 Reachability | Loopback0 Reachability | Source: dc1-leaf1b - 10.255.0.4/32 Destination: 10.255.2.1 | NOT RUN | - |
-| 205 | dc1-leaf1b | Loopback0 Reachability | Loopback0 Reachability | Source: dc1-leaf1b - 10.255.0.4/32 Destination: 10.255.2.2 | NOT RUN | - |
-| 206 | dc1-leaf1b | MLAG | Verifies the health status of the MLAG configuration. | VerifyMlagStatus | NOT RUN | - |
-| 207 | dc1-leaf1b | NTP | Synchronised with NTP server | NTP | NOT RUN | - |
-| 208 | dc1-leaf1b | Routing Table | Remote Lo0 address | 10.255.0.1 | NOT RUN | - |
-| 209 | dc1-leaf1b | Routing Table | Remote Lo0 address | 10.255.0.2 | NOT RUN | - |
-| 210 | dc1-leaf1b | Routing Table | Remote Lo0 address | 10.255.0.3 | NOT RUN | - |
-| 211 | dc1-leaf1b | Routing Table | Remote Lo0 address | 10.255.0.4 | NOT RUN | - |
-| 212 | dc1-leaf1b | Routing Table | Remote Lo0 address | 10.255.0.5 | NOT RUN | - |
-| 213 | dc1-leaf1b | Routing Table | Remote Lo0 address | 10.255.128.11 | NOT RUN | - |
-| 214 | dc1-leaf1b | Routing Table | Remote Lo0 address | 10.255.128.12 | NOT RUN | - |
-| 215 | dc1-leaf1b | Routing Table | Remote Lo0 address | 10.255.128.13 | NOT RUN | - |
-| 216 | dc1-leaf1b | Routing Table | Remote Lo0 address | 10.255.128.14 | NOT RUN | - |
-| 217 | dc1-leaf1b | Routing Table | Remote Lo0 address | 10.255.128.15 | NOT RUN | - |
-| 218 | dc1-leaf1b | Routing Table | Remote Lo0 address | 10.255.128.16 | NOT RUN | - |
-| 219 | dc1-leaf1b | Routing Table | Remote Lo0 address | 10.255.128.17 | NOT RUN | - |
-| 220 | dc1-leaf1b | Routing Table | Remote Lo0 address | 10.255.128.18 | NOT RUN | - |
-| 221 | dc1-leaf1b | Routing Table | Remote Lo0 address | 10.255.2.1 | NOT RUN | - |
-| 222 | dc1-leaf1b | Routing Table | Remote Lo0 address | 10.255.2.2 | NOT RUN | - |
-| 223 | dc1-leaf1b | Routing Table | Remote VTEP address | 10.255.1.3 | NOT RUN | - |
-| 224 | dc1-leaf1b | Routing Table | Remote VTEP address | 10.255.1.5 | NOT RUN | - |
-| 225 | dc1-leaf1b | Routing Table | Remote VTEP address | 10.255.129.13 | NOT RUN | - |
-| 226 | dc1-leaf1b | Routing Table | Remote VTEP address | 10.255.129.15 | NOT RUN | - |
-| 227 | dc1-leaf1b | Routing Table | Remote VTEP address | 10.255.129.17 | NOT RUN | - |
-| 228 | dc1-leaf1b | Security | Verifies if the eAPI has a valid SSL profile. | VerifyAPIHttpsSSL | NOT RUN | - |
-| 229 | dc1-leaf1b | SNMP | Verifies if the SNMP agent has IPv4 ACL(s) configured. | VerifySnmpIPv4Acl | NOT RUN | - |
-| 230 | dc1-leaf1b | SNMP | Verifies if the SNMP agent has IPv6 ACL(s) configured. | VerifySnmpIPv6Acl | NOT RUN | - |
-| 231 | dc1-leaf1b | SNMP | Verifies if the SNMP agent is enabled. | VerifySnmpStatus | NOT RUN | - |
-| 232 | dc1-leaf1b | Software | Verifies the device is running one of the allowed EOS version. | VerifyEOSVersion | NOT RUN | - |
-| 233 | dc1-leaf1b | Software | Verifies the device is running one of the allowed TerminAttr version. | VerifyTerminAttrVersion | NOT RUN | - |
-| 234 | dc1-leaf1b | System | Verifies if NTP is synchronised. | VerifyNTP | NOT RUN | - |
-| 235 | dc1-leaf1b | System | Verifies that no partition is utilizing more than 75% of its disk space. | VerifyFileSystemUtilization | NOT RUN | - |
-| 236 | dc1-leaf1b | System | Verifies the device uptime. | VerifyUptime | NOT RUN | - |
-| 237 | dc1-leaf1b | System | Verifies the last reload cause of the device. | VerifyReloadCause | NOT RUN | - |
-| 238 | dc1-leaf1b | System | Verifies there are no agent crash reports. | VerifyAgentLogs | NOT RUN | - |
-| 239 | dc1-leaf1b | System | Verifies there are no core dump files. | VerifyCoredump | NOT RUN | - |
-| 240 | dc1-leaf1b | System | Verifies whether the CPU utilization is below 75%. | VerifyCPUUtilization | NOT RUN | - |
-| 241 | dc1-leaf1b | System | Verifies whether the memory utilization is below 75%. | VerifyMemoryUtilization | NOT RUN | - |
-| 242 | dc1-leaf1c | AAA | Verifies if the provided TACACS server group(s) are configured. | VerifyTacacsServerGroups | NOT RUN | - |
-| 243 | dc1-leaf1c | AAA | Verifies TACACS servers are configured for a specified VRF. | VerifyTacacsServers | NOT RUN | - |
-| 244 | dc1-leaf1c | AAA | Verifies TACACS source-interface for a specified VRF. | VerifyTacacsSourceIntf | NOT RUN | - |
-| 245 | dc1-leaf1c | AAA | Verifies the AAA accounting console method lists for different accounting types (system, exec, commands, dot1x). | VerifyAcctConsoleMethods | NOT RUN | - |
-| 246 | dc1-leaf1c | AAA | Verifies the AAA accounting default method lists for different accounting types (system, exec, commands, dot1x). | VerifyAcctDefaultMethods | NOT RUN | - |
-| 247 | dc1-leaf1c | AAA | Verifies the AAA authentication method lists for different authentication types (login, enable, dot1x). | VerifyAuthenMethods | NOT RUN | - |
-| 248 | dc1-leaf1c | AAA | Verifies the AAA authorization method lists for different authorization types (commands, exec). | VerifyAuthzMethods | NOT RUN | - |
-| 249 | dc1-leaf1c | Configuration | Verifies there is no difference between the running-config and the startup-config | VerifyRunningConfigDiffs | NOT RUN | - |
-| 250 | dc1-leaf1c | Configuration | Verifies ZeroTouch is disabled | VerifyZeroTouch | NOT RUN | - |
-| 251 | dc1-leaf1c | Field Notices, Software | Verifies if the device has exposeure to FN72, and if the issue has been mitigated | VerifyFieldNotice72Resolution | NOT RUN | - |
-| 252 | dc1-leaf1c | Field Notices, Software | Verifies the device is using an Aboot version that fix the bug discussed in the field notice 44 (Aboot manages system settings prior to EOS initialization) | VerifyFieldNotice44Resolution | NOT RUN | - |
-| 253 | dc1-leaf1c | Hardware | Verifies if all transceivers come from approved manufacturers. | VerifyTransceiversManufacturers | NOT RUN | - |
-| 254 | dc1-leaf1c | Hardware | Verifies if all transceivers come from approved manufacturers. | VerifyTransceiversManufacturers | NOT RUN | - |
-| 255 | dc1-leaf1c | Hardware | Verifies the device temperature. | VerifyTemperature | NOT RUN | - |
-| 256 | dc1-leaf1c | Hardware | Verifies the device temperature. | VerifyTemperature | NOT RUN | - |
-| 257 | dc1-leaf1c | Hardware | Verifies the power supplies status. | VerifyEnvironmentPower | NOT RUN | - |
-| 258 | dc1-leaf1c | Hardware | Verifies the power supplies status. | VerifyEnvironmentPower | NOT RUN | - |
-| 259 | dc1-leaf1c | Hardware | Verifies the status of power supply fans and all fan trays. | VerifyEnvironmentCooling | NOT RUN | - |
-| 260 | dc1-leaf1c | Hardware | Verifies the status of power supply fans and all fan trays. | VerifyEnvironmentCooling | NOT RUN | - |
-| 261 | dc1-leaf1c | Hardware | Verifies the system cooling status. | VerifyEnvironmentSystemCooling | NOT RUN | - |
-| 262 | dc1-leaf1c | Hardware | Verifies the transceivers temperature. | VerifyTransceiversTemperature | NOT RUN | - |
-| 263 | dc1-leaf1c | Hardware | Verifies there are no adverse drops on DCS7280E and DCS7500E | VerifyAdverseDrops | NOT RUN | - |
-| 264 | dc1-leaf1c | Interfaces | Verifies the status of the provided interfaces. | Interface Ethernet1 - DC1-LEAF1A_Ethernet8 = 'up' | NOT RUN | - |
-| 265 | dc1-leaf1c | Interfaces | Verifies the status of the provided interfaces. | Interface Ethernet2 - DC1-LEAF1B_Ethernet8 = 'up' | NOT RUN | - |
-| 266 | dc1-leaf1c | Interfaces | Verifies the status of the provided interfaces. | Interface Ethernet5 - dc1-leaf1-server1_iLO = 'up' | NOT RUN | - |
-| 267 | dc1-leaf1c | Interfaces | Verifies the status of the provided interfaces. | Interface Port-Channel1 - DC1_L3_LEAF1_Po8 = 'up' | NOT RUN | - |
-| 268 | dc1-leaf1c | Interfaces | Verifies the status of the provided interfaces. | Interface Vlan4085 - L2LEAF_INBAND_MGMT = 'up' | NOT RUN | - |
-| 269 | dc1-leaf1c | LLDP Topology | LLDP topology - validate peer and interface | local: Ethernet1 - remote: dc1-leaf1a_Ethernet8 | NOT RUN | - |
-| 270 | dc1-leaf1c | LLDP Topology | LLDP topology - validate peer and interface | local: Ethernet2 - remote: dc1-leaf1b_Ethernet8 | NOT RUN | - |
-| 271 | dc1-leaf1c | Loopback0 Reachability | Inband Mgmt Reachability | Source: dc1-leaf1c - Vlan4085 Destination: 10.255.0.1 | NOT RUN | - |
-| 272 | dc1-leaf1c | Loopback0 Reachability | Inband Mgmt Reachability | Source: dc1-leaf1c - Vlan4085 Destination: 10.255.0.2 | NOT RUN | - |
-| 273 | dc1-leaf1c | Loopback0 Reachability | Inband Mgmt Reachability | Source: dc1-leaf1c - Vlan4085 Destination: 10.255.0.3 | NOT RUN | - |
-| 274 | dc1-leaf1c | Loopback0 Reachability | Inband Mgmt Reachability | Source: dc1-leaf1c - Vlan4085 Destination: 10.255.0.4 | NOT RUN | - |
-| 275 | dc1-leaf1c | Loopback0 Reachability | Inband Mgmt Reachability | Source: dc1-leaf1c - Vlan4085 Destination: 10.255.0.5 | NOT RUN | - |
-| 276 | dc1-leaf1c | Loopback0 Reachability | Inband Mgmt Reachability | Source: dc1-leaf1c - Vlan4085 Destination: 10.255.128.11 | NOT RUN | - |
-| 277 | dc1-leaf1c | Loopback0 Reachability | Inband Mgmt Reachability | Source: dc1-leaf1c - Vlan4085 Destination: 10.255.128.12 | NOT RUN | - |
-| 278 | dc1-leaf1c | Loopback0 Reachability | Inband Mgmt Reachability | Source: dc1-leaf1c - Vlan4085 Destination: 10.255.128.13 | NOT RUN | - |
-| 279 | dc1-leaf1c | Loopback0 Reachability | Inband Mgmt Reachability | Source: dc1-leaf1c - Vlan4085 Destination: 10.255.128.14 | NOT RUN | - |
-| 280 | dc1-leaf1c | Loopback0 Reachability | Inband Mgmt Reachability | Source: dc1-leaf1c - Vlan4085 Destination: 10.255.128.15 | NOT RUN | - |
-| 281 | dc1-leaf1c | Loopback0 Reachability | Inband Mgmt Reachability | Source: dc1-leaf1c - Vlan4085 Destination: 10.255.128.16 | NOT RUN | - |
-| 282 | dc1-leaf1c | Loopback0 Reachability | Inband Mgmt Reachability | Source: dc1-leaf1c - Vlan4085 Destination: 10.255.128.17 | NOT RUN | - |
-| 283 | dc1-leaf1c | Loopback0 Reachability | Inband Mgmt Reachability | Source: dc1-leaf1c - Vlan4085 Destination: 10.255.128.18 | NOT RUN | - |
-| 284 | dc1-leaf1c | Loopback0 Reachability | Inband Mgmt Reachability | Source: dc1-leaf1c - Vlan4085 Destination: 10.255.2.1 | NOT RUN | - |
-| 285 | dc1-leaf1c | Loopback0 Reachability | Inband Mgmt Reachability | Source: dc1-leaf1c - Vlan4085 Destination: 10.255.2.2 | NOT RUN | - |
-| 286 | dc1-leaf1c | NTP | Synchronised with NTP server | NTP | NOT RUN | - |
-| 287 | dc1-leaf1c | Security | Verifies if the eAPI has a valid SSL profile. | VerifyAPIHttpsSSL | NOT RUN | - |
-| 288 | dc1-leaf1c | SNMP | Verifies if the SNMP agent has IPv4 ACL(s) configured. | VerifySnmpIPv4Acl | NOT RUN | - |
-| 289 | dc1-leaf1c | SNMP | Verifies if the SNMP agent has IPv6 ACL(s) configured. | VerifySnmpIPv6Acl | NOT RUN | - |
-| 290 | dc1-leaf1c | SNMP | Verifies if the SNMP agent is enabled. | VerifySnmpStatus | NOT RUN | - |
-| 291 | dc1-leaf1c | Software | Verifies the device is running one of the allowed EOS version. | VerifyEOSVersion | NOT RUN | - |
-| 292 | dc1-leaf1c | Software | Verifies the device is running one of the allowed TerminAttr version. | VerifyTerminAttrVersion | NOT RUN | - |
-| 293 | dc1-leaf1c | System | Verifies if NTP is synchronised. | VerifyNTP | NOT RUN | - |
-| 294 | dc1-leaf1c | System | Verifies that no partition is utilizing more than 75% of its disk space. | VerifyFileSystemUtilization | NOT RUN | - |
-| 295 | dc1-leaf1c | System | Verifies the device uptime. | VerifyUptime | NOT RUN | - |
-| 296 | dc1-leaf1c | System | Verifies the last reload cause of the device. | VerifyReloadCause | NOT RUN | - |
-| 297 | dc1-leaf1c | System | Verifies there are no agent crash reports. | VerifyAgentLogs | NOT RUN | - |
-| 298 | dc1-leaf1c | System | Verifies there are no core dump files. | VerifyCoredump | NOT RUN | - |
-| 299 | dc1-leaf1c | System | Verifies whether the CPU utilization is below 75%. | VerifyCPUUtilization | NOT RUN | - |
-| 300 | dc1-leaf1c | System | Verifies whether the memory utilization is below 75%. | VerifyMemoryUtilization | NOT RUN | - |
-| 301 | dc1-leaf2a | AAA | Verifies if the provided TACACS server group(s) are configured. | VerifyTacacsServerGroups | NOT RUN | - |
-| 302 | dc1-leaf2a | AAA | Verifies TACACS servers are configured for a specified VRF. | VerifyTacacsServers | NOT RUN | - |
-| 303 | dc1-leaf2a | AAA | Verifies TACACS source-interface for a specified VRF. | VerifyTacacsSourceIntf | NOT RUN | - |
-| 304 | dc1-leaf2a | AAA | Verifies the AAA accounting console method lists for different accounting types (system, exec, commands, dot1x). | VerifyAcctConsoleMethods | NOT RUN | - |
-| 305 | dc1-leaf2a | AAA | Verifies the AAA accounting default method lists for different accounting types (system, exec, commands, dot1x). | VerifyAcctDefaultMethods | NOT RUN | - |
-| 306 | dc1-leaf2a | AAA | Verifies the AAA authentication method lists for different authentication types (login, enable, dot1x). | VerifyAuthenMethods | NOT RUN | - |
-| 307 | dc1-leaf2a | AAA | Verifies the AAA authorization method lists for different authorization types (commands, exec). | VerifyAuthzMethods | NOT RUN | - |
-| 308 | dc1-leaf2a | BGP | Verifies the configured routing protocol model. | Routing protocol model: multi-agent | NOT RUN | - |
-| 309 | dc1-leaf2a | BGP | Verifies the health of specific BGP peer(s). | BGP EVPN Peer: 10.255.0.1 | NOT RUN | - |
-| 310 | dc1-leaf2a | BGP | Verifies the health of specific BGP peer(s). | BGP EVPN Peer: 10.255.0.2 | NOT RUN | - |
-| 311 | dc1-leaf2a | BGP | Verifies the health of specific BGP peer(s). | BGP EVPN Peer: 10.255.128.15 | NOT RUN | - |
-| 312 | dc1-leaf2a | BGP | Verifies the health of specific BGP peer(s). | BGP IPv4 Unicast Peer: 10.255.255.10 | NOT RUN | - |
-| 313 | dc1-leaf2a | BGP | Verifies the health of specific BGP peer(s). | BGP IPv4 Unicast Peer: 10.255.255.8 | NOT RUN | - |
-| 314 | dc1-leaf2a | BGP | Verifies the health of specific BGP peer(s). | BGP IPv4 Unicast Peer: 192.168.100.1 | NOT RUN | - |
-| 315 | dc1-leaf2a | Configuration | Verifies there is no difference between the running-config and the startup-config | VerifyRunningConfigDiffs | NOT RUN | - |
-| 316 | dc1-leaf2a | Configuration | Verifies ZeroTouch is disabled | VerifyZeroTouch | NOT RUN | - |
-| 317 | dc1-leaf2a | Field Notices, Software | Verifies if the device has exposeure to FN72, and if the issue has been mitigated | VerifyFieldNotice72Resolution | NOT RUN | - |
-| 318 | dc1-leaf2a | Field Notices, Software | Verifies the device is using an Aboot version that fix the bug discussed in the field notice 44 (Aboot manages system settings prior to EOS initialization) | VerifyFieldNotice44Resolution | NOT RUN | - |
-| 319 | dc1-leaf2a | Hardware | Verifies if all transceivers come from approved manufacturers. | VerifyTransceiversManufacturers | NOT RUN | - |
-| 320 | dc1-leaf2a | Hardware | Verifies if all transceivers come from approved manufacturers. | VerifyTransceiversManufacturers | NOT RUN | - |
-| 321 | dc1-leaf2a | Hardware | Verifies the device temperature. | VerifyTemperature | NOT RUN | - |
-| 322 | dc1-leaf2a | Hardware | Verifies the device temperature. | VerifyTemperature | NOT RUN | - |
-| 323 | dc1-leaf2a | Hardware | Verifies the power supplies status. | VerifyEnvironmentPower | NOT RUN | - |
-| 324 | dc1-leaf2a | Hardware | Verifies the power supplies status. | VerifyEnvironmentPower | NOT RUN | - |
-| 325 | dc1-leaf2a | Hardware | Verifies the status of power supply fans and all fan trays. | VerifyEnvironmentCooling | NOT RUN | - |
-| 326 | dc1-leaf2a | Hardware | Verifies the status of power supply fans and all fan trays. | VerifyEnvironmentCooling | NOT RUN | - |
-| 327 | dc1-leaf2a | Hardware | Verifies the system cooling status. | VerifyEnvironmentSystemCooling | NOT RUN | - |
-| 328 | dc1-leaf2a | Hardware | Verifies the transceivers temperature. | VerifyTransceiversTemperature | NOT RUN | - |
-| 329 | dc1-leaf2a | Hardware | Verifies there are no adverse drops on DCS7280E and DCS7500E | VerifyAdverseDrops | NOT RUN | - |
-| 330 | dc1-leaf2a | Interfaces | Verifies the status of the provided interfaces. | Interface Ethernet1 - P2P_LINK_TO_DC1-SPINE1_Ethernet3 = 'up' | NOT RUN | - |
-| 331 | dc1-leaf2a | Interfaces | Verifies the status of the provided interfaces. | Interface Ethernet2 - P2P_LINK_TO_DC1-SPINE2_Ethernet3 = 'up' | NOT RUN | - |
-| 332 | dc1-leaf2a | Interfaces | Verifies the status of the provided interfaces. | Interface Ethernet3 - MLAG_PEER_dc1-leaf2b_Ethernet3 = 'up' | NOT RUN | - |
-| 333 | dc1-leaf2a | Interfaces | Verifies the status of the provided interfaces. | Interface Ethernet4 - MLAG_PEER_dc1-leaf2b_Ethernet4 = 'up' | NOT RUN | - |
-| 334 | dc1-leaf2a | Interfaces | Verifies the status of the provided interfaces. | Interface Ethernet5 - dc1-leaf2-server1_PCI1 = 'up' | NOT RUN | - |
-| 335 | dc1-leaf2a | Interfaces | Verifies the status of the provided interfaces. | Interface Ethernet6 - P2P_LINK_TO_dc2-leaf2a_Ethernet6 = 'up' | NOT RUN | - |
-| 336 | dc1-leaf2a | Interfaces | Verifies the status of the provided interfaces. | Interface Ethernet8 - DC1-LEAF2C_Ethernet1 = 'up' | NOT RUN | - |
-| 337 | dc1-leaf2a | Interfaces | Verifies the status of the provided interfaces. | Interface Loopback0 - EVPN_Overlay_Peering = 'up' | NOT RUN | - |
-| 338 | dc1-leaf2a | Interfaces | Verifies the status of the provided interfaces. | Interface Loopback1 - VTEP_VXLAN_Tunnel_Source = 'up' | NOT RUN | - |
-| 339 | dc1-leaf2a | Interfaces | Verifies the status of the provided interfaces. | Interface Loopback10 - VRF10_VTEP_DIAGNOSTICS = 'up' | NOT RUN | - |
-| 340 | dc1-leaf2a | Interfaces | Verifies the status of the provided interfaces. | Interface Loopback11 - VRF11_VTEP_DIAGNOSTICS = 'up' | NOT RUN | - |
-| 341 | dc1-leaf2a | Interfaces | Verifies the status of the provided interfaces. | Interface Port-Channel3 - MLAG_PEER_dc1-leaf2b_Po3 = 'up' | NOT RUN | - |
-| 342 | dc1-leaf2a | Interfaces | Verifies the status of the provided interfaces. | Interface Port-Channel5 - dc1-leaf2-server1_PortChannel dc1-leaf2-server1 = 'up' | NOT RUN | - |
-| 343 | dc1-leaf2a | Interfaces | Verifies the status of the provided interfaces. | Interface Port-Channel8 - DC1-LEAF2C_Po1 = 'up' | NOT RUN | - |
-| 344 | dc1-leaf2a | Interfaces | Verifies the status of the provided interfaces. | Interface Vlan11 - VRF10_VLAN11 = 'up' | NOT RUN | - |
-| 345 | dc1-leaf2a | Interfaces | Verifies the status of the provided interfaces. | Interface Vlan12 - VRF10_VLAN12 = 'up' | NOT RUN | - |
-| 346 | dc1-leaf2a | Interfaces | Verifies the status of the provided interfaces. | Interface Vlan21 - VRF11_VLAN21 = 'up' | NOT RUN | - |
-| 347 | dc1-leaf2a | Interfaces | Verifies the status of the provided interfaces. | Interface Vlan22 - VRF11_VLAN22 = 'up' | NOT RUN | - |
-| 348 | dc1-leaf2a | Interfaces | Verifies the status of the provided interfaces. | Interface Vlan3009 - MLAG_PEER_L3_iBGP: vrf VRF10 = 'up' | NOT RUN | - |
-| 349 | dc1-leaf2a | Interfaces | Verifies the status of the provided interfaces. | Interface Vlan3010 - MLAG_PEER_L3_iBGP: vrf VRF11 = 'up' | NOT RUN | - |
-| 350 | dc1-leaf2a | Interfaces | Verifies the status of the provided interfaces. | Interface Vlan4085 - Inband Management = 'up' | NOT RUN | - |
-| 351 | dc1-leaf2a | Interfaces | Verifies the status of the provided interfaces. | Interface Vlan4093 - MLAG_PEER_L3_PEERING = 'up' | NOT RUN | - |
-| 352 | dc1-leaf2a | Interfaces | Verifies the status of the provided interfaces. | Interface Vlan4094 - MLAG_PEER = 'up' | NOT RUN | - |
-| 353 | dc1-leaf2a | Interfaces | Verifies the status of the provided interfaces. | Interface Vxlan1 = 'up' | NOT RUN | - |
-| 354 | dc1-leaf2a | IP Reachability | ip reachability test p2p links | Source: dc1-leaf2a_Ethernet1 - Destination: dc1-spine1_Ethernet3 | NOT RUN | - |
-| 355 | dc1-leaf2a | IP Reachability | ip reachability test p2p links | Source: dc1-leaf2a_Ethernet2 - Destination: dc1-spine2_Ethernet3 | NOT RUN | - |
-| 356 | dc1-leaf2a | IP Reachability | ip reachability test p2p links | Source: dc1-leaf2a_Ethernet6 - Destination: dc2-leaf2a_Ethernet6 | NOT RUN | - |
-| 357 | dc1-leaf2a | LLDP Topology | LLDP topology - validate peer and interface | local: Ethernet1 - remote: dc1-spine1_Ethernet3 | NOT RUN | - |
-| 358 | dc1-leaf2a | LLDP Topology | LLDP topology - validate peer and interface | local: Ethernet2 - remote: dc1-spine2_Ethernet3 | NOT RUN | - |
-| 359 | dc1-leaf2a | LLDP Topology | LLDP topology - validate peer and interface | local: Ethernet6 - remote: dc2-leaf2a_Ethernet6 | NOT RUN | - |
-| 360 | dc1-leaf2a | LLDP Topology | LLDP topology - validate peer and interface | local: Ethernet8 - remote: dc1-leaf2c_Ethernet1 | NOT RUN | - |
-| 361 | dc1-leaf2a | Loopback0 Reachability | Loopback0 Reachability | Source: dc1-leaf2a - 10.255.0.5/32 Destination: 10.255.0.1 | NOT RUN | - |
-| 362 | dc1-leaf2a | Loopback0 Reachability | Loopback0 Reachability | Source: dc1-leaf2a - 10.255.0.5/32 Destination: 10.255.0.2 | NOT RUN | - |
-| 363 | dc1-leaf2a | Loopback0 Reachability | Loopback0 Reachability | Source: dc1-leaf2a - 10.255.0.5/32 Destination: 10.255.0.3 | NOT RUN | - |
-| 364 | dc1-leaf2a | Loopback0 Reachability | Loopback0 Reachability | Source: dc1-leaf2a - 10.255.0.5/32 Destination: 10.255.0.4 | NOT RUN | - |
-| 365 | dc1-leaf2a | Loopback0 Reachability | Loopback0 Reachability | Source: dc1-leaf2a - 10.255.0.5/32 Destination: 10.255.0.5 | NOT RUN | - |
-| 366 | dc1-leaf2a | Loopback0 Reachability | Loopback0 Reachability | Source: dc1-leaf2a - 10.255.0.5/32 Destination: 10.255.128.11 | NOT RUN | - |
-| 367 | dc1-leaf2a | Loopback0 Reachability | Loopback0 Reachability | Source: dc1-leaf2a - 10.255.0.5/32 Destination: 10.255.128.12 | NOT RUN | - |
-| 368 | dc1-leaf2a | Loopback0 Reachability | Loopback0 Reachability | Source: dc1-leaf2a - 10.255.0.5/32 Destination: 10.255.128.13 | NOT RUN | - |
-| 369 | dc1-leaf2a | Loopback0 Reachability | Loopback0 Reachability | Source: dc1-leaf2a - 10.255.0.5/32 Destination: 10.255.128.14 | NOT RUN | - |
-| 370 | dc1-leaf2a | Loopback0 Reachability | Loopback0 Reachability | Source: dc1-leaf2a - 10.255.0.5/32 Destination: 10.255.128.15 | NOT RUN | - |
-| 371 | dc1-leaf2a | Loopback0 Reachability | Loopback0 Reachability | Source: dc1-leaf2a - 10.255.0.5/32 Destination: 10.255.128.16 | NOT RUN | - |
-| 372 | dc1-leaf2a | Loopback0 Reachability | Loopback0 Reachability | Source: dc1-leaf2a - 10.255.0.5/32 Destination: 10.255.128.17 | NOT RUN | - |
-| 373 | dc1-leaf2a | Loopback0 Reachability | Loopback0 Reachability | Source: dc1-leaf2a - 10.255.0.5/32 Destination: 10.255.128.18 | NOT RUN | - |
-| 374 | dc1-leaf2a | Loopback0 Reachability | Loopback0 Reachability | Source: dc1-leaf2a - 10.255.0.5/32 Destination: 10.255.2.1 | NOT RUN | - |
-| 375 | dc1-leaf2a | Loopback0 Reachability | Loopback0 Reachability | Source: dc1-leaf2a - 10.255.0.5/32 Destination: 10.255.2.2 | NOT RUN | - |
-| 376 | dc1-leaf2a | MLAG | Verifies the health status of the MLAG configuration. | VerifyMlagStatus | NOT RUN | - |
-| 377 | dc1-leaf2a | NTP | Synchronised with NTP server | NTP | NOT RUN | - |
-| 378 | dc1-leaf2a | Profiles | - | VerifyUnifiedForwardingTableMode | NOT RUN | - |
-| 379 | dc1-leaf2a | Profiles | Verify that the assigned TCAM profile is actually running on the device | VerifyTcamProfile | NOT RUN | - |
-| 380 | dc1-leaf2a | Routing Table | Remote Lo0 address | 10.255.0.1 | NOT RUN | - |
-| 381 | dc1-leaf2a | Routing Table | Remote Lo0 address | 10.255.0.2 | NOT RUN | - |
-| 382 | dc1-leaf2a | Routing Table | Remote Lo0 address | 10.255.0.3 | NOT RUN | - |
-| 383 | dc1-leaf2a | Routing Table | Remote Lo0 address | 10.255.0.4 | NOT RUN | - |
-| 384 | dc1-leaf2a | Routing Table | Remote Lo0 address | 10.255.0.5 | NOT RUN | - |
-| 385 | dc1-leaf2a | Routing Table | Remote Lo0 address | 10.255.128.11 | NOT RUN | - |
-| 386 | dc1-leaf2a | Routing Table | Remote Lo0 address | 10.255.128.12 | NOT RUN | - |
-| 387 | dc1-leaf2a | Routing Table | Remote Lo0 address | 10.255.128.13 | NOT RUN | - |
-| 388 | dc1-leaf2a | Routing Table | Remote Lo0 address | 10.255.128.14 | NOT RUN | - |
-| 389 | dc1-leaf2a | Routing Table | Remote Lo0 address | 10.255.128.15 | NOT RUN | - |
-| 390 | dc1-leaf2a | Routing Table | Remote Lo0 address | 10.255.128.16 | NOT RUN | - |
-| 391 | dc1-leaf2a | Routing Table | Remote Lo0 address | 10.255.128.17 | NOT RUN | - |
-| 392 | dc1-leaf2a | Routing Table | Remote Lo0 address | 10.255.128.18 | NOT RUN | - |
-| 393 | dc1-leaf2a | Routing Table | Remote Lo0 address | 10.255.2.1 | NOT RUN | - |
-| 394 | dc1-leaf2a | Routing Table | Remote Lo0 address | 10.255.2.2 | NOT RUN | - |
-| 395 | dc1-leaf2a | Routing Table | Remote VTEP address | 10.255.1.3 | NOT RUN | - |
-| 396 | dc1-leaf2a | Routing Table | Remote VTEP address | 10.255.1.5 | NOT RUN | - |
-| 397 | dc1-leaf2a | Routing Table | Remote VTEP address | 10.255.129.13 | NOT RUN | - |
-| 398 | dc1-leaf2a | Routing Table | Remote VTEP address | 10.255.129.15 | NOT RUN | - |
-| 399 | dc1-leaf2a | Routing Table | Remote VTEP address | 10.255.129.17 | NOT RUN | - |
-| 400 | dc1-leaf2a | Security | Verifies if the eAPI has a valid SSL profile. | VerifyAPIHttpsSSL | NOT RUN | - |
-| 401 | dc1-leaf2a | SNMP | Verifies if the SNMP agent has IPv4 ACL(s) configured. | VerifySnmpIPv4Acl | NOT RUN | - |
-| 402 | dc1-leaf2a | SNMP | Verifies if the SNMP agent has IPv6 ACL(s) configured. | VerifySnmpIPv6Acl | NOT RUN | - |
-| 403 | dc1-leaf2a | SNMP | Verifies if the SNMP agent is enabled. | VerifySnmpStatus | NOT RUN | - |
-| 404 | dc1-leaf2a | Software | Verifies all EOS extensions installed on the device are enabled for boot persistence. | VerifyEOSExtensions | NOT RUN | - |
-| 405 | dc1-leaf2a | Software | Verifies the device is running one of the allowed EOS version. | VerifyEOSVersion | NOT RUN | - |
-| 406 | dc1-leaf2a | Software | Verifies the device is running one of the allowed TerminAttr version. | VerifyTerminAttrVersion | NOT RUN | - |
-| 407 | dc1-leaf2a | System | Verifies if NTP is synchronised. | VerifyNTP | NOT RUN | - |
-| 408 | dc1-leaf2a | System | Verifies that no partition is utilizing more than 75% of its disk space. | VerifyFileSystemUtilization | NOT RUN | - |
-| 409 | dc1-leaf2a | System | Verifies the device uptime. | VerifyUptime | NOT RUN | - |
-| 410 | dc1-leaf2a | System | Verifies the last reload cause of the device. | VerifyReloadCause | NOT RUN | - |
-| 411 | dc1-leaf2a | System | Verifies there are no agent crash reports. | VerifyAgentLogs | NOT RUN | - |
-| 412 | dc1-leaf2a | System | Verifies there are no core dump files. | VerifyCoredump | NOT RUN | - |
-| 413 | dc1-leaf2a | System | Verifies whether the CPU utilization is below 75%. | VerifyCPUUtilization | NOT RUN | - |
-| 414 | dc1-leaf2a | System | Verifies whether the memory utilization is below 75%. | VerifyMemoryUtilization | NOT RUN | - |
-| 415 | dc1-leaf2c | AAA | Verifies if the provided TACACS server group(s) are configured. | VerifyTacacsServerGroups | NOT RUN | - |
-| 416 | dc1-leaf2c | AAA | Verifies TACACS servers are configured for a specified VRF. | VerifyTacacsServers | NOT RUN | - |
-| 417 | dc1-leaf2c | AAA | Verifies TACACS source-interface for a specified VRF. | VerifyTacacsSourceIntf | NOT RUN | - |
-| 418 | dc1-leaf2c | AAA | Verifies the AAA accounting console method lists for different accounting types (system, exec, commands, dot1x). | VerifyAcctConsoleMethods | NOT RUN | - |
-| 419 | dc1-leaf2c | AAA | Verifies the AAA accounting default method lists for different accounting types (system, exec, commands, dot1x). | VerifyAcctDefaultMethods | NOT RUN | - |
-| 420 | dc1-leaf2c | AAA | Verifies the AAA authentication method lists for different authentication types (login, enable, dot1x). | VerifyAuthenMethods | NOT RUN | - |
-| 421 | dc1-leaf2c | AAA | Verifies the AAA authorization method lists for different authorization types (commands, exec). | VerifyAuthzMethods | NOT RUN | - |
-| 422 | dc1-leaf2c | Configuration | Verifies there is no difference between the running-config and the startup-config | VerifyRunningConfigDiffs | NOT RUN | - |
-| 423 | dc1-leaf2c | Configuration | Verifies ZeroTouch is disabled | VerifyZeroTouch | NOT RUN | - |
-| 424 | dc1-leaf2c | Field Notices, Software | Verifies if the device has exposeure to FN72, and if the issue has been mitigated | VerifyFieldNotice72Resolution | NOT RUN | - |
-| 425 | dc1-leaf2c | Field Notices, Software | Verifies the device is using an Aboot version that fix the bug discussed in the field notice 44 (Aboot manages system settings prior to EOS initialization) | VerifyFieldNotice44Resolution | NOT RUN | - |
-| 426 | dc1-leaf2c | Hardware | Verifies if all transceivers come from approved manufacturers. | VerifyTransceiversManufacturers | NOT RUN | - |
-| 427 | dc1-leaf2c | Hardware | Verifies if all transceivers come from approved manufacturers. | VerifyTransceiversManufacturers | NOT RUN | - |
-| 428 | dc1-leaf2c | Hardware | Verifies the device temperature. | VerifyTemperature | NOT RUN | - |
-| 429 | dc1-leaf2c | Hardware | Verifies the device temperature. | VerifyTemperature | NOT RUN | - |
-| 430 | dc1-leaf2c | Hardware | Verifies the power supplies status. | VerifyEnvironmentPower | NOT RUN | - |
-| 431 | dc1-leaf2c | Hardware | Verifies the power supplies status. | VerifyEnvironmentPower | NOT RUN | - |
-| 432 | dc1-leaf2c | Hardware | Verifies the status of power supply fans and all fan trays. | VerifyEnvironmentCooling | NOT RUN | - |
-| 433 | dc1-leaf2c | Hardware | Verifies the status of power supply fans and all fan trays. | VerifyEnvironmentCooling | NOT RUN | - |
-| 434 | dc1-leaf2c | Hardware | Verifies the system cooling status. | VerifyEnvironmentSystemCooling | NOT RUN | - |
-| 435 | dc1-leaf2c | Hardware | Verifies the transceivers temperature. | VerifyTransceiversTemperature | NOT RUN | - |
-| 436 | dc1-leaf2c | Hardware | Verifies there are no adverse drops on DCS7280E and DCS7500E | VerifyAdverseDrops | NOT RUN | - |
-| 437 | dc1-leaf2c | Interfaces | Verifies the status of the provided interfaces. | Interface Ethernet1 - DC1-LEAF2A_Ethernet8 = 'up' | NOT RUN | - |
-| 438 | dc1-leaf2c | Interfaces | Verifies the status of the provided interfaces. | Interface Ethernet2 - DC1-LEAF2B_Ethernet8 = 'adminDown' | NOT RUN | - |
-| 439 | dc1-leaf2c | Interfaces | Verifies the status of the provided interfaces. | Interface Ethernet5 - dc1-leaf2-server1_iLO = 'up' | NOT RUN | - |
-| 440 | dc1-leaf2c | Interfaces | Verifies the status of the provided interfaces. | Interface Port-Channel1 - DC1_L3_LEAF2_Po8 = 'up' | NOT RUN | - |
-| 441 | dc1-leaf2c | Interfaces | Verifies the status of the provided interfaces. | Interface Vlan4085 - L2LEAF_INBAND_MGMT = 'up' | NOT RUN | - |
-| 442 | dc1-leaf2c | LLDP Topology | LLDP topology - validate peer and interface | local: Ethernet1 - remote: dc1-leaf2a_Ethernet8 | NOT RUN | - |
-| 443 | dc1-leaf2c | Loopback0 Reachability | Inband Mgmt Reachability | Source: dc1-leaf2c - Vlan4085 Destination: 10.255.0.1 | NOT RUN | - |
-| 444 | dc1-leaf2c | Loopback0 Reachability | Inband Mgmt Reachability | Source: dc1-leaf2c - Vlan4085 Destination: 10.255.0.2 | NOT RUN | - |
-| 445 | dc1-leaf2c | Loopback0 Reachability | Inband Mgmt Reachability | Source: dc1-leaf2c - Vlan4085 Destination: 10.255.0.3 | NOT RUN | - |
-| 446 | dc1-leaf2c | Loopback0 Reachability | Inband Mgmt Reachability | Source: dc1-leaf2c - Vlan4085 Destination: 10.255.0.4 | NOT RUN | - |
-| 447 | dc1-leaf2c | Loopback0 Reachability | Inband Mgmt Reachability | Source: dc1-leaf2c - Vlan4085 Destination: 10.255.0.5 | NOT RUN | - |
-| 448 | dc1-leaf2c | Loopback0 Reachability | Inband Mgmt Reachability | Source: dc1-leaf2c - Vlan4085 Destination: 10.255.128.11 | NOT RUN | - |
-| 449 | dc1-leaf2c | Loopback0 Reachability | Inband Mgmt Reachability | Source: dc1-leaf2c - Vlan4085 Destination: 10.255.128.12 | NOT RUN | - |
-| 450 | dc1-leaf2c | Loopback0 Reachability | Inband Mgmt Reachability | Source: dc1-leaf2c - Vlan4085 Destination: 10.255.128.13 | NOT RUN | - |
-| 451 | dc1-leaf2c | Loopback0 Reachability | Inband Mgmt Reachability | Source: dc1-leaf2c - Vlan4085 Destination: 10.255.128.14 | NOT RUN | - |
-| 452 | dc1-leaf2c | Loopback0 Reachability | Inband Mgmt Reachability | Source: dc1-leaf2c - Vlan4085 Destination: 10.255.128.15 | NOT RUN | - |
-| 453 | dc1-leaf2c | Loopback0 Reachability | Inband Mgmt Reachability | Source: dc1-leaf2c - Vlan4085 Destination: 10.255.128.16 | NOT RUN | - |
-| 454 | dc1-leaf2c | Loopback0 Reachability | Inband Mgmt Reachability | Source: dc1-leaf2c - Vlan4085 Destination: 10.255.128.17 | NOT RUN | - |
-| 455 | dc1-leaf2c | Loopback0 Reachability | Inband Mgmt Reachability | Source: dc1-leaf2c - Vlan4085 Destination: 10.255.128.18 | NOT RUN | - |
-| 456 | dc1-leaf2c | Loopback0 Reachability | Inband Mgmt Reachability | Source: dc1-leaf2c - Vlan4085 Destination: 10.255.2.1 | NOT RUN | - |
-| 457 | dc1-leaf2c | Loopback0 Reachability | Inband Mgmt Reachability | Source: dc1-leaf2c - Vlan4085 Destination: 10.255.2.2 | NOT RUN | - |
-| 458 | dc1-leaf2c | NTP | Synchronised with NTP server | NTP | NOT RUN | - |
-| 459 | dc1-leaf2c | Security | Verifies if the eAPI has a valid SSL profile. | VerifyAPIHttpsSSL | NOT RUN | - |
-| 460 | dc1-leaf2c | SNMP | Verifies if the SNMP agent has IPv4 ACL(s) configured. | VerifySnmpIPv4Acl | NOT RUN | - |
-| 461 | dc1-leaf2c | SNMP | Verifies if the SNMP agent has IPv6 ACL(s) configured. | VerifySnmpIPv6Acl | NOT RUN | - |
-| 462 | dc1-leaf2c | SNMP | Verifies if the SNMP agent is enabled. | VerifySnmpStatus | NOT RUN | - |
-| 463 | dc1-leaf2c | Software | Verifies the device is running one of the allowed EOS version. | VerifyEOSVersion | NOT RUN | - |
-| 464 | dc1-leaf2c | Software | Verifies the device is running one of the allowed TerminAttr version. | VerifyTerminAttrVersion | NOT RUN | - |
-| 465 | dc1-leaf2c | System | Verifies if NTP is synchronised. | VerifyNTP | NOT RUN | - |
-| 466 | dc1-leaf2c | System | Verifies that no partition is utilizing more than 75% of its disk space. | VerifyFileSystemUtilization | NOT RUN | - |
-| 467 | dc1-leaf2c | System | Verifies the device uptime. | VerifyUptime | NOT RUN | - |
-| 468 | dc1-leaf2c | System | Verifies the last reload cause of the device. | VerifyReloadCause | NOT RUN | - |
-| 469 | dc1-leaf2c | System | Verifies there are no agent crash reports. | VerifyAgentLogs | NOT RUN | - |
-| 470 | dc1-leaf2c | System | Verifies there are no core dump files. | VerifyCoredump | NOT RUN | - |
-| 471 | dc1-leaf2c | System | Verifies whether the CPU utilization is below 75%. | VerifyCPUUtilization | NOT RUN | - |
-| 472 | dc1-leaf2c | System | Verifies whether the memory utilization is below 75%. | VerifyMemoryUtilization | NOT RUN | - |
-| 473 | dc1-spine1 | AAA | Verifies if the provided TACACS server group(s) are configured. | VerifyTacacsServerGroups | NOT RUN | - |
-| 474 | dc1-spine1 | AAA | Verifies TACACS servers are configured for a specified VRF. | VerifyTacacsServers | NOT RUN | - |
-| 475 | dc1-spine1 | AAA | Verifies TACACS source-interface for a specified VRF. | VerifyTacacsSourceIntf | NOT RUN | - |
-| 476 | dc1-spine1 | AAA | Verifies the AAA accounting console method lists for different accounting types (system, exec, commands, dot1x). | VerifyAcctConsoleMethods | NOT RUN | - |
-| 477 | dc1-spine1 | AAA | Verifies the AAA accounting default method lists for different accounting types (system, exec, commands, dot1x). | VerifyAcctDefaultMethods | NOT RUN | - |
-| 478 | dc1-spine1 | AAA | Verifies the AAA authentication method lists for different authentication types (login, enable, dot1x). | VerifyAuthenMethods | NOT RUN | - |
-| 479 | dc1-spine1 | AAA | Verifies the AAA authorization method lists for different authorization types (commands, exec). | VerifyAuthzMethods | NOT RUN | - |
-| 480 | dc1-spine1 | BFD | Verifies the health of all IPv4 BFD peers. | VerifyBFDPeersHealth | NOT RUN | - |
-| 481 | dc1-spine1 | BFD | Verifies the IPv4 BFD peer's sessions and remote disc in the specified VRF. | VerifyBFDSpecificPeers | NOT RUN | - |
-| 482 | dc1-spine1 | BFD | Verifies the timers of the IPv4 BFD peers in the specified VRF. | VerifyBFDPeersIntervals | NOT RUN | - |
-| 483 | dc1-spine1 | BGP | Verifies the count of BGP peers. | VerifyBGPPeerCount | NOT RUN | - |
-| 484 | dc1-spine1 | BGP | Verifies the health of BGP peers | VerifyBGPPeersHealth | NOT RUN | - |
-| 485 | dc1-spine1 | BGP | Verifies the health of specific BGP peer(s). | VerifyBGPSpecificPeers | NOT RUN | - |
-| 486 | dc1-spine1 | Configuration | Verifies there is no difference between the running-config and the startup-config | VerifyRunningConfigDiffs | NOT RUN | - |
-| 487 | dc1-spine1 | Configuration | Verifies ZeroTouch is disabled | VerifyZeroTouch | NOT RUN | - |
-| 488 | dc1-spine1 | Field Notices, Software | Verifies if the device has exposeure to FN72, and if the issue has been mitigated | VerifyFieldNotice72Resolution | NOT RUN | - |
-| 489 | dc1-spine1 | Field Notices, Software | Verifies the device is using an Aboot version that fix the bug discussed in the field notice 44 (Aboot manages system settings prior to EOS initialization) | VerifyFieldNotice44Resolution | NOT RUN | - |
-| 490 | dc1-spine1 | Hardware | Verifies if all transceivers come from approved manufacturers. | VerifyTransceiversManufacturers | NOT RUN | - |
-| 491 | dc1-spine1 | Hardware | Verifies if all transceivers come from approved manufacturers. | VerifyTransceiversManufacturers | NOT RUN | - |
-| 492 | dc1-spine1 | Hardware | Verifies the device temperature. | VerifyTemperature | NOT RUN | - |
-| 493 | dc1-spine1 | Hardware | Verifies the device temperature. | VerifyTemperature | NOT RUN | - |
-| 494 | dc1-spine1 | Hardware | Verifies the power supplies status. | VerifyEnvironmentPower | NOT RUN | - |
-| 495 | dc1-spine1 | Hardware | Verifies the power supplies status. | VerifyEnvironmentPower | NOT RUN | - |
-| 496 | dc1-spine1 | Hardware | Verifies the status of power supply fans and all fan trays. | VerifyEnvironmentCooling | NOT RUN | - |
-| 497 | dc1-spine1 | Hardware | Verifies the status of power supply fans and all fan trays. | VerifyEnvironmentCooling | NOT RUN | - |
-| 498 | dc1-spine1 | Hardware | Verifies the system cooling status. | VerifyEnvironmentSystemCooling | NOT RUN | - |
-| 499 | dc1-spine1 | Hardware | Verifies the transceivers temperature. | VerifyTransceiversTemperature | NOT RUN | - |
-| 500 | dc1-spine1 | Hardware | Verifies there are no adverse drops on DCS7280E and DCS7500E | VerifyAdverseDrops | NOT RUN | - |
-| 501 | dc1-spine1 | Interfaces | Verifies if Proxy ARP is enabled. | VerifyIPProxyARP | NOT RUN | - |
-| 502 | dc1-spine1 | Interfaces | Verifies that all interfaces have a usage below 75%. | VerifyInterfaceUtilization | NOT RUN | - |
-| 503 | dc1-spine1 | Interfaces | Verifies the global L2 MTU of all L2 interfaces. | VerifyL2MTU | NOT RUN | - |
-| 504 | dc1-spine1 | Interfaces | Verifies the global L3 MTU of all L3 interfaces. | VerifyL3MTU | NOT RUN | - |
-| 505 | dc1-spine1 | Interfaces | Verifies the number of loopback interfaces and their status. | VerifyLoopbackCount | NOT RUN | - |
-| 506 | dc1-spine1 | Interfaces | Verifies the status of all SVIs. | VerifySVI | NOT RUN | - |
-| 507 | dc1-spine1 | Interfaces | Verifies the status of the provided interfaces. | VerifyInterfacesStatus | NOT RUN | - |
-| 508 | dc1-spine1 | Interfaces | Verifies the status of the provided interfaces. | Interface Ethernet1 - P2P_LINK_TO_DC1-LEAF1A_Ethernet1 = 'up' | NOT RUN | - |
-| 509 | dc1-spine1 | Interfaces | Verifies the status of the provided interfaces. | Interface Ethernet2 - P2P_LINK_TO_DC1-LEAF1B_Ethernet1 = 'up' | NOT RUN | - |
-| 510 | dc1-spine1 | Interfaces | Verifies the status of the provided interfaces. | Interface Ethernet3 - P2P_LINK_TO_DC1-LEAF2A_Ethernet1 = 'up' | NOT RUN | - |
-| 511 | dc1-spine1 | Interfaces | Verifies the status of the provided interfaces. | Interface Ethernet4 - P2P_LINK_TO_DC1-LEAF2B_Ethernet1 = 'adminDown' | NOT RUN | - |
-| 512 | dc1-spine1 | Interfaces | Verifies the status of the provided interfaces. | Interface Loopback0 - EVPN_Overlay_Peering = 'up' | NOT RUN | - |
-| 513 | dc1-spine1 | Interfaces | Verifies there are no illegal LACP packets in all port channels. | VerifyIllegalLACP | NOT RUN | - |
-| 514 | dc1-spine1 | Interfaces | Verifies there are no inactive ports in all port channels. | VerifyPortChannels | NOT RUN | - |
-| 515 | dc1-spine1 | Interfaces | Verifies there are no interface discard counters. | VerifyInterfaceDiscards | NOT RUN | - |
-| 516 | dc1-spine1 | Interfaces | Verifies there are no interface error counters. | VerifyInterfaceErrors | NOT RUN | - |
-| 517 | dc1-spine1 | Interfaces | Verifies there are no interface storm-control drop counters. | VerifyStormControlDrops | NOT RUN | - |
-| 518 | dc1-spine1 | Interfaces | Verifies there are no interfaces in the errdisabled state. | VerifyInterfaceErrDisabled | NOT RUN | - |
-| 519 | dc1-spine1 | IP Reachability | ip reachability test p2p links | Source: dc1-spine1_Ethernet1 - Destination: dc1-leaf1a_Ethernet1 | NOT RUN | - |
-| 520 | dc1-spine1 | IP Reachability | ip reachability test p2p links | Source: dc1-spine1_Ethernet2 - Destination: dc1-leaf1b_Ethernet1 | NOT RUN | - |
-| 521 | dc1-spine1 | IP Reachability | ip reachability test p2p links | Source: dc1-spine1_Ethernet3 - Destination: dc1-leaf2a_Ethernet1 | NOT RUN | - |
-| 522 | dc1-spine1 | LLDP Topology | LLDP topology - validate peer and interface | local: Ethernet1 - remote: dc1-leaf1a_Ethernet1 | NOT RUN | - |
-| 523 | dc1-spine1 | LLDP Topology | LLDP topology - validate peer and interface | local: Ethernet2 - remote: dc1-leaf1b_Ethernet1 | NOT RUN | - |
-| 524 | dc1-spine1 | LLDP Topology | LLDP topology - validate peer and interface | local: Ethernet3 - remote: dc1-leaf2a_Ethernet1 | NOT RUN | - |
-| 525 | dc1-spine1 | NTP | Synchronised with NTP server | NTP | NOT RUN | - |
-| 526 | dc1-spine1 | OSPF | Verifies all OSPF neighbors are in FULL state. | VerifyOSPFNeighborState | NOT RUN | - |
-| 527 | dc1-spine1 | OSPF | Verifies the number of OSPF neighbors in FULL state is the one we expect. | VerifyOSPFNeighborCount | NOT RUN | - |
-| 528 | dc1-spine1 | Routing | Verifies that the provided routes are present in the routing table of a specified VRF. | VerifyRoutingTableEntry | NOT RUN | - |
-| 529 | dc1-spine1 | Routing | Verifies the configured routing protocol model. | VerifyRoutingProtocolModel | NOT RUN | - |
-| 530 | dc1-spine1 | Routing | Verifies the size of the IP routing table (default VRF). Should be between the two provided thresholds. | VerifyRoutingTableSize | NOT RUN | - |
-| 531 | dc1-spine1 | Security | Verifies if the eAPI has a valid SSL profile. | VerifyAPIHttpsSSL | NOT RUN | - |
-| 532 | dc1-spine1 | SNMP | Verifies if the SNMP agent has IPv4 ACL(s) configured. | VerifySnmpIPv4Acl | NOT RUN | - |
-| 533 | dc1-spine1 | SNMP | Verifies if the SNMP agent has IPv6 ACL(s) configured. | VerifySnmpIPv6Acl | NOT RUN | - |
-| 534 | dc1-spine1 | SNMP | Verifies if the SNMP agent is enabled. | VerifySnmpStatus | NOT RUN | - |
-| 535 | dc1-spine1 | Software | Verifies the device is running one of the allowed EOS version. | VerifyEOSVersion | NOT RUN | - |
-| 536 | dc1-spine1 | Software | Verifies the device is running one of the allowed TerminAttr version. | VerifyTerminAttrVersion | NOT RUN | - |
-| 537 | dc1-spine1 | System | Verifies if NTP is synchronised. | VerifyNTP | NOT RUN | - |
-| 538 | dc1-spine1 | System | Verifies that no partition is utilizing more than 75% of its disk space. | VerifyFileSystemUtilization | NOT RUN | - |
-| 539 | dc1-spine1 | System | Verifies the device uptime. | VerifyUptime | NOT RUN | - |
-| 540 | dc1-spine1 | System | Verifies the last reload cause of the device. | VerifyReloadCause | NOT RUN | - |
-| 541 | dc1-spine1 | System | Verifies there are no agent crash reports. | VerifyAgentLogs | NOT RUN | - |
-| 542 | dc1-spine1 | System | Verifies there are no core dump files. | VerifyCoredump | NOT RUN | - |
-| 543 | dc1-spine1 | System | Verifies whether the CPU utilization is below 75%. | VerifyCPUUtilization | NOT RUN | - |
-| 544 | dc1-spine1 | System | Verifies whether the memory utilization is below 75%. | VerifyMemoryUtilization | NOT RUN | - |
-| 545 | dc1-spine2 | AAA | Verifies if the provided TACACS server group(s) are configured. | VerifyTacacsServerGroups | NOT RUN | - |
-| 546 | dc1-spine2 | AAA | Verifies TACACS servers are configured for a specified VRF. | VerifyTacacsServers | NOT RUN | - |
-| 547 | dc1-spine2 | AAA | Verifies TACACS source-interface for a specified VRF. | VerifyTacacsSourceIntf | NOT RUN | - |
-| 548 | dc1-spine2 | AAA | Verifies the AAA accounting console method lists for different accounting types (system, exec, commands, dot1x). | VerifyAcctConsoleMethods | NOT RUN | - |
-| 549 | dc1-spine2 | AAA | Verifies the AAA accounting default method lists for different accounting types (system, exec, commands, dot1x). | VerifyAcctDefaultMethods | NOT RUN | - |
-| 550 | dc1-spine2 | AAA | Verifies the AAA authentication method lists for different authentication types (login, enable, dot1x). | VerifyAuthenMethods | NOT RUN | - |
-| 551 | dc1-spine2 | AAA | Verifies the AAA authorization method lists for different authorization types (commands, exec). | VerifyAuthzMethods | NOT RUN | - |
-| 552 | dc1-spine2 | BFD | Verifies the health of all IPv4 BFD peers. | VerifyBFDPeersHealth | NOT RUN | - |
-| 553 | dc1-spine2 | BFD | Verifies the IPv4 BFD peer's sessions and remote disc in the specified VRF. | VerifyBFDSpecificPeers | NOT RUN | - |
-| 554 | dc1-spine2 | BFD | Verifies the timers of the IPv4 BFD peers in the specified VRF. | VerifyBFDPeersIntervals | NOT RUN | - |
-| 555 | dc1-spine2 | BGP | Verifies the count of BGP peers. | VerifyBGPPeerCount | NOT RUN | - |
-| 556 | dc1-spine2 | BGP | Verifies the health of BGP peers | VerifyBGPPeersHealth | NOT RUN | - |
-| 557 | dc1-spine2 | BGP | Verifies the health of specific BGP peer(s). | VerifyBGPSpecificPeers | NOT RUN | - |
-| 558 | dc1-spine2 | Configuration | Verifies there is no difference between the running-config and the startup-config | VerifyRunningConfigDiffs | NOT RUN | - |
-| 559 | dc1-spine2 | Configuration | Verifies ZeroTouch is disabled | VerifyZeroTouch | NOT RUN | - |
-| 560 | dc1-spine2 | Field Notices, Software | Verifies if the device has exposeure to FN72, and if the issue has been mitigated | VerifyFieldNotice72Resolution | NOT RUN | - |
-| 561 | dc1-spine2 | Field Notices, Software | Verifies the device is using an Aboot version that fix the bug discussed in the field notice 44 (Aboot manages system settings prior to EOS initialization) | VerifyFieldNotice44Resolution | NOT RUN | - |
-| 562 | dc1-spine2 | Hardware | Verifies if all transceivers come from approved manufacturers. | VerifyTransceiversManufacturers | NOT RUN | - |
-| 563 | dc1-spine2 | Hardware | Verifies if all transceivers come from approved manufacturers. | VerifyTransceiversManufacturers | NOT RUN | - |
-| 564 | dc1-spine2 | Hardware | Verifies the device temperature. | VerifyTemperature | NOT RUN | - |
-| 565 | dc1-spine2 | Hardware | Verifies the device temperature. | VerifyTemperature | NOT RUN | - |
-| 566 | dc1-spine2 | Hardware | Verifies the power supplies status. | VerifyEnvironmentPower | NOT RUN | - |
-| 567 | dc1-spine2 | Hardware | Verifies the power supplies status. | VerifyEnvironmentPower | NOT RUN | - |
-| 568 | dc1-spine2 | Hardware | Verifies the status of power supply fans and all fan trays. | VerifyEnvironmentCooling | NOT RUN | - |
-| 569 | dc1-spine2 | Hardware | Verifies the status of power supply fans and all fan trays. | VerifyEnvironmentCooling | NOT RUN | - |
-| 570 | dc1-spine2 | Hardware | Verifies the system cooling status. | VerifyEnvironmentSystemCooling | NOT RUN | - |
-| 571 | dc1-spine2 | Hardware | Verifies the transceivers temperature. | VerifyTransceiversTemperature | NOT RUN | - |
-| 572 | dc1-spine2 | Hardware | Verifies there are no adverse drops on DCS7280E and DCS7500E | VerifyAdverseDrops | NOT RUN | - |
-| 573 | dc1-spine2 | Interfaces | Verifies if Proxy ARP is enabled. | VerifyIPProxyARP | NOT RUN | - |
-| 574 | dc1-spine2 | Interfaces | Verifies that all interfaces have a usage below 75%. | VerifyInterfaceUtilization | NOT RUN | - |
-| 575 | dc1-spine2 | Interfaces | Verifies the global L2 MTU of all L2 interfaces. | VerifyL2MTU | NOT RUN | - |
-| 576 | dc1-spine2 | Interfaces | Verifies the global L3 MTU of all L3 interfaces. | VerifyL3MTU | NOT RUN | - |
-| 577 | dc1-spine2 | Interfaces | Verifies the number of loopback interfaces and their status. | VerifyLoopbackCount | NOT RUN | - |
-| 578 | dc1-spine2 | Interfaces | Verifies the status of all SVIs. | VerifySVI | NOT RUN | - |
-| 579 | dc1-spine2 | Interfaces | Verifies the status of the provided interfaces. | VerifyInterfacesStatus | NOT RUN | - |
-| 580 | dc1-spine2 | Interfaces | Verifies the status of the provided interfaces. | Interface Ethernet1 - P2P_LINK_TO_DC1-LEAF1A_Ethernet2 = 'up' | NOT RUN | - |
-| 581 | dc1-spine2 | Interfaces | Verifies the status of the provided interfaces. | Interface Ethernet2 - P2P_LINK_TO_DC1-LEAF1B_Ethernet2 = 'up' | NOT RUN | - |
-| 582 | dc1-spine2 | Interfaces | Verifies the status of the provided interfaces. | Interface Ethernet3 - P2P_LINK_TO_DC1-LEAF2A_Ethernet2 = 'up' | NOT RUN | - |
-| 583 | dc1-spine2 | Interfaces | Verifies the status of the provided interfaces. | Interface Ethernet4 - P2P_LINK_TO_DC1-LEAF2B_Ethernet2 = 'adminDown' | NOT RUN | - |
-| 584 | dc1-spine2 | Interfaces | Verifies the status of the provided interfaces. | Interface Loopback0 - EVPN_Overlay_Peering = 'up' | NOT RUN | - |
-| 585 | dc1-spine2 | Interfaces | Verifies there are no illegal LACP packets in all port channels. | VerifyIllegalLACP | NOT RUN | - |
-| 586 | dc1-spine2 | Interfaces | Verifies there are no inactive ports in all port channels. | VerifyPortChannels | NOT RUN | - |
-| 587 | dc1-spine2 | Interfaces | Verifies there are no interface discard counters. | VerifyInterfaceDiscards | NOT RUN | - |
-| 588 | dc1-spine2 | Interfaces | Verifies there are no interface error counters. | VerifyInterfaceErrors | NOT RUN | - |
-| 589 | dc1-spine2 | Interfaces | Verifies there are no interface storm-control drop counters. | VerifyStormControlDrops | NOT RUN | - |
-| 590 | dc1-spine2 | Interfaces | Verifies there are no interfaces in the errdisabled state. | VerifyInterfaceErrDisabled | NOT RUN | - |
-| 591 | dc1-spine2 | IP Reachability | ip reachability test p2p links | Source: dc1-spine2_Ethernet1 - Destination: dc1-leaf1a_Ethernet2 | NOT RUN | - |
-| 592 | dc1-spine2 | IP Reachability | ip reachability test p2p links | Source: dc1-spine2_Ethernet2 - Destination: dc1-leaf1b_Ethernet2 | NOT RUN | - |
-| 593 | dc1-spine2 | IP Reachability | ip reachability test p2p links | Source: dc1-spine2_Ethernet3 - Destination: dc1-leaf2a_Ethernet2 | NOT RUN | - |
-| 594 | dc1-spine2 | LLDP Topology | LLDP topology - validate peer and interface | local: Ethernet1 - remote: dc1-leaf1a_Ethernet2 | NOT RUN | - |
-| 595 | dc1-spine2 | LLDP Topology | LLDP topology - validate peer and interface | local: Ethernet2 - remote: dc1-leaf1b_Ethernet2 | NOT RUN | - |
-| 596 | dc1-spine2 | LLDP Topology | LLDP topology - validate peer and interface | local: Ethernet3 - remote: dc1-leaf2a_Ethernet2 | NOT RUN | - |
-| 597 | dc1-spine2 | NTP | Synchronised with NTP server | NTP | NOT RUN | - |
-| 598 | dc1-spine2 | OSPF | Verifies all OSPF neighbors are in FULL state. | VerifyOSPFNeighborState | NOT RUN | - |
-| 599 | dc1-spine2 | OSPF | Verifies the number of OSPF neighbors in FULL state is the one we expect. | VerifyOSPFNeighborCount | NOT RUN | - |
-| 600 | dc1-spine2 | Routing | Verifies that the provided routes are present in the routing table of a specified VRF. | VerifyRoutingTableEntry | NOT RUN | - |
-| 601 | dc1-spine2 | Routing | Verifies the configured routing protocol model. | VerifyRoutingProtocolModel | NOT RUN | - |
-| 602 | dc1-spine2 | Routing | Verifies the size of the IP routing table (default VRF). Should be between the two provided thresholds. | VerifyRoutingTableSize | NOT RUN | - |
-| 603 | dc1-spine2 | Security | Verifies if the eAPI has a valid SSL profile. | VerifyAPIHttpsSSL | NOT RUN | - |
-| 604 | dc1-spine2 | SNMP | Verifies if the SNMP agent has IPv4 ACL(s) configured. | VerifySnmpIPv4Acl | NOT RUN | - |
-| 605 | dc1-spine2 | SNMP | Verifies if the SNMP agent has IPv6 ACL(s) configured. | VerifySnmpIPv6Acl | NOT RUN | - |
-| 606 | dc1-spine2 | SNMP | Verifies if the SNMP agent is enabled. | VerifySnmpStatus | NOT RUN | - |
-| 607 | dc1-spine2 | Software | Verifies the device is running one of the allowed EOS version. | VerifyEOSVersion | NOT RUN | - |
-| 608 | dc1-spine2 | Software | Verifies the device is running one of the allowed TerminAttr version. | VerifyTerminAttrVersion | NOT RUN | - |
-| 609 | dc1-spine2 | System | Verifies if NTP is synchronised. | VerifyNTP | NOT RUN | - |
-| 610 | dc1-spine2 | System | Verifies that no partition is utilizing more than 75% of its disk space. | VerifyFileSystemUtilization | NOT RUN | - |
-| 611 | dc1-spine2 | System | Verifies the device uptime. | VerifyUptime | NOT RUN | - |
-| 612 | dc1-spine2 | System | Verifies the last reload cause of the device. | VerifyReloadCause | NOT RUN | - |
-| 613 | dc1-spine2 | System | Verifies there are no agent crash reports. | VerifyAgentLogs | NOT RUN | - |
-| 614 | dc1-spine2 | System | Verifies there are no core dump files. | VerifyCoredump | NOT RUN | - |
-| 615 | dc1-spine2 | System | Verifies whether the CPU utilization is below 75%. | VerifyCPUUtilization | NOT RUN | - |
-| 616 | dc1-spine2 | System | Verifies whether the memory utilization is below 75%. | VerifyMemoryUtilization | NOT RUN | - |
-| 617 | dc1-wan1 | AAA | Verifies if the provided TACACS server group(s) are configured. | VerifyTacacsServerGroups | NOT RUN | - |
-| 618 | dc1-wan1 | AAA | Verifies TACACS servers are configured for a specified VRF. | VerifyTacacsServers | NOT RUN | - |
-| 619 | dc1-wan1 | AAA | Verifies TACACS source-interface for a specified VRF. | VerifyTacacsSourceIntf | NOT RUN | - |
-| 620 | dc1-wan1 | AAA | Verifies the AAA accounting console method lists for different accounting types (system, exec, commands, dot1x). | VerifyAcctConsoleMethods | NOT RUN | - |
-| 621 | dc1-wan1 | AAA | Verifies the AAA accounting default method lists for different accounting types (system, exec, commands, dot1x). | VerifyAcctDefaultMethods | NOT RUN | - |
-| 622 | dc1-wan1 | AAA | Verifies the AAA authentication method lists for different authentication types (login, enable, dot1x). | VerifyAuthenMethods | NOT RUN | - |
-| 623 | dc1-wan1 | AAA | Verifies the AAA authorization method lists for different authorization types (commands, exec). | VerifyAuthzMethods | NOT RUN | - |
-| 624 | dc1-wan1 | BGP | Verifies the configured routing protocol model. | Routing protocol model: multi-agent | NOT RUN | - |
-| 625 | dc1-wan1 | BGP | Verifies the health of specific BGP peer(s). | BGP EVPN Peer: 10.255.1.2 | NOT RUN | - |
-| 626 | dc1-wan1 | BGP | Verifies the health of specific BGP peer(s). | BGP IPv4 Unicast Peer: 10.255.255.0 | NOT RUN | - |
-| 627 | dc1-wan1 | BGP | Verifies the health of specific BGP peer(s). | BGP IPv4 Unicast Peer: 10.255.255.2 | NOT RUN | - |
-| 628 | dc1-wan1 | Configuration | Verifies there is no difference between the running-config and the startup-config | VerifyRunningConfigDiffs | NOT RUN | - |
-| 629 | dc1-wan1 | Configuration | Verifies ZeroTouch is disabled | VerifyZeroTouch | NOT RUN | - |
-| 630 | dc1-wan1 | Field Notices, Software | Verifies if the device has exposeure to FN72, and if the issue has been mitigated | VerifyFieldNotice72Resolution | NOT RUN | - |
-| 631 | dc1-wan1 | Field Notices, Software | Verifies the device is using an Aboot version that fix the bug discussed in the field notice 44 (Aboot manages system settings prior to EOS initialization) | VerifyFieldNotice44Resolution | NOT RUN | - |
-| 632 | dc1-wan1 | Hardware | Verifies if all transceivers come from approved manufacturers. | VerifyTransceiversManufacturers | NOT RUN | - |
-| 633 | dc1-wan1 | Hardware | Verifies if all transceivers come from approved manufacturers. | VerifyTransceiversManufacturers | NOT RUN | - |
-| 634 | dc1-wan1 | Hardware | Verifies the device temperature. | VerifyTemperature | NOT RUN | - |
-| 635 | dc1-wan1 | Hardware | Verifies the device temperature. | VerifyTemperature | NOT RUN | - |
-| 636 | dc1-wan1 | Hardware | Verifies the power supplies status. | VerifyEnvironmentPower | NOT RUN | - |
-| 637 | dc1-wan1 | Hardware | Verifies the power supplies status. | VerifyEnvironmentPower | NOT RUN | - |
-| 638 | dc1-wan1 | Hardware | Verifies the status of power supply fans and all fan trays. | VerifyEnvironmentCooling | NOT RUN | - |
-| 639 | dc1-wan1 | Hardware | Verifies the status of power supply fans and all fan trays. | VerifyEnvironmentCooling | NOT RUN | - |
-| 640 | dc1-wan1 | Hardware | Verifies the system cooling status. | VerifyEnvironmentSystemCooling | NOT RUN | - |
-| 641 | dc1-wan1 | Hardware | Verifies the transceivers temperature. | VerifyTransceiversTemperature | NOT RUN | - |
-| 642 | dc1-wan1 | Hardware | Verifies there are no adverse drops on DCS7280E and DCS7500E | VerifyAdverseDrops | NOT RUN | - |
-| 643 | dc1-wan1 | Interfaces | Verifies the status of the provided interfaces. | Interface Dps1 - DPS Interface = 'up' | NOT RUN | - |
-| 644 | dc1-wan1 | Interfaces | Verifies the status of the provided interfaces. | Interface Ethernet1 - P2P_LINK_TO_DC1-LEAF1A_Ethernet6 = 'up' | NOT RUN | - |
-| 645 | dc1-wan1 | Interfaces | Verifies the status of the provided interfaces. | Interface Ethernet2 - P2P_LINK_TO_DC1-LEAF1B_Ethernet6 = 'up' | NOT RUN | - |
-| 646 | dc1-wan1 | Interfaces | Verifies the status of the provided interfaces. | Interface Ethernet3 - mpls-sp-1_DC1-MPLS-3 = 'up' | NOT RUN | - |
-| 647 | dc1-wan1 | Interfaces | Verifies the status of the provided interfaces. | Interface Ethernet4 - isp-1_DC1-INET-3 = 'up' | NOT RUN | - |
-| 648 | dc1-wan1 | Interfaces | Verifies the status of the provided interfaces. | Interface Loopback0 - Router_ID = 'up' | NOT RUN | - |
-| 649 | dc1-wan1 | Interfaces | Verifies the status of the provided interfaces. | Interface Vxlan1 = 'up' | NOT RUN | - |
-| 650 | dc1-wan1 | IP Reachability | ip reachability test p2p links | Source: dc1-wan1_Ethernet1 - Destination: dc1-leaf1a_Ethernet6 | NOT RUN | - |
-| 651 | dc1-wan1 | IP Reachability | ip reachability test p2p links | Source: dc1-wan1_Ethernet2 - Destination: dc1-leaf1b_Ethernet6 | NOT RUN | - |
-| 652 | dc1-wan1 | LLDP Topology | LLDP topology - validate peer and interface | local: Ethernet1 - remote: dc1-leaf1a_Ethernet6 | NOT RUN | - |
-| 653 | dc1-wan1 | LLDP Topology | LLDP topology - validate peer and interface | local: Ethernet2 - remote: dc1-leaf1b_Ethernet6 | NOT RUN | - |
-| 654 | dc1-wan1 | NTP | Synchronised with NTP server | NTP | NOT RUN | - |
-| 655 | dc1-wan1 | Security | Verifies if the eAPI has a valid SSL profile. | VerifyAPIHttpsSSL | NOT RUN | - |
-| 656 | dc1-wan1 | SNMP | Verifies if the SNMP agent has IPv4 ACL(s) configured. | VerifySnmpIPv4Acl | NOT RUN | - |
-| 657 | dc1-wan1 | SNMP | Verifies if the SNMP agent has IPv6 ACL(s) configured. | VerifySnmpIPv6Acl | NOT RUN | - |
-| 658 | dc1-wan1 | SNMP | Verifies if the SNMP agent is enabled. | VerifySnmpStatus | NOT RUN | - |
-| 659 | dc1-wan1 | Software | Verifies the device is running one of the allowed EOS version. | VerifyEOSVersion | NOT RUN | - |
-| 660 | dc1-wan1 | Software | Verifies the device is running one of the allowed TerminAttr version. | VerifyTerminAttrVersion | NOT RUN | - |
-| 661 | dc1-wan1 | System | Verifies if NTP is synchronised. | VerifyNTP | NOT RUN | - |
-| 662 | dc1-wan1 | System | Verifies that no partition is utilizing more than 75% of its disk space. | VerifyFileSystemUtilization | NOT RUN | - |
-| 663 | dc1-wan1 | System | Verifies the device uptime. | VerifyUptime | NOT RUN | - |
-| 664 | dc1-wan1 | System | Verifies the last reload cause of the device. | VerifyReloadCause | NOT RUN | - |
-| 665 | dc1-wan1 | System | Verifies there are no agent crash reports. | VerifyAgentLogs | NOT RUN | - |
-| 666 | dc1-wan1 | System | Verifies there are no core dump files. | VerifyCoredump | NOT RUN | - |
-| 667 | dc1-wan1 | System | Verifies whether the CPU utilization is below 75%. | VerifyCPUUtilization | NOT RUN | - |
-| 668 | dc1-wan1 | System | Verifies whether the memory utilization is below 75%. | VerifyMemoryUtilization | NOT RUN | - |
-| 669 | dc1-wan2 | AAA | Verifies if the provided TACACS server group(s) are configured. | VerifyTacacsServerGroups | NOT RUN | - |
-| 670 | dc1-wan2 | AAA | Verifies TACACS servers are configured for a specified VRF. | VerifyTacacsServers | NOT RUN | - |
-| 671 | dc1-wan2 | AAA | Verifies TACACS source-interface for a specified VRF. | VerifyTacacsSourceIntf | NOT RUN | - |
-| 672 | dc1-wan2 | AAA | Verifies the AAA accounting console method lists for different accounting types (system, exec, commands, dot1x). | VerifyAcctConsoleMethods | NOT RUN | - |
-| 673 | dc1-wan2 | AAA | Verifies the AAA accounting default method lists for different accounting types (system, exec, commands, dot1x). | VerifyAcctDefaultMethods | NOT RUN | - |
-| 674 | dc1-wan2 | AAA | Verifies the AAA authentication method lists for different authentication types (login, enable, dot1x). | VerifyAuthenMethods | NOT RUN | - |
-| 675 | dc1-wan2 | AAA | Verifies the AAA authorization method lists for different authorization types (commands, exec). | VerifyAuthzMethods | NOT RUN | - |
-| 676 | dc1-wan2 | BGP | Verifies the configured routing protocol model. | Routing protocol model: multi-agent | NOT RUN | - |
-| 677 | dc1-wan2 | BGP | Verifies the health of specific BGP peer(s). | BGP EVPN Peer: 10.255.1.1 | NOT RUN | - |
-| 678 | dc1-wan2 | BGP | Verifies the health of specific BGP peer(s). | BGP IPv4 Unicast Peer: 10.255.255.4 | NOT RUN | - |
-| 679 | dc1-wan2 | BGP | Verifies the health of specific BGP peer(s). | BGP IPv4 Unicast Peer: 10.255.255.6 | NOT RUN | - |
-| 680 | dc1-wan2 | Configuration | Verifies there is no difference between the running-config and the startup-config | VerifyRunningConfigDiffs | NOT RUN | - |
-| 681 | dc1-wan2 | Configuration | Verifies ZeroTouch is disabled | VerifyZeroTouch | NOT RUN | - |
-| 682 | dc1-wan2 | Field Notices, Software | Verifies if the device has exposeure to FN72, and if the issue has been mitigated | VerifyFieldNotice72Resolution | NOT RUN | - |
-| 683 | dc1-wan2 | Field Notices, Software | Verifies the device is using an Aboot version that fix the bug discussed in the field notice 44 (Aboot manages system settings prior to EOS initialization) | VerifyFieldNotice44Resolution | NOT RUN | - |
-| 684 | dc1-wan2 | Hardware | Verifies if all transceivers come from approved manufacturers. | VerifyTransceiversManufacturers | NOT RUN | - |
-| 685 | dc1-wan2 | Hardware | Verifies if all transceivers come from approved manufacturers. | VerifyTransceiversManufacturers | NOT RUN | - |
-| 686 | dc1-wan2 | Hardware | Verifies the device temperature. | VerifyTemperature | NOT RUN | - |
-| 687 | dc1-wan2 | Hardware | Verifies the device temperature. | VerifyTemperature | NOT RUN | - |
-| 688 | dc1-wan2 | Hardware | Verifies the power supplies status. | VerifyEnvironmentPower | NOT RUN | - |
-| 689 | dc1-wan2 | Hardware | Verifies the power supplies status. | VerifyEnvironmentPower | NOT RUN | - |
-| 690 | dc1-wan2 | Hardware | Verifies the status of power supply fans and all fan trays. | VerifyEnvironmentCooling | NOT RUN | - |
-| 691 | dc1-wan2 | Hardware | Verifies the status of power supply fans and all fan trays. | VerifyEnvironmentCooling | NOT RUN | - |
-| 692 | dc1-wan2 | Hardware | Verifies the system cooling status. | VerifyEnvironmentSystemCooling | NOT RUN | - |
-| 693 | dc1-wan2 | Hardware | Verifies the transceivers temperature. | VerifyTransceiversTemperature | NOT RUN | - |
-| 694 | dc1-wan2 | Hardware | Verifies there are no adverse drops on DCS7280E and DCS7500E | VerifyAdverseDrops | NOT RUN | - |
-| 695 | dc1-wan2 | Interfaces | Verifies the status of the provided interfaces. | Interface Dps1 - DPS Interface = 'up' | NOT RUN | - |
-| 696 | dc1-wan2 | Interfaces | Verifies the status of the provided interfaces. | Interface Ethernet1 - P2P_LINK_TO_DC1-LEAF1A_Ethernet7 = 'up' | NOT RUN | - |
-| 697 | dc1-wan2 | Interfaces | Verifies the status of the provided interfaces. | Interface Ethernet2 - P2P_LINK_TO_DC1-LEAF1B_Ethernet7 = 'up' | NOT RUN | - |
-| 698 | dc1-wan2 | Interfaces | Verifies the status of the provided interfaces. | Interface Ethernet3 - mpls-sp-1_DC1-MPLS-4 = 'up' | NOT RUN | - |
-| 699 | dc1-wan2 | Interfaces | Verifies the status of the provided interfaces. | Interface Ethernet4 - isp-1_DC1-INET-4 = 'up' | NOT RUN | - |
-| 700 | dc1-wan2 | Interfaces | Verifies the status of the provided interfaces. | Interface Loopback0 - Router_ID = 'up' | NOT RUN | - |
-| 701 | dc1-wan2 | Interfaces | Verifies the status of the provided interfaces. | Interface Vxlan1 = 'up' | NOT RUN | - |
-| 702 | dc1-wan2 | IP Reachability | ip reachability test p2p links | Source: dc1-wan2_Ethernet1 - Destination: dc1-leaf1a_Ethernet7 | NOT RUN | - |
-| 703 | dc1-wan2 | IP Reachability | ip reachability test p2p links | Source: dc1-wan2_Ethernet2 - Destination: dc1-leaf1b_Ethernet7 | NOT RUN | - |
-| 704 | dc1-wan2 | LLDP Topology | LLDP topology - validate peer and interface | local: Ethernet1 - remote: dc1-leaf1a_Ethernet7 | NOT RUN | - |
-| 705 | dc1-wan2 | LLDP Topology | LLDP topology - validate peer and interface | local: Ethernet2 - remote: dc1-leaf1b_Ethernet7 | NOT RUN | - |
-| 706 | dc1-wan2 | NTP | Synchronised with NTP server | NTP | NOT RUN | - |
-| 707 | dc1-wan2 | Security | Verifies if the eAPI has a valid SSL profile. | VerifyAPIHttpsSSL | NOT RUN | - |
-| 708 | dc1-wan2 | SNMP | Verifies if the SNMP agent has IPv4 ACL(s) configured. | VerifySnmpIPv4Acl | NOT RUN | - |
-| 709 | dc1-wan2 | SNMP | Verifies if the SNMP agent has IPv6 ACL(s) configured. | VerifySnmpIPv6Acl | NOT RUN | - |
-| 710 | dc1-wan2 | SNMP | Verifies if the SNMP agent is enabled. | VerifySnmpStatus | NOT RUN | - |
-| 711 | dc1-wan2 | Software | Verifies the device is running one of the allowed EOS version. | VerifyEOSVersion | NOT RUN | - |
-| 712 | dc1-wan2 | Software | Verifies the device is running one of the allowed TerminAttr version. | VerifyTerminAttrVersion | NOT RUN | - |
-| 713 | dc1-wan2 | System | Verifies if NTP is synchronised. | VerifyNTP | NOT RUN | - |
-| 714 | dc1-wan2 | System | Verifies that no partition is utilizing more than 75% of its disk space. | VerifyFileSystemUtilization | NOT RUN | - |
-| 715 | dc1-wan2 | System | Verifies the device uptime. | VerifyUptime | NOT RUN | - |
-| 716 | dc1-wan2 | System | Verifies the last reload cause of the device. | VerifyReloadCause | NOT RUN | - |
-| 717 | dc1-wan2 | System | Verifies there are no agent crash reports. | VerifyAgentLogs | NOT RUN | - |
-| 718 | dc1-wan2 | System | Verifies there are no core dump files. | VerifyCoredump | NOT RUN | - |
-| 719 | dc1-wan2 | System | Verifies whether the CPU utilization is below 75%. | VerifyCPUUtilization | NOT RUN | - |
-| 720 | dc1-wan2 | System | Verifies whether the memory utilization is below 75%. | VerifyMemoryUtilization | NOT RUN | - |
-| 721 | dc2-leaf1a | AAA | Verifies if the provided TACACS server group(s) are configured. | VerifyTacacsServerGroups | NOT RUN | - |
-| 722 | dc2-leaf1a | AAA | Verifies TACACS servers are configured for a specified VRF. | VerifyTacacsServers | NOT RUN | - |
-| 723 | dc2-leaf1a | AAA | Verifies TACACS source-interface for a specified VRF. | VerifyTacacsSourceIntf | NOT RUN | - |
-| 724 | dc2-leaf1a | AAA | Verifies the AAA accounting console method lists for different accounting types (system, exec, commands, dot1x). | VerifyAcctConsoleMethods | NOT RUN | - |
-| 725 | dc2-leaf1a | AAA | Verifies the AAA accounting default method lists for different accounting types (system, exec, commands, dot1x). | VerifyAcctDefaultMethods | NOT RUN | - |
-| 726 | dc2-leaf1a | AAA | Verifies the AAA authentication method lists for different authentication types (login, enable, dot1x). | VerifyAuthenMethods | NOT RUN | - |
-| 727 | dc2-leaf1a | AAA | Verifies the AAA authorization method lists for different authorization types (commands, exec). | VerifyAuthzMethods | NOT RUN | - |
-| 728 | dc2-leaf1a | BGP | Verifies the configured routing protocol model. | Routing protocol model: multi-agent | NOT RUN | - |
-| 729 | dc2-leaf1a | BGP | Verifies the health of specific BGP peer(s). | BGP EVPN Peer: 10.255.128.11 | NOT RUN | - |
-| 730 | dc2-leaf1a | BGP | Verifies the health of specific BGP peer(s). | BGP EVPN Peer: 10.255.128.12 | NOT RUN | - |
-| 731 | dc2-leaf1a | BGP | Verifies the health of specific BGP peer(s). | BGP IPv4 Unicast Peer: 10.255.129.117 | NOT RUN | - |
-| 732 | dc2-leaf1a | BGP | Verifies the health of specific BGP peer(s). | BGP IPv4 Unicast Peer: 10.255.255.104 | NOT RUN | - |
-| 733 | dc2-leaf1a | BGP | Verifies the health of specific BGP peer(s). | BGP IPv4 Unicast Peer: 10.255.255.106 | NOT RUN | - |
-| 734 | dc2-leaf1a | Configuration | Verifies there is no difference between the running-config and the startup-config | VerifyRunningConfigDiffs | NOT RUN | - |
-| 735 | dc2-leaf1a | Configuration | Verifies ZeroTouch is disabled | VerifyZeroTouch | NOT RUN | - |
-| 736 | dc2-leaf1a | Field Notices, Software | Verifies if the device has exposeure to FN72, and if the issue has been mitigated | VerifyFieldNotice72Resolution | NOT RUN | - |
-| 737 | dc2-leaf1a | Field Notices, Software | Verifies the device is using an Aboot version that fix the bug discussed in the field notice 44 (Aboot manages system settings prior to EOS initialization) | VerifyFieldNotice44Resolution | NOT RUN | - |
-| 738 | dc2-leaf1a | Hardware | Verifies if all transceivers come from approved manufacturers. | VerifyTransceiversManufacturers | NOT RUN | - |
-| 739 | dc2-leaf1a | Hardware | Verifies if all transceivers come from approved manufacturers. | VerifyTransceiversManufacturers | NOT RUN | - |
-| 740 | dc2-leaf1a | Hardware | Verifies the device temperature. | VerifyTemperature | NOT RUN | - |
-| 741 | dc2-leaf1a | Hardware | Verifies the device temperature. | VerifyTemperature | NOT RUN | - |
-| 742 | dc2-leaf1a | Hardware | Verifies the power supplies status. | VerifyEnvironmentPower | NOT RUN | - |
-| 743 | dc2-leaf1a | Hardware | Verifies the power supplies status. | VerifyEnvironmentPower | NOT RUN | - |
-| 744 | dc2-leaf1a | Hardware | Verifies the status of power supply fans and all fan trays. | VerifyEnvironmentCooling | NOT RUN | - |
-| 745 | dc2-leaf1a | Hardware | Verifies the status of power supply fans and all fan trays. | VerifyEnvironmentCooling | NOT RUN | - |
-| 746 | dc2-leaf1a | Hardware | Verifies the system cooling status. | VerifyEnvironmentSystemCooling | NOT RUN | - |
-| 747 | dc2-leaf1a | Hardware | Verifies the transceivers temperature. | VerifyTransceiversTemperature | NOT RUN | - |
-| 748 | dc2-leaf1a | Hardware | Verifies there are no adverse drops on DCS7280E and DCS7500E | VerifyAdverseDrops | NOT RUN | - |
-| 749 | dc2-leaf1a | Interfaces | Verifies the status of the provided interfaces. | Interface Ethernet1 - P2P_LINK_TO_DC2-SPINE1_Ethernet1 = 'up' | NOT RUN | - |
-| 750 | dc2-leaf1a | Interfaces | Verifies the status of the provided interfaces. | Interface Ethernet2 - P2P_LINK_TO_DC2-SPINE2_Ethernet1 = 'up' | NOT RUN | - |
-| 751 | dc2-leaf1a | Interfaces | Verifies the status of the provided interfaces. | Interface Ethernet3 - MLAG_PEER_dc2-leaf1b_Ethernet3 = 'up' | NOT RUN | - |
-| 752 | dc2-leaf1a | Interfaces | Verifies the status of the provided interfaces. | Interface Ethernet4 - MLAG_PEER_dc2-leaf1b_Ethernet4 = 'up' | NOT RUN | - |
-| 753 | dc2-leaf1a | Interfaces | Verifies the status of the provided interfaces. | Interface Ethernet5 - dc2-leaf1-server1_PCI1 = 'up' | NOT RUN | - |
-| 754 | dc2-leaf1a | Interfaces | Verifies the status of the provided interfaces. | Interface Ethernet8 - DC2-LEAF1C_Ethernet1 = 'up' | NOT RUN | - |
-| 755 | dc2-leaf1a | Interfaces | Verifies the status of the provided interfaces. | Interface Loopback0 - EVPN_Overlay_Peering = 'up' | NOT RUN | - |
-| 756 | dc2-leaf1a | Interfaces | Verifies the status of the provided interfaces. | Interface Loopback1 - VTEP_VXLAN_Tunnel_Source = 'up' | NOT RUN | - |
-| 757 | dc2-leaf1a | Interfaces | Verifies the status of the provided interfaces. | Interface Loopback10 - VRF10_VTEP_DIAGNOSTICS = 'up' | NOT RUN | - |
-| 758 | dc2-leaf1a | Interfaces | Verifies the status of the provided interfaces. | Interface Loopback11 - VRF11_VTEP_DIAGNOSTICS = 'up' | NOT RUN | - |
-| 759 | dc2-leaf1a | Interfaces | Verifies the status of the provided interfaces. | Interface Port-Channel3 - MLAG_PEER_dc2-leaf1b_Po3 = 'up' | NOT RUN | - |
-| 760 | dc2-leaf1a | Interfaces | Verifies the status of the provided interfaces. | Interface Port-Channel5 - dc2-leaf1-server1_PortChannel dc2-leaf1-server1 = 'up' | NOT RUN | - |
-| 761 | dc2-leaf1a | Interfaces | Verifies the status of the provided interfaces. | Interface Port-Channel8 - DC2-LEAF1C_Po1 = 'up' | NOT RUN | - |
-| 762 | dc2-leaf1a | Interfaces | Verifies the status of the provided interfaces. | Interface Vlan11 - VRF10_VLAN11 = 'up' | NOT RUN | - |
-| 763 | dc2-leaf1a | Interfaces | Verifies the status of the provided interfaces. | Interface Vlan12 - VRF10_VLAN12 = 'up' | NOT RUN | - |
-| 764 | dc2-leaf1a | Interfaces | Verifies the status of the provided interfaces. | Interface Vlan21 - VRF11_VLAN21 = 'up' | NOT RUN | - |
-| 765 | dc2-leaf1a | Interfaces | Verifies the status of the provided interfaces. | Interface Vlan22 - VRF11_VLAN22 = 'up' | NOT RUN | - |
-| 766 | dc2-leaf1a | Interfaces | Verifies the status of the provided interfaces. | Interface Vlan3009 - MLAG_PEER_L3_iBGP: vrf VRF10 = 'up' | NOT RUN | - |
-| 767 | dc2-leaf1a | Interfaces | Verifies the status of the provided interfaces. | Interface Vlan3010 - MLAG_PEER_L3_iBGP: vrf VRF11 = 'up' | NOT RUN | - |
-| 768 | dc2-leaf1a | Interfaces | Verifies the status of the provided interfaces. | Interface Vlan4093 - MLAG_PEER_L3_PEERING = 'up' | NOT RUN | - |
-| 769 | dc2-leaf1a | Interfaces | Verifies the status of the provided interfaces. | Interface Vlan4094 - MLAG_PEER = 'up' | NOT RUN | - |
-| 770 | dc2-leaf1a | Interfaces | Verifies the status of the provided interfaces. | Interface Vxlan1 = 'up' | NOT RUN | - |
-| 771 | dc2-leaf1a | IP Reachability | ip reachability test p2p links | Source: dc2-leaf1a_Ethernet1 - Destination: dc2-spine1_Ethernet1 | NOT RUN | - |
-| 772 | dc2-leaf1a | IP Reachability | ip reachability test p2p links | Source: dc2-leaf1a_Ethernet2 - Destination: dc2-spine2_Ethernet1 | NOT RUN | - |
-| 773 | dc2-leaf1a | LLDP Topology | LLDP topology - validate peer and interface | local: Ethernet1 - remote: dc2-spine1_Ethernet1 | NOT RUN | - |
-| 774 | dc2-leaf1a | LLDP Topology | LLDP topology - validate peer and interface | local: Ethernet2 - remote: dc2-spine2_Ethernet1 | NOT RUN | - |
-| 775 | dc2-leaf1a | LLDP Topology | LLDP topology - validate peer and interface | local: Ethernet3 - remote: dc2-leaf1b_Ethernet3 | NOT RUN | - |
-| 776 | dc2-leaf1a | LLDP Topology | LLDP topology - validate peer and interface | local: Ethernet4 - remote: dc2-leaf1b_Ethernet4 | NOT RUN | - |
-| 777 | dc2-leaf1a | LLDP Topology | LLDP topology - validate peer and interface | local: Ethernet8 - remote: dc2-leaf1c_Ethernet1 | NOT RUN | - |
-| 778 | dc2-leaf1a | Logging | This test verifies there are no syslog messages with a severity of ERRORS or higher. | VerifyLoggingWarning | NOT RUN | - |
-| 779 | dc2-leaf1a | Logging | Verifies if AAA accounting logs are generated. | VerifyLoggingAccounting | NOT RUN | - |
-| 780 | dc2-leaf1a | Logging | Verifies if logging persistent is enabled and logs are saved in flash. | VerifyLoggingPersistent | NOT RUN | - |
-| 781 | dc2-leaf1a | Logging | Verifies if logs are generated with the appropriate timestamp. | VerifyLoggingTimestamp | NOT RUN | - |
-| 782 | dc2-leaf1a | Logging | Verifies if logs are generated with the device FQDN. | VerifyLoggingHostname | NOT RUN | - |
-| 783 | dc2-leaf1a | Logging | Verifies if logs are generated. | VerifyLoggingLogsGeneration | NOT RUN | - |
-| 784 | dc2-leaf1a | Logging | Verifies logging hosts (syslog servers) for a specified VRF. | VerifyLoggingHosts | NOT RUN | - |
-| 785 | dc2-leaf1a | Logging | Verifies logging source-interface for a specified VRF. | VerifyLoggingSourceInt | NOT RUN | - |
-| 786 | dc2-leaf1a | Loopback0 Reachability | Loopback0 Reachability | Source: dc2-leaf1a - 10.255.128.13/32 Destination: 10.255.0.1 | NOT RUN | - |
-| 787 | dc2-leaf1a | Loopback0 Reachability | Loopback0 Reachability | Source: dc2-leaf1a - 10.255.128.13/32 Destination: 10.255.0.2 | NOT RUN | - |
-| 788 | dc2-leaf1a | Loopback0 Reachability | Loopback0 Reachability | Source: dc2-leaf1a - 10.255.128.13/32 Destination: 10.255.0.3 | NOT RUN | - |
-| 789 | dc2-leaf1a | Loopback0 Reachability | Loopback0 Reachability | Source: dc2-leaf1a - 10.255.128.13/32 Destination: 10.255.0.4 | NOT RUN | - |
-| 790 | dc2-leaf1a | Loopback0 Reachability | Loopback0 Reachability | Source: dc2-leaf1a - 10.255.128.13/32 Destination: 10.255.0.5 | NOT RUN | - |
-| 791 | dc2-leaf1a | Loopback0 Reachability | Loopback0 Reachability | Source: dc2-leaf1a - 10.255.128.13/32 Destination: 10.255.128.11 | NOT RUN | - |
-| 792 | dc2-leaf1a | Loopback0 Reachability | Loopback0 Reachability | Source: dc2-leaf1a - 10.255.128.13/32 Destination: 10.255.128.12 | NOT RUN | - |
-| 793 | dc2-leaf1a | Loopback0 Reachability | Loopback0 Reachability | Source: dc2-leaf1a - 10.255.128.13/32 Destination: 10.255.128.13 | NOT RUN | - |
-| 794 | dc2-leaf1a | Loopback0 Reachability | Loopback0 Reachability | Source: dc2-leaf1a - 10.255.128.13/32 Destination: 10.255.128.14 | NOT RUN | - |
-| 795 | dc2-leaf1a | Loopback0 Reachability | Loopback0 Reachability | Source: dc2-leaf1a - 10.255.128.13/32 Destination: 10.255.128.15 | NOT RUN | - |
-| 796 | dc2-leaf1a | Loopback0 Reachability | Loopback0 Reachability | Source: dc2-leaf1a - 10.255.128.13/32 Destination: 10.255.128.16 | NOT RUN | - |
-| 797 | dc2-leaf1a | Loopback0 Reachability | Loopback0 Reachability | Source: dc2-leaf1a - 10.255.128.13/32 Destination: 10.255.128.17 | NOT RUN | - |
-| 798 | dc2-leaf1a | Loopback0 Reachability | Loopback0 Reachability | Source: dc2-leaf1a - 10.255.128.13/32 Destination: 10.255.128.18 | NOT RUN | - |
-| 799 | dc2-leaf1a | Loopback0 Reachability | Loopback0 Reachability | Source: dc2-leaf1a - 10.255.128.13/32 Destination: 10.255.2.1 | NOT RUN | - |
-| 800 | dc2-leaf1a | Loopback0 Reachability | Loopback0 Reachability | Source: dc2-leaf1a - 10.255.128.13/32 Destination: 10.255.2.2 | NOT RUN | - |
-| 801 | dc2-leaf1a | MLAG | Verifies the health status of the MLAG configuration. | VerifyMlagStatus | NOT RUN | - |
-| 802 | dc2-leaf1a | MLAG | Verifies the health status of the MLAG configuration. | VerifyMlagStatus | NOT RUN | - |
-| 803 | dc2-leaf1a | MLAG | Verifies the MLAG dual-primary detection parameters. | VerifyMlagDualPrimary | NOT RUN | - |
-| 804 | dc2-leaf1a | MLAG | Verifies the MLAG reload-delay parameters. | VerifyMlagReloadDelay | NOT RUN | - |
-| 805 | dc2-leaf1a | MLAG | Verifies there are no inactive or active-partial MLAG ports. | VerifyMlagInterfaces | NOT RUN | - |
-| 806 | dc2-leaf1a | MLAG | Verifies there are no MLAG config-sanity inconsistencies. | VerifyMlagConfigSanity | NOT RUN | - |
-| 807 | dc2-leaf1a | Multicast, IGMP | Verifies the IGMP snooping configuration for some VLANs. | VerifyIGMPSnoopingVlans | NOT RUN | - |
-| 808 | dc2-leaf1a | Multicast, IGMP | Verifies the IGMP snooping global configuration. | VerifyIGMPSnoopingGlobal | NOT RUN | - |
-| 809 | dc2-leaf1a | NTP | Synchronised with NTP server | NTP | NOT RUN | - |
-| 810 | dc2-leaf1a | Routing Table | Remote Lo0 address | 10.255.0.1 | NOT RUN | - |
-| 811 | dc2-leaf1a | Routing Table | Remote Lo0 address | 10.255.0.2 | NOT RUN | - |
-| 812 | dc2-leaf1a | Routing Table | Remote Lo0 address | 10.255.0.3 | NOT RUN | - |
-| 813 | dc2-leaf1a | Routing Table | Remote Lo0 address | 10.255.0.4 | NOT RUN | - |
-| 814 | dc2-leaf1a | Routing Table | Remote Lo0 address | 10.255.0.5 | NOT RUN | - |
-| 815 | dc2-leaf1a | Routing Table | Remote Lo0 address | 10.255.128.11 | NOT RUN | - |
-| 816 | dc2-leaf1a | Routing Table | Remote Lo0 address | 10.255.128.12 | NOT RUN | - |
-| 817 | dc2-leaf1a | Routing Table | Remote Lo0 address | 10.255.128.13 | NOT RUN | - |
-| 818 | dc2-leaf1a | Routing Table | Remote Lo0 address | 10.255.128.14 | NOT RUN | - |
-| 819 | dc2-leaf1a | Routing Table | Remote Lo0 address | 10.255.128.15 | NOT RUN | - |
-| 820 | dc2-leaf1a | Routing Table | Remote Lo0 address | 10.255.128.16 | NOT RUN | - |
-| 821 | dc2-leaf1a | Routing Table | Remote Lo0 address | 10.255.128.17 | NOT RUN | - |
-| 822 | dc2-leaf1a | Routing Table | Remote Lo0 address | 10.255.128.18 | NOT RUN | - |
-| 823 | dc2-leaf1a | Routing Table | Remote Lo0 address | 10.255.2.1 | NOT RUN | - |
-| 824 | dc2-leaf1a | Routing Table | Remote Lo0 address | 10.255.2.2 | NOT RUN | - |
-| 825 | dc2-leaf1a | Routing Table | Remote VTEP address | 10.255.1.3 | NOT RUN | - |
-| 826 | dc2-leaf1a | Routing Table | Remote VTEP address | 10.255.1.5 | NOT RUN | - |
-| 827 | dc2-leaf1a | Routing Table | Remote VTEP address | 10.255.129.13 | NOT RUN | - |
-| 828 | dc2-leaf1a | Routing Table | Remote VTEP address | 10.255.129.15 | NOT RUN | - |
-| 829 | dc2-leaf1a | Routing Table | Remote VTEP address | 10.255.129.17 | NOT RUN | - |
-| 830 | dc2-leaf1a | Security | Verifies if the eAPI has a valid SSL profile. | VerifyAPIHttpsSSL | NOT RUN | - |
-| 831 | dc2-leaf1a | SNMP | Verifies if the SNMP agent has IPv4 ACL(s) configured. | VerifySnmpIPv4Acl | NOT RUN | - |
-| 832 | dc2-leaf1a | SNMP | Verifies if the SNMP agent has IPv6 ACL(s) configured. | VerifySnmpIPv6Acl | NOT RUN | - |
-| 833 | dc2-leaf1a | SNMP | Verifies if the SNMP agent is enabled. | VerifySnmpStatus | NOT RUN | - |
-| 834 | dc2-leaf1a | Software | Verifies the device is running one of the allowed EOS version. | VerifyEOSVersion | NOT RUN | - |
-| 835 | dc2-leaf1a | Software | Verifies the device is running one of the allowed TerminAttr version. | VerifyTerminAttrVersion | NOT RUN | - |
-| 836 | dc2-leaf1a | STP | Verifies that all interfaces are forwarding for a provided list of VLAN(s). | VerifySTPForwardingPorts | NOT RUN | - |
-| 837 | dc2-leaf1a | STP | Verifies the configured STP mode for a provided list of VLAN(s). | VerifySTPMode | NOT RUN | - |
-| 838 | dc2-leaf1a | STP | Verifies the STP root priority for a provided list of VLAN or MST instance ID(s). | VerifySTPRootPriority | NOT RUN | - |
-| 839 | dc2-leaf1a | STP | Verifies there is no errors in STP BPDU packets. | VerifySTPCounters | NOT RUN | - |
-| 840 | dc2-leaf1a | STP | Verifies there is no STP blocked ports. | VerifySTPBlockedPorts | NOT RUN | - |
-| 841 | dc2-leaf1a | System | Verifies if NTP is synchronised. | VerifyNTP | NOT RUN | - |
-| 842 | dc2-leaf1a | System | Verifies that no partition is utilizing more than 75% of its disk space. | VerifyFileSystemUtilization | NOT RUN | - |
-| 843 | dc2-leaf1a | System | Verifies the device uptime. | VerifyUptime | NOT RUN | - |
-| 844 | dc2-leaf1a | System | Verifies the last reload cause of the device. | VerifyReloadCause | NOT RUN | - |
-| 845 | dc2-leaf1a | System | Verifies there are no agent crash reports. | VerifyAgentLogs | NOT RUN | - |
-| 846 | dc2-leaf1a | System | Verifies there are no core dump files. | VerifyCoredump | NOT RUN | - |
-| 847 | dc2-leaf1a | System | Verifies whether the CPU utilization is below 75%. | VerifyCPUUtilization | NOT RUN | - |
-| 848 | dc2-leaf1a | System | Verifies whether the memory utilization is below 75%. | VerifyMemoryUtilization | NOT RUN | - |
-| 849 | dc2-leaf1b | AAA | Verifies if the provided TACACS server group(s) are configured. | VerifyTacacsServerGroups | NOT RUN | - |
-| 850 | dc2-leaf1b | AAA | Verifies TACACS servers are configured for a specified VRF. | VerifyTacacsServers | NOT RUN | - |
-| 851 | dc2-leaf1b | AAA | Verifies TACACS source-interface for a specified VRF. | VerifyTacacsSourceIntf | NOT RUN | - |
-| 852 | dc2-leaf1b | AAA | Verifies the AAA accounting console method lists for different accounting types (system, exec, commands, dot1x). | VerifyAcctConsoleMethods | NOT RUN | - |
-| 853 | dc2-leaf1b | AAA | Verifies the AAA accounting default method lists for different accounting types (system, exec, commands, dot1x). | VerifyAcctDefaultMethods | NOT RUN | - |
-| 854 | dc2-leaf1b | AAA | Verifies the AAA authentication method lists for different authentication types (login, enable, dot1x). | VerifyAuthenMethods | NOT RUN | - |
-| 855 | dc2-leaf1b | AAA | Verifies the AAA authorization method lists for different authorization types (commands, exec). | VerifyAuthzMethods | NOT RUN | - |
-| 856 | dc2-leaf1b | BGP | Verifies the configured routing protocol model. | Routing protocol model: multi-agent | NOT RUN | - |
-| 857 | dc2-leaf1b | BGP | Verifies the health of specific BGP peer(s). | BGP EVPN Peer: 10.255.128.11 | NOT RUN | - |
-| 858 | dc2-leaf1b | BGP | Verifies the health of specific BGP peer(s). | BGP EVPN Peer: 10.255.128.12 | NOT RUN | - |
-| 859 | dc2-leaf1b | BGP | Verifies the health of specific BGP peer(s). | BGP IPv4 Unicast Peer: 10.255.129.116 | NOT RUN | - |
-| 860 | dc2-leaf1b | BGP | Verifies the health of specific BGP peer(s). | BGP IPv4 Unicast Peer: 10.255.255.108 | NOT RUN | - |
-| 861 | dc2-leaf1b | BGP | Verifies the health of specific BGP peer(s). | BGP IPv4 Unicast Peer: 10.255.255.110 | NOT RUN | - |
-| 862 | dc2-leaf1b | Configuration | Verifies there is no difference between the running-config and the startup-config | VerifyRunningConfigDiffs | NOT RUN | - |
-| 863 | dc2-leaf1b | Configuration | Verifies ZeroTouch is disabled | VerifyZeroTouch | NOT RUN | - |
-| 864 | dc2-leaf1b | Field Notices, Software | Verifies if the device has exposeure to FN72, and if the issue has been mitigated | VerifyFieldNotice72Resolution | NOT RUN | - |
-| 865 | dc2-leaf1b | Field Notices, Software | Verifies the device is using an Aboot version that fix the bug discussed in the field notice 44 (Aboot manages system settings prior to EOS initialization) | VerifyFieldNotice44Resolution | NOT RUN | - |
-| 866 | dc2-leaf1b | Hardware | Verifies if all transceivers come from approved manufacturers. | VerifyTransceiversManufacturers | NOT RUN | - |
-| 867 | dc2-leaf1b | Hardware | Verifies if all transceivers come from approved manufacturers. | VerifyTransceiversManufacturers | NOT RUN | - |
-| 868 | dc2-leaf1b | Hardware | Verifies the device temperature. | VerifyTemperature | NOT RUN | - |
-| 869 | dc2-leaf1b | Hardware | Verifies the device temperature. | VerifyTemperature | NOT RUN | - |
-| 870 | dc2-leaf1b | Hardware | Verifies the power supplies status. | VerifyEnvironmentPower | NOT RUN | - |
-| 871 | dc2-leaf1b | Hardware | Verifies the power supplies status. | VerifyEnvironmentPower | NOT RUN | - |
-| 872 | dc2-leaf1b | Hardware | Verifies the status of power supply fans and all fan trays. | VerifyEnvironmentCooling | NOT RUN | - |
-| 873 | dc2-leaf1b | Hardware | Verifies the status of power supply fans and all fan trays. | VerifyEnvironmentCooling | NOT RUN | - |
-| 874 | dc2-leaf1b | Hardware | Verifies the system cooling status. | VerifyEnvironmentSystemCooling | NOT RUN | - |
-| 875 | dc2-leaf1b | Hardware | Verifies the transceivers temperature. | VerifyTransceiversTemperature | NOT RUN | - |
-| 876 | dc2-leaf1b | Hardware | Verifies there are no adverse drops on DCS7280E and DCS7500E | VerifyAdverseDrops | NOT RUN | - |
-| 877 | dc2-leaf1b | Interfaces | Verifies the status of the provided interfaces. | Interface Ethernet1 - P2P_LINK_TO_DC2-SPINE1_Ethernet2 = 'up' | NOT RUN | - |
-| 878 | dc2-leaf1b | Interfaces | Verifies the status of the provided interfaces. | Interface Ethernet2 - P2P_LINK_TO_DC2-SPINE2_Ethernet2 = 'up' | NOT RUN | - |
-| 879 | dc2-leaf1b | Interfaces | Verifies the status of the provided interfaces. | Interface Ethernet3 - MLAG_PEER_dc2-leaf1a_Ethernet3 = 'up' | NOT RUN | - |
-| 880 | dc2-leaf1b | Interfaces | Verifies the status of the provided interfaces. | Interface Ethernet4 - MLAG_PEER_dc2-leaf1a_Ethernet4 = 'up' | NOT RUN | - |
-| 881 | dc2-leaf1b | Interfaces | Verifies the status of the provided interfaces. | Interface Ethernet5 - dc2-leaf1-server1_PCI2 = 'up' | NOT RUN | - |
-| 882 | dc2-leaf1b | Interfaces | Verifies the status of the provided interfaces. | Interface Ethernet8 - DC2-LEAF1C_Ethernet2 = 'up' | NOT RUN | - |
-| 883 | dc2-leaf1b | Interfaces | Verifies the status of the provided interfaces. | Interface Loopback0 - EVPN_Overlay_Peering = 'up' | NOT RUN | - |
-| 884 | dc2-leaf1b | Interfaces | Verifies the status of the provided interfaces. | Interface Loopback1 - VTEP_VXLAN_Tunnel_Source = 'up' | NOT RUN | - |
-| 885 | dc2-leaf1b | Interfaces | Verifies the status of the provided interfaces. | Interface Loopback10 - VRF10_VTEP_DIAGNOSTICS = 'up' | NOT RUN | - |
-| 886 | dc2-leaf1b | Interfaces | Verifies the status of the provided interfaces. | Interface Loopback11 - VRF11_VTEP_DIAGNOSTICS = 'up' | NOT RUN | - |
-| 887 | dc2-leaf1b | Interfaces | Verifies the status of the provided interfaces. | Interface Port-Channel3 - MLAG_PEER_dc2-leaf1a_Po3 = 'up' | NOT RUN | - |
-| 888 | dc2-leaf1b | Interfaces | Verifies the status of the provided interfaces. | Interface Port-Channel5 - dc2-leaf1-server1_PortChannel dc2-leaf1-server1 = 'up' | NOT RUN | - |
-| 889 | dc2-leaf1b | Interfaces | Verifies the status of the provided interfaces. | Interface Port-Channel8 - DC2-LEAF1C_Po1 = 'up' | NOT RUN | - |
-| 890 | dc2-leaf1b | Interfaces | Verifies the status of the provided interfaces. | Interface Vlan11 - VRF10_VLAN11 = 'up' | NOT RUN | - |
-| 891 | dc2-leaf1b | Interfaces | Verifies the status of the provided interfaces. | Interface Vlan12 - VRF10_VLAN12 = 'up' | NOT RUN | - |
-| 892 | dc2-leaf1b | Interfaces | Verifies the status of the provided interfaces. | Interface Vlan21 - VRF11_VLAN21 = 'up' | NOT RUN | - |
-| 893 | dc2-leaf1b | Interfaces | Verifies the status of the provided interfaces. | Interface Vlan22 - VRF11_VLAN22 = 'up' | NOT RUN | - |
-| 894 | dc2-leaf1b | Interfaces | Verifies the status of the provided interfaces. | Interface Vlan3009 - MLAG_PEER_L3_iBGP: vrf VRF10 = 'up' | NOT RUN | - |
-| 895 | dc2-leaf1b | Interfaces | Verifies the status of the provided interfaces. | Interface Vlan3010 - MLAG_PEER_L3_iBGP: vrf VRF11 = 'up' | NOT RUN | - |
-| 896 | dc2-leaf1b | Interfaces | Verifies the status of the provided interfaces. | Interface Vlan4093 - MLAG_PEER_L3_PEERING = 'up' | NOT RUN | - |
-| 897 | dc2-leaf1b | Interfaces | Verifies the status of the provided interfaces. | Interface Vlan4094 - MLAG_PEER = 'up' | NOT RUN | - |
-| 898 | dc2-leaf1b | Interfaces | Verifies the status of the provided interfaces. | Interface Vxlan1 = 'up' | NOT RUN | - |
-| 899 | dc2-leaf1b | IP Reachability | ip reachability test p2p links | Source: dc2-leaf1b_Ethernet1 - Destination: dc2-spine1_Ethernet2 | NOT RUN | - |
-| 900 | dc2-leaf1b | IP Reachability | ip reachability test p2p links | Source: dc2-leaf1b_Ethernet2 - Destination: dc2-spine2_Ethernet2 | NOT RUN | - |
-| 901 | dc2-leaf1b | LLDP Topology | LLDP topology - validate peer and interface | local: Ethernet1 - remote: dc2-spine1_Ethernet2 | NOT RUN | - |
-| 902 | dc2-leaf1b | LLDP Topology | LLDP topology - validate peer and interface | local: Ethernet2 - remote: dc2-spine2_Ethernet2 | NOT RUN | - |
-| 903 | dc2-leaf1b | LLDP Topology | LLDP topology - validate peer and interface | local: Ethernet3 - remote: dc2-leaf1a_Ethernet3 | NOT RUN | - |
-| 904 | dc2-leaf1b | LLDP Topology | LLDP topology - validate peer and interface | local: Ethernet4 - remote: dc2-leaf1a_Ethernet4 | NOT RUN | - |
-| 905 | dc2-leaf1b | LLDP Topology | LLDP topology - validate peer and interface | local: Ethernet8 - remote: dc2-leaf1c_Ethernet2 | NOT RUN | - |
-| 906 | dc2-leaf1b | Logging | This test verifies there are no syslog messages with a severity of ERRORS or higher. | VerifyLoggingWarning | NOT RUN | - |
-| 907 | dc2-leaf1b | Logging | Verifies if AAA accounting logs are generated. | VerifyLoggingAccounting | NOT RUN | - |
-| 908 | dc2-leaf1b | Logging | Verifies if logging persistent is enabled and logs are saved in flash. | VerifyLoggingPersistent | NOT RUN | - |
-| 909 | dc2-leaf1b | Logging | Verifies if logs are generated with the appropriate timestamp. | VerifyLoggingTimestamp | NOT RUN | - |
-| 910 | dc2-leaf1b | Logging | Verifies if logs are generated with the device FQDN. | VerifyLoggingHostname | NOT RUN | - |
-| 911 | dc2-leaf1b | Logging | Verifies if logs are generated. | VerifyLoggingLogsGeneration | NOT RUN | - |
-| 912 | dc2-leaf1b | Logging | Verifies logging hosts (syslog servers) for a specified VRF. | VerifyLoggingHosts | NOT RUN | - |
-| 913 | dc2-leaf1b | Logging | Verifies logging source-interface for a specified VRF. | VerifyLoggingSourceInt | NOT RUN | - |
-| 914 | dc2-leaf1b | Loopback0 Reachability | Loopback0 Reachability | Source: dc2-leaf1b - 10.255.128.14/32 Destination: 10.255.0.1 | NOT RUN | - |
-| 915 | dc2-leaf1b | Loopback0 Reachability | Loopback0 Reachability | Source: dc2-leaf1b - 10.255.128.14/32 Destination: 10.255.0.2 | NOT RUN | - |
-| 916 | dc2-leaf1b | Loopback0 Reachability | Loopback0 Reachability | Source: dc2-leaf1b - 10.255.128.14/32 Destination: 10.255.0.3 | NOT RUN | - |
-| 917 | dc2-leaf1b | Loopback0 Reachability | Loopback0 Reachability | Source: dc2-leaf1b - 10.255.128.14/32 Destination: 10.255.0.4 | NOT RUN | - |
-| 918 | dc2-leaf1b | Loopback0 Reachability | Loopback0 Reachability | Source: dc2-leaf1b - 10.255.128.14/32 Destination: 10.255.0.5 | NOT RUN | - |
-| 919 | dc2-leaf1b | Loopback0 Reachability | Loopback0 Reachability | Source: dc2-leaf1b - 10.255.128.14/32 Destination: 10.255.128.11 | NOT RUN | - |
-| 920 | dc2-leaf1b | Loopback0 Reachability | Loopback0 Reachability | Source: dc2-leaf1b - 10.255.128.14/32 Destination: 10.255.128.12 | NOT RUN | - |
-| 921 | dc2-leaf1b | Loopback0 Reachability | Loopback0 Reachability | Source: dc2-leaf1b - 10.255.128.14/32 Destination: 10.255.128.13 | NOT RUN | - |
-| 922 | dc2-leaf1b | Loopback0 Reachability | Loopback0 Reachability | Source: dc2-leaf1b - 10.255.128.14/32 Destination: 10.255.128.14 | NOT RUN | - |
-| 923 | dc2-leaf1b | Loopback0 Reachability | Loopback0 Reachability | Source: dc2-leaf1b - 10.255.128.14/32 Destination: 10.255.128.15 | NOT RUN | - |
-| 924 | dc2-leaf1b | Loopback0 Reachability | Loopback0 Reachability | Source: dc2-leaf1b - 10.255.128.14/32 Destination: 10.255.128.16 | NOT RUN | - |
-| 925 | dc2-leaf1b | Loopback0 Reachability | Loopback0 Reachability | Source: dc2-leaf1b - 10.255.128.14/32 Destination: 10.255.128.17 | NOT RUN | - |
-| 926 | dc2-leaf1b | Loopback0 Reachability | Loopback0 Reachability | Source: dc2-leaf1b - 10.255.128.14/32 Destination: 10.255.128.18 | NOT RUN | - |
-| 927 | dc2-leaf1b | Loopback0 Reachability | Loopback0 Reachability | Source: dc2-leaf1b - 10.255.128.14/32 Destination: 10.255.2.1 | NOT RUN | - |
-| 928 | dc2-leaf1b | Loopback0 Reachability | Loopback0 Reachability | Source: dc2-leaf1b - 10.255.128.14/32 Destination: 10.255.2.2 | NOT RUN | - |
-| 929 | dc2-leaf1b | MLAG | Verifies the health status of the MLAG configuration. | VerifyMlagStatus | NOT RUN | - |
-| 930 | dc2-leaf1b | MLAG | Verifies the health status of the MLAG configuration. | VerifyMlagStatus | NOT RUN | - |
-| 931 | dc2-leaf1b | MLAG | Verifies the MLAG dual-primary detection parameters. | VerifyMlagDualPrimary | NOT RUN | - |
-| 932 | dc2-leaf1b | MLAG | Verifies the MLAG reload-delay parameters. | VerifyMlagReloadDelay | NOT RUN | - |
-| 933 | dc2-leaf1b | MLAG | Verifies there are no inactive or active-partial MLAG ports. | VerifyMlagInterfaces | NOT RUN | - |
-| 934 | dc2-leaf1b | MLAG | Verifies there are no MLAG config-sanity inconsistencies. | VerifyMlagConfigSanity | NOT RUN | - |
-| 935 | dc2-leaf1b | Multicast, IGMP | Verifies the IGMP snooping configuration for some VLANs. | VerifyIGMPSnoopingVlans | NOT RUN | - |
-| 936 | dc2-leaf1b | Multicast, IGMP | Verifies the IGMP snooping global configuration. | VerifyIGMPSnoopingGlobal | NOT RUN | - |
-| 937 | dc2-leaf1b | NTP | Synchronised with NTP server | NTP | NOT RUN | - |
-| 938 | dc2-leaf1b | Routing Table | Remote Lo0 address | 10.255.0.1 | NOT RUN | - |
-| 939 | dc2-leaf1b | Routing Table | Remote Lo0 address | 10.255.0.2 | NOT RUN | - |
-| 940 | dc2-leaf1b | Routing Table | Remote Lo0 address | 10.255.0.3 | NOT RUN | - |
-| 941 | dc2-leaf1b | Routing Table | Remote Lo0 address | 10.255.0.4 | NOT RUN | - |
-| 942 | dc2-leaf1b | Routing Table | Remote Lo0 address | 10.255.0.5 | NOT RUN | - |
-| 943 | dc2-leaf1b | Routing Table | Remote Lo0 address | 10.255.128.11 | NOT RUN | - |
-| 944 | dc2-leaf1b | Routing Table | Remote Lo0 address | 10.255.128.12 | NOT RUN | - |
-| 945 | dc2-leaf1b | Routing Table | Remote Lo0 address | 10.255.128.13 | NOT RUN | - |
-| 946 | dc2-leaf1b | Routing Table | Remote Lo0 address | 10.255.128.14 | NOT RUN | - |
-| 947 | dc2-leaf1b | Routing Table | Remote Lo0 address | 10.255.128.15 | NOT RUN | - |
-| 948 | dc2-leaf1b | Routing Table | Remote Lo0 address | 10.255.128.16 | NOT RUN | - |
-| 949 | dc2-leaf1b | Routing Table | Remote Lo0 address | 10.255.128.17 | NOT RUN | - |
-| 950 | dc2-leaf1b | Routing Table | Remote Lo0 address | 10.255.128.18 | NOT RUN | - |
-| 951 | dc2-leaf1b | Routing Table | Remote Lo0 address | 10.255.2.1 | NOT RUN | - |
-| 952 | dc2-leaf1b | Routing Table | Remote Lo0 address | 10.255.2.2 | NOT RUN | - |
-| 953 | dc2-leaf1b | Routing Table | Remote VTEP address | 10.255.1.3 | NOT RUN | - |
-| 954 | dc2-leaf1b | Routing Table | Remote VTEP address | 10.255.1.5 | NOT RUN | - |
-| 955 | dc2-leaf1b | Routing Table | Remote VTEP address | 10.255.129.13 | NOT RUN | - |
-| 956 | dc2-leaf1b | Routing Table | Remote VTEP address | 10.255.129.15 | NOT RUN | - |
-| 957 | dc2-leaf1b | Routing Table | Remote VTEP address | 10.255.129.17 | NOT RUN | - |
-| 958 | dc2-leaf1b | Security | Verifies if the eAPI has a valid SSL profile. | VerifyAPIHttpsSSL | NOT RUN | - |
-| 959 | dc2-leaf1b | SNMP | Verifies if the SNMP agent has IPv4 ACL(s) configured. | VerifySnmpIPv4Acl | NOT RUN | - |
-| 960 | dc2-leaf1b | SNMP | Verifies if the SNMP agent has IPv6 ACL(s) configured. | VerifySnmpIPv6Acl | NOT RUN | - |
-| 961 | dc2-leaf1b | SNMP | Verifies if the SNMP agent is enabled. | VerifySnmpStatus | NOT RUN | - |
-| 962 | dc2-leaf1b | Software | Verifies the device is running one of the allowed EOS version. | VerifyEOSVersion | NOT RUN | - |
-| 963 | dc2-leaf1b | Software | Verifies the device is running one of the allowed TerminAttr version. | VerifyTerminAttrVersion | NOT RUN | - |
-| 964 | dc2-leaf1b | STP | Verifies that all interfaces are forwarding for a provided list of VLAN(s). | VerifySTPForwardingPorts | NOT RUN | - |
-| 965 | dc2-leaf1b | STP | Verifies the configured STP mode for a provided list of VLAN(s). | VerifySTPMode | NOT RUN | - |
-| 966 | dc2-leaf1b | STP | Verifies the STP root priority for a provided list of VLAN or MST instance ID(s). | VerifySTPRootPriority | NOT RUN | - |
-| 967 | dc2-leaf1b | STP | Verifies there is no errors in STP BPDU packets. | VerifySTPCounters | NOT RUN | - |
-| 968 | dc2-leaf1b | STP | Verifies there is no STP blocked ports. | VerifySTPBlockedPorts | NOT RUN | - |
-| 969 | dc2-leaf1b | System | Verifies if NTP is synchronised. | VerifyNTP | NOT RUN | - |
-| 970 | dc2-leaf1b | System | Verifies that no partition is utilizing more than 75% of its disk space. | VerifyFileSystemUtilization | NOT RUN | - |
-| 971 | dc2-leaf1b | System | Verifies the device uptime. | VerifyUptime | NOT RUN | - |
-| 972 | dc2-leaf1b | System | Verifies the last reload cause of the device. | VerifyReloadCause | NOT RUN | - |
-| 973 | dc2-leaf1b | System | Verifies there are no agent crash reports. | VerifyAgentLogs | NOT RUN | - |
-| 974 | dc2-leaf1b | System | Verifies there are no core dump files. | VerifyCoredump | NOT RUN | - |
-| 975 | dc2-leaf1b | System | Verifies whether the CPU utilization is below 75%. | VerifyCPUUtilization | NOT RUN | - |
-| 976 | dc2-leaf1b | System | Verifies whether the memory utilization is below 75%. | VerifyMemoryUtilization | NOT RUN | - |
-| 977 | dc2-leaf1c | AAA | Verifies if the provided TACACS server group(s) are configured. | VerifyTacacsServerGroups | NOT RUN | - |
-| 978 | dc2-leaf1c | AAA | Verifies TACACS servers are configured for a specified VRF. | VerifyTacacsServers | NOT RUN | - |
-| 979 | dc2-leaf1c | AAA | Verifies TACACS source-interface for a specified VRF. | VerifyTacacsSourceIntf | NOT RUN | - |
-| 980 | dc2-leaf1c | AAA | Verifies the AAA accounting console method lists for different accounting types (system, exec, commands, dot1x). | VerifyAcctConsoleMethods | NOT RUN | - |
-| 981 | dc2-leaf1c | AAA | Verifies the AAA accounting default method lists for different accounting types (system, exec, commands, dot1x). | VerifyAcctDefaultMethods | NOT RUN | - |
-| 982 | dc2-leaf1c | AAA | Verifies the AAA authentication method lists for different authentication types (login, enable, dot1x). | VerifyAuthenMethods | NOT RUN | - |
-| 983 | dc2-leaf1c | AAA | Verifies the AAA authorization method lists for different authorization types (commands, exec). | VerifyAuthzMethods | NOT RUN | - |
-| 984 | dc2-leaf1c | Configuration | Verifies there is no difference between the running-config and the startup-config | VerifyRunningConfigDiffs | NOT RUN | - |
-| 985 | dc2-leaf1c | Configuration | Verifies ZeroTouch is disabled | VerifyZeroTouch | NOT RUN | - |
-| 986 | dc2-leaf1c | Field Notices, Software | Verifies if the device has exposeure to FN72, and if the issue has been mitigated | VerifyFieldNotice72Resolution | NOT RUN | - |
-| 987 | dc2-leaf1c | Field Notices, Software | Verifies the device is using an Aboot version that fix the bug discussed in the field notice 44 (Aboot manages system settings prior to EOS initialization) | VerifyFieldNotice44Resolution | NOT RUN | - |
-| 988 | dc2-leaf1c | Hardware | Verifies if all transceivers come from approved manufacturers. | VerifyTransceiversManufacturers | NOT RUN | - |
-| 989 | dc2-leaf1c | Hardware | Verifies if all transceivers come from approved manufacturers. | VerifyTransceiversManufacturers | NOT RUN | - |
-| 990 | dc2-leaf1c | Hardware | Verifies the device temperature. | VerifyTemperature | NOT RUN | - |
-| 991 | dc2-leaf1c | Hardware | Verifies the device temperature. | VerifyTemperature | NOT RUN | - |
-| 992 | dc2-leaf1c | Hardware | Verifies the power supplies status. | VerifyEnvironmentPower | NOT RUN | - |
-| 993 | dc2-leaf1c | Hardware | Verifies the power supplies status. | VerifyEnvironmentPower | NOT RUN | - |
-| 994 | dc2-leaf1c | Hardware | Verifies the status of power supply fans and all fan trays. | VerifyEnvironmentCooling | NOT RUN | - |
-| 995 | dc2-leaf1c | Hardware | Verifies the status of power supply fans and all fan trays. | VerifyEnvironmentCooling | NOT RUN | - |
-| 996 | dc2-leaf1c | Hardware | Verifies the system cooling status. | VerifyEnvironmentSystemCooling | NOT RUN | - |
-| 997 | dc2-leaf1c | Hardware | Verifies the transceivers temperature. | VerifyTransceiversTemperature | NOT RUN | - |
-| 998 | dc2-leaf1c | Hardware | Verifies there are no adverse drops on DCS7280E and DCS7500E | VerifyAdverseDrops | NOT RUN | - |
-| 999 | dc2-leaf1c | Interfaces | Verifies the status of the provided interfaces. | Interface Ethernet1 - DC2-LEAF1A_Ethernet8 = 'up' | NOT RUN | - |
-| 1000 | dc2-leaf1c | Interfaces | Verifies the status of the provided interfaces. | Interface Ethernet2 - DC2-LEAF1B_Ethernet8 = 'up' | NOT RUN | - |
-| 1001 | dc2-leaf1c | Interfaces | Verifies the status of the provided interfaces. | Interface Ethernet5 - dc2-leaf1-server1_iLO = 'up' | NOT RUN | - |
-| 1002 | dc2-leaf1c | Interfaces | Verifies the status of the provided interfaces. | Interface Port-Channel1 - DC2_L3_LEAF1_Po8 = 'up' | NOT RUN | - |
-| 1003 | dc2-leaf1c | LLDP Topology | LLDP topology - validate peer and interface | local: Ethernet1 - remote: dc2-leaf1a_Ethernet8 | NOT RUN | - |
-| 1004 | dc2-leaf1c | LLDP Topology | LLDP topology - validate peer and interface | local: Ethernet2 - remote: dc2-leaf1b_Ethernet8 | NOT RUN | - |
-| 1005 | dc2-leaf1c | NTP | Synchronised with NTP server | NTP | NOT RUN | - |
-| 1006 | dc2-leaf1c | Security | Verifies if the eAPI has a valid SSL profile. | VerifyAPIHttpsSSL | NOT RUN | - |
-| 1007 | dc2-leaf1c | SNMP | Verifies if the SNMP agent has IPv4 ACL(s) configured. | VerifySnmpIPv4Acl | NOT RUN | - |
-| 1008 | dc2-leaf1c | SNMP | Verifies if the SNMP agent has IPv6 ACL(s) configured. | VerifySnmpIPv6Acl | NOT RUN | - |
-| 1009 | dc2-leaf1c | SNMP | Verifies if the SNMP agent is enabled. | VerifySnmpStatus | NOT RUN | - |
-| 1010 | dc2-leaf1c | Software | Verifies the device is running one of the allowed EOS version. | VerifyEOSVersion | NOT RUN | - |
-| 1011 | dc2-leaf1c | Software | Verifies the device is running one of the allowed TerminAttr version. | VerifyTerminAttrVersion | NOT RUN | - |
-| 1012 | dc2-leaf1c | System | Verifies if NTP is synchronised. | VerifyNTP | NOT RUN | - |
-| 1013 | dc2-leaf1c | System | Verifies that no partition is utilizing more than 75% of its disk space. | VerifyFileSystemUtilization | NOT RUN | - |
-| 1014 | dc2-leaf1c | System | Verifies the device uptime. | VerifyUptime | NOT RUN | - |
-| 1015 | dc2-leaf1c | System | Verifies the last reload cause of the device. | VerifyReloadCause | NOT RUN | - |
-| 1016 | dc2-leaf1c | System | Verifies there are no agent crash reports. | VerifyAgentLogs | NOT RUN | - |
-| 1017 | dc2-leaf1c | System | Verifies there are no core dump files. | VerifyCoredump | NOT RUN | - |
-| 1018 | dc2-leaf1c | System | Verifies whether the CPU utilization is below 75%. | VerifyCPUUtilization | NOT RUN | - |
-| 1019 | dc2-leaf1c | System | Verifies whether the memory utilization is below 75%. | VerifyMemoryUtilization | NOT RUN | - |
-| 1020 | dc2-leaf2a | AAA | Verifies if the provided TACACS server group(s) are configured. | VerifyTacacsServerGroups | NOT RUN | - |
-| 1021 | dc2-leaf2a | AAA | Verifies TACACS servers are configured for a specified VRF. | VerifyTacacsServers | NOT RUN | - |
-| 1022 | dc2-leaf2a | AAA | Verifies TACACS source-interface for a specified VRF. | VerifyTacacsSourceIntf | NOT RUN | - |
-| 1023 | dc2-leaf2a | AAA | Verifies the AAA accounting console method lists for different accounting types (system, exec, commands, dot1x). | VerifyAcctConsoleMethods | NOT RUN | - |
-| 1024 | dc2-leaf2a | AAA | Verifies the AAA accounting default method lists for different accounting types (system, exec, commands, dot1x). | VerifyAcctDefaultMethods | NOT RUN | - |
-| 1025 | dc2-leaf2a | AAA | Verifies the AAA authentication method lists for different authentication types (login, enable, dot1x). | VerifyAuthenMethods | NOT RUN | - |
-| 1026 | dc2-leaf2a | AAA | Verifies the AAA authorization method lists for different authorization types (commands, exec). | VerifyAuthzMethods | NOT RUN | - |
-| 1027 | dc2-leaf2a | BGP | Verifies the configured routing protocol model. | Routing protocol model: multi-agent | NOT RUN | - |
-| 1028 | dc2-leaf2a | BGP | Verifies the health of specific BGP peer(s). | BGP EVPN Peer: 10.255.0.5 | NOT RUN | - |
-| 1029 | dc2-leaf2a | BGP | Verifies the health of specific BGP peer(s). | BGP EVPN Peer: 10.255.128.11 | NOT RUN | - |
-| 1030 | dc2-leaf2a | BGP | Verifies the health of specific BGP peer(s). | BGP EVPN Peer: 10.255.128.12 | NOT RUN | - |
-| 1031 | dc2-leaf2a | BGP | Verifies the health of specific BGP peer(s). | BGP IPv4 Unicast Peer: 10.255.129.121 | NOT RUN | - |
-| 1032 | dc2-leaf2a | BGP | Verifies the health of specific BGP peer(s). | BGP IPv4 Unicast Peer: 10.255.255.112 | NOT RUN | - |
-| 1033 | dc2-leaf2a | BGP | Verifies the health of specific BGP peer(s). | BGP IPv4 Unicast Peer: 10.255.255.114 | NOT RUN | - |
-| 1034 | dc2-leaf2a | BGP | Verifies the health of specific BGP peer(s). | BGP IPv4 Unicast Peer: 192.168.100.0 | NOT RUN | - |
-| 1035 | dc2-leaf2a | Configuration | Verifies there is no difference between the running-config and the startup-config | VerifyRunningConfigDiffs | NOT RUN | - |
-| 1036 | dc2-leaf2a | Configuration | Verifies ZeroTouch is disabled | VerifyZeroTouch | NOT RUN | - |
-| 1037 | dc2-leaf2a | Field Notices, Software | Verifies if the device has exposeure to FN72, and if the issue has been mitigated | VerifyFieldNotice72Resolution | NOT RUN | - |
-| 1038 | dc2-leaf2a | Field Notices, Software | Verifies the device is using an Aboot version that fix the bug discussed in the field notice 44 (Aboot manages system settings prior to EOS initialization) | VerifyFieldNotice44Resolution | NOT RUN | - |
-| 1039 | dc2-leaf2a | Hardware | Verifies if all transceivers come from approved manufacturers. | VerifyTransceiversManufacturers | NOT RUN | - |
-| 1040 | dc2-leaf2a | Hardware | Verifies if all transceivers come from approved manufacturers. | VerifyTransceiversManufacturers | NOT RUN | - |
-| 1041 | dc2-leaf2a | Hardware | Verifies the device temperature. | VerifyTemperature | NOT RUN | - |
-| 1042 | dc2-leaf2a | Hardware | Verifies the device temperature. | VerifyTemperature | NOT RUN | - |
-| 1043 | dc2-leaf2a | Hardware | Verifies the power supplies status. | VerifyEnvironmentPower | NOT RUN | - |
-| 1044 | dc2-leaf2a | Hardware | Verifies the power supplies status. | VerifyEnvironmentPower | NOT RUN | - |
-| 1045 | dc2-leaf2a | Hardware | Verifies the status of power supply fans and all fan trays. | VerifyEnvironmentCooling | NOT RUN | - |
-| 1046 | dc2-leaf2a | Hardware | Verifies the status of power supply fans and all fan trays. | VerifyEnvironmentCooling | NOT RUN | - |
-| 1047 | dc2-leaf2a | Hardware | Verifies the system cooling status. | VerifyEnvironmentSystemCooling | NOT RUN | - |
-| 1048 | dc2-leaf2a | Hardware | Verifies the transceivers temperature. | VerifyTransceiversTemperature | NOT RUN | - |
-| 1049 | dc2-leaf2a | Hardware | Verifies there are no adverse drops on DCS7280E and DCS7500E | VerifyAdverseDrops | NOT RUN | - |
-| 1050 | dc2-leaf2a | Interfaces | Verifies the status of the provided interfaces. | Interface Ethernet1 - P2P_LINK_TO_DC2-SPINE1_Ethernet3 = 'up' | NOT RUN | - |
-| 1051 | dc2-leaf2a | Interfaces | Verifies the status of the provided interfaces. | Interface Ethernet2 - P2P_LINK_TO_DC2-SPINE2_Ethernet3 = 'up' | NOT RUN | - |
-| 1052 | dc2-leaf2a | Interfaces | Verifies the status of the provided interfaces. | Interface Ethernet3 - MLAG_PEER_dc2-leaf2b_Ethernet3 = 'up' | NOT RUN | - |
-| 1053 | dc2-leaf2a | Interfaces | Verifies the status of the provided interfaces. | Interface Ethernet4 - MLAG_PEER_dc2-leaf2b_Ethernet4 = 'up' | NOT RUN | - |
-| 1054 | dc2-leaf2a | Interfaces | Verifies the status of the provided interfaces. | Interface Ethernet5 - dc2-leaf2-server1_PCI1 = 'up' | NOT RUN | - |
-| 1055 | dc2-leaf2a | Interfaces | Verifies the status of the provided interfaces. | Interface Ethernet6 - P2P_LINK_TO_dc1-leaf2a_Ethernet6 = 'up' | NOT RUN | - |
-| 1056 | dc2-leaf2a | Interfaces | Verifies the status of the provided interfaces. | Interface Ethernet8 - DC2-LEAF2C_Ethernet1 = 'up' | NOT RUN | - |
-| 1057 | dc2-leaf2a | Interfaces | Verifies the status of the provided interfaces. | Interface Loopback0 - EVPN_Overlay_Peering = 'up' | NOT RUN | - |
-| 1058 | dc2-leaf2a | Interfaces | Verifies the status of the provided interfaces. | Interface Loopback1 - VTEP_VXLAN_Tunnel_Source = 'up' | NOT RUN | - |
-| 1059 | dc2-leaf2a | Interfaces | Verifies the status of the provided interfaces. | Interface Loopback10 - VRF10_VTEP_DIAGNOSTICS = 'up' | NOT RUN | - |
-| 1060 | dc2-leaf2a | Interfaces | Verifies the status of the provided interfaces. | Interface Loopback11 - VRF11_VTEP_DIAGNOSTICS = 'up' | NOT RUN | - |
-| 1061 | dc2-leaf2a | Interfaces | Verifies the status of the provided interfaces. | Interface Port-Channel3 - MLAG_PEER_dc2-leaf2b_Po3 = 'up' | NOT RUN | - |
-| 1062 | dc2-leaf2a | Interfaces | Verifies the status of the provided interfaces. | Interface Port-Channel5 - dc2-leaf2-server1_PortChannel dc2-leaf2-server1 = 'up' | NOT RUN | - |
-| 1063 | dc2-leaf2a | Interfaces | Verifies the status of the provided interfaces. | Interface Port-Channel8 - DC2-LEAF2C_Po1 = 'up' | NOT RUN | - |
-| 1064 | dc2-leaf2a | Interfaces | Verifies the status of the provided interfaces. | Interface Vlan11 - VRF10_VLAN11 = 'up' | NOT RUN | - |
-| 1065 | dc2-leaf2a | Interfaces | Verifies the status of the provided interfaces. | Interface Vlan12 - VRF10_VLAN12 = 'up' | NOT RUN | - |
-| 1066 | dc2-leaf2a | Interfaces | Verifies the status of the provided interfaces. | Interface Vlan21 - VRF11_VLAN21 = 'up' | NOT RUN | - |
-| 1067 | dc2-leaf2a | Interfaces | Verifies the status of the provided interfaces. | Interface Vlan22 - VRF11_VLAN22 = 'up' | NOT RUN | - |
-| 1068 | dc2-leaf2a | Interfaces | Verifies the status of the provided interfaces. | Interface Vlan3009 - MLAG_PEER_L3_iBGP: vrf VRF10 = 'up' | NOT RUN | - |
-| 1069 | dc2-leaf2a | Interfaces | Verifies the status of the provided interfaces. | Interface Vlan3010 - MLAG_PEER_L3_iBGP: vrf VRF11 = 'up' | NOT RUN | - |
-| 1070 | dc2-leaf2a | Interfaces | Verifies the status of the provided interfaces. | Interface Vlan4093 - MLAG_PEER_L3_PEERING = 'up' | NOT RUN | - |
-| 1071 | dc2-leaf2a | Interfaces | Verifies the status of the provided interfaces. | Interface Vlan4094 - MLAG_PEER = 'up' | NOT RUN | - |
-| 1072 | dc2-leaf2a | Interfaces | Verifies the status of the provided interfaces. | Interface Vxlan1 = 'up' | NOT RUN | - |
-| 1073 | dc2-leaf2a | IP Reachability | ip reachability test p2p links | Source: dc2-leaf2a_Ethernet1 - Destination: dc2-spine1_Ethernet3 | NOT RUN | - |
-| 1074 | dc2-leaf2a | IP Reachability | ip reachability test p2p links | Source: dc2-leaf2a_Ethernet2 - Destination: dc2-spine2_Ethernet3 | NOT RUN | - |
-| 1075 | dc2-leaf2a | IP Reachability | ip reachability test p2p links | Source: dc2-leaf2a_Ethernet6 - Destination: dc1-leaf2a_Ethernet6 | NOT RUN | - |
-| 1076 | dc2-leaf2a | LLDP Topology | LLDP topology - validate peer and interface | local: Ethernet1 - remote: dc2-spine1_Ethernet3 | NOT RUN | - |
-| 1077 | dc2-leaf2a | LLDP Topology | LLDP topology - validate peer and interface | local: Ethernet2 - remote: dc2-spine2_Ethernet3 | NOT RUN | - |
-| 1078 | dc2-leaf2a | LLDP Topology | LLDP topology - validate peer and interface | local: Ethernet3 - remote: dc2-leaf2b_Ethernet3 | NOT RUN | - |
-| 1079 | dc2-leaf2a | LLDP Topology | LLDP topology - validate peer and interface | local: Ethernet4 - remote: dc2-leaf2b_Ethernet4 | NOT RUN | - |
-| 1080 | dc2-leaf2a | LLDP Topology | LLDP topology - validate peer and interface | local: Ethernet6 - remote: dc1-leaf2a_Ethernet6 | NOT RUN | - |
-| 1081 | dc2-leaf2a | LLDP Topology | LLDP topology - validate peer and interface | local: Ethernet8 - remote: dc2-leaf2c_Ethernet1 | NOT RUN | - |
-| 1082 | dc2-leaf2a | Logging | This test verifies there are no syslog messages with a severity of ERRORS or higher. | VerifyLoggingWarning | NOT RUN | - |
-| 1083 | dc2-leaf2a | Logging | Verifies if AAA accounting logs are generated. | VerifyLoggingAccounting | NOT RUN | - |
-| 1084 | dc2-leaf2a | Logging | Verifies if logging persistent is enabled and logs are saved in flash. | VerifyLoggingPersistent | NOT RUN | - |
-| 1085 | dc2-leaf2a | Logging | Verifies if logs are generated with the appropriate timestamp. | VerifyLoggingTimestamp | NOT RUN | - |
-| 1086 | dc2-leaf2a | Logging | Verifies if logs are generated with the device FQDN. | VerifyLoggingHostname | NOT RUN | - |
-| 1087 | dc2-leaf2a | Logging | Verifies if logs are generated. | VerifyLoggingLogsGeneration | NOT RUN | - |
-| 1088 | dc2-leaf2a | Logging | Verifies logging hosts (syslog servers) for a specified VRF. | VerifyLoggingHosts | NOT RUN | - |
-| 1089 | dc2-leaf2a | Logging | Verifies logging source-interface for a specified VRF. | VerifyLoggingSourceInt | NOT RUN | - |
-| 1090 | dc2-leaf2a | Loopback0 Reachability | Loopback0 Reachability | Source: dc2-leaf2a - 10.255.128.15/32 Destination: 10.255.0.1 | NOT RUN | - |
-| 1091 | dc2-leaf2a | Loopback0 Reachability | Loopback0 Reachability | Source: dc2-leaf2a - 10.255.128.15/32 Destination: 10.255.0.2 | NOT RUN | - |
-| 1092 | dc2-leaf2a | Loopback0 Reachability | Loopback0 Reachability | Source: dc2-leaf2a - 10.255.128.15/32 Destination: 10.255.0.3 | NOT RUN | - |
-| 1093 | dc2-leaf2a | Loopback0 Reachability | Loopback0 Reachability | Source: dc2-leaf2a - 10.255.128.15/32 Destination: 10.255.0.4 | NOT RUN | - |
-| 1094 | dc2-leaf2a | Loopback0 Reachability | Loopback0 Reachability | Source: dc2-leaf2a - 10.255.128.15/32 Destination: 10.255.0.5 | NOT RUN | - |
-| 1095 | dc2-leaf2a | Loopback0 Reachability | Loopback0 Reachability | Source: dc2-leaf2a - 10.255.128.15/32 Destination: 10.255.128.11 | NOT RUN | - |
-| 1096 | dc2-leaf2a | Loopback0 Reachability | Loopback0 Reachability | Source: dc2-leaf2a - 10.255.128.15/32 Destination: 10.255.128.12 | NOT RUN | - |
-| 1097 | dc2-leaf2a | Loopback0 Reachability | Loopback0 Reachability | Source: dc2-leaf2a - 10.255.128.15/32 Destination: 10.255.128.13 | NOT RUN | - |
-| 1098 | dc2-leaf2a | Loopback0 Reachability | Loopback0 Reachability | Source: dc2-leaf2a - 10.255.128.15/32 Destination: 10.255.128.14 | NOT RUN | - |
-| 1099 | dc2-leaf2a | Loopback0 Reachability | Loopback0 Reachability | Source: dc2-leaf2a - 10.255.128.15/32 Destination: 10.255.128.15 | NOT RUN | - |
-| 1100 | dc2-leaf2a | Loopback0 Reachability | Loopback0 Reachability | Source: dc2-leaf2a - 10.255.128.15/32 Destination: 10.255.128.16 | NOT RUN | - |
-| 1101 | dc2-leaf2a | Loopback0 Reachability | Loopback0 Reachability | Source: dc2-leaf2a - 10.255.128.15/32 Destination: 10.255.128.17 | NOT RUN | - |
-| 1102 | dc2-leaf2a | Loopback0 Reachability | Loopback0 Reachability | Source: dc2-leaf2a - 10.255.128.15/32 Destination: 10.255.128.18 | NOT RUN | - |
-| 1103 | dc2-leaf2a | Loopback0 Reachability | Loopback0 Reachability | Source: dc2-leaf2a - 10.255.128.15/32 Destination: 10.255.2.1 | NOT RUN | - |
-| 1104 | dc2-leaf2a | Loopback0 Reachability | Loopback0 Reachability | Source: dc2-leaf2a - 10.255.128.15/32 Destination: 10.255.2.2 | NOT RUN | - |
-| 1105 | dc2-leaf2a | MLAG | Verifies the health status of the MLAG configuration. | VerifyMlagStatus | NOT RUN | - |
-| 1106 | dc2-leaf2a | MLAG | Verifies the health status of the MLAG configuration. | VerifyMlagStatus | NOT RUN | - |
-| 1107 | dc2-leaf2a | MLAG | Verifies the MLAG dual-primary detection parameters. | VerifyMlagDualPrimary | NOT RUN | - |
-| 1108 | dc2-leaf2a | MLAG | Verifies the MLAG reload-delay parameters. | VerifyMlagReloadDelay | NOT RUN | - |
-| 1109 | dc2-leaf2a | MLAG | Verifies there are no inactive or active-partial MLAG ports. | VerifyMlagInterfaces | NOT RUN | - |
-| 1110 | dc2-leaf2a | MLAG | Verifies there are no MLAG config-sanity inconsistencies. | VerifyMlagConfigSanity | NOT RUN | - |
-| 1111 | dc2-leaf2a | Multicast, IGMP | Verifies the IGMP snooping configuration for some VLANs. | VerifyIGMPSnoopingVlans | NOT RUN | - |
-| 1112 | dc2-leaf2a | Multicast, IGMP | Verifies the IGMP snooping global configuration. | VerifyIGMPSnoopingGlobal | NOT RUN | - |
-| 1113 | dc2-leaf2a | NTP | Synchronised with NTP server | NTP | NOT RUN | - |
-| 1114 | dc2-leaf2a | Routing Table | Remote Lo0 address | 10.255.0.1 | NOT RUN | - |
-| 1115 | dc2-leaf2a | Routing Table | Remote Lo0 address | 10.255.0.2 | NOT RUN | - |
-| 1116 | dc2-leaf2a | Routing Table | Remote Lo0 address | 10.255.0.3 | NOT RUN | - |
-| 1117 | dc2-leaf2a | Routing Table | Remote Lo0 address | 10.255.0.4 | NOT RUN | - |
-| 1118 | dc2-leaf2a | Routing Table | Remote Lo0 address | 10.255.0.5 | NOT RUN | - |
-| 1119 | dc2-leaf2a | Routing Table | Remote Lo0 address | 10.255.128.11 | NOT RUN | - |
-| 1120 | dc2-leaf2a | Routing Table | Remote Lo0 address | 10.255.128.12 | NOT RUN | - |
-| 1121 | dc2-leaf2a | Routing Table | Remote Lo0 address | 10.255.128.13 | NOT RUN | - |
-| 1122 | dc2-leaf2a | Routing Table | Remote Lo0 address | 10.255.128.14 | NOT RUN | - |
-| 1123 | dc2-leaf2a | Routing Table | Remote Lo0 address | 10.255.128.15 | NOT RUN | - |
-| 1124 | dc2-leaf2a | Routing Table | Remote Lo0 address | 10.255.128.16 | NOT RUN | - |
-| 1125 | dc2-leaf2a | Routing Table | Remote Lo0 address | 10.255.128.17 | NOT RUN | - |
-| 1126 | dc2-leaf2a | Routing Table | Remote Lo0 address | 10.255.128.18 | NOT RUN | - |
-| 1127 | dc2-leaf2a | Routing Table | Remote Lo0 address | 10.255.2.1 | NOT RUN | - |
-| 1128 | dc2-leaf2a | Routing Table | Remote Lo0 address | 10.255.2.2 | NOT RUN | - |
-| 1129 | dc2-leaf2a | Routing Table | Remote VTEP address | 10.255.1.3 | NOT RUN | - |
-| 1130 | dc2-leaf2a | Routing Table | Remote VTEP address | 10.255.1.5 | NOT RUN | - |
-| 1131 | dc2-leaf2a | Routing Table | Remote VTEP address | 10.255.129.13 | NOT RUN | - |
-| 1132 | dc2-leaf2a | Routing Table | Remote VTEP address | 10.255.129.15 | NOT RUN | - |
-| 1133 | dc2-leaf2a | Routing Table | Remote VTEP address | 10.255.129.17 | NOT RUN | - |
-| 1134 | dc2-leaf2a | Security | Verifies if the eAPI has a valid SSL profile. | VerifyAPIHttpsSSL | NOT RUN | - |
-| 1135 | dc2-leaf2a | SNMP | Verifies if the SNMP agent has IPv4 ACL(s) configured. | VerifySnmpIPv4Acl | NOT RUN | - |
-| 1136 | dc2-leaf2a | SNMP | Verifies if the SNMP agent has IPv6 ACL(s) configured. | VerifySnmpIPv6Acl | NOT RUN | - |
-| 1137 | dc2-leaf2a | SNMP | Verifies if the SNMP agent is enabled. | VerifySnmpStatus | NOT RUN | - |
-| 1138 | dc2-leaf2a | Software | Verifies the device is running one of the allowed EOS version. | VerifyEOSVersion | NOT RUN | - |
-| 1139 | dc2-leaf2a | Software | Verifies the device is running one of the allowed TerminAttr version. | VerifyTerminAttrVersion | NOT RUN | - |
-| 1140 | dc2-leaf2a | STP | Verifies that all interfaces are forwarding for a provided list of VLAN(s). | VerifySTPForwardingPorts | NOT RUN | - |
-| 1141 | dc2-leaf2a | STP | Verifies the configured STP mode for a provided list of VLAN(s). | VerifySTPMode | NOT RUN | - |
-| 1142 | dc2-leaf2a | STP | Verifies the STP root priority for a provided list of VLAN or MST instance ID(s). | VerifySTPRootPriority | NOT RUN | - |
-| 1143 | dc2-leaf2a | STP | Verifies there is no errors in STP BPDU packets. | VerifySTPCounters | NOT RUN | - |
-| 1144 | dc2-leaf2a | STP | Verifies there is no STP blocked ports. | VerifySTPBlockedPorts | NOT RUN | - |
-| 1145 | dc2-leaf2a | System | Verifies if NTP is synchronised. | VerifyNTP | NOT RUN | - |
-| 1146 | dc2-leaf2a | System | Verifies that no partition is utilizing more than 75% of its disk space. | VerifyFileSystemUtilization | NOT RUN | - |
-| 1147 | dc2-leaf2a | System | Verifies the device uptime. | VerifyUptime | NOT RUN | - |
-| 1148 | dc2-leaf2a | System | Verifies the last reload cause of the device. | VerifyReloadCause | NOT RUN | - |
-| 1149 | dc2-leaf2a | System | Verifies there are no agent crash reports. | VerifyAgentLogs | NOT RUN | - |
-| 1150 | dc2-leaf2a | System | Verifies there are no core dump files. | VerifyCoredump | NOT RUN | - |
-| 1151 | dc2-leaf2a | System | Verifies whether the CPU utilization is below 75%. | VerifyCPUUtilization | NOT RUN | - |
-| 1152 | dc2-leaf2a | System | Verifies whether the memory utilization is below 75%. | VerifyMemoryUtilization | NOT RUN | - |
-| 1153 | dc2-leaf2b | AAA | Verifies if the provided TACACS server group(s) are configured. | VerifyTacacsServerGroups | NOT RUN | - |
-| 1154 | dc2-leaf2b | AAA | Verifies TACACS servers are configured for a specified VRF. | VerifyTacacsServers | NOT RUN | - |
-| 1155 | dc2-leaf2b | AAA | Verifies TACACS source-interface for a specified VRF. | VerifyTacacsSourceIntf | NOT RUN | - |
-| 1156 | dc2-leaf2b | AAA | Verifies the AAA accounting console method lists for different accounting types (system, exec, commands, dot1x). | VerifyAcctConsoleMethods | NOT RUN | - |
-| 1157 | dc2-leaf2b | AAA | Verifies the AAA accounting default method lists for different accounting types (system, exec, commands, dot1x). | VerifyAcctDefaultMethods | NOT RUN | - |
-| 1158 | dc2-leaf2b | AAA | Verifies the AAA authentication method lists for different authentication types (login, enable, dot1x). | VerifyAuthenMethods | NOT RUN | - |
-| 1159 | dc2-leaf2b | AAA | Verifies the AAA authorization method lists for different authorization types (commands, exec). | VerifyAuthzMethods | NOT RUN | - |
-| 1160 | dc2-leaf2b | BGP | Verifies the configured routing protocol model. | Routing protocol model: multi-agent | NOT RUN | - |
-| 1161 | dc2-leaf2b | BGP | Verifies the health of specific BGP peer(s). | BGP EVPN Peer: 10.255.128.11 | NOT RUN | - |
-| 1162 | dc2-leaf2b | BGP | Verifies the health of specific BGP peer(s). | BGP EVPN Peer: 10.255.128.12 | NOT RUN | - |
-| 1163 | dc2-leaf2b | BGP | Verifies the health of specific BGP peer(s). | BGP IPv4 Unicast Peer: 10.255.129.120 | NOT RUN | - |
-| 1164 | dc2-leaf2b | BGP | Verifies the health of specific BGP peer(s). | BGP IPv4 Unicast Peer: 10.255.255.116 | NOT RUN | - |
-| 1165 | dc2-leaf2b | BGP | Verifies the health of specific BGP peer(s). | BGP IPv4 Unicast Peer: 10.255.255.118 | NOT RUN | - |
-| 1166 | dc2-leaf2b | Configuration | Verifies there is no difference between the running-config and the startup-config | VerifyRunningConfigDiffs | NOT RUN | - |
-| 1167 | dc2-leaf2b | Configuration | Verifies ZeroTouch is disabled | VerifyZeroTouch | NOT RUN | - |
-| 1168 | dc2-leaf2b | Field Notices, Software | Verifies if the device has exposeure to FN72, and if the issue has been mitigated | VerifyFieldNotice72Resolution | NOT RUN | - |
-| 1169 | dc2-leaf2b | Field Notices, Software | Verifies the device is using an Aboot version that fix the bug discussed in the field notice 44 (Aboot manages system settings prior to EOS initialization) | VerifyFieldNotice44Resolution | NOT RUN | - |
-| 1170 | dc2-leaf2b | Hardware | Verifies if all transceivers come from approved manufacturers. | VerifyTransceiversManufacturers | NOT RUN | - |
-| 1171 | dc2-leaf2b | Hardware | Verifies if all transceivers come from approved manufacturers. | VerifyTransceiversManufacturers | NOT RUN | - |
-| 1172 | dc2-leaf2b | Hardware | Verifies the device temperature. | VerifyTemperature | NOT RUN | - |
-| 1173 | dc2-leaf2b | Hardware | Verifies the device temperature. | VerifyTemperature | NOT RUN | - |
-| 1174 | dc2-leaf2b | Hardware | Verifies the power supplies status. | VerifyEnvironmentPower | NOT RUN | - |
-| 1175 | dc2-leaf2b | Hardware | Verifies the power supplies status. | VerifyEnvironmentPower | NOT RUN | - |
-| 1176 | dc2-leaf2b | Hardware | Verifies the status of power supply fans and all fan trays. | VerifyEnvironmentCooling | NOT RUN | - |
-| 1177 | dc2-leaf2b | Hardware | Verifies the status of power supply fans and all fan trays. | VerifyEnvironmentCooling | NOT RUN | - |
-| 1178 | dc2-leaf2b | Hardware | Verifies the system cooling status. | VerifyEnvironmentSystemCooling | NOT RUN | - |
-| 1179 | dc2-leaf2b | Hardware | Verifies the transceivers temperature. | VerifyTransceiversTemperature | NOT RUN | - |
-| 1180 | dc2-leaf2b | Hardware | Verifies there are no adverse drops on DCS7280E and DCS7500E | VerifyAdverseDrops | NOT RUN | - |
-| 1181 | dc2-leaf2b | Interfaces | Verifies the status of the provided interfaces. | Interface Ethernet1 - P2P_LINK_TO_DC2-SPINE1_Ethernet4 = 'up' | NOT RUN | - |
-| 1182 | dc2-leaf2b | Interfaces | Verifies the status of the provided interfaces. | Interface Ethernet2 - P2P_LINK_TO_DC2-SPINE2_Ethernet4 = 'up' | NOT RUN | - |
-| 1183 | dc2-leaf2b | Interfaces | Verifies the status of the provided interfaces. | Interface Ethernet3 - MLAG_PEER_dc2-leaf2a_Ethernet3 = 'up' | NOT RUN | - |
-| 1184 | dc2-leaf2b | Interfaces | Verifies the status of the provided interfaces. | Interface Ethernet4 - MLAG_PEER_dc2-leaf2a_Ethernet4 = 'up' | NOT RUN | - |
-| 1185 | dc2-leaf2b | Interfaces | Verifies the status of the provided interfaces. | Interface Ethernet5 - dc2-leaf2-server1_PCI2 = 'up' | NOT RUN | - |
-| 1186 | dc2-leaf2b | Interfaces | Verifies the status of the provided interfaces. | Interface Ethernet6 - P2P_LINK_TO_dc1-leaf2b_Ethernet6 = 'up' | NOT RUN | - |
-| 1187 | dc2-leaf2b | Interfaces | Verifies the status of the provided interfaces. | Interface Ethernet8 - DC2-LEAF2C_Ethernet2 = 'up' | NOT RUN | - |
-| 1188 | dc2-leaf2b | Interfaces | Verifies the status of the provided interfaces. | Interface Loopback0 - EVPN_Overlay_Peering = 'up' | NOT RUN | - |
-| 1189 | dc2-leaf2b | Interfaces | Verifies the status of the provided interfaces. | Interface Loopback1 - VTEP_VXLAN_Tunnel_Source = 'up' | NOT RUN | - |
-| 1190 | dc2-leaf2b | Interfaces | Verifies the status of the provided interfaces. | Interface Loopback10 - VRF10_VTEP_DIAGNOSTICS = 'up' | NOT RUN | - |
-| 1191 | dc2-leaf2b | Interfaces | Verifies the status of the provided interfaces. | Interface Loopback11 - VRF11_VTEP_DIAGNOSTICS = 'up' | NOT RUN | - |
-| 1192 | dc2-leaf2b | Interfaces | Verifies the status of the provided interfaces. | Interface Port-Channel3 - MLAG_PEER_dc2-leaf2a_Po3 = 'up' | NOT RUN | - |
-| 1193 | dc2-leaf2b | Interfaces | Verifies the status of the provided interfaces. | Interface Port-Channel5 - dc2-leaf2-server1_PortChannel dc2-leaf2-server1 = 'up' | NOT RUN | - |
-| 1194 | dc2-leaf2b | Interfaces | Verifies the status of the provided interfaces. | Interface Port-Channel8 - DC2-LEAF2C_Po1 = 'up' | NOT RUN | - |
-| 1195 | dc2-leaf2b | Interfaces | Verifies the status of the provided interfaces. | Interface Vlan11 - VRF10_VLAN11 = 'up' | NOT RUN | - |
-| 1196 | dc2-leaf2b | Interfaces | Verifies the status of the provided interfaces. | Interface Vlan12 - VRF10_VLAN12 = 'up' | NOT RUN | - |
-| 1197 | dc2-leaf2b | Interfaces | Verifies the status of the provided interfaces. | Interface Vlan21 - VRF11_VLAN21 = 'up' | NOT RUN | - |
-| 1198 | dc2-leaf2b | Interfaces | Verifies the status of the provided interfaces. | Interface Vlan22 - VRF11_VLAN22 = 'up' | NOT RUN | - |
-| 1199 | dc2-leaf2b | Interfaces | Verifies the status of the provided interfaces. | Interface Vlan3009 - MLAG_PEER_L3_iBGP: vrf VRF10 = 'up' | NOT RUN | - |
-| 1200 | dc2-leaf2b | Interfaces | Verifies the status of the provided interfaces. | Interface Vlan3010 - MLAG_PEER_L3_iBGP: vrf VRF11 = 'up' | NOT RUN | - |
-| 1201 | dc2-leaf2b | Interfaces | Verifies the status of the provided interfaces. | Interface Vlan4093 - MLAG_PEER_L3_PEERING = 'up' | NOT RUN | - |
-| 1202 | dc2-leaf2b | Interfaces | Verifies the status of the provided interfaces. | Interface Vlan4094 - MLAG_PEER = 'up' | NOT RUN | - |
-| 1203 | dc2-leaf2b | Interfaces | Verifies the status of the provided interfaces. | Interface Vxlan1 = 'up' | NOT RUN | - |
-| 1204 | dc2-leaf2b | IP Reachability | ip reachability test p2p links | Source: dc2-leaf2b_Ethernet1 - Destination: dc2-spine1_Ethernet4 | NOT RUN | - |
-| 1205 | dc2-leaf2b | IP Reachability | ip reachability test p2p links | Source: dc2-leaf2b_Ethernet2 - Destination: dc2-spine2_Ethernet4 | NOT RUN | - |
-| 1206 | dc2-leaf2b | LLDP Topology | LLDP topology - validate peer and interface | local: Ethernet1 - remote: dc2-spine1_Ethernet4 | NOT RUN | - |
-| 1207 | dc2-leaf2b | LLDP Topology | LLDP topology - validate peer and interface | local: Ethernet2 - remote: dc2-spine2_Ethernet4 | NOT RUN | - |
-| 1208 | dc2-leaf2b | LLDP Topology | LLDP topology - validate peer and interface | local: Ethernet3 - remote: dc2-leaf2a_Ethernet3 | NOT RUN | - |
-| 1209 | dc2-leaf2b | LLDP Topology | LLDP topology - validate peer and interface | local: Ethernet4 - remote: dc2-leaf2a_Ethernet4 | NOT RUN | - |
-| 1210 | dc2-leaf2b | LLDP Topology | LLDP topology - validate peer and interface | local: Ethernet8 - remote: dc2-leaf2c_Ethernet2 | NOT RUN | - |
-| 1211 | dc2-leaf2b | Logging | This test verifies there are no syslog messages with a severity of ERRORS or higher. | VerifyLoggingWarning | NOT RUN | - |
-| 1212 | dc2-leaf2b | Logging | Verifies if AAA accounting logs are generated. | VerifyLoggingAccounting | NOT RUN | - |
-| 1213 | dc2-leaf2b | Logging | Verifies if logging persistent is enabled and logs are saved in flash. | VerifyLoggingPersistent | NOT RUN | - |
-| 1214 | dc2-leaf2b | Logging | Verifies if logs are generated with the appropriate timestamp. | VerifyLoggingTimestamp | NOT RUN | - |
-| 1215 | dc2-leaf2b | Logging | Verifies if logs are generated with the device FQDN. | VerifyLoggingHostname | NOT RUN | - |
-| 1216 | dc2-leaf2b | Logging | Verifies if logs are generated. | VerifyLoggingLogsGeneration | NOT RUN | - |
-| 1217 | dc2-leaf2b | Logging | Verifies logging hosts (syslog servers) for a specified VRF. | VerifyLoggingHosts | NOT RUN | - |
-| 1218 | dc2-leaf2b | Logging | Verifies logging source-interface for a specified VRF. | VerifyLoggingSourceInt | NOT RUN | - |
-| 1219 | dc2-leaf2b | Loopback0 Reachability | Loopback0 Reachability | Source: dc2-leaf2b - 10.255.128.16/32 Destination: 10.255.0.1 | NOT RUN | - |
-| 1220 | dc2-leaf2b | Loopback0 Reachability | Loopback0 Reachability | Source: dc2-leaf2b - 10.255.128.16/32 Destination: 10.255.0.2 | NOT RUN | - |
-| 1221 | dc2-leaf2b | Loopback0 Reachability | Loopback0 Reachability | Source: dc2-leaf2b - 10.255.128.16/32 Destination: 10.255.0.3 | NOT RUN | - |
-| 1222 | dc2-leaf2b | Loopback0 Reachability | Loopback0 Reachability | Source: dc2-leaf2b - 10.255.128.16/32 Destination: 10.255.0.4 | NOT RUN | - |
-| 1223 | dc2-leaf2b | Loopback0 Reachability | Loopback0 Reachability | Source: dc2-leaf2b - 10.255.128.16/32 Destination: 10.255.0.5 | NOT RUN | - |
-| 1224 | dc2-leaf2b | Loopback0 Reachability | Loopback0 Reachability | Source: dc2-leaf2b - 10.255.128.16/32 Destination: 10.255.128.11 | NOT RUN | - |
-| 1225 | dc2-leaf2b | Loopback0 Reachability | Loopback0 Reachability | Source: dc2-leaf2b - 10.255.128.16/32 Destination: 10.255.128.12 | NOT RUN | - |
-| 1226 | dc2-leaf2b | Loopback0 Reachability | Loopback0 Reachability | Source: dc2-leaf2b - 10.255.128.16/32 Destination: 10.255.128.13 | NOT RUN | - |
-| 1227 | dc2-leaf2b | Loopback0 Reachability | Loopback0 Reachability | Source: dc2-leaf2b - 10.255.128.16/32 Destination: 10.255.128.14 | NOT RUN | - |
-| 1228 | dc2-leaf2b | Loopback0 Reachability | Loopback0 Reachability | Source: dc2-leaf2b - 10.255.128.16/32 Destination: 10.255.128.15 | NOT RUN | - |
-| 1229 | dc2-leaf2b | Loopback0 Reachability | Loopback0 Reachability | Source: dc2-leaf2b - 10.255.128.16/32 Destination: 10.255.128.16 | NOT RUN | - |
-| 1230 | dc2-leaf2b | Loopback0 Reachability | Loopback0 Reachability | Source: dc2-leaf2b - 10.255.128.16/32 Destination: 10.255.128.17 | NOT RUN | - |
-| 1231 | dc2-leaf2b | Loopback0 Reachability | Loopback0 Reachability | Source: dc2-leaf2b - 10.255.128.16/32 Destination: 10.255.128.18 | NOT RUN | - |
-| 1232 | dc2-leaf2b | Loopback0 Reachability | Loopback0 Reachability | Source: dc2-leaf2b - 10.255.128.16/32 Destination: 10.255.2.1 | NOT RUN | - |
-| 1233 | dc2-leaf2b | Loopback0 Reachability | Loopback0 Reachability | Source: dc2-leaf2b - 10.255.128.16/32 Destination: 10.255.2.2 | NOT RUN | - |
-| 1234 | dc2-leaf2b | MLAG | Verifies the health status of the MLAG configuration. | VerifyMlagStatus | NOT RUN | - |
-| 1235 | dc2-leaf2b | MLAG | Verifies the health status of the MLAG configuration. | VerifyMlagStatus | NOT RUN | - |
-| 1236 | dc2-leaf2b | MLAG | Verifies the MLAG dual-primary detection parameters. | VerifyMlagDualPrimary | NOT RUN | - |
-| 1237 | dc2-leaf2b | MLAG | Verifies the MLAG reload-delay parameters. | VerifyMlagReloadDelay | NOT RUN | - |
-| 1238 | dc2-leaf2b | MLAG | Verifies there are no inactive or active-partial MLAG ports. | VerifyMlagInterfaces | NOT RUN | - |
-| 1239 | dc2-leaf2b | MLAG | Verifies there are no MLAG config-sanity inconsistencies. | VerifyMlagConfigSanity | NOT RUN | - |
-| 1240 | dc2-leaf2b | Multicast, IGMP | Verifies the IGMP snooping configuration for some VLANs. | VerifyIGMPSnoopingVlans | NOT RUN | - |
-| 1241 | dc2-leaf2b | Multicast, IGMP | Verifies the IGMP snooping global configuration. | VerifyIGMPSnoopingGlobal | NOT RUN | - |
-| 1242 | dc2-leaf2b | NTP | Synchronised with NTP server | NTP | NOT RUN | - |
-| 1243 | dc2-leaf2b | Routing Table | Remote Lo0 address | 10.255.0.1 | NOT RUN | - |
-| 1244 | dc2-leaf2b | Routing Table | Remote Lo0 address | 10.255.0.2 | NOT RUN | - |
-| 1245 | dc2-leaf2b | Routing Table | Remote Lo0 address | 10.255.0.3 | NOT RUN | - |
-| 1246 | dc2-leaf2b | Routing Table | Remote Lo0 address | 10.255.0.4 | NOT RUN | - |
-| 1247 | dc2-leaf2b | Routing Table | Remote Lo0 address | 10.255.0.5 | NOT RUN | - |
-| 1248 | dc2-leaf2b | Routing Table | Remote Lo0 address | 10.255.128.11 | NOT RUN | - |
-| 1249 | dc2-leaf2b | Routing Table | Remote Lo0 address | 10.255.128.12 | NOT RUN | - |
-| 1250 | dc2-leaf2b | Routing Table | Remote Lo0 address | 10.255.128.13 | NOT RUN | - |
-| 1251 | dc2-leaf2b | Routing Table | Remote Lo0 address | 10.255.128.14 | NOT RUN | - |
-| 1252 | dc2-leaf2b | Routing Table | Remote Lo0 address | 10.255.128.15 | NOT RUN | - |
-| 1253 | dc2-leaf2b | Routing Table | Remote Lo0 address | 10.255.128.16 | NOT RUN | - |
-| 1254 | dc2-leaf2b | Routing Table | Remote Lo0 address | 10.255.128.17 | NOT RUN | - |
-| 1255 | dc2-leaf2b | Routing Table | Remote Lo0 address | 10.255.128.18 | NOT RUN | - |
-| 1256 | dc2-leaf2b | Routing Table | Remote Lo0 address | 10.255.2.1 | NOT RUN | - |
-| 1257 | dc2-leaf2b | Routing Table | Remote Lo0 address | 10.255.2.2 | NOT RUN | - |
-| 1258 | dc2-leaf2b | Routing Table | Remote VTEP address | 10.255.1.3 | NOT RUN | - |
-| 1259 | dc2-leaf2b | Routing Table | Remote VTEP address | 10.255.1.5 | NOT RUN | - |
-| 1260 | dc2-leaf2b | Routing Table | Remote VTEP address | 10.255.129.13 | NOT RUN | - |
-| 1261 | dc2-leaf2b | Routing Table | Remote VTEP address | 10.255.129.15 | NOT RUN | - |
-| 1262 | dc2-leaf2b | Routing Table | Remote VTEP address | 10.255.129.17 | NOT RUN | - |
-| 1263 | dc2-leaf2b | Security | Verifies if the eAPI has a valid SSL profile. | VerifyAPIHttpsSSL | NOT RUN | - |
-| 1264 | dc2-leaf2b | SNMP | Verifies if the SNMP agent has IPv4 ACL(s) configured. | VerifySnmpIPv4Acl | NOT RUN | - |
-| 1265 | dc2-leaf2b | SNMP | Verifies if the SNMP agent has IPv6 ACL(s) configured. | VerifySnmpIPv6Acl | NOT RUN | - |
-| 1266 | dc2-leaf2b | SNMP | Verifies if the SNMP agent is enabled. | VerifySnmpStatus | NOT RUN | - |
-| 1267 | dc2-leaf2b | Software | Verifies the device is running one of the allowed EOS version. | VerifyEOSVersion | NOT RUN | - |
-| 1268 | dc2-leaf2b | Software | Verifies the device is running one of the allowed TerminAttr version. | VerifyTerminAttrVersion | NOT RUN | - |
-| 1269 | dc2-leaf2b | STP | Verifies that all interfaces are forwarding for a provided list of VLAN(s). | VerifySTPForwardingPorts | NOT RUN | - |
-| 1270 | dc2-leaf2b | STP | Verifies the configured STP mode for a provided list of VLAN(s). | VerifySTPMode | NOT RUN | - |
-| 1271 | dc2-leaf2b | STP | Verifies the STP root priority for a provided list of VLAN or MST instance ID(s). | VerifySTPRootPriority | NOT RUN | - |
-| 1272 | dc2-leaf2b | STP | Verifies there is no errors in STP BPDU packets. | VerifySTPCounters | NOT RUN | - |
-| 1273 | dc2-leaf2b | STP | Verifies there is no STP blocked ports. | VerifySTPBlockedPorts | NOT RUN | - |
-| 1274 | dc2-leaf2b | System | Verifies if NTP is synchronised. | VerifyNTP | NOT RUN | - |
-| 1275 | dc2-leaf2b | System | Verifies that no partition is utilizing more than 75% of its disk space. | VerifyFileSystemUtilization | NOT RUN | - |
-| 1276 | dc2-leaf2b | System | Verifies the device uptime. | VerifyUptime | NOT RUN | - |
-| 1277 | dc2-leaf2b | System | Verifies the last reload cause of the device. | VerifyReloadCause | NOT RUN | - |
-| 1278 | dc2-leaf2b | System | Verifies there are no agent crash reports. | VerifyAgentLogs | NOT RUN | - |
-| 1279 | dc2-leaf2b | System | Verifies there are no core dump files. | VerifyCoredump | NOT RUN | - |
-| 1280 | dc2-leaf2b | System | Verifies whether the CPU utilization is below 75%. | VerifyCPUUtilization | NOT RUN | - |
-| 1281 | dc2-leaf2b | System | Verifies whether the memory utilization is below 75%. | VerifyMemoryUtilization | NOT RUN | - |
-| 1282 | dc2-leaf2c | AAA | Verifies if the provided TACACS server group(s) are configured. | VerifyTacacsServerGroups | NOT RUN | - |
-| 1283 | dc2-leaf2c | AAA | Verifies TACACS servers are configured for a specified VRF. | VerifyTacacsServers | NOT RUN | - |
-| 1284 | dc2-leaf2c | AAA | Verifies TACACS source-interface for a specified VRF. | VerifyTacacsSourceIntf | NOT RUN | - |
-| 1285 | dc2-leaf2c | AAA | Verifies the AAA accounting console method lists for different accounting types (system, exec, commands, dot1x). | VerifyAcctConsoleMethods | NOT RUN | - |
-| 1286 | dc2-leaf2c | AAA | Verifies the AAA accounting default method lists for different accounting types (system, exec, commands, dot1x). | VerifyAcctDefaultMethods | NOT RUN | - |
-| 1287 | dc2-leaf2c | AAA | Verifies the AAA authentication method lists for different authentication types (login, enable, dot1x). | VerifyAuthenMethods | NOT RUN | - |
-| 1288 | dc2-leaf2c | AAA | Verifies the AAA authorization method lists for different authorization types (commands, exec). | VerifyAuthzMethods | NOT RUN | - |
-| 1289 | dc2-leaf2c | Configuration | Verifies there is no difference between the running-config and the startup-config | VerifyRunningConfigDiffs | NOT RUN | - |
-| 1290 | dc2-leaf2c | Configuration | Verifies ZeroTouch is disabled | VerifyZeroTouch | NOT RUN | - |
-| 1291 | dc2-leaf2c | Field Notices, Software | Verifies if the device has exposeure to FN72, and if the issue has been mitigated | VerifyFieldNotice72Resolution | NOT RUN | - |
-| 1292 | dc2-leaf2c | Field Notices, Software | Verifies the device is using an Aboot version that fix the bug discussed in the field notice 44 (Aboot manages system settings prior to EOS initialization) | VerifyFieldNotice44Resolution | NOT RUN | - |
-| 1293 | dc2-leaf2c | Hardware | Verifies if all transceivers come from approved manufacturers. | VerifyTransceiversManufacturers | NOT RUN | - |
-| 1294 | dc2-leaf2c | Hardware | Verifies if all transceivers come from approved manufacturers. | VerifyTransceiversManufacturers | NOT RUN | - |
-| 1295 | dc2-leaf2c | Hardware | Verifies the device temperature. | VerifyTemperature | NOT RUN | - |
-| 1296 | dc2-leaf2c | Hardware | Verifies the device temperature. | VerifyTemperature | NOT RUN | - |
-| 1297 | dc2-leaf2c | Hardware | Verifies the power supplies status. | VerifyEnvironmentPower | NOT RUN | - |
-| 1298 | dc2-leaf2c | Hardware | Verifies the power supplies status. | VerifyEnvironmentPower | NOT RUN | - |
-| 1299 | dc2-leaf2c | Hardware | Verifies the status of power supply fans and all fan trays. | VerifyEnvironmentCooling | NOT RUN | - |
-| 1300 | dc2-leaf2c | Hardware | Verifies the status of power supply fans and all fan trays. | VerifyEnvironmentCooling | NOT RUN | - |
-| 1301 | dc2-leaf2c | Hardware | Verifies the system cooling status. | VerifyEnvironmentSystemCooling | NOT RUN | - |
-| 1302 | dc2-leaf2c | Hardware | Verifies the transceivers temperature. | VerifyTransceiversTemperature | NOT RUN | - |
-| 1303 | dc2-leaf2c | Hardware | Verifies there are no adverse drops on DCS7280E and DCS7500E | VerifyAdverseDrops | NOT RUN | - |
-| 1304 | dc2-leaf2c | Interfaces | Verifies the status of the provided interfaces. | Interface Ethernet1 - DC2-LEAF2A_Ethernet8 = 'up' | NOT RUN | - |
-| 1305 | dc2-leaf2c | Interfaces | Verifies the status of the provided interfaces. | Interface Ethernet2 - DC2-LEAF2B_Ethernet8 = 'up' | NOT RUN | - |
-| 1306 | dc2-leaf2c | Interfaces | Verifies the status of the provided interfaces. | Interface Ethernet5 - dc2-leaf2-server1_iLO = 'up' | NOT RUN | - |
-| 1307 | dc2-leaf2c | Interfaces | Verifies the status of the provided interfaces. | Interface Port-Channel1 - DC2_L3_LEAF2_Po8 = 'up' | NOT RUN | - |
-| 1308 | dc2-leaf2c | LLDP Topology | LLDP topology - validate peer and interface | local: Ethernet1 - remote: dc2-leaf2a_Ethernet8 | NOT RUN | - |
-| 1309 | dc2-leaf2c | LLDP Topology | LLDP topology - validate peer and interface | local: Ethernet2 - remote: dc2-leaf2b_Ethernet8 | NOT RUN | - |
-| 1310 | dc2-leaf2c | NTP | Synchronised with NTP server | NTP | NOT RUN | - |
-| 1311 | dc2-leaf2c | Security | Verifies if the eAPI has a valid SSL profile. | VerifyAPIHttpsSSL | NOT RUN | - |
-| 1312 | dc2-leaf2c | SNMP | Verifies if the SNMP agent has IPv4 ACL(s) configured. | VerifySnmpIPv4Acl | NOT RUN | - |
-| 1313 | dc2-leaf2c | SNMP | Verifies if the SNMP agent has IPv6 ACL(s) configured. | VerifySnmpIPv6Acl | NOT RUN | - |
-| 1314 | dc2-leaf2c | SNMP | Verifies if the SNMP agent is enabled. | VerifySnmpStatus | NOT RUN | - |
-| 1315 | dc2-leaf2c | Software | Verifies the device is running one of the allowed EOS version. | VerifyEOSVersion | NOT RUN | - |
-| 1316 | dc2-leaf2c | Software | Verifies the device is running one of the allowed TerminAttr version. | VerifyTerminAttrVersion | NOT RUN | - |
-| 1317 | dc2-leaf2c | System | Verifies if NTP is synchronised. | VerifyNTP | NOT RUN | - |
-| 1318 | dc2-leaf2c | System | Verifies that no partition is utilizing more than 75% of its disk space. | VerifyFileSystemUtilization | NOT RUN | - |
-| 1319 | dc2-leaf2c | System | Verifies the device uptime. | VerifyUptime | NOT RUN | - |
-| 1320 | dc2-leaf2c | System | Verifies the last reload cause of the device. | VerifyReloadCause | NOT RUN | - |
-| 1321 | dc2-leaf2c | System | Verifies there are no agent crash reports. | VerifyAgentLogs | NOT RUN | - |
-| 1322 | dc2-leaf2c | System | Verifies there are no core dump files. | VerifyCoredump | NOT RUN | - |
-| 1323 | dc2-leaf2c | System | Verifies whether the CPU utilization is below 75%. | VerifyCPUUtilization | NOT RUN | - |
-| 1324 | dc2-leaf2c | System | Verifies whether the memory utilization is below 75%. | VerifyMemoryUtilization | NOT RUN | - |
-| 1325 | dc2-leaf3a.arista.com | AAA | Verifies if the provided TACACS server group(s) are configured. | VerifyTacacsServerGroups | NOT RUN | - |
-| 1326 | dc2-leaf3a.arista.com | AAA | Verifies TACACS servers are configured for a specified VRF. | VerifyTacacsServers | NOT RUN | - |
-| 1327 | dc2-leaf3a.arista.com | AAA | Verifies TACACS source-interface for a specified VRF. | VerifyTacacsSourceIntf | NOT RUN | - |
-| 1328 | dc2-leaf3a.arista.com | AAA | Verifies the AAA accounting console method lists for different accounting types (system, exec, commands, dot1x). | VerifyAcctConsoleMethods | NOT RUN | - |
-| 1329 | dc2-leaf3a.arista.com | AAA | Verifies the AAA accounting default method lists for different accounting types (system, exec, commands, dot1x). | VerifyAcctDefaultMethods | NOT RUN | - |
-| 1330 | dc2-leaf3a.arista.com | AAA | Verifies the AAA authentication method lists for different authentication types (login, enable, dot1x). | VerifyAuthenMethods | NOT RUN | - |
-| 1331 | dc2-leaf3a.arista.com | AAA | Verifies the AAA authorization method lists for different authorization types (commands, exec). | VerifyAuthzMethods | NOT RUN | - |
-| 1332 | dc2-leaf3a.arista.com | BGP | Verifies the configured routing protocol model. | Routing protocol model: multi-agent | NOT RUN | - |
-| 1333 | dc2-leaf3a.arista.com | BGP | Verifies the health of specific BGP peer(s). | BGP EVPN Peer: 10.255.128.11 | NOT RUN | - |
-| 1334 | dc2-leaf3a.arista.com | BGP | Verifies the health of specific BGP peer(s). | BGP EVPN Peer: 10.255.128.12 | NOT RUN | - |
-| 1335 | dc2-leaf3a.arista.com | BGP | Verifies the health of specific BGP peer(s). | BGP IPv4 Unicast Peer: 10.255.129.125 | NOT RUN | - |
-| 1336 | dc2-leaf3a.arista.com | BGP | Verifies the health of specific BGP peer(s). | BGP IPv4 Unicast Peer: 10.255.255.120 | NOT RUN | - |
-| 1337 | dc2-leaf3a.arista.com | BGP | Verifies the health of specific BGP peer(s). | BGP IPv4 Unicast Peer: 10.255.255.122 | NOT RUN | - |
-| 1338 | dc2-leaf3a.arista.com | Configuration | Verifies there is no difference between the running-config and the startup-config | VerifyRunningConfigDiffs | NOT RUN | - |
-| 1339 | dc2-leaf3a.arista.com | Configuration | Verifies ZeroTouch is disabled | VerifyZeroTouch | NOT RUN | - |
-| 1340 | dc2-leaf3a.arista.com | Field Notices, Software | Verifies if the device has exposeure to FN72, and if the issue has been mitigated | VerifyFieldNotice72Resolution | NOT RUN | - |
-| 1341 | dc2-leaf3a.arista.com | Field Notices, Software | Verifies the device is using an Aboot version that fix the bug discussed in the field notice 44 (Aboot manages system settings prior to EOS initialization) | VerifyFieldNotice44Resolution | NOT RUN | - |
-| 1342 | dc2-leaf3a.arista.com | Hardware | Verifies if all transceivers come from approved manufacturers. | VerifyTransceiversManufacturers | NOT RUN | - |
-| 1343 | dc2-leaf3a.arista.com | Hardware | Verifies if all transceivers come from approved manufacturers. | VerifyTransceiversManufacturers | NOT RUN | - |
-| 1344 | dc2-leaf3a.arista.com | Hardware | Verifies the device temperature. | VerifyTemperature | NOT RUN | - |
-| 1345 | dc2-leaf3a.arista.com | Hardware | Verifies the device temperature. | VerifyTemperature | NOT RUN | - |
-| 1346 | dc2-leaf3a.arista.com | Hardware | Verifies the power supplies status. | VerifyEnvironmentPower | NOT RUN | - |
-| 1347 | dc2-leaf3a.arista.com | Hardware | Verifies the power supplies status. | VerifyEnvironmentPower | NOT RUN | - |
-| 1348 | dc2-leaf3a.arista.com | Hardware | Verifies the status of power supply fans and all fan trays. | VerifyEnvironmentCooling | NOT RUN | - |
-| 1349 | dc2-leaf3a.arista.com | Hardware | Verifies the status of power supply fans and all fan trays. | VerifyEnvironmentCooling | NOT RUN | - |
-| 1350 | dc2-leaf3a.arista.com | Hardware | Verifies the system cooling status. | VerifyEnvironmentSystemCooling | NOT RUN | - |
-| 1351 | dc2-leaf3a.arista.com | Hardware | Verifies the transceivers temperature. | VerifyTransceiversTemperature | NOT RUN | - |
-| 1352 | dc2-leaf3a.arista.com | Hardware | Verifies there are no adverse drops on DCS7280E and DCS7500E | VerifyAdverseDrops | NOT RUN | - |
-| 1353 | dc2-leaf3a.arista.com | Interfaces | Verifies the status of the provided interfaces. | Interface Ethernet1 - P2P_LINK_TO_DC2-SPINE1_Ethernet5 = 'up' | NOT RUN | - |
-| 1354 | dc2-leaf3a.arista.com | Interfaces | Verifies the status of the provided interfaces. | Interface Ethernet11 - dc2-leaf3-fw1_e1 = 'up' | NOT RUN | - |
-| 1355 | dc2-leaf3a.arista.com | Interfaces | Verifies the status of the provided interfaces. | Interface Ethernet2 - P2P_LINK_TO_DC2-SPINE2_Ethernet5 = 'up' | NOT RUN | - |
-| 1356 | dc2-leaf3a.arista.com | Interfaces | Verifies the status of the provided interfaces. | Interface Ethernet3 - MLAG_PEER_dc2-leaf3b.arista.com_Ethernet3 = 'up' | NOT RUN | - |
-| 1357 | dc2-leaf3a.arista.com | Interfaces | Verifies the status of the provided interfaces. | Interface Ethernet4 - MLAG_PEER_dc2-leaf3b.arista.com_Ethernet4 = 'up' | NOT RUN | - |
-| 1358 | dc2-leaf3a.arista.com | Interfaces | Verifies the status of the provided interfaces. | Interface Loopback0 - EVPN_Overlay_Peering = 'up' | NOT RUN | - |
-| 1359 | dc2-leaf3a.arista.com | Interfaces | Verifies the status of the provided interfaces. | Interface Loopback1 - VTEP_VXLAN_Tunnel_Source = 'up' | NOT RUN | - |
-| 1360 | dc2-leaf3a.arista.com | Interfaces | Verifies the status of the provided interfaces. | Interface Loopback10 - VRF10_VTEP_DIAGNOSTICS = 'up' | NOT RUN | - |
-| 1361 | dc2-leaf3a.arista.com | Interfaces | Verifies the status of the provided interfaces. | Interface Loopback11 - VRF11_VTEP_DIAGNOSTICS = 'up' | NOT RUN | - |
-| 1362 | dc2-leaf3a.arista.com | Interfaces | Verifies the status of the provided interfaces. | Interface Port-Channel11 - dc2-leaf3-fw1_PortChannel = 'up' | NOT RUN | - |
-| 1363 | dc2-leaf3a.arista.com | Interfaces | Verifies the status of the provided interfaces. | Interface Port-Channel3 - MLAG_PEER_dc2-leaf3b.arista.com_Po3 = 'up' | NOT RUN | - |
-| 1364 | dc2-leaf3a.arista.com | Interfaces | Verifies the status of the provided interfaces. | Interface Vlan11 - VRF10_VLAN11 = 'up' | NOT RUN | - |
-| 1365 | dc2-leaf3a.arista.com | Interfaces | Verifies the status of the provided interfaces. | Interface Vlan12 - VRF10_VLAN12 = 'up' | NOT RUN | - |
-| 1366 | dc2-leaf3a.arista.com | Interfaces | Verifies the status of the provided interfaces. | Interface Vlan21 - VRF11_VLAN21 = 'up' | NOT RUN | - |
-| 1367 | dc2-leaf3a.arista.com | Interfaces | Verifies the status of the provided interfaces. | Interface Vlan22 - VRF11_VLAN22 = 'up' | NOT RUN | - |
-| 1368 | dc2-leaf3a.arista.com | Interfaces | Verifies the status of the provided interfaces. | Interface Vlan3009 - MLAG_PEER_L3_iBGP: vrf VRF10 = 'up' | NOT RUN | - |
-| 1369 | dc2-leaf3a.arista.com | Interfaces | Verifies the status of the provided interfaces. | Interface Vlan3010 - MLAG_PEER_L3_iBGP: vrf VRF11 = 'up' | NOT RUN | - |
-| 1370 | dc2-leaf3a.arista.com | Interfaces | Verifies the status of the provided interfaces. | Interface Vlan4093 - MLAG_PEER_L3_PEERING = 'up' | NOT RUN | - |
-| 1371 | dc2-leaf3a.arista.com | Interfaces | Verifies the status of the provided interfaces. | Interface Vlan4094 - MLAG_PEER = 'up' | NOT RUN | - |
-| 1372 | dc2-leaf3a.arista.com | Interfaces | Verifies the status of the provided interfaces. | Interface Vxlan1 = 'up' | NOT RUN | - |
-| 1373 | dc2-leaf3a.arista.com | IP Reachability | ip reachability test p2p links | Source: dc2-leaf3a.arista.com_Ethernet1 - Destination: dc2-spine1_Ethernet5 | NOT RUN | - |
-| 1374 | dc2-leaf3a.arista.com | IP Reachability | ip reachability test p2p links | Source: dc2-leaf3a.arista.com_Ethernet2 - Destination: dc2-spine2_Ethernet5 | NOT RUN | - |
-| 1375 | dc2-leaf3a.arista.com | LLDP Topology | LLDP topology - validate peer and interface | local: Ethernet1 - remote: dc2-spine1_Ethernet5 | NOT RUN | - |
-| 1376 | dc2-leaf3a.arista.com | LLDP Topology | LLDP topology - validate peer and interface | local: Ethernet2 - remote: dc2-spine2_Ethernet5 | NOT RUN | - |
-| 1377 | dc2-leaf3a.arista.com | LLDP Topology | LLDP topology - validate peer and interface | local: Ethernet3 - remote: dc2-leaf3b.arista.com_Ethernet3 | NOT RUN | - |
-| 1378 | dc2-leaf3a.arista.com | LLDP Topology | LLDP topology - validate peer and interface | local: Ethernet4 - remote: dc2-leaf3b.arista.com_Ethernet4 | NOT RUN | - |
-| 1379 | dc2-leaf3a.arista.com | Logging | This test verifies there are no syslog messages with a severity of ERRORS or higher. | VerifyLoggingWarning | NOT RUN | - |
-| 1380 | dc2-leaf3a.arista.com | Logging | Verifies if AAA accounting logs are generated. | VerifyLoggingAccounting | NOT RUN | - |
-| 1381 | dc2-leaf3a.arista.com | Logging | Verifies if logging persistent is enabled and logs are saved in flash. | VerifyLoggingPersistent | NOT RUN | - |
-| 1382 | dc2-leaf3a.arista.com | Logging | Verifies if logs are generated with the appropriate timestamp. | VerifyLoggingTimestamp | NOT RUN | - |
-| 1383 | dc2-leaf3a.arista.com | Logging | Verifies if logs are generated with the device FQDN. | VerifyLoggingHostname | NOT RUN | - |
-| 1384 | dc2-leaf3a.arista.com | Logging | Verifies if logs are generated. | VerifyLoggingLogsGeneration | NOT RUN | - |
-| 1385 | dc2-leaf3a.arista.com | Logging | Verifies logging hosts (syslog servers) for a specified VRF. | VerifyLoggingHosts | NOT RUN | - |
-| 1386 | dc2-leaf3a.arista.com | Logging | Verifies logging source-interface for a specified VRF. | VerifyLoggingSourceInt | NOT RUN | - |
-| 1387 | dc2-leaf3a.arista.com | Loopback0 Reachability | Loopback0 Reachability | Source: dc2-leaf3a.arista.com - 10.255.128.17/32 Destination: 10.255.0.1 | NOT RUN | - |
-| 1388 | dc2-leaf3a.arista.com | Loopback0 Reachability | Loopback0 Reachability | Source: dc2-leaf3a.arista.com - 10.255.128.17/32 Destination: 10.255.0.2 | NOT RUN | - |
-| 1389 | dc2-leaf3a.arista.com | Loopback0 Reachability | Loopback0 Reachability | Source: dc2-leaf3a.arista.com - 10.255.128.17/32 Destination: 10.255.0.3 | NOT RUN | - |
-| 1390 | dc2-leaf3a.arista.com | Loopback0 Reachability | Loopback0 Reachability | Source: dc2-leaf3a.arista.com - 10.255.128.17/32 Destination: 10.255.0.4 | NOT RUN | - |
-| 1391 | dc2-leaf3a.arista.com | Loopback0 Reachability | Loopback0 Reachability | Source: dc2-leaf3a.arista.com - 10.255.128.17/32 Destination: 10.255.0.5 | NOT RUN | - |
-| 1392 | dc2-leaf3a.arista.com | Loopback0 Reachability | Loopback0 Reachability | Source: dc2-leaf3a.arista.com - 10.255.128.17/32 Destination: 10.255.128.11 | NOT RUN | - |
-| 1393 | dc2-leaf3a.arista.com | Loopback0 Reachability | Loopback0 Reachability | Source: dc2-leaf3a.arista.com - 10.255.128.17/32 Destination: 10.255.128.12 | NOT RUN | - |
-| 1394 | dc2-leaf3a.arista.com | Loopback0 Reachability | Loopback0 Reachability | Source: dc2-leaf3a.arista.com - 10.255.128.17/32 Destination: 10.255.128.13 | NOT RUN | - |
-| 1395 | dc2-leaf3a.arista.com | Loopback0 Reachability | Loopback0 Reachability | Source: dc2-leaf3a.arista.com - 10.255.128.17/32 Destination: 10.255.128.14 | NOT RUN | - |
-| 1396 | dc2-leaf3a.arista.com | Loopback0 Reachability | Loopback0 Reachability | Source: dc2-leaf3a.arista.com - 10.255.128.17/32 Destination: 10.255.128.15 | NOT RUN | - |
-| 1397 | dc2-leaf3a.arista.com | Loopback0 Reachability | Loopback0 Reachability | Source: dc2-leaf3a.arista.com - 10.255.128.17/32 Destination: 10.255.128.16 | NOT RUN | - |
-| 1398 | dc2-leaf3a.arista.com | Loopback0 Reachability | Loopback0 Reachability | Source: dc2-leaf3a.arista.com - 10.255.128.17/32 Destination: 10.255.128.17 | NOT RUN | - |
-| 1399 | dc2-leaf3a.arista.com | Loopback0 Reachability | Loopback0 Reachability | Source: dc2-leaf3a.arista.com - 10.255.128.17/32 Destination: 10.255.128.18 | NOT RUN | - |
-| 1400 | dc2-leaf3a.arista.com | Loopback0 Reachability | Loopback0 Reachability | Source: dc2-leaf3a.arista.com - 10.255.128.17/32 Destination: 10.255.2.1 | NOT RUN | - |
-| 1401 | dc2-leaf3a.arista.com | Loopback0 Reachability | Loopback0 Reachability | Source: dc2-leaf3a.arista.com - 10.255.128.17/32 Destination: 10.255.2.2 | NOT RUN | - |
-| 1402 | dc2-leaf3a.arista.com | MLAG | Verifies the health status of the MLAG configuration. | VerifyMlagStatus | NOT RUN | - |
-| 1403 | dc2-leaf3a.arista.com | MLAG | Verifies the health status of the MLAG configuration. | VerifyMlagStatus | NOT RUN | - |
-| 1404 | dc2-leaf3a.arista.com | MLAG | Verifies the MLAG dual-primary detection parameters. | VerifyMlagDualPrimary | NOT RUN | - |
-| 1405 | dc2-leaf3a.arista.com | MLAG | Verifies the MLAG reload-delay parameters. | VerifyMlagReloadDelay | NOT RUN | - |
-| 1406 | dc2-leaf3a.arista.com | MLAG | Verifies there are no inactive or active-partial MLAG ports. | VerifyMlagInterfaces | NOT RUN | - |
-| 1407 | dc2-leaf3a.arista.com | MLAG | Verifies there are no MLAG config-sanity inconsistencies. | VerifyMlagConfigSanity | NOT RUN | - |
-| 1408 | dc2-leaf3a.arista.com | Multicast, IGMP | Verifies the IGMP snooping configuration for some VLANs. | VerifyIGMPSnoopingVlans | NOT RUN | - |
-| 1409 | dc2-leaf3a.arista.com | Multicast, IGMP | Verifies the IGMP snooping global configuration. | VerifyIGMPSnoopingGlobal | NOT RUN | - |
-| 1410 | dc2-leaf3a.arista.com | NTP | Synchronised with NTP server | NTP | NOT RUN | - |
-| 1411 | dc2-leaf3a.arista.com | Routing Table | Remote Lo0 address | 10.255.0.1 | NOT RUN | - |
-| 1412 | dc2-leaf3a.arista.com | Routing Table | Remote Lo0 address | 10.255.0.2 | NOT RUN | - |
-| 1413 | dc2-leaf3a.arista.com | Routing Table | Remote Lo0 address | 10.255.0.3 | NOT RUN | - |
-| 1414 | dc2-leaf3a.arista.com | Routing Table | Remote Lo0 address | 10.255.0.4 | NOT RUN | - |
-| 1415 | dc2-leaf3a.arista.com | Routing Table | Remote Lo0 address | 10.255.0.5 | NOT RUN | - |
-| 1416 | dc2-leaf3a.arista.com | Routing Table | Remote Lo0 address | 10.255.128.11 | NOT RUN | - |
-| 1417 | dc2-leaf3a.arista.com | Routing Table | Remote Lo0 address | 10.255.128.12 | NOT RUN | - |
-| 1418 | dc2-leaf3a.arista.com | Routing Table | Remote Lo0 address | 10.255.128.13 | NOT RUN | - |
-| 1419 | dc2-leaf3a.arista.com | Routing Table | Remote Lo0 address | 10.255.128.14 | NOT RUN | - |
-| 1420 | dc2-leaf3a.arista.com | Routing Table | Remote Lo0 address | 10.255.128.15 | NOT RUN | - |
-| 1421 | dc2-leaf3a.arista.com | Routing Table | Remote Lo0 address | 10.255.128.16 | NOT RUN | - |
-| 1422 | dc2-leaf3a.arista.com | Routing Table | Remote Lo0 address | 10.255.128.17 | NOT RUN | - |
-| 1423 | dc2-leaf3a.arista.com | Routing Table | Remote Lo0 address | 10.255.128.18 | NOT RUN | - |
-| 1424 | dc2-leaf3a.arista.com | Routing Table | Remote Lo0 address | 10.255.2.1 | NOT RUN | - |
-| 1425 | dc2-leaf3a.arista.com | Routing Table | Remote Lo0 address | 10.255.2.2 | NOT RUN | - |
-| 1426 | dc2-leaf3a.arista.com | Routing Table | Remote VTEP address | 10.255.1.3 | NOT RUN | - |
-| 1427 | dc2-leaf3a.arista.com | Routing Table | Remote VTEP address | 10.255.1.5 | NOT RUN | - |
-| 1428 | dc2-leaf3a.arista.com | Routing Table | Remote VTEP address | 10.255.129.13 | NOT RUN | - |
-| 1429 | dc2-leaf3a.arista.com | Routing Table | Remote VTEP address | 10.255.129.15 | NOT RUN | - |
-| 1430 | dc2-leaf3a.arista.com | Routing Table | Remote VTEP address | 10.255.129.17 | NOT RUN | - |
-| 1431 | dc2-leaf3a.arista.com | Security | Verifies if the eAPI has a valid SSL profile. | VerifyAPIHttpsSSL | NOT RUN | - |
-| 1432 | dc2-leaf3a.arista.com | SNMP | Verifies if the SNMP agent has IPv4 ACL(s) configured. | VerifySnmpIPv4Acl | NOT RUN | - |
-| 1433 | dc2-leaf3a.arista.com | SNMP | Verifies if the SNMP agent has IPv6 ACL(s) configured. | VerifySnmpIPv6Acl | NOT RUN | - |
-| 1434 | dc2-leaf3a.arista.com | SNMP | Verifies if the SNMP agent is enabled. | VerifySnmpStatus | NOT RUN | - |
-| 1435 | dc2-leaf3a.arista.com | Software | Verifies the device is running one of the allowed EOS version. | VerifyEOSVersion | NOT RUN | - |
-| 1436 | dc2-leaf3a.arista.com | Software | Verifies the device is running one of the allowed TerminAttr version. | VerifyTerminAttrVersion | NOT RUN | - |
-| 1437 | dc2-leaf3a.arista.com | STP | Verifies that all interfaces are forwarding for a provided list of VLAN(s). | VerifySTPForwardingPorts | NOT RUN | - |
-| 1438 | dc2-leaf3a.arista.com | STP | Verifies the configured STP mode for a provided list of VLAN(s). | VerifySTPMode | NOT RUN | - |
-| 1439 | dc2-leaf3a.arista.com | STP | Verifies the STP root priority for a provided list of VLAN or MST instance ID(s). | VerifySTPRootPriority | NOT RUN | - |
-| 1440 | dc2-leaf3a.arista.com | STP | Verifies there is no errors in STP BPDU packets. | VerifySTPCounters | NOT RUN | - |
-| 1441 | dc2-leaf3a.arista.com | STP | Verifies there is no STP blocked ports. | VerifySTPBlockedPorts | NOT RUN | - |
-| 1442 | dc2-leaf3a.arista.com | System | Verifies if NTP is synchronised. | VerifyNTP | NOT RUN | - |
-| 1443 | dc2-leaf3a.arista.com | System | Verifies that no partition is utilizing more than 75% of its disk space. | VerifyFileSystemUtilization | NOT RUN | - |
-| 1444 | dc2-leaf3a.arista.com | System | Verifies the device uptime. | VerifyUptime | NOT RUN | - |
-| 1445 | dc2-leaf3a.arista.com | System | Verifies the last reload cause of the device. | VerifyReloadCause | NOT RUN | - |
-| 1446 | dc2-leaf3a.arista.com | System | Verifies there are no agent crash reports. | VerifyAgentLogs | NOT RUN | - |
-| 1447 | dc2-leaf3a.arista.com | System | Verifies there are no core dump files. | VerifyCoredump | NOT RUN | - |
-| 1448 | dc2-leaf3a.arista.com | System | Verifies whether the CPU utilization is below 75%. | VerifyCPUUtilization | NOT RUN | - |
-| 1449 | dc2-leaf3a.arista.com | System | Verifies whether the memory utilization is below 75%. | VerifyMemoryUtilization | NOT RUN | - |
-| 1450 | dc2-leaf3b.arista.com | AAA | Verifies if the provided TACACS server group(s) are configured. | VerifyTacacsServerGroups | NOT RUN | - |
-| 1451 | dc2-leaf3b.arista.com | AAA | Verifies TACACS servers are configured for a specified VRF. | VerifyTacacsServers | NOT RUN | - |
-| 1452 | dc2-leaf3b.arista.com | AAA | Verifies TACACS source-interface for a specified VRF. | VerifyTacacsSourceIntf | NOT RUN | - |
-| 1453 | dc2-leaf3b.arista.com | AAA | Verifies the AAA accounting console method lists for different accounting types (system, exec, commands, dot1x). | VerifyAcctConsoleMethods | NOT RUN | - |
-| 1454 | dc2-leaf3b.arista.com | AAA | Verifies the AAA accounting default method lists for different accounting types (system, exec, commands, dot1x). | VerifyAcctDefaultMethods | NOT RUN | - |
-| 1455 | dc2-leaf3b.arista.com | AAA | Verifies the AAA authentication method lists for different authentication types (login, enable, dot1x). | VerifyAuthenMethods | NOT RUN | - |
-| 1456 | dc2-leaf3b.arista.com | AAA | Verifies the AAA authorization method lists for different authorization types (commands, exec). | VerifyAuthzMethods | NOT RUN | - |
-| 1457 | dc2-leaf3b.arista.com | BGP | Verifies the configured routing protocol model. | Routing protocol model: multi-agent | NOT RUN | - |
-| 1458 | dc2-leaf3b.arista.com | BGP | Verifies the health of specific BGP peer(s). | BGP EVPN Peer: 10.255.128.11 | NOT RUN | - |
-| 1459 | dc2-leaf3b.arista.com | BGP | Verifies the health of specific BGP peer(s). | BGP EVPN Peer: 10.255.128.12 | NOT RUN | - |
-| 1460 | dc2-leaf3b.arista.com | BGP | Verifies the health of specific BGP peer(s). | BGP IPv4 Unicast Peer: 10.255.129.124 | NOT RUN | - |
-| 1461 | dc2-leaf3b.arista.com | BGP | Verifies the health of specific BGP peer(s). | BGP IPv4 Unicast Peer: 10.255.255.124 | NOT RUN | - |
-| 1462 | dc2-leaf3b.arista.com | BGP | Verifies the health of specific BGP peer(s). | BGP IPv4 Unicast Peer: 10.255.255.126 | NOT RUN | - |
-| 1463 | dc2-leaf3b.arista.com | Configuration | Verifies there is no difference between the running-config and the startup-config | VerifyRunningConfigDiffs | NOT RUN | - |
-| 1464 | dc2-leaf3b.arista.com | Configuration | Verifies ZeroTouch is disabled | VerifyZeroTouch | NOT RUN | - |
-| 1465 | dc2-leaf3b.arista.com | Field Notices, Software | Verifies if the device has exposeure to FN72, and if the issue has been mitigated | VerifyFieldNotice72Resolution | NOT RUN | - |
-| 1466 | dc2-leaf3b.arista.com | Field Notices, Software | Verifies the device is using an Aboot version that fix the bug discussed in the field notice 44 (Aboot manages system settings prior to EOS initialization) | VerifyFieldNotice44Resolution | NOT RUN | - |
-| 1467 | dc2-leaf3b.arista.com | Hardware | Verifies if all transceivers come from approved manufacturers. | VerifyTransceiversManufacturers | NOT RUN | - |
-| 1468 | dc2-leaf3b.arista.com | Hardware | Verifies if all transceivers come from approved manufacturers. | VerifyTransceiversManufacturers | NOT RUN | - |
-| 1469 | dc2-leaf3b.arista.com | Hardware | Verifies the device temperature. | VerifyTemperature | NOT RUN | - |
-| 1470 | dc2-leaf3b.arista.com | Hardware | Verifies the device temperature. | VerifyTemperature | NOT RUN | - |
-| 1471 | dc2-leaf3b.arista.com | Hardware | Verifies the power supplies status. | VerifyEnvironmentPower | NOT RUN | - |
-| 1472 | dc2-leaf3b.arista.com | Hardware | Verifies the power supplies status. | VerifyEnvironmentPower | NOT RUN | - |
-| 1473 | dc2-leaf3b.arista.com | Hardware | Verifies the status of power supply fans and all fan trays. | VerifyEnvironmentCooling | NOT RUN | - |
-| 1474 | dc2-leaf3b.arista.com | Hardware | Verifies the status of power supply fans and all fan trays. | VerifyEnvironmentCooling | NOT RUN | - |
-| 1475 | dc2-leaf3b.arista.com | Hardware | Verifies the system cooling status. | VerifyEnvironmentSystemCooling | NOT RUN | - |
-| 1476 | dc2-leaf3b.arista.com | Hardware | Verifies the transceivers temperature. | VerifyTransceiversTemperature | NOT RUN | - |
-| 1477 | dc2-leaf3b.arista.com | Hardware | Verifies there are no adverse drops on DCS7280E and DCS7500E | VerifyAdverseDrops | NOT RUN | - |
-| 1478 | dc2-leaf3b.arista.com | Interfaces | Verifies the status of the provided interfaces. | Interface Ethernet1 - P2P_LINK_TO_DC2-SPINE1_Ethernet6 = 'up' | NOT RUN | - |
-| 1479 | dc2-leaf3b.arista.com | Interfaces | Verifies the status of the provided interfaces. | Interface Ethernet11 - dc2-leaf3-fw1_e1 = 'adminDown' | NOT RUN | - |
-| 1480 | dc2-leaf3b.arista.com | Interfaces | Verifies the status of the provided interfaces. | Interface Ethernet2 - P2P_LINK_TO_DC2-SPINE2_Ethernet6 = 'up' | NOT RUN | - |
-| 1481 | dc2-leaf3b.arista.com | Interfaces | Verifies the status of the provided interfaces. | Interface Ethernet3 - MLAG_PEER_dc2-leaf3a.arista.com_Ethernet3 = 'up' | NOT RUN | - |
-| 1482 | dc2-leaf3b.arista.com | Interfaces | Verifies the status of the provided interfaces. | Interface Ethernet4 - MLAG_PEER_dc2-leaf3a.arista.com_Ethernet4 = 'up' | NOT RUN | - |
-| 1483 | dc2-leaf3b.arista.com | Interfaces | Verifies the status of the provided interfaces. | Interface Loopback0 - EVPN_Overlay_Peering = 'up' | NOT RUN | - |
-| 1484 | dc2-leaf3b.arista.com | Interfaces | Verifies the status of the provided interfaces. | Interface Loopback1 - VTEP_VXLAN_Tunnel_Source = 'up' | NOT RUN | - |
-| 1485 | dc2-leaf3b.arista.com | Interfaces | Verifies the status of the provided interfaces. | Interface Loopback10 - VRF10_VTEP_DIAGNOSTICS = 'up' | NOT RUN | - |
-| 1486 | dc2-leaf3b.arista.com | Interfaces | Verifies the status of the provided interfaces. | Interface Loopback11 - VRF11_VTEP_DIAGNOSTICS = 'up' | NOT RUN | - |
-| 1487 | dc2-leaf3b.arista.com | Interfaces | Verifies the status of the provided interfaces. | Interface Port-Channel11 - dc2-leaf3-fw1_PortChannel = 'up' | NOT RUN | - |
-| 1488 | dc2-leaf3b.arista.com | Interfaces | Verifies the status of the provided interfaces. | Interface Port-Channel3 - MLAG_PEER_dc2-leaf3a.arista.com_Po3 = 'up' | NOT RUN | - |
-| 1489 | dc2-leaf3b.arista.com | Interfaces | Verifies the status of the provided interfaces. | Interface Vlan11 - VRF10_VLAN11 = 'up' | NOT RUN | - |
-| 1490 | dc2-leaf3b.arista.com | Interfaces | Verifies the status of the provided interfaces. | Interface Vlan12 - VRF10_VLAN12 = 'up' | NOT RUN | - |
-| 1491 | dc2-leaf3b.arista.com | Interfaces | Verifies the status of the provided interfaces. | Interface Vlan21 - VRF11_VLAN21 = 'up' | NOT RUN | - |
-| 1492 | dc2-leaf3b.arista.com | Interfaces | Verifies the status of the provided interfaces. | Interface Vlan22 - VRF11_VLAN22 = 'up' | NOT RUN | - |
-| 1493 | dc2-leaf3b.arista.com | Interfaces | Verifies the status of the provided interfaces. | Interface Vlan3009 - MLAG_PEER_L3_iBGP: vrf VRF10 = 'up' | NOT RUN | - |
-| 1494 | dc2-leaf3b.arista.com | Interfaces | Verifies the status of the provided interfaces. | Interface Vlan3010 - MLAG_PEER_L3_iBGP: vrf VRF11 = 'up' | NOT RUN | - |
-| 1495 | dc2-leaf3b.arista.com | Interfaces | Verifies the status of the provided interfaces. | Interface Vlan4093 - MLAG_PEER_L3_PEERING = 'up' | NOT RUN | - |
-| 1496 | dc2-leaf3b.arista.com | Interfaces | Verifies the status of the provided interfaces. | Interface Vlan4094 - MLAG_PEER = 'up' | NOT RUN | - |
-| 1497 | dc2-leaf3b.arista.com | Interfaces | Verifies the status of the provided interfaces. | Interface Vxlan1 = 'up' | NOT RUN | - |
-| 1498 | dc2-leaf3b.arista.com | IP Reachability | ip reachability test p2p links | Source: dc2-leaf3b.arista.com_Ethernet1 - Destination: dc2-spine1_Ethernet6 | NOT RUN | - |
-| 1499 | dc2-leaf3b.arista.com | IP Reachability | ip reachability test p2p links | Source: dc2-leaf3b.arista.com_Ethernet2 - Destination: dc2-spine2_Ethernet6 | NOT RUN | - |
-| 1500 | dc2-leaf3b.arista.com | LLDP Topology | LLDP topology - validate peer and interface | local: Ethernet1 - remote: dc2-spine1_Ethernet6 | NOT RUN | - |
-| 1501 | dc2-leaf3b.arista.com | LLDP Topology | LLDP topology - validate peer and interface | local: Ethernet2 - remote: dc2-spine2_Ethernet6 | NOT RUN | - |
-| 1502 | dc2-leaf3b.arista.com | LLDP Topology | LLDP topology - validate peer and interface | local: Ethernet3 - remote: dc2-leaf3a.arista.com_Ethernet3 | NOT RUN | - |
-| 1503 | dc2-leaf3b.arista.com | LLDP Topology | LLDP topology - validate peer and interface | local: Ethernet4 - remote: dc2-leaf3a.arista.com_Ethernet4 | NOT RUN | - |
-| 1504 | dc2-leaf3b.arista.com | Logging | This test verifies there are no syslog messages with a severity of ERRORS or higher. | VerifyLoggingWarning | NOT RUN | - |
-| 1505 | dc2-leaf3b.arista.com | Logging | Verifies if AAA accounting logs are generated. | VerifyLoggingAccounting | NOT RUN | - |
-| 1506 | dc2-leaf3b.arista.com | Logging | Verifies if logging persistent is enabled and logs are saved in flash. | VerifyLoggingPersistent | NOT RUN | - |
-| 1507 | dc2-leaf3b.arista.com | Logging | Verifies if logs are generated with the appropriate timestamp. | VerifyLoggingTimestamp | NOT RUN | - |
-| 1508 | dc2-leaf3b.arista.com | Logging | Verifies if logs are generated with the device FQDN. | VerifyLoggingHostname | NOT RUN | - |
-| 1509 | dc2-leaf3b.arista.com | Logging | Verifies if logs are generated. | VerifyLoggingLogsGeneration | NOT RUN | - |
-| 1510 | dc2-leaf3b.arista.com | Logging | Verifies logging hosts (syslog servers) for a specified VRF. | VerifyLoggingHosts | NOT RUN | - |
-| 1511 | dc2-leaf3b.arista.com | Logging | Verifies logging source-interface for a specified VRF. | VerifyLoggingSourceInt | NOT RUN | - |
-| 1512 | dc2-leaf3b.arista.com | Loopback0 Reachability | Loopback0 Reachability | Source: dc2-leaf3b.arista.com - 10.255.128.18/32 Destination: 10.255.0.1 | NOT RUN | - |
-| 1513 | dc2-leaf3b.arista.com | Loopback0 Reachability | Loopback0 Reachability | Source: dc2-leaf3b.arista.com - 10.255.128.18/32 Destination: 10.255.0.2 | NOT RUN | - |
-| 1514 | dc2-leaf3b.arista.com | Loopback0 Reachability | Loopback0 Reachability | Source: dc2-leaf3b.arista.com - 10.255.128.18/32 Destination: 10.255.0.3 | NOT RUN | - |
-| 1515 | dc2-leaf3b.arista.com | Loopback0 Reachability | Loopback0 Reachability | Source: dc2-leaf3b.arista.com - 10.255.128.18/32 Destination: 10.255.0.4 | NOT RUN | - |
-| 1516 | dc2-leaf3b.arista.com | Loopback0 Reachability | Loopback0 Reachability | Source: dc2-leaf3b.arista.com - 10.255.128.18/32 Destination: 10.255.0.5 | NOT RUN | - |
-| 1517 | dc2-leaf3b.arista.com | Loopback0 Reachability | Loopback0 Reachability | Source: dc2-leaf3b.arista.com - 10.255.128.18/32 Destination: 10.255.128.11 | NOT RUN | - |
-| 1518 | dc2-leaf3b.arista.com | Loopback0 Reachability | Loopback0 Reachability | Source: dc2-leaf3b.arista.com - 10.255.128.18/32 Destination: 10.255.128.12 | NOT RUN | - |
-| 1519 | dc2-leaf3b.arista.com | Loopback0 Reachability | Loopback0 Reachability | Source: dc2-leaf3b.arista.com - 10.255.128.18/32 Destination: 10.255.128.13 | NOT RUN | - |
-| 1520 | dc2-leaf3b.arista.com | Loopback0 Reachability | Loopback0 Reachability | Source: dc2-leaf3b.arista.com - 10.255.128.18/32 Destination: 10.255.128.14 | NOT RUN | - |
-| 1521 | dc2-leaf3b.arista.com | Loopback0 Reachability | Loopback0 Reachability | Source: dc2-leaf3b.arista.com - 10.255.128.18/32 Destination: 10.255.128.15 | NOT RUN | - |
-| 1522 | dc2-leaf3b.arista.com | Loopback0 Reachability | Loopback0 Reachability | Source: dc2-leaf3b.arista.com - 10.255.128.18/32 Destination: 10.255.128.16 | NOT RUN | - |
-| 1523 | dc2-leaf3b.arista.com | Loopback0 Reachability | Loopback0 Reachability | Source: dc2-leaf3b.arista.com - 10.255.128.18/32 Destination: 10.255.128.17 | NOT RUN | - |
-| 1524 | dc2-leaf3b.arista.com | Loopback0 Reachability | Loopback0 Reachability | Source: dc2-leaf3b.arista.com - 10.255.128.18/32 Destination: 10.255.128.18 | NOT RUN | - |
-| 1525 | dc2-leaf3b.arista.com | Loopback0 Reachability | Loopback0 Reachability | Source: dc2-leaf3b.arista.com - 10.255.128.18/32 Destination: 10.255.2.1 | NOT RUN | - |
-| 1526 | dc2-leaf3b.arista.com | Loopback0 Reachability | Loopback0 Reachability | Source: dc2-leaf3b.arista.com - 10.255.128.18/32 Destination: 10.255.2.2 | NOT RUN | - |
-| 1527 | dc2-leaf3b.arista.com | MLAG | Verifies the health status of the MLAG configuration. | VerifyMlagStatus | NOT RUN | - |
-| 1528 | dc2-leaf3b.arista.com | MLAG | Verifies the health status of the MLAG configuration. | VerifyMlagStatus | NOT RUN | - |
-| 1529 | dc2-leaf3b.arista.com | MLAG | Verifies the MLAG dual-primary detection parameters. | VerifyMlagDualPrimary | NOT RUN | - |
-| 1530 | dc2-leaf3b.arista.com | MLAG | Verifies the MLAG reload-delay parameters. | VerifyMlagReloadDelay | NOT RUN | - |
-| 1531 | dc2-leaf3b.arista.com | MLAG | Verifies there are no inactive or active-partial MLAG ports. | VerifyMlagInterfaces | NOT RUN | - |
-| 1532 | dc2-leaf3b.arista.com | MLAG | Verifies there are no MLAG config-sanity inconsistencies. | VerifyMlagConfigSanity | NOT RUN | - |
-| 1533 | dc2-leaf3b.arista.com | Multicast, IGMP | Verifies the IGMP snooping configuration for some VLANs. | VerifyIGMPSnoopingVlans | NOT RUN | - |
-| 1534 | dc2-leaf3b.arista.com | Multicast, IGMP | Verifies the IGMP snooping global configuration. | VerifyIGMPSnoopingGlobal | NOT RUN | - |
-| 1535 | dc2-leaf3b.arista.com | NTP | Synchronised with NTP server | NTP | NOT RUN | - |
-| 1536 | dc2-leaf3b.arista.com | Routing Table | Remote Lo0 address | 10.255.0.1 | NOT RUN | - |
-| 1537 | dc2-leaf3b.arista.com | Routing Table | Remote Lo0 address | 10.255.0.2 | NOT RUN | - |
-| 1538 | dc2-leaf3b.arista.com | Routing Table | Remote Lo0 address | 10.255.0.3 | NOT RUN | - |
-| 1539 | dc2-leaf3b.arista.com | Routing Table | Remote Lo0 address | 10.255.0.4 | NOT RUN | - |
-| 1540 | dc2-leaf3b.arista.com | Routing Table | Remote Lo0 address | 10.255.0.5 | NOT RUN | - |
-| 1541 | dc2-leaf3b.arista.com | Routing Table | Remote Lo0 address | 10.255.128.11 | NOT RUN | - |
-| 1542 | dc2-leaf3b.arista.com | Routing Table | Remote Lo0 address | 10.255.128.12 | NOT RUN | - |
-| 1543 | dc2-leaf3b.arista.com | Routing Table | Remote Lo0 address | 10.255.128.13 | NOT RUN | - |
-| 1544 | dc2-leaf3b.arista.com | Routing Table | Remote Lo0 address | 10.255.128.14 | NOT RUN | - |
-| 1545 | dc2-leaf3b.arista.com | Routing Table | Remote Lo0 address | 10.255.128.15 | NOT RUN | - |
-| 1546 | dc2-leaf3b.arista.com | Routing Table | Remote Lo0 address | 10.255.128.16 | NOT RUN | - |
-| 1547 | dc2-leaf3b.arista.com | Routing Table | Remote Lo0 address | 10.255.128.17 | NOT RUN | - |
-| 1548 | dc2-leaf3b.arista.com | Routing Table | Remote Lo0 address | 10.255.128.18 | NOT RUN | - |
-| 1549 | dc2-leaf3b.arista.com | Routing Table | Remote Lo0 address | 10.255.2.1 | NOT RUN | - |
-| 1550 | dc2-leaf3b.arista.com | Routing Table | Remote Lo0 address | 10.255.2.2 | NOT RUN | - |
-| 1551 | dc2-leaf3b.arista.com | Routing Table | Remote VTEP address | 10.255.1.3 | NOT RUN | - |
-| 1552 | dc2-leaf3b.arista.com | Routing Table | Remote VTEP address | 10.255.1.5 | NOT RUN | - |
-| 1553 | dc2-leaf3b.arista.com | Routing Table | Remote VTEP address | 10.255.129.13 | NOT RUN | - |
-| 1554 | dc2-leaf3b.arista.com | Routing Table | Remote VTEP address | 10.255.129.15 | NOT RUN | - |
-| 1555 | dc2-leaf3b.arista.com | Routing Table | Remote VTEP address | 10.255.129.17 | NOT RUN | - |
-| 1556 | dc2-leaf3b.arista.com | Security | Verifies if the eAPI has a valid SSL profile. | VerifyAPIHttpsSSL | NOT RUN | - |
-| 1557 | dc2-leaf3b.arista.com | SNMP | Verifies if the SNMP agent has IPv4 ACL(s) configured. | VerifySnmpIPv4Acl | NOT RUN | - |
-| 1558 | dc2-leaf3b.arista.com | SNMP | Verifies if the SNMP agent has IPv6 ACL(s) configured. | VerifySnmpIPv6Acl | NOT RUN | - |
-| 1559 | dc2-leaf3b.arista.com | SNMP | Verifies if the SNMP agent is enabled. | VerifySnmpStatus | NOT RUN | - |
-| 1560 | dc2-leaf3b.arista.com | Software | Verifies the device is running one of the allowed EOS version. | VerifyEOSVersion | NOT RUN | - |
-| 1561 | dc2-leaf3b.arista.com | Software | Verifies the device is running one of the allowed TerminAttr version. | VerifyTerminAttrVersion | NOT RUN | - |
-| 1562 | dc2-leaf3b.arista.com | STP | Verifies that all interfaces are forwarding for a provided list of VLAN(s). | VerifySTPForwardingPorts | NOT RUN | - |
-| 1563 | dc2-leaf3b.arista.com | STP | Verifies the configured STP mode for a provided list of VLAN(s). | VerifySTPMode | NOT RUN | - |
-| 1564 | dc2-leaf3b.arista.com | STP | Verifies the STP root priority for a provided list of VLAN or MST instance ID(s). | VerifySTPRootPriority | NOT RUN | - |
-| 1565 | dc2-leaf3b.arista.com | STP | Verifies there is no errors in STP BPDU packets. | VerifySTPCounters | NOT RUN | - |
-| 1566 | dc2-leaf3b.arista.com | STP | Verifies there is no STP blocked ports. | VerifySTPBlockedPorts | NOT RUN | - |
-| 1567 | dc2-leaf3b.arista.com | System | Verifies if NTP is synchronised. | VerifyNTP | NOT RUN | - |
-| 1568 | dc2-leaf3b.arista.com | System | Verifies that no partition is utilizing more than 75% of its disk space. | VerifyFileSystemUtilization | NOT RUN | - |
-| 1569 | dc2-leaf3b.arista.com | System | Verifies the device uptime. | VerifyUptime | NOT RUN | - |
-| 1570 | dc2-leaf3b.arista.com | System | Verifies the last reload cause of the device. | VerifyReloadCause | NOT RUN | - |
-| 1571 | dc2-leaf3b.arista.com | System | Verifies there are no agent crash reports. | VerifyAgentLogs | NOT RUN | - |
-| 1572 | dc2-leaf3b.arista.com | System | Verifies there are no core dump files. | VerifyCoredump | NOT RUN | - |
-| 1573 | dc2-leaf3b.arista.com | System | Verifies whether the CPU utilization is below 75%. | VerifyCPUUtilization | NOT RUN | - |
-| 1574 | dc2-leaf3b.arista.com | System | Verifies whether the memory utilization is below 75%. | VerifyMemoryUtilization | NOT RUN | - |
-| 1575 | dc2-spine1 | AAA | Verifies if the provided TACACS server group(s) are configured. | VerifyTacacsServerGroups | NOT RUN | - |
-| 1576 | dc2-spine1 | AAA | Verifies TACACS servers are configured for a specified VRF. | VerifyTacacsServers | NOT RUN | - |
-| 1577 | dc2-spine1 | AAA | Verifies TACACS source-interface for a specified VRF. | VerifyTacacsSourceIntf | NOT RUN | - |
-| 1578 | dc2-spine1 | AAA | Verifies the AAA accounting console method lists for different accounting types (system, exec, commands, dot1x). | VerifyAcctConsoleMethods | NOT RUN | - |
-| 1579 | dc2-spine1 | AAA | Verifies the AAA accounting default method lists for different accounting types (system, exec, commands, dot1x). | VerifyAcctDefaultMethods | NOT RUN | - |
-| 1580 | dc2-spine1 | AAA | Verifies the AAA authentication method lists for different authentication types (login, enable, dot1x). | VerifyAuthenMethods | NOT RUN | - |
-| 1581 | dc2-spine1 | AAA | Verifies the AAA authorization method lists for different authorization types (commands, exec). | VerifyAuthzMethods | NOT RUN | - |
-| 1582 | dc2-spine1 | BGP | Verifies the configured routing protocol model. | Routing protocol model: multi-agent | NOT RUN | - |
-| 1583 | dc2-spine1 | BGP | Verifies the health of specific BGP peer(s). | BGP EVPN Peer: 10.255.128.13 | NOT RUN | - |
-| 1584 | dc2-spine1 | BGP | Verifies the health of specific BGP peer(s). | BGP EVPN Peer: 10.255.128.14 | NOT RUN | - |
-| 1585 | dc2-spine1 | BGP | Verifies the health of specific BGP peer(s). | BGP EVPN Peer: 10.255.128.15 | NOT RUN | - |
-| 1586 | dc2-spine1 | BGP | Verifies the health of specific BGP peer(s). | BGP EVPN Peer: 10.255.128.16 | NOT RUN | - |
-| 1587 | dc2-spine1 | BGP | Verifies the health of specific BGP peer(s). | BGP EVPN Peer: 10.255.128.17 | NOT RUN | - |
-| 1588 | dc2-spine1 | BGP | Verifies the health of specific BGP peer(s). | BGP EVPN Peer: 10.255.128.18 | NOT RUN | - |
-| 1589 | dc2-spine1 | BGP | Verifies the health of specific BGP peer(s). | BGP IPv4 Unicast Peer: 10.255.255.105 | NOT RUN | - |
-| 1590 | dc2-spine1 | BGP | Verifies the health of specific BGP peer(s). | BGP IPv4 Unicast Peer: 10.255.255.109 | NOT RUN | - |
-| 1591 | dc2-spine1 | BGP | Verifies the health of specific BGP peer(s). | BGP IPv4 Unicast Peer: 10.255.255.113 | NOT RUN | - |
-| 1592 | dc2-spine1 | BGP | Verifies the health of specific BGP peer(s). | BGP IPv4 Unicast Peer: 10.255.255.117 | NOT RUN | - |
-| 1593 | dc2-spine1 | BGP | Verifies the health of specific BGP peer(s). | BGP IPv4 Unicast Peer: 10.255.255.121 | NOT RUN | - |
-| 1594 | dc2-spine1 | BGP | Verifies the health of specific BGP peer(s). | BGP IPv4 Unicast Peer: 10.255.255.125 | NOT RUN | - |
-| 1595 | dc2-spine1 | Configuration | Verifies there is no difference between the running-config and the startup-config | VerifyRunningConfigDiffs | NOT RUN | - |
-| 1596 | dc2-spine1 | Configuration | Verifies ZeroTouch is disabled | VerifyZeroTouch | NOT RUN | - |
-| 1597 | dc2-spine1 | Field Notices, Software | Verifies if the device has exposeure to FN72, and if the issue has been mitigated | VerifyFieldNotice72Resolution | NOT RUN | - |
-| 1598 | dc2-spine1 | Field Notices, Software | Verifies the device is using an Aboot version that fix the bug discussed in the field notice 44 (Aboot manages system settings prior to EOS initialization) | VerifyFieldNotice44Resolution | NOT RUN | - |
-| 1599 | dc2-spine1 | Hardware | Verifies if all transceivers come from approved manufacturers. | VerifyTransceiversManufacturers | NOT RUN | - |
-| 1600 | dc2-spine1 | Hardware | Verifies if all transceivers come from approved manufacturers. | VerifyTransceiversManufacturers | NOT RUN | - |
-| 1601 | dc2-spine1 | Hardware | Verifies the device temperature. | VerifyTemperature | NOT RUN | - |
-| 1602 | dc2-spine1 | Hardware | Verifies the device temperature. | VerifyTemperature | NOT RUN | - |
-| 1603 | dc2-spine1 | Hardware | Verifies the power supplies status. | VerifyEnvironmentPower | NOT RUN | - |
-| 1604 | dc2-spine1 | Hardware | Verifies the power supplies status. | VerifyEnvironmentPower | NOT RUN | - |
-| 1605 | dc2-spine1 | Hardware | Verifies the status of power supply fans and all fan trays. | VerifyEnvironmentCooling | NOT RUN | - |
-| 1606 | dc2-spine1 | Hardware | Verifies the status of power supply fans and all fan trays. | VerifyEnvironmentCooling | NOT RUN | - |
-| 1607 | dc2-spine1 | Hardware | Verifies the system cooling status. | VerifyEnvironmentSystemCooling | NOT RUN | - |
-| 1608 | dc2-spine1 | Hardware | Verifies the transceivers temperature. | VerifyTransceiversTemperature | NOT RUN | - |
-| 1609 | dc2-spine1 | Hardware | Verifies there are no adverse drops on DCS7280E and DCS7500E | VerifyAdverseDrops | NOT RUN | - |
-| 1610 | dc2-spine1 | Interfaces | Verifies the status of the provided interfaces. | Interface Ethernet1 - P2P_LINK_TO_DC2-LEAF1A_Ethernet1 = 'up' | NOT RUN | - |
-| 1611 | dc2-spine1 | Interfaces | Verifies the status of the provided interfaces. | Interface Ethernet2 - P2P_LINK_TO_DC2-LEAF1B_Ethernet1 = 'up' | NOT RUN | - |
-| 1612 | dc2-spine1 | Interfaces | Verifies the status of the provided interfaces. | Interface Ethernet3 - P2P_LINK_TO_DC2-LEAF2A_Ethernet1 = 'up' | NOT RUN | - |
-| 1613 | dc2-spine1 | Interfaces | Verifies the status of the provided interfaces. | Interface Ethernet4 - P2P_LINK_TO_DC2-LEAF2B_Ethernet1 = 'up' | NOT RUN | - |
-| 1614 | dc2-spine1 | Interfaces | Verifies the status of the provided interfaces. | Interface Ethernet5 - P2P_LINK_TO_DC2-LEAF3A.ARISTA.COM_Ethernet1 = 'up' | NOT RUN | - |
-| 1615 | dc2-spine1 | Interfaces | Verifies the status of the provided interfaces. | Interface Ethernet6 - P2P_LINK_TO_DC2-LEAF3B.ARISTA.COM_Ethernet1 = 'up' | NOT RUN | - |
-| 1616 | dc2-spine1 | Interfaces | Verifies the status of the provided interfaces. | Interface Loopback0 - EVPN_Overlay_Peering = 'up' | NOT RUN | - |
-| 1617 | dc2-spine1 | IP Reachability | ip reachability test p2p links | Source: dc2-spine1_Ethernet1 - Destination: dc2-leaf1a_Ethernet1 | NOT RUN | - |
-| 1618 | dc2-spine1 | IP Reachability | ip reachability test p2p links | Source: dc2-spine1_Ethernet2 - Destination: dc2-leaf1b_Ethernet1 | NOT RUN | - |
-| 1619 | dc2-spine1 | IP Reachability | ip reachability test p2p links | Source: dc2-spine1_Ethernet3 - Destination: dc2-leaf2a_Ethernet1 | NOT RUN | - |
-| 1620 | dc2-spine1 | IP Reachability | ip reachability test p2p links | Source: dc2-spine1_Ethernet4 - Destination: dc2-leaf2b_Ethernet1 | NOT RUN | - |
-| 1621 | dc2-spine1 | IP Reachability | ip reachability test p2p links | Source: dc2-spine1_Ethernet5 - Destination: dc2-leaf3a.arista.com_Ethernet1 | NOT RUN | - |
-| 1622 | dc2-spine1 | IP Reachability | ip reachability test p2p links | Source: dc2-spine1_Ethernet6 - Destination: dc2-leaf3b.arista.com_Ethernet1 | NOT RUN | - |
-| 1623 | dc2-spine1 | LLDP Topology | LLDP topology - validate peer and interface | local: Ethernet1 - remote: dc2-leaf1a_Ethernet1 | NOT RUN | - |
-| 1624 | dc2-spine1 | LLDP Topology | LLDP topology - validate peer and interface | local: Ethernet2 - remote: dc2-leaf1b_Ethernet1 | NOT RUN | - |
-| 1625 | dc2-spine1 | LLDP Topology | LLDP topology - validate peer and interface | local: Ethernet3 - remote: dc2-leaf2a_Ethernet1 | NOT RUN | - |
-| 1626 | dc2-spine1 | LLDP Topology | LLDP topology - validate peer and interface | local: Ethernet4 - remote: dc2-leaf2b_Ethernet1 | NOT RUN | - |
-| 1627 | dc2-spine1 | LLDP Topology | LLDP topology - validate peer and interface | local: Ethernet5 - remote: dc2-leaf3a.arista.com_Ethernet1 | NOT RUN | - |
-| 1628 | dc2-spine1 | LLDP Topology | LLDP topology - validate peer and interface | local: Ethernet6 - remote: dc2-leaf3b.arista.com_Ethernet1 | NOT RUN | - |
-| 1629 | dc2-spine1 | NTP | Synchronised with NTP server | NTP | NOT RUN | - |
-| 1630 | dc2-spine1 | Security | Verifies if the eAPI has a valid SSL profile. | VerifyAPIHttpsSSL | NOT RUN | - |
-| 1631 | dc2-spine1 | SNMP | Verifies if the SNMP agent has IPv4 ACL(s) configured. | VerifySnmpIPv4Acl | NOT RUN | - |
-| 1632 | dc2-spine1 | SNMP | Verifies if the SNMP agent has IPv6 ACL(s) configured. | VerifySnmpIPv6Acl | NOT RUN | - |
-| 1633 | dc2-spine1 | SNMP | Verifies if the SNMP agent is enabled. | VerifySnmpStatus | NOT RUN | - |
-| 1634 | dc2-spine1 | Software | Verifies the device is running one of the allowed EOS version. | VerifyEOSVersion | NOT RUN | - |
-| 1635 | dc2-spine1 | Software | Verifies the device is running one of the allowed TerminAttr version. | VerifyTerminAttrVersion | NOT RUN | - |
-| 1636 | dc2-spine1 | System | Verifies if NTP is synchronised. | VerifyNTP | NOT RUN | - |
-| 1637 | dc2-spine1 | System | Verifies that no partition is utilizing more than 75% of its disk space. | VerifyFileSystemUtilization | NOT RUN | - |
-| 1638 | dc2-spine1 | System | Verifies the device uptime. | VerifyUptime | NOT RUN | - |
-| 1639 | dc2-spine1 | System | Verifies the last reload cause of the device. | VerifyReloadCause | NOT RUN | - |
-| 1640 | dc2-spine1 | System | Verifies there are no agent crash reports. | VerifyAgentLogs | NOT RUN | - |
-| 1641 | dc2-spine1 | System | Verifies there are no core dump files. | VerifyCoredump | NOT RUN | - |
-| 1642 | dc2-spine1 | System | Verifies whether the CPU utilization is below 75%. | VerifyCPUUtilization | NOT RUN | - |
-| 1643 | dc2-spine1 | System | Verifies whether the memory utilization is below 75%. | VerifyMemoryUtilization | NOT RUN | - |
-| 1644 | dc2-spine2 | AAA | Verifies if the provided TACACS server group(s) are configured. | VerifyTacacsServerGroups | NOT RUN | - |
-| 1645 | dc2-spine2 | AAA | Verifies TACACS servers are configured for a specified VRF. | VerifyTacacsServers | NOT RUN | - |
-| 1646 | dc2-spine2 | AAA | Verifies TACACS source-interface for a specified VRF. | VerifyTacacsSourceIntf | NOT RUN | - |
-| 1647 | dc2-spine2 | AAA | Verifies the AAA accounting console method lists for different accounting types (system, exec, commands, dot1x). | VerifyAcctConsoleMethods | NOT RUN | - |
-| 1648 | dc2-spine2 | AAA | Verifies the AAA accounting default method lists for different accounting types (system, exec, commands, dot1x). | VerifyAcctDefaultMethods | NOT RUN | - |
-| 1649 | dc2-spine2 | AAA | Verifies the AAA authentication method lists for different authentication types (login, enable, dot1x). | VerifyAuthenMethods | NOT RUN | - |
-| 1650 | dc2-spine2 | AAA | Verifies the AAA authorization method lists for different authorization types (commands, exec). | VerifyAuthzMethods | NOT RUN | - |
-| 1651 | dc2-spine2 | BGP | Verifies the configured routing protocol model. | Routing protocol model: multi-agent | NOT RUN | - |
-| 1652 | dc2-spine2 | BGP | Verifies the health of specific BGP peer(s). | BGP EVPN Peer: 10.255.128.13 | NOT RUN | - |
-| 1653 | dc2-spine2 | BGP | Verifies the health of specific BGP peer(s). | BGP EVPN Peer: 10.255.128.14 | NOT RUN | - |
-| 1654 | dc2-spine2 | BGP | Verifies the health of specific BGP peer(s). | BGP EVPN Peer: 10.255.128.15 | NOT RUN | - |
-| 1655 | dc2-spine2 | BGP | Verifies the health of specific BGP peer(s). | BGP EVPN Peer: 10.255.128.16 | NOT RUN | - |
-| 1656 | dc2-spine2 | BGP | Verifies the health of specific BGP peer(s). | BGP EVPN Peer: 10.255.128.17 | NOT RUN | - |
-| 1657 | dc2-spine2 | BGP | Verifies the health of specific BGP peer(s). | BGP EVPN Peer: 10.255.128.18 | NOT RUN | - |
-| 1658 | dc2-spine2 | BGP | Verifies the health of specific BGP peer(s). | BGP IPv4 Unicast Peer: 10.255.255.107 | NOT RUN | - |
-| 1659 | dc2-spine2 | BGP | Verifies the health of specific BGP peer(s). | BGP IPv4 Unicast Peer: 10.255.255.111 | NOT RUN | - |
-| 1660 | dc2-spine2 | BGP | Verifies the health of specific BGP peer(s). | BGP IPv4 Unicast Peer: 10.255.255.115 | NOT RUN | - |
-| 1661 | dc2-spine2 | BGP | Verifies the health of specific BGP peer(s). | BGP IPv4 Unicast Peer: 10.255.255.119 | NOT RUN | - |
-| 1662 | dc2-spine2 | BGP | Verifies the health of specific BGP peer(s). | BGP IPv4 Unicast Peer: 10.255.255.123 | NOT RUN | - |
-| 1663 | dc2-spine2 | BGP | Verifies the health of specific BGP peer(s). | BGP IPv4 Unicast Peer: 10.255.255.127 | NOT RUN | - |
-| 1664 | dc2-spine2 | Configuration | Verifies there is no difference between the running-config and the startup-config | VerifyRunningConfigDiffs | NOT RUN | - |
-| 1665 | dc2-spine2 | Configuration | Verifies ZeroTouch is disabled | VerifyZeroTouch | NOT RUN | - |
-| 1666 | dc2-spine2 | Field Notices, Software | Verifies if the device has exposeure to FN72, and if the issue has been mitigated | VerifyFieldNotice72Resolution | NOT RUN | - |
-| 1667 | dc2-spine2 | Field Notices, Software | Verifies the device is using an Aboot version that fix the bug discussed in the field notice 44 (Aboot manages system settings prior to EOS initialization) | VerifyFieldNotice44Resolution | NOT RUN | - |
-| 1668 | dc2-spine2 | Hardware | Verifies if all transceivers come from approved manufacturers. | VerifyTransceiversManufacturers | NOT RUN | - |
-| 1669 | dc2-spine2 | Hardware | Verifies if all transceivers come from approved manufacturers. | VerifyTransceiversManufacturers | NOT RUN | - |
-| 1670 | dc2-spine2 | Hardware | Verifies the device temperature. | VerifyTemperature | NOT RUN | - |
-| 1671 | dc2-spine2 | Hardware | Verifies the device temperature. | VerifyTemperature | NOT RUN | - |
-| 1672 | dc2-spine2 | Hardware | Verifies the power supplies status. | VerifyEnvironmentPower | NOT RUN | - |
-| 1673 | dc2-spine2 | Hardware | Verifies the power supplies status. | VerifyEnvironmentPower | NOT RUN | - |
-| 1674 | dc2-spine2 | Hardware | Verifies the status of power supply fans and all fan trays. | VerifyEnvironmentCooling | NOT RUN | - |
-| 1675 | dc2-spine2 | Hardware | Verifies the status of power supply fans and all fan trays. | VerifyEnvironmentCooling | NOT RUN | - |
-| 1676 | dc2-spine2 | Hardware | Verifies the system cooling status. | VerifyEnvironmentSystemCooling | NOT RUN | - |
-| 1677 | dc2-spine2 | Hardware | Verifies the transceivers temperature. | VerifyTransceiversTemperature | NOT RUN | - |
-| 1678 | dc2-spine2 | Hardware | Verifies there are no adverse drops on DCS7280E and DCS7500E | VerifyAdverseDrops | NOT RUN | - |
-| 1679 | dc2-spine2 | Interfaces | Verifies the status of the provided interfaces. | Interface Ethernet1 - P2P_LINK_TO_DC2-LEAF1A_Ethernet2 = 'up' | NOT RUN | - |
-| 1680 | dc2-spine2 | Interfaces | Verifies the status of the provided interfaces. | Interface Ethernet2 - P2P_LINK_TO_DC2-LEAF1B_Ethernet2 = 'up' | NOT RUN | - |
-| 1681 | dc2-spine2 | Interfaces | Verifies the status of the provided interfaces. | Interface Ethernet3 - P2P_LINK_TO_DC2-LEAF2A_Ethernet2 = 'up' | NOT RUN | - |
-| 1682 | dc2-spine2 | Interfaces | Verifies the status of the provided interfaces. | Interface Ethernet4 - P2P_LINK_TO_DC2-LEAF2B_Ethernet2 = 'up' | NOT RUN | - |
-| 1683 | dc2-spine2 | Interfaces | Verifies the status of the provided interfaces. | Interface Ethernet5 - P2P_LINK_TO_DC2-LEAF3A.ARISTA.COM_Ethernet2 = 'up' | NOT RUN | - |
-| 1684 | dc2-spine2 | Interfaces | Verifies the status of the provided interfaces. | Interface Ethernet6 - P2P_LINK_TO_DC2-LEAF3B.ARISTA.COM_Ethernet2 = 'up' | NOT RUN | - |
-| 1685 | dc2-spine2 | Interfaces | Verifies the status of the provided interfaces. | Interface Loopback0 - EVPN_Overlay_Peering = 'up' | NOT RUN | - |
-| 1686 | dc2-spine2 | IP Reachability | ip reachability test p2p links | Source: dc2-spine2_Ethernet1 - Destination: dc2-leaf1a_Ethernet2 | NOT RUN | - |
-| 1687 | dc2-spine2 | IP Reachability | ip reachability test p2p links | Source: dc2-spine2_Ethernet2 - Destination: dc2-leaf1b_Ethernet2 | NOT RUN | - |
-| 1688 | dc2-spine2 | IP Reachability | ip reachability test p2p links | Source: dc2-spine2_Ethernet3 - Destination: dc2-leaf2a_Ethernet2 | NOT RUN | - |
-| 1689 | dc2-spine2 | IP Reachability | ip reachability test p2p links | Source: dc2-spine2_Ethernet4 - Destination: dc2-leaf2b_Ethernet2 | NOT RUN | - |
-| 1690 | dc2-spine2 | IP Reachability | ip reachability test p2p links | Source: dc2-spine2_Ethernet5 - Destination: dc2-leaf3a.arista.com_Ethernet2 | NOT RUN | - |
-| 1691 | dc2-spine2 | IP Reachability | ip reachability test p2p links | Source: dc2-spine2_Ethernet6 - Destination: dc2-leaf3b.arista.com_Ethernet2 | NOT RUN | - |
-| 1692 | dc2-spine2 | LLDP Topology | LLDP topology - validate peer and interface | local: Ethernet1 - remote: dc2-leaf1a_Ethernet2 | NOT RUN | - |
-| 1693 | dc2-spine2 | LLDP Topology | LLDP topology - validate peer and interface | local: Ethernet2 - remote: dc2-leaf1b_Ethernet2 | NOT RUN | - |
-| 1694 | dc2-spine2 | LLDP Topology | LLDP topology - validate peer and interface | local: Ethernet3 - remote: dc2-leaf2a_Ethernet2 | NOT RUN | - |
-| 1695 | dc2-spine2 | LLDP Topology | LLDP topology - validate peer and interface | local: Ethernet4 - remote: dc2-leaf2b_Ethernet2 | NOT RUN | - |
-| 1696 | dc2-spine2 | LLDP Topology | LLDP topology - validate peer and interface | local: Ethernet5 - remote: dc2-leaf3a.arista.com_Ethernet2 | NOT RUN | - |
-| 1697 | dc2-spine2 | LLDP Topology | LLDP topology - validate peer and interface | local: Ethernet6 - remote: dc2-leaf3b.arista.com_Ethernet2 | NOT RUN | - |
-| 1698 | dc2-spine2 | NTP | Synchronised with NTP server | NTP | NOT RUN | - |
-| 1699 | dc2-spine2 | Security | Verifies if the eAPI has a valid SSL profile. | VerifyAPIHttpsSSL | NOT RUN | - |
-| 1700 | dc2-spine2 | SNMP | Verifies if the SNMP agent has IPv4 ACL(s) configured. | VerifySnmpIPv4Acl | NOT RUN | - |
-| 1701 | dc2-spine2 | SNMP | Verifies if the SNMP agent has IPv6 ACL(s) configured. | VerifySnmpIPv6Acl | NOT RUN | - |
-| 1702 | dc2-spine2 | SNMP | Verifies if the SNMP agent is enabled. | VerifySnmpStatus | NOT RUN | - |
-| 1703 | dc2-spine2 | Software | Verifies the device is running one of the allowed EOS version. | VerifyEOSVersion | NOT RUN | - |
-| 1704 | dc2-spine2 | Software | Verifies the device is running one of the allowed TerminAttr version. | VerifyTerminAttrVersion | NOT RUN | - |
-| 1705 | dc2-spine2 | System | Verifies if NTP is synchronised. | VerifyNTP | NOT RUN | - |
-| 1706 | dc2-spine2 | System | Verifies that no partition is utilizing more than 75% of its disk space. | VerifyFileSystemUtilization | NOT RUN | - |
-| 1707 | dc2-spine2 | System | Verifies the device uptime. | VerifyUptime | NOT RUN | - |
-| 1708 | dc2-spine2 | System | Verifies the last reload cause of the device. | VerifyReloadCause | NOT RUN | - |
-| 1709 | dc2-spine2 | System | Verifies there are no agent crash reports. | VerifyAgentLogs | NOT RUN | - |
-| 1710 | dc2-spine2 | System | Verifies there are no core dump files. | VerifyCoredump | NOT RUN | - |
-| 1711 | dc2-spine2 | System | Verifies whether the CPU utilization is below 75%. | VerifyCPUUtilization | NOT RUN | - |
-| 1712 | dc2-spine2 | System | Verifies whether the memory utilization is below 75%. | VerifyMemoryUtilization | NOT RUN | - |
-=======
 | ID | Device Under Test | Categories | Test | Description | Inputs | Result | Messages |
 | -- | ----------------- | ---------- | ---- | ----------- | ------ | -------| -------- |
 | 1 | dc1-leaf1a | AAA | VerifyAcctConsoleMethods | Verifies the AAA accounting console method lists for different accounting types (system, exec, commands, dot1x). | - | NOT RUN | - |
@@ -2417,1091 +697,1092 @@
 | 621 | dc1-wan1 | AAA | VerifyTacacsServerGroups | Verifies if the provided TACACS server group(s) are configured. | - | NOT RUN | - |
 | 622 | dc1-wan1 | AAA | VerifyTacacsServers | Verifies TACACS servers are configured for a specified VRF. | - | NOT RUN | - |
 | 623 | dc1-wan1 | AAA | VerifyTacacsSourceIntf | Verifies TACACS source-interface for a specified VRF. | - | NOT RUN | - |
-| 624 | dc1-wan1 | BGP | VerifyBGPSpecificPeers | Verifies the health of specific BGP peer(s). | BGP IPv4 Unicast Peer: dc1-leaf1a (IP: 10.255.255.0) | NOT RUN | - |
-| 625 | dc1-wan1 | BGP | VerifyBGPSpecificPeers | Verifies the health of specific BGP peer(s). | BGP IPv4 Unicast Peer: dc1-leaf1b (IP: 10.255.255.2) | NOT RUN | - |
-| 626 | dc1-wan1 | Configuration | VerifyRunningConfigDiffs | Verifies there is no difference between the running-config and the startup-config | - | NOT RUN | - |
-| 627 | dc1-wan1 | Configuration | VerifyZeroTouch | Verifies ZeroTouch is disabled | - | NOT RUN | - |
-| 628 | dc1-wan1 | Connectivity | VerifyLLDPNeighbors | Verifies that the provided LLDP neighbors are connected properly. | Local: Ethernet1 - Remote: dc1-leaf1a Ethernet6 | NOT RUN | - |
-| 629 | dc1-wan1 | Connectivity | VerifyLLDPNeighbors | Verifies that the provided LLDP neighbors are connected properly. | Local: Ethernet2 - Remote: dc1-leaf1b Ethernet6 | NOT RUN | - |
-| 630 | dc1-wan1 | Connectivity | VerifyReachability | Test the network reachability to one or many destination IP(s). | Source: P2P Interface Ethernet1 (IP: 10.255.255.1) - Destination: dc1-leaf1a Ethernet6 (IP: 10.255.255.0) | NOT RUN | - |
-| 631 | dc1-wan1 | Connectivity | VerifyReachability | Test the network reachability to one or many destination IP(s). | Source: P2P Interface Ethernet2 (IP: 10.255.255.3) - Destination: dc1-leaf1b Ethernet6 (IP: 10.255.255.2) | NOT RUN | - |
-| 632 | dc1-wan1 | Field Notices, Software | VerifyFieldNotice44Resolution | Verifies the device is using an Aboot version that fix the bug discussed in the field notice 44 (Aboot manages system settings prior to EOS initialization) | - | NOT RUN | - |
-| 633 | dc1-wan1 | Field Notices, Software | VerifyFieldNotice72Resolution | Verifies if the device has exposeure to FN72, and if the issue has been mitigated | - | NOT RUN | - |
-| 634 | dc1-wan1 | Hardware | VerifyAdverseDrops | Verifies there are no adverse drops on DCS7280E and DCS7500E | - | NOT RUN | - |
-| 635 | dc1-wan1 | Hardware | VerifyEnvironmentCooling | Verifies the status of power supply fans and all fan trays. | - | NOT RUN | - |
-| 636 | dc1-wan1 | Hardware | VerifyEnvironmentCooling | Verifies the status of power supply fans and all fan trays. | Accepted States: 'ok' | NOT RUN | - |
-| 637 | dc1-wan1 | Hardware | VerifyEnvironmentPower | Verifies the power supplies status. | - | NOT RUN | - |
-| 638 | dc1-wan1 | Hardware | VerifyEnvironmentPower | Verifies the power supplies status. | Accepted States: 'ok' | NOT RUN | - |
-| 639 | dc1-wan1 | Hardware | VerifyEnvironmentSystemCooling | Verifies the system cooling status. | - | NOT RUN | - |
-| 640 | dc1-wan1 | Hardware | VerifyTemperature | Verifies the device temperature. | - | NOT RUN | - |
+| 624 | dc1-wan1 | BGP | VerifyBGPSpecificPeers | Verifies the health of specific BGP peer(s). | BGP EVPN Peer: dc1-wan2 (IP: 10.255.1.2) | NOT RUN | - |
+| 625 | dc1-wan1 | BGP | VerifyBGPSpecificPeers | Verifies the health of specific BGP peer(s). | BGP IPv4 Unicast Peer: dc1-leaf1a (IP: 10.255.255.0) | NOT RUN | - |
+| 626 | dc1-wan1 | BGP | VerifyBGPSpecificPeers | Verifies the health of specific BGP peer(s). | BGP IPv4 Unicast Peer: dc1-leaf1b (IP: 10.255.255.2) | NOT RUN | - |
+| 627 | dc1-wan1 | Configuration | VerifyRunningConfigDiffs | Verifies there is no difference between the running-config and the startup-config | - | NOT RUN | - |
+| 628 | dc1-wan1 | Configuration | VerifyZeroTouch | Verifies ZeroTouch is disabled | - | NOT RUN | - |
+| 629 | dc1-wan1 | Connectivity | VerifyLLDPNeighbors | Verifies that the provided LLDP neighbors are connected properly. | Local: Ethernet1 - Remote: dc1-leaf1a Ethernet6 | NOT RUN | - |
+| 630 | dc1-wan1 | Connectivity | VerifyLLDPNeighbors | Verifies that the provided LLDP neighbors are connected properly. | Local: Ethernet2 - Remote: dc1-leaf1b Ethernet6 | NOT RUN | - |
+| 631 | dc1-wan1 | Connectivity | VerifyReachability | Test the network reachability to one or many destination IP(s). | Source: P2P Interface Ethernet1 (IP: 10.255.255.1) - Destination: dc1-leaf1a Ethernet6 (IP: 10.255.255.0) | NOT RUN | - |
+| 632 | dc1-wan1 | Connectivity | VerifyReachability | Test the network reachability to one or many destination IP(s). | Source: P2P Interface Ethernet2 (IP: 10.255.255.3) - Destination: dc1-leaf1b Ethernet6 (IP: 10.255.255.2) | NOT RUN | - |
+| 633 | dc1-wan1 | Field Notices, Software | VerifyFieldNotice44Resolution | Verifies the device is using an Aboot version that fix the bug discussed in the field notice 44 (Aboot manages system settings prior to EOS initialization) | - | NOT RUN | - |
+| 634 | dc1-wan1 | Field Notices, Software | VerifyFieldNotice72Resolution | Verifies if the device has exposeure to FN72, and if the issue has been mitigated | - | NOT RUN | - |
+| 635 | dc1-wan1 | Hardware | VerifyAdverseDrops | Verifies there are no adverse drops on DCS7280E and DCS7500E | - | NOT RUN | - |
+| 636 | dc1-wan1 | Hardware | VerifyEnvironmentCooling | Verifies the status of power supply fans and all fan trays. | - | NOT RUN | - |
+| 637 | dc1-wan1 | Hardware | VerifyEnvironmentCooling | Verifies the status of power supply fans and all fan trays. | Accepted States: 'ok' | NOT RUN | - |
+| 638 | dc1-wan1 | Hardware | VerifyEnvironmentPower | Verifies the power supplies status. | - | NOT RUN | - |
+| 639 | dc1-wan1 | Hardware | VerifyEnvironmentPower | Verifies the power supplies status. | Accepted States: 'ok' | NOT RUN | - |
+| 640 | dc1-wan1 | Hardware | VerifyEnvironmentSystemCooling | Verifies the system cooling status. | - | NOT RUN | - |
 | 641 | dc1-wan1 | Hardware | VerifyTemperature | Verifies the device temperature. | - | NOT RUN | - |
-| 642 | dc1-wan1 | Hardware | VerifyTransceiversManufacturers | Verifies if all transceivers come from approved manufacturers. | - | NOT RUN | - |
-| 643 | dc1-wan1 | Hardware | VerifyTransceiversManufacturers | Verifies if all transceivers come from approved manufacturers. | Accepted Manufacturers: 'Arista Networks', 'Arastra, Inc.', 'Not Present' | NOT RUN | - |
-| 644 | dc1-wan1 | Hardware | VerifyTransceiversTemperature | Verifies the transceivers temperature. | - | NOT RUN | - |
-| 645 | dc1-wan1 | Interfaces | VerifyInterfacesStatus | Verifies the status of the provided interfaces. | Interface Dps1 - DPS Interface = 'up' | NOT RUN | - |
-| 646 | dc1-wan1 | Interfaces | VerifyInterfacesStatus | Verifies the status of the provided interfaces. | Interface Ethernet1 - P2P_LINK_TO_DC1-LEAF1A_Ethernet6 = 'up' | NOT RUN | - |
-| 647 | dc1-wan1 | Interfaces | VerifyInterfacesStatus | Verifies the status of the provided interfaces. | Interface Ethernet2 - P2P_LINK_TO_DC1-LEAF1B_Ethernet6 = 'up' | NOT RUN | - |
-| 648 | dc1-wan1 | Interfaces | VerifyInterfacesStatus | Verifies the status of the provided interfaces. | Interface Ethernet3 - mpls-sp-1_DC1-MPLS-3 = 'up' | NOT RUN | - |
-| 649 | dc1-wan1 | Interfaces | VerifyInterfacesStatus | Verifies the status of the provided interfaces. | Interface Ethernet4 - isp-1_DC1-INET-3 = 'up' | NOT RUN | - |
-| 650 | dc1-wan1 | Interfaces | VerifyInterfacesStatus | Verifies the status of the provided interfaces. | Interface Loopback0 - Router_ID = 'up' | NOT RUN | - |
-| 651 | dc1-wan1 | Interfaces | VerifyInterfacesStatus | Verifies the status of the provided interfaces. | Interface Vxlan1 = 'up' | NOT RUN | - |
-| 652 | dc1-wan1 | Routing | VerifyRoutingProtocolModel | Verifies the configured routing protocol model. | Routing protocol model: multi-agent | NOT RUN | - |
-| 653 | dc1-wan1 | Security | VerifyAPIHttpsSSL | Verifies if the eAPI has a valid SSL profile. | eAPI HTTPS SSL Profile: eAPI_SSL_Profile | NOT RUN | - |
-| 654 | dc1-wan1 | SNMP | VerifySnmpIPv4Acl | Verifies if the SNMP agent has IPv4 ACL(s) configured. | - | NOT RUN | - |
-| 655 | dc1-wan1 | SNMP | VerifySnmpIPv6Acl | Verifies if the SNMP agent has IPv6 ACL(s) configured. | - | NOT RUN | - |
-| 656 | dc1-wan1 | SNMP | VerifySnmpStatus | Verifies if the SNMP agent is enabled. | - | NOT RUN | - |
-| 657 | dc1-wan1 | Software | VerifyEOSVersion | Verifies the device is running one of the allowed EOS version. | - | NOT RUN | - |
-| 658 | dc1-wan1 | Software | VerifyTerminAttrVersion | Verifies the device is running one of the allowed TerminAttr version. | - | NOT RUN | - |
-| 659 | dc1-wan1 | System | VerifyAgentLogs | Verifies there are no agent crash reports. | - | NOT RUN | - |
-| 660 | dc1-wan1 | System | VerifyCoredump | Verifies there are no core dump files. | - | NOT RUN | - |
-| 661 | dc1-wan1 | System | VerifyCPUUtilization | Verifies whether the CPU utilization is below 75%. | - | NOT RUN | - |
-| 662 | dc1-wan1 | System | VerifyFileSystemUtilization | Verifies that no partition is utilizing more than 75% of its disk space. | - | NOT RUN | - |
-| 663 | dc1-wan1 | System | VerifyMemoryUtilization | Verifies whether the memory utilization is below 75%. | - | NOT RUN | - |
-| 664 | dc1-wan1 | System | VerifyNTP | Verifies if NTP is synchronised. | - | NOT RUN | - |
+| 642 | dc1-wan1 | Hardware | VerifyTemperature | Verifies the device temperature. | - | NOT RUN | - |
+| 643 | dc1-wan1 | Hardware | VerifyTransceiversManufacturers | Verifies if all transceivers come from approved manufacturers. | - | NOT RUN | - |
+| 644 | dc1-wan1 | Hardware | VerifyTransceiversManufacturers | Verifies if all transceivers come from approved manufacturers. | Accepted Manufacturers: 'Arista Networks', 'Arastra, Inc.', 'Not Present' | NOT RUN | - |
+| 645 | dc1-wan1 | Hardware | VerifyTransceiversTemperature | Verifies the transceivers temperature. | - | NOT RUN | - |
+| 646 | dc1-wan1 | Interfaces | VerifyInterfacesStatus | Verifies the status of the provided interfaces. | Interface Dps1 - DPS Interface = 'up' | NOT RUN | - |
+| 647 | dc1-wan1 | Interfaces | VerifyInterfacesStatus | Verifies the status of the provided interfaces. | Interface Ethernet1 - P2P_LINK_TO_DC1-LEAF1A_Ethernet6 = 'up' | NOT RUN | - |
+| 648 | dc1-wan1 | Interfaces | VerifyInterfacesStatus | Verifies the status of the provided interfaces. | Interface Ethernet2 - P2P_LINK_TO_DC1-LEAF1B_Ethernet6 = 'up' | NOT RUN | - |
+| 649 | dc1-wan1 | Interfaces | VerifyInterfacesStatus | Verifies the status of the provided interfaces. | Interface Ethernet3 - mpls-sp-1_DC1-MPLS-3 = 'up' | NOT RUN | - |
+| 650 | dc1-wan1 | Interfaces | VerifyInterfacesStatus | Verifies the status of the provided interfaces. | Interface Ethernet4 - isp-1_DC1-INET-3 = 'up' | NOT RUN | - |
+| 651 | dc1-wan1 | Interfaces | VerifyInterfacesStatus | Verifies the status of the provided interfaces. | Interface Loopback0 - Router_ID = 'up' | NOT RUN | - |
+| 652 | dc1-wan1 | Interfaces | VerifyInterfacesStatus | Verifies the status of the provided interfaces. | Interface Vxlan1 = 'up' | NOT RUN | - |
+| 653 | dc1-wan1 | Routing | VerifyRoutingProtocolModel | Verifies the configured routing protocol model. | Routing protocol model: multi-agent | NOT RUN | - |
+| 654 | dc1-wan1 | Security | VerifyAPIHttpsSSL | Verifies if the eAPI has a valid SSL profile. | eAPI HTTPS SSL Profile: eAPI_SSL_Profile | NOT RUN | - |
+| 655 | dc1-wan1 | SNMP | VerifySnmpIPv4Acl | Verifies if the SNMP agent has IPv4 ACL(s) configured. | - | NOT RUN | - |
+| 656 | dc1-wan1 | SNMP | VerifySnmpIPv6Acl | Verifies if the SNMP agent has IPv6 ACL(s) configured. | - | NOT RUN | - |
+| 657 | dc1-wan1 | SNMP | VerifySnmpStatus | Verifies if the SNMP agent is enabled. | - | NOT RUN | - |
+| 658 | dc1-wan1 | Software | VerifyEOSVersion | Verifies the device is running one of the allowed EOS version. | - | NOT RUN | - |
+| 659 | dc1-wan1 | Software | VerifyTerminAttrVersion | Verifies the device is running one of the allowed TerminAttr version. | - | NOT RUN | - |
+| 660 | dc1-wan1 | System | VerifyAgentLogs | Verifies there are no agent crash reports. | - | NOT RUN | - |
+| 661 | dc1-wan1 | System | VerifyCoredump | Verifies there are no core dump files. | - | NOT RUN | - |
+| 662 | dc1-wan1 | System | VerifyCPUUtilization | Verifies whether the CPU utilization is below 75%. | - | NOT RUN | - |
+| 663 | dc1-wan1 | System | VerifyFileSystemUtilization | Verifies that no partition is utilizing more than 75% of its disk space. | - | NOT RUN | - |
+| 664 | dc1-wan1 | System | VerifyMemoryUtilization | Verifies whether the memory utilization is below 75%. | - | NOT RUN | - |
 | 665 | dc1-wan1 | System | VerifyNTP | Verifies if NTP is synchronised. | - | NOT RUN | - |
-| 666 | dc1-wan1 | System | VerifyReloadCause | Verifies the last reload cause of the device. | - | NOT RUN | - |
-| 667 | dc1-wan1 | System | VerifyUptime | Verifies the device uptime. | - | NOT RUN | - |
-| 668 | dc1-wan2 | AAA | VerifyAcctConsoleMethods | Verifies the AAA accounting console method lists for different accounting types (system, exec, commands, dot1x). | - | NOT RUN | - |
-| 669 | dc1-wan2 | AAA | VerifyAcctDefaultMethods | Verifies the AAA accounting default method lists for different accounting types (system, exec, commands, dot1x). | - | NOT RUN | - |
-| 670 | dc1-wan2 | AAA | VerifyAuthenMethods | Verifies the AAA authentication method lists for different authentication types (login, enable, dot1x). | - | NOT RUN | - |
-| 671 | dc1-wan2 | AAA | VerifyAuthzMethods | Verifies the AAA authorization method lists for different authorization types (commands, exec). | - | NOT RUN | - |
-| 672 | dc1-wan2 | AAA | VerifyTacacsServerGroups | Verifies if the provided TACACS server group(s) are configured. | - | NOT RUN | - |
-| 673 | dc1-wan2 | AAA | VerifyTacacsServers | Verifies TACACS servers are configured for a specified VRF. | - | NOT RUN | - |
-| 674 | dc1-wan2 | AAA | VerifyTacacsSourceIntf | Verifies TACACS source-interface for a specified VRF. | - | NOT RUN | - |
-| 675 | dc1-wan2 | BGP | VerifyBGPSpecificPeers | Verifies the health of specific BGP peer(s). | BGP IPv4 Unicast Peer: dc1-leaf1a (IP: 10.255.255.4) | NOT RUN | - |
-| 676 | dc1-wan2 | BGP | VerifyBGPSpecificPeers | Verifies the health of specific BGP peer(s). | BGP IPv4 Unicast Peer: dc1-leaf1b (IP: 10.255.255.6) | NOT RUN | - |
-| 677 | dc1-wan2 | Configuration | VerifyRunningConfigDiffs | Verifies there is no difference between the running-config and the startup-config | - | NOT RUN | - |
-| 678 | dc1-wan2 | Configuration | VerifyZeroTouch | Verifies ZeroTouch is disabled | - | NOT RUN | - |
-| 679 | dc1-wan2 | Connectivity | VerifyLLDPNeighbors | Verifies that the provided LLDP neighbors are connected properly. | Local: Ethernet1 - Remote: dc1-leaf1a Ethernet7 | NOT RUN | - |
-| 680 | dc1-wan2 | Connectivity | VerifyLLDPNeighbors | Verifies that the provided LLDP neighbors are connected properly. | Local: Ethernet2 - Remote: dc1-leaf1b Ethernet7 | NOT RUN | - |
-| 681 | dc1-wan2 | Connectivity | VerifyReachability | Test the network reachability to one or many destination IP(s). | Source: P2P Interface Ethernet1 (IP: 10.255.255.5) - Destination: dc1-leaf1a Ethernet7 (IP: 10.255.255.4) | NOT RUN | - |
-| 682 | dc1-wan2 | Connectivity | VerifyReachability | Test the network reachability to one or many destination IP(s). | Source: P2P Interface Ethernet2 (IP: 10.255.255.7) - Destination: dc1-leaf1b Ethernet7 (IP: 10.255.255.6) | NOT RUN | - |
-| 683 | dc1-wan2 | Field Notices, Software | VerifyFieldNotice44Resolution | Verifies the device is using an Aboot version that fix the bug discussed in the field notice 44 (Aboot manages system settings prior to EOS initialization) | - | NOT RUN | - |
-| 684 | dc1-wan2 | Field Notices, Software | VerifyFieldNotice72Resolution | Verifies if the device has exposeure to FN72, and if the issue has been mitigated | - | NOT RUN | - |
-| 685 | dc1-wan2 | Hardware | VerifyAdverseDrops | Verifies there are no adverse drops on DCS7280E and DCS7500E | - | NOT RUN | - |
-| 686 | dc1-wan2 | Hardware | VerifyEnvironmentCooling | Verifies the status of power supply fans and all fan trays. | - | NOT RUN | - |
-| 687 | dc1-wan2 | Hardware | VerifyEnvironmentCooling | Verifies the status of power supply fans and all fan trays. | Accepted States: 'ok' | NOT RUN | - |
-| 688 | dc1-wan2 | Hardware | VerifyEnvironmentPower | Verifies the power supplies status. | - | NOT RUN | - |
-| 689 | dc1-wan2 | Hardware | VerifyEnvironmentPower | Verifies the power supplies status. | Accepted States: 'ok' | NOT RUN | - |
-| 690 | dc1-wan2 | Hardware | VerifyEnvironmentSystemCooling | Verifies the system cooling status. | - | NOT RUN | - |
-| 691 | dc1-wan2 | Hardware | VerifyTemperature | Verifies the device temperature. | - | NOT RUN | - |
-| 692 | dc1-wan2 | Hardware | VerifyTemperature | Verifies the device temperature. | - | NOT RUN | - |
-| 693 | dc1-wan2 | Hardware | VerifyTransceiversManufacturers | Verifies if all transceivers come from approved manufacturers. | - | NOT RUN | - |
-| 694 | dc1-wan2 | Hardware | VerifyTransceiversManufacturers | Verifies if all transceivers come from approved manufacturers. | Accepted Manufacturers: 'Arista Networks', 'Arastra, Inc.', 'Not Present' | NOT RUN | - |
-| 695 | dc1-wan2 | Hardware | VerifyTransceiversTemperature | Verifies the transceivers temperature. | - | NOT RUN | - |
-| 696 | dc1-wan2 | Interfaces | VerifyInterfacesStatus | Verifies the status of the provided interfaces. | Interface Dps1 - DPS Interface = 'up' | NOT RUN | - |
-| 697 | dc1-wan2 | Interfaces | VerifyInterfacesStatus | Verifies the status of the provided interfaces. | Interface Ethernet1 - P2P_LINK_TO_DC1-LEAF1A_Ethernet7 = 'up' | NOT RUN | - |
-| 698 | dc1-wan2 | Interfaces | VerifyInterfacesStatus | Verifies the status of the provided interfaces. | Interface Ethernet2 - P2P_LINK_TO_DC1-LEAF1B_Ethernet7 = 'up' | NOT RUN | - |
-| 699 | dc1-wan2 | Interfaces | VerifyInterfacesStatus | Verifies the status of the provided interfaces. | Interface Ethernet3 - mpls-sp-1_DC1-MPLS-4 = 'up' | NOT RUN | - |
-| 700 | dc1-wan2 | Interfaces | VerifyInterfacesStatus | Verifies the status of the provided interfaces. | Interface Ethernet4 - isp-1_DC1-INET-4 = 'up' | NOT RUN | - |
-| 701 | dc1-wan2 | Interfaces | VerifyInterfacesStatus | Verifies the status of the provided interfaces. | Interface Loopback0 - Router_ID = 'up' | NOT RUN | - |
-| 702 | dc1-wan2 | Interfaces | VerifyInterfacesStatus | Verifies the status of the provided interfaces. | Interface Vxlan1 = 'up' | NOT RUN | - |
-| 703 | dc1-wan2 | Routing | VerifyRoutingProtocolModel | Verifies the configured routing protocol model. | Routing protocol model: multi-agent | NOT RUN | - |
-| 704 | dc1-wan2 | Security | VerifyAPIHttpsSSL | Verifies if the eAPI has a valid SSL profile. | eAPI HTTPS SSL Profile: eAPI_SSL_Profile | NOT RUN | - |
-| 705 | dc1-wan2 | SNMP | VerifySnmpIPv4Acl | Verifies if the SNMP agent has IPv4 ACL(s) configured. | - | NOT RUN | - |
-| 706 | dc1-wan2 | SNMP | VerifySnmpIPv6Acl | Verifies if the SNMP agent has IPv6 ACL(s) configured. | - | NOT RUN | - |
-| 707 | dc1-wan2 | SNMP | VerifySnmpStatus | Verifies if the SNMP agent is enabled. | - | NOT RUN | - |
-| 708 | dc1-wan2 | Software | VerifyEOSVersion | Verifies the device is running one of the allowed EOS version. | - | NOT RUN | - |
-| 709 | dc1-wan2 | Software | VerifyTerminAttrVersion | Verifies the device is running one of the allowed TerminAttr version. | - | NOT RUN | - |
-| 710 | dc1-wan2 | System | VerifyAgentLogs | Verifies there are no agent crash reports. | - | NOT RUN | - |
-| 711 | dc1-wan2 | System | VerifyCoredump | Verifies there are no core dump files. | - | NOT RUN | - |
-| 712 | dc1-wan2 | System | VerifyCPUUtilization | Verifies whether the CPU utilization is below 75%. | - | NOT RUN | - |
-| 713 | dc1-wan2 | System | VerifyFileSystemUtilization | Verifies that no partition is utilizing more than 75% of its disk space. | - | NOT RUN | - |
-| 714 | dc1-wan2 | System | VerifyMemoryUtilization | Verifies whether the memory utilization is below 75%. | - | NOT RUN | - |
-| 715 | dc1-wan2 | System | VerifyNTP | Verifies if NTP is synchronised. | - | NOT RUN | - |
-| 716 | dc1-wan2 | System | VerifyNTP | Verifies if NTP is synchronised. | - | NOT RUN | - |
-| 717 | dc1-wan2 | System | VerifyReloadCause | Verifies the last reload cause of the device. | - | NOT RUN | - |
-| 718 | dc1-wan2 | System | VerifyUptime | Verifies the device uptime. | - | NOT RUN | - |
-| 719 | dc2-leaf1a | AAA | VerifyAcctConsoleMethods | Verifies the AAA accounting console method lists for different accounting types (system, exec, commands, dot1x). | - | NOT RUN | - |
-| 720 | dc2-leaf1a | AAA | VerifyAcctDefaultMethods | Verifies the AAA accounting default method lists for different accounting types (system, exec, commands, dot1x). | - | NOT RUN | - |
-| 721 | dc2-leaf1a | AAA | VerifyAuthenMethods | Verifies the AAA authentication method lists for different authentication types (login, enable, dot1x). | - | NOT RUN | - |
-| 722 | dc2-leaf1a | AAA | VerifyAuthzMethods | Verifies the AAA authorization method lists for different authorization types (commands, exec). | - | NOT RUN | - |
-| 723 | dc2-leaf1a | AAA | VerifyTacacsServerGroups | Verifies if the provided TACACS server group(s) are configured. | - | NOT RUN | - |
-| 724 | dc2-leaf1a | AAA | VerifyTacacsServers | Verifies TACACS servers are configured for a specified VRF. | - | NOT RUN | - |
-| 725 | dc2-leaf1a | AAA | VerifyTacacsSourceIntf | Verifies TACACS source-interface for a specified VRF. | - | NOT RUN | - |
-| 726 | dc2-leaf1a | BGP | VerifyBGPSpecificPeers | Verifies the health of specific BGP peer(s). | BGP EVPN Peer: dc2-spine1 (IP: 10.255.128.11) | NOT RUN | - |
-| 727 | dc2-leaf1a | BGP | VerifyBGPSpecificPeers | Verifies the health of specific BGP peer(s). | BGP EVPN Peer: dc2-spine2 (IP: 10.255.128.12) | NOT RUN | - |
-| 728 | dc2-leaf1a | BGP | VerifyBGPSpecificPeers | Verifies the health of specific BGP peer(s). | BGP IPv4 Unicast Peer: dc2-leaf1b (IP: 10.255.129.117) | NOT RUN | - |
-| 729 | dc2-leaf1a | BGP | VerifyBGPSpecificPeers | Verifies the health of specific BGP peer(s). | BGP IPv4 Unicast Peer: dc2-spine1 (IP: 10.255.255.104) | NOT RUN | - |
-| 730 | dc2-leaf1a | BGP | VerifyBGPSpecificPeers | Verifies the health of specific BGP peer(s). | BGP IPv4 Unicast Peer: dc2-spine2 (IP: 10.255.255.106) | NOT RUN | - |
-| 731 | dc2-leaf1a | Configuration | VerifyRunningConfigDiffs | Verifies there is no difference between the running-config and the startup-config | - | NOT RUN | - |
-| 732 | dc2-leaf1a | Configuration | VerifyZeroTouch | Verifies ZeroTouch is disabled | - | NOT RUN | - |
-| 733 | dc2-leaf1a | Connectivity | VerifyLLDPNeighbors | Verifies that the provided LLDP neighbors are connected properly. | Local: Ethernet1 - Remote: dc2-spine1 Ethernet1 | NOT RUN | - |
-| 734 | dc2-leaf1a | Connectivity | VerifyLLDPNeighbors | Verifies that the provided LLDP neighbors are connected properly. | Local: Ethernet2 - Remote: dc2-spine2 Ethernet1 | NOT RUN | - |
-| 735 | dc2-leaf1a | Connectivity | VerifyLLDPNeighbors | Verifies that the provided LLDP neighbors are connected properly. | Local: Ethernet3 - Remote: dc2-leaf1b Ethernet3 | NOT RUN | - |
-| 736 | dc2-leaf1a | Connectivity | VerifyLLDPNeighbors | Verifies that the provided LLDP neighbors are connected properly. | Local: Ethernet4 - Remote: dc2-leaf1b Ethernet4 | NOT RUN | - |
-| 737 | dc2-leaf1a | Connectivity | VerifyLLDPNeighbors | Verifies that the provided LLDP neighbors are connected properly. | Local: Ethernet8 - Remote: dc2-leaf1c Ethernet1 | NOT RUN | - |
-| 738 | dc2-leaf1a | Connectivity | VerifyReachability | Test the network reachability to one or many destination IP(s). | Source: Loopback0 (IP: 10.255.128.13) - Destination: dc1-leaf1a Loopback0 (IP: 10.255.0.3) | NOT RUN | - |
-| 739 | dc2-leaf1a | Connectivity | VerifyReachability | Test the network reachability to one or many destination IP(s). | Source: Loopback0 (IP: 10.255.128.13) - Destination: dc1-leaf1b Loopback0 (IP: 10.255.0.4) | NOT RUN | - |
-| 740 | dc2-leaf1a | Connectivity | VerifyReachability | Test the network reachability to one or many destination IP(s). | Source: Loopback0 (IP: 10.255.128.13) - Destination: dc1-leaf2a Loopback0 (IP: 10.255.0.5) | NOT RUN | - |
-| 741 | dc2-leaf1a | Connectivity | VerifyReachability | Test the network reachability to one or many destination IP(s). | Source: Loopback0 (IP: 10.255.128.13) - Destination: dc1-spine1 Loopback0 (IP: 10.255.0.1) | NOT RUN | - |
-| 742 | dc2-leaf1a | Connectivity | VerifyReachability | Test the network reachability to one or many destination IP(s). | Source: Loopback0 (IP: 10.255.128.13) - Destination: dc1-spine2 Loopback0 (IP: 10.255.0.2) | NOT RUN | - |
-| 743 | dc2-leaf1a | Connectivity | VerifyReachability | Test the network reachability to one or many destination IP(s). | Source: Loopback0 (IP: 10.255.128.13) - Destination: dc1-wan1 Loopback0 (IP: 10.255.2.1) | NOT RUN | - |
-| 744 | dc2-leaf1a | Connectivity | VerifyReachability | Test the network reachability to one or many destination IP(s). | Source: Loopback0 (IP: 10.255.128.13) - Destination: dc1-wan2 Loopback0 (IP: 10.255.2.2) | NOT RUN | - |
-| 745 | dc2-leaf1a | Connectivity | VerifyReachability | Test the network reachability to one or many destination IP(s). | Source: Loopback0 (IP: 10.255.128.13) - Destination: dc2-leaf1a Loopback0 (IP: 10.255.128.13) | NOT RUN | - |
-| 746 | dc2-leaf1a | Connectivity | VerifyReachability | Test the network reachability to one or many destination IP(s). | Source: Loopback0 (IP: 10.255.128.13) - Destination: dc2-leaf1b Loopback0 (IP: 10.255.128.14) | NOT RUN | - |
-| 747 | dc2-leaf1a | Connectivity | VerifyReachability | Test the network reachability to one or many destination IP(s). | Source: Loopback0 (IP: 10.255.128.13) - Destination: dc2-leaf2a Loopback0 (IP: 10.255.128.15) | NOT RUN | - |
-| 748 | dc2-leaf1a | Connectivity | VerifyReachability | Test the network reachability to one or many destination IP(s). | Source: Loopback0 (IP: 10.255.128.13) - Destination: dc2-leaf2b Loopback0 (IP: 10.255.128.16) | NOT RUN | - |
-| 749 | dc2-leaf1a | Connectivity | VerifyReachability | Test the network reachability to one or many destination IP(s). | Source: Loopback0 (IP: 10.255.128.13) - Destination: dc2-leaf3a.arista.com Loopback0 (IP: 10.255.128.17) | NOT RUN | - |
-| 750 | dc2-leaf1a | Connectivity | VerifyReachability | Test the network reachability to one or many destination IP(s). | Source: Loopback0 (IP: 10.255.128.13) - Destination: dc2-leaf3b.arista.com Loopback0 (IP: 10.255.128.18) | NOT RUN | - |
-| 751 | dc2-leaf1a | Connectivity | VerifyReachability | Test the network reachability to one or many destination IP(s). | Source: Loopback0 (IP: 10.255.128.13) - Destination: dc2-spine1 Loopback0 (IP: 10.255.128.11) | NOT RUN | - |
-| 752 | dc2-leaf1a | Connectivity | VerifyReachability | Test the network reachability to one or many destination IP(s). | Source: Loopback0 (IP: 10.255.128.13) - Destination: dc2-spine2 Loopback0 (IP: 10.255.128.12) | NOT RUN | - |
-| 753 | dc2-leaf1a | Connectivity | VerifyReachability | Test the network reachability to one or many destination IP(s). | Source: P2P Interface Ethernet1 (IP: 10.255.255.105) - Destination: dc2-spine1 Ethernet1 (IP: 10.255.255.104) | NOT RUN | - |
-| 754 | dc2-leaf1a | Connectivity | VerifyReachability | Test the network reachability to one or many destination IP(s). | Source: P2P Interface Ethernet2 (IP: 10.255.255.107) - Destination: dc2-spine2 Ethernet1 (IP: 10.255.255.106) | NOT RUN | - |
-| 755 | dc2-leaf1a | Field Notices, Software | VerifyFieldNotice44Resolution | Verifies the device is using an Aboot version that fix the bug discussed in the field notice 44 (Aboot manages system settings prior to EOS initialization) | - | NOT RUN | - |
-| 756 | dc2-leaf1a | Field Notices, Software | VerifyFieldNotice72Resolution | Verifies if the device has exposeure to FN72, and if the issue has been mitigated | - | NOT RUN | - |
-| 757 | dc2-leaf1a | Hardware | VerifyAdverseDrops | Verifies there are no adverse drops on DCS7280E and DCS7500E | - | NOT RUN | - |
-| 758 | dc2-leaf1a | Hardware | VerifyEnvironmentCooling | Verifies the status of power supply fans and all fan trays. | - | NOT RUN | - |
-| 759 | dc2-leaf1a | Hardware | VerifyEnvironmentCooling | Verifies the status of power supply fans and all fan trays. | Accepted States: 'ok' | NOT RUN | - |
-| 760 | dc2-leaf1a | Hardware | VerifyEnvironmentPower | Verifies the power supplies status. | - | NOT RUN | - |
-| 761 | dc2-leaf1a | Hardware | VerifyEnvironmentPower | Verifies the power supplies status. | Accepted States: 'ok' | NOT RUN | - |
-| 762 | dc2-leaf1a | Hardware | VerifyEnvironmentSystemCooling | Verifies the system cooling status. | - | NOT RUN | - |
-| 763 | dc2-leaf1a | Hardware | VerifyTemperature | Verifies the device temperature. | - | NOT RUN | - |
-| 764 | dc2-leaf1a | Hardware | VerifyTemperature | Verifies the device temperature. | - | NOT RUN | - |
-| 765 | dc2-leaf1a | Hardware | VerifyTransceiversManufacturers | Verifies if all transceivers come from approved manufacturers. | - | NOT RUN | - |
-| 766 | dc2-leaf1a | Hardware | VerifyTransceiversManufacturers | Verifies if all transceivers come from approved manufacturers. | Accepted Manufacturers: 'Arista Networks', 'Arastra, Inc.', 'Not Present' | NOT RUN | - |
-| 767 | dc2-leaf1a | Hardware | VerifyTransceiversTemperature | Verifies the transceivers temperature. | - | NOT RUN | - |
-| 768 | dc2-leaf1a | Interfaces | VerifyInterfacesStatus | Verifies the status of the provided interfaces. | Interface Ethernet1 - P2P_LINK_TO_DC2-SPINE1_Ethernet1 = 'up' | NOT RUN | - |
-| 769 | dc2-leaf1a | Interfaces | VerifyInterfacesStatus | Verifies the status of the provided interfaces. | Interface Ethernet2 - P2P_LINK_TO_DC2-SPINE2_Ethernet1 = 'up' | NOT RUN | - |
-| 770 | dc2-leaf1a | Interfaces | VerifyInterfacesStatus | Verifies the status of the provided interfaces. | Interface Ethernet3 - MLAG_PEER_dc2-leaf1b_Ethernet3 = 'up' | NOT RUN | - |
-| 771 | dc2-leaf1a | Interfaces | VerifyInterfacesStatus | Verifies the status of the provided interfaces. | Interface Ethernet4 - MLAG_PEER_dc2-leaf1b_Ethernet4 = 'up' | NOT RUN | - |
-| 772 | dc2-leaf1a | Interfaces | VerifyInterfacesStatus | Verifies the status of the provided interfaces. | Interface Ethernet5 - dc2-leaf1-server1_PCI1 = 'up' | NOT RUN | - |
-| 773 | dc2-leaf1a | Interfaces | VerifyInterfacesStatus | Verifies the status of the provided interfaces. | Interface Ethernet8 - DC2-LEAF1C_Ethernet1 = 'up' | NOT RUN | - |
-| 774 | dc2-leaf1a | Interfaces | VerifyInterfacesStatus | Verifies the status of the provided interfaces. | Interface Loopback0 - EVPN_Overlay_Peering = 'up' | NOT RUN | - |
-| 775 | dc2-leaf1a | Interfaces | VerifyInterfacesStatus | Verifies the status of the provided interfaces. | Interface Loopback1 - VTEP_VXLAN_Tunnel_Source = 'up' | NOT RUN | - |
-| 776 | dc2-leaf1a | Interfaces | VerifyInterfacesStatus | Verifies the status of the provided interfaces. | Interface Loopback10 - VRF10_VTEP_DIAGNOSTICS = 'up' | NOT RUN | - |
-| 777 | dc2-leaf1a | Interfaces | VerifyInterfacesStatus | Verifies the status of the provided interfaces. | Interface Loopback11 - VRF11_VTEP_DIAGNOSTICS = 'up' | NOT RUN | - |
-| 778 | dc2-leaf1a | Interfaces | VerifyInterfacesStatus | Verifies the status of the provided interfaces. | Interface Port-Channel3 - MLAG_PEER_dc2-leaf1b_Po3 = 'up' | NOT RUN | - |
-| 779 | dc2-leaf1a | Interfaces | VerifyInterfacesStatus | Verifies the status of the provided interfaces. | Interface Port-Channel5 - dc2-leaf1-server1_PortChannel dc2-leaf1-server1 = 'up' | NOT RUN | - |
-| 780 | dc2-leaf1a | Interfaces | VerifyInterfacesStatus | Verifies the status of the provided interfaces. | Interface Port-Channel8 - DC2-LEAF1C_Po1 = 'up' | NOT RUN | - |
-| 781 | dc2-leaf1a | Interfaces | VerifyInterfacesStatus | Verifies the status of the provided interfaces. | Interface Vlan11 - VRF10_VLAN11 = 'up' | NOT RUN | - |
-| 782 | dc2-leaf1a | Interfaces | VerifyInterfacesStatus | Verifies the status of the provided interfaces. | Interface Vlan12 - VRF10_VLAN12 = 'up' | NOT RUN | - |
-| 783 | dc2-leaf1a | Interfaces | VerifyInterfacesStatus | Verifies the status of the provided interfaces. | Interface Vlan21 - VRF11_VLAN21 = 'up' | NOT RUN | - |
-| 784 | dc2-leaf1a | Interfaces | VerifyInterfacesStatus | Verifies the status of the provided interfaces. | Interface Vlan22 - VRF11_VLAN22 = 'up' | NOT RUN | - |
-| 785 | dc2-leaf1a | Interfaces | VerifyInterfacesStatus | Verifies the status of the provided interfaces. | Interface Vlan3009 - MLAG_PEER_L3_iBGP: vrf VRF10 = 'up' | NOT RUN | - |
-| 786 | dc2-leaf1a | Interfaces | VerifyInterfacesStatus | Verifies the status of the provided interfaces. | Interface Vlan3010 - MLAG_PEER_L3_iBGP: vrf VRF11 = 'up' | NOT RUN | - |
-| 787 | dc2-leaf1a | Interfaces | VerifyInterfacesStatus | Verifies the status of the provided interfaces. | Interface Vlan4093 - MLAG_PEER_L3_PEERING = 'up' | NOT RUN | - |
-| 788 | dc2-leaf1a | Interfaces | VerifyInterfacesStatus | Verifies the status of the provided interfaces. | Interface Vlan4094 - MLAG_PEER = 'up' | NOT RUN | - |
-| 789 | dc2-leaf1a | Interfaces | VerifyInterfacesStatus | Verifies the status of the provided interfaces. | Interface Vxlan1 = 'up' | NOT RUN | - |
-| 790 | dc2-leaf1a | Logging | VerifyLoggingAccounting | Verifies if AAA accounting logs are generated. | - | NOT RUN | - |
-| 791 | dc2-leaf1a | Logging | VerifyLoggingHostname | Verifies if logs are generated with the device FQDN. | - | NOT RUN | - |
-| 792 | dc2-leaf1a | Logging | VerifyLoggingHosts | Verifies logging hosts (syslog servers) for a specified VRF. | - | NOT RUN | - |
-| 793 | dc2-leaf1a | Logging | VerifyLoggingLogsGeneration | Verifies if logs are generated. | - | NOT RUN | - |
-| 794 | dc2-leaf1a | Logging | VerifyLoggingPersistent | Verifies if logging persistent is enabled and logs are saved in flash. | - | NOT RUN | - |
-| 795 | dc2-leaf1a | Logging | VerifyLoggingSourceInt | Verifies logging source-interface for a specified VRF. | - | NOT RUN | - |
-| 796 | dc2-leaf1a | Logging | VerifyLoggingTimestamp | Verifies if logs are generated with the appropriate timestamp. | - | NOT RUN | - |
-| 797 | dc2-leaf1a | Logging | VerifyLoggingWarning | This test verifies there are no syslog messages with a severity of ERRORS or higher. | - | NOT RUN | - |
-| 798 | dc2-leaf1a | MLAG | VerifyMlagConfigSanity | Verifies there are no MLAG config-sanity inconsistencies. | - | NOT RUN | - |
-| 799 | dc2-leaf1a | MLAG | VerifyMlagDualPrimary | Verifies the MLAG dual-primary detection parameters. | - | NOT RUN | - |
-| 800 | dc2-leaf1a | MLAG | VerifyMlagInterfaces | Verifies there are no inactive or active-partial MLAG ports. | - | NOT RUN | - |
-| 801 | dc2-leaf1a | MLAG | VerifyMlagReloadDelay | Verifies the MLAG reload-delay parameters. | - | NOT RUN | - |
-| 802 | dc2-leaf1a | MLAG | VerifyMlagStatus | Verifies the health status of the MLAG configuration. | - | NOT RUN | - |
-| 803 | dc2-leaf1a | MLAG | VerifyMlagStatus | Verifies the health status of the MLAG configuration. | - | NOT RUN | - |
-| 804 | dc2-leaf1a | Multicast, IGMP | VerifyIGMPSnoopingGlobal | Verifies the IGMP snooping global configuration. | - | NOT RUN | - |
-| 805 | dc2-leaf1a | Multicast, IGMP | VerifyIGMPSnoopingVlans | Verifies the IGMP snooping configuration for some VLANs. | - | NOT RUN | - |
-| 806 | dc2-leaf1a | Routing | VerifyRoutingProtocolModel | Verifies the configured routing protocol model. | Routing protocol model: multi-agent | NOT RUN | - |
-| 807 | dc2-leaf1a | Routing | VerifyRoutingTableEntry | Verifies that the provided routes are present in the routing table of a specified VRF. | Route: 10.255.0.1 - Peer: dc1-spine1 | NOT RUN | - |
-| 808 | dc2-leaf1a | Routing | VerifyRoutingTableEntry | Verifies that the provided routes are present in the routing table of a specified VRF. | Route: 10.255.0.2 - Peer: dc1-spine2 | NOT RUN | - |
-| 809 | dc2-leaf1a | Routing | VerifyRoutingTableEntry | Verifies that the provided routes are present in the routing table of a specified VRF. | Route: 10.255.0.3 - Peer: dc1-leaf1a | NOT RUN | - |
-| 810 | dc2-leaf1a | Routing | VerifyRoutingTableEntry | Verifies that the provided routes are present in the routing table of a specified VRF. | Route: 10.255.0.4 - Peer: dc1-leaf1b | NOT RUN | - |
-| 811 | dc2-leaf1a | Routing | VerifyRoutingTableEntry | Verifies that the provided routes are present in the routing table of a specified VRF. | Route: 10.255.0.5 - Peer: dc1-leaf2a | NOT RUN | - |
-| 812 | dc2-leaf1a | Routing | VerifyRoutingTableEntry | Verifies that the provided routes are present in the routing table of a specified VRF. | Route: 10.255.1.3 - Peer: dc1-leaf1a | NOT RUN | - |
-| 813 | dc2-leaf1a | Routing | VerifyRoutingTableEntry | Verifies that the provided routes are present in the routing table of a specified VRF. | Route: 10.255.1.5 - Peer: dc1-leaf2a | NOT RUN | - |
-| 814 | dc2-leaf1a | Routing | VerifyRoutingTableEntry | Verifies that the provided routes are present in the routing table of a specified VRF. | Route: 10.255.128.11 - Peer: dc2-spine1 | NOT RUN | - |
-| 815 | dc2-leaf1a | Routing | VerifyRoutingTableEntry | Verifies that the provided routes are present in the routing table of a specified VRF. | Route: 10.255.128.12 - Peer: dc2-spine2 | NOT RUN | - |
-| 816 | dc2-leaf1a | Routing | VerifyRoutingTableEntry | Verifies that the provided routes are present in the routing table of a specified VRF. | Route: 10.255.128.13 - Peer: dc2-leaf1a | NOT RUN | - |
-| 817 | dc2-leaf1a | Routing | VerifyRoutingTableEntry | Verifies that the provided routes are present in the routing table of a specified VRF. | Route: 10.255.128.14 - Peer: dc2-leaf1b | NOT RUN | - |
-| 818 | dc2-leaf1a | Routing | VerifyRoutingTableEntry | Verifies that the provided routes are present in the routing table of a specified VRF. | Route: 10.255.128.15 - Peer: dc2-leaf2a | NOT RUN | - |
-| 819 | dc2-leaf1a | Routing | VerifyRoutingTableEntry | Verifies that the provided routes are present in the routing table of a specified VRF. | Route: 10.255.128.16 - Peer: dc2-leaf2b | NOT RUN | - |
-| 820 | dc2-leaf1a | Routing | VerifyRoutingTableEntry | Verifies that the provided routes are present in the routing table of a specified VRF. | Route: 10.255.128.17 - Peer: dc2-leaf3a.arista.com | NOT RUN | - |
-| 821 | dc2-leaf1a | Routing | VerifyRoutingTableEntry | Verifies that the provided routes are present in the routing table of a specified VRF. | Route: 10.255.128.18 - Peer: dc2-leaf3b.arista.com | NOT RUN | - |
-| 822 | dc2-leaf1a | Routing | VerifyRoutingTableEntry | Verifies that the provided routes are present in the routing table of a specified VRF. | Route: 10.255.129.13 - Peer: dc2-leaf1a | NOT RUN | - |
-| 823 | dc2-leaf1a | Routing | VerifyRoutingTableEntry | Verifies that the provided routes are present in the routing table of a specified VRF. | Route: 10.255.129.15 - Peer: dc2-leaf2a | NOT RUN | - |
-| 824 | dc2-leaf1a | Routing | VerifyRoutingTableEntry | Verifies that the provided routes are present in the routing table of a specified VRF. | Route: 10.255.129.17 - Peer: dc2-leaf3a.arista.com | NOT RUN | - |
-| 825 | dc2-leaf1a | Routing | VerifyRoutingTableEntry | Verifies that the provided routes are present in the routing table of a specified VRF. | Route: 10.255.2.1 - Peer: dc1-wan1 | NOT RUN | - |
-| 826 | dc2-leaf1a | Routing | VerifyRoutingTableEntry | Verifies that the provided routes are present in the routing table of a specified VRF. | Route: 10.255.2.2 - Peer: dc1-wan2 | NOT RUN | - |
-| 827 | dc2-leaf1a | Security | VerifyAPIHttpsSSL | Verifies if the eAPI has a valid SSL profile. | eAPI HTTPS SSL Profile: eAPI_SSL_Profile | NOT RUN | - |
-| 828 | dc2-leaf1a | SNMP | VerifySnmpIPv4Acl | Verifies if the SNMP agent has IPv4 ACL(s) configured. | - | NOT RUN | - |
-| 829 | dc2-leaf1a | SNMP | VerifySnmpIPv6Acl | Verifies if the SNMP agent has IPv6 ACL(s) configured. | - | NOT RUN | - |
-| 830 | dc2-leaf1a | SNMP | VerifySnmpStatus | Verifies if the SNMP agent is enabled. | - | NOT RUN | - |
-| 831 | dc2-leaf1a | Software | VerifyEOSVersion | Verifies the device is running one of the allowed EOS version. | - | NOT RUN | - |
-| 832 | dc2-leaf1a | Software | VerifyTerminAttrVersion | Verifies the device is running one of the allowed TerminAttr version. | - | NOT RUN | - |
-| 833 | dc2-leaf1a | STP | VerifySTPBlockedPorts | Verifies there is no STP blocked ports. | - | NOT RUN | - |
-| 834 | dc2-leaf1a | STP | VerifySTPCounters | Verifies there is no errors in STP BPDU packets. | - | NOT RUN | - |
-| 835 | dc2-leaf1a | STP | VerifySTPForwardingPorts | Verifies that all interfaces are forwarding for a provided list of VLAN(s). | - | NOT RUN | - |
-| 836 | dc2-leaf1a | STP | VerifySTPMode | Verifies the configured STP mode for a provided list of VLAN(s). | - | NOT RUN | - |
-| 837 | dc2-leaf1a | STP | VerifySTPRootPriority | Verifies the STP root priority for a provided list of VLAN or MST instance ID(s). | - | NOT RUN | - |
-| 838 | dc2-leaf1a | System | VerifyAgentLogs | Verifies there are no agent crash reports. | - | NOT RUN | - |
-| 839 | dc2-leaf1a | System | VerifyCoredump | Verifies there are no core dump files. | - | NOT RUN | - |
-| 840 | dc2-leaf1a | System | VerifyCPUUtilization | Verifies whether the CPU utilization is below 75%. | - | NOT RUN | - |
-| 841 | dc2-leaf1a | System | VerifyFileSystemUtilization | Verifies that no partition is utilizing more than 75% of its disk space. | - | NOT RUN | - |
-| 842 | dc2-leaf1a | System | VerifyMemoryUtilization | Verifies whether the memory utilization is below 75%. | - | NOT RUN | - |
-| 843 | dc2-leaf1a | System | VerifyNTP | Verifies if NTP is synchronised. | - | NOT RUN | - |
-| 844 | dc2-leaf1a | System | VerifyNTP | Verifies if NTP is synchronised. | - | NOT RUN | - |
-| 845 | dc2-leaf1a | System | VerifyReloadCause | Verifies the last reload cause of the device. | - | NOT RUN | - |
-| 846 | dc2-leaf1a | System | VerifyUptime | Verifies the device uptime. | - | NOT RUN | - |
-| 847 | dc2-leaf1b | AAA | VerifyAcctConsoleMethods | Verifies the AAA accounting console method lists for different accounting types (system, exec, commands, dot1x). | - | NOT RUN | - |
-| 848 | dc2-leaf1b | AAA | VerifyAcctDefaultMethods | Verifies the AAA accounting default method lists for different accounting types (system, exec, commands, dot1x). | - | NOT RUN | - |
-| 849 | dc2-leaf1b | AAA | VerifyAuthenMethods | Verifies the AAA authentication method lists for different authentication types (login, enable, dot1x). | - | NOT RUN | - |
-| 850 | dc2-leaf1b | AAA | VerifyAuthzMethods | Verifies the AAA authorization method lists for different authorization types (commands, exec). | - | NOT RUN | - |
-| 851 | dc2-leaf1b | AAA | VerifyTacacsServerGroups | Verifies if the provided TACACS server group(s) are configured. | - | NOT RUN | - |
-| 852 | dc2-leaf1b | AAA | VerifyTacacsServers | Verifies TACACS servers are configured for a specified VRF. | - | NOT RUN | - |
-| 853 | dc2-leaf1b | AAA | VerifyTacacsSourceIntf | Verifies TACACS source-interface for a specified VRF. | - | NOT RUN | - |
-| 854 | dc2-leaf1b | BGP | VerifyBGPSpecificPeers | Verifies the health of specific BGP peer(s). | BGP EVPN Peer: dc2-spine1 (IP: 10.255.128.11) | NOT RUN | - |
-| 855 | dc2-leaf1b | BGP | VerifyBGPSpecificPeers | Verifies the health of specific BGP peer(s). | BGP EVPN Peer: dc2-spine2 (IP: 10.255.128.12) | NOT RUN | - |
-| 856 | dc2-leaf1b | BGP | VerifyBGPSpecificPeers | Verifies the health of specific BGP peer(s). | BGP IPv4 Unicast Peer: dc2-leaf1a (IP: 10.255.129.116) | NOT RUN | - |
-| 857 | dc2-leaf1b | BGP | VerifyBGPSpecificPeers | Verifies the health of specific BGP peer(s). | BGP IPv4 Unicast Peer: dc2-spine1 (IP: 10.255.255.108) | NOT RUN | - |
-| 858 | dc2-leaf1b | BGP | VerifyBGPSpecificPeers | Verifies the health of specific BGP peer(s). | BGP IPv4 Unicast Peer: dc2-spine2 (IP: 10.255.255.110) | NOT RUN | - |
-| 859 | dc2-leaf1b | Configuration | VerifyRunningConfigDiffs | Verifies there is no difference between the running-config and the startup-config | - | NOT RUN | - |
-| 860 | dc2-leaf1b | Configuration | VerifyZeroTouch | Verifies ZeroTouch is disabled | - | NOT RUN | - |
-| 861 | dc2-leaf1b | Connectivity | VerifyLLDPNeighbors | Verifies that the provided LLDP neighbors are connected properly. | Local: Ethernet1 - Remote: dc2-spine1 Ethernet2 | NOT RUN | - |
-| 862 | dc2-leaf1b | Connectivity | VerifyLLDPNeighbors | Verifies that the provided LLDP neighbors are connected properly. | Local: Ethernet2 - Remote: dc2-spine2 Ethernet2 | NOT RUN | - |
-| 863 | dc2-leaf1b | Connectivity | VerifyLLDPNeighbors | Verifies that the provided LLDP neighbors are connected properly. | Local: Ethernet3 - Remote: dc2-leaf1a Ethernet3 | NOT RUN | - |
-| 864 | dc2-leaf1b | Connectivity | VerifyLLDPNeighbors | Verifies that the provided LLDP neighbors are connected properly. | Local: Ethernet4 - Remote: dc2-leaf1a Ethernet4 | NOT RUN | - |
-| 865 | dc2-leaf1b | Connectivity | VerifyLLDPNeighbors | Verifies that the provided LLDP neighbors are connected properly. | Local: Ethernet8 - Remote: dc2-leaf1c Ethernet2 | NOT RUN | - |
-| 866 | dc2-leaf1b | Connectivity | VerifyReachability | Test the network reachability to one or many destination IP(s). | Source: Loopback0 (IP: 10.255.128.14) - Destination: dc1-leaf1a Loopback0 (IP: 10.255.0.3) | NOT RUN | - |
-| 867 | dc2-leaf1b | Connectivity | VerifyReachability | Test the network reachability to one or many destination IP(s). | Source: Loopback0 (IP: 10.255.128.14) - Destination: dc1-leaf1b Loopback0 (IP: 10.255.0.4) | NOT RUN | - |
-| 868 | dc2-leaf1b | Connectivity | VerifyReachability | Test the network reachability to one or many destination IP(s). | Source: Loopback0 (IP: 10.255.128.14) - Destination: dc1-leaf2a Loopback0 (IP: 10.255.0.5) | NOT RUN | - |
-| 869 | dc2-leaf1b | Connectivity | VerifyReachability | Test the network reachability to one or many destination IP(s). | Source: Loopback0 (IP: 10.255.128.14) - Destination: dc1-spine1 Loopback0 (IP: 10.255.0.1) | NOT RUN | - |
-| 870 | dc2-leaf1b | Connectivity | VerifyReachability | Test the network reachability to one or many destination IP(s). | Source: Loopback0 (IP: 10.255.128.14) - Destination: dc1-spine2 Loopback0 (IP: 10.255.0.2) | NOT RUN | - |
-| 871 | dc2-leaf1b | Connectivity | VerifyReachability | Test the network reachability to one or many destination IP(s). | Source: Loopback0 (IP: 10.255.128.14) - Destination: dc1-wan1 Loopback0 (IP: 10.255.2.1) | NOT RUN | - |
-| 872 | dc2-leaf1b | Connectivity | VerifyReachability | Test the network reachability to one or many destination IP(s). | Source: Loopback0 (IP: 10.255.128.14) - Destination: dc1-wan2 Loopback0 (IP: 10.255.2.2) | NOT RUN | - |
-| 873 | dc2-leaf1b | Connectivity | VerifyReachability | Test the network reachability to one or many destination IP(s). | Source: Loopback0 (IP: 10.255.128.14) - Destination: dc2-leaf1a Loopback0 (IP: 10.255.128.13) | NOT RUN | - |
-| 874 | dc2-leaf1b | Connectivity | VerifyReachability | Test the network reachability to one or many destination IP(s). | Source: Loopback0 (IP: 10.255.128.14) - Destination: dc2-leaf1b Loopback0 (IP: 10.255.128.14) | NOT RUN | - |
-| 875 | dc2-leaf1b | Connectivity | VerifyReachability | Test the network reachability to one or many destination IP(s). | Source: Loopback0 (IP: 10.255.128.14) - Destination: dc2-leaf2a Loopback0 (IP: 10.255.128.15) | NOT RUN | - |
-| 876 | dc2-leaf1b | Connectivity | VerifyReachability | Test the network reachability to one or many destination IP(s). | Source: Loopback0 (IP: 10.255.128.14) - Destination: dc2-leaf2b Loopback0 (IP: 10.255.128.16) | NOT RUN | - |
-| 877 | dc2-leaf1b | Connectivity | VerifyReachability | Test the network reachability to one or many destination IP(s). | Source: Loopback0 (IP: 10.255.128.14) - Destination: dc2-leaf3a.arista.com Loopback0 (IP: 10.255.128.17) | NOT RUN | - |
-| 878 | dc2-leaf1b | Connectivity | VerifyReachability | Test the network reachability to one or many destination IP(s). | Source: Loopback0 (IP: 10.255.128.14) - Destination: dc2-leaf3b.arista.com Loopback0 (IP: 10.255.128.18) | NOT RUN | - |
-| 879 | dc2-leaf1b | Connectivity | VerifyReachability | Test the network reachability to one or many destination IP(s). | Source: Loopback0 (IP: 10.255.128.14) - Destination: dc2-spine1 Loopback0 (IP: 10.255.128.11) | NOT RUN | - |
-| 880 | dc2-leaf1b | Connectivity | VerifyReachability | Test the network reachability to one or many destination IP(s). | Source: Loopback0 (IP: 10.255.128.14) - Destination: dc2-spine2 Loopback0 (IP: 10.255.128.12) | NOT RUN | - |
-| 881 | dc2-leaf1b | Connectivity | VerifyReachability | Test the network reachability to one or many destination IP(s). | Source: P2P Interface Ethernet1 (IP: 10.255.255.109) - Destination: dc2-spine1 Ethernet2 (IP: 10.255.255.108) | NOT RUN | - |
-| 882 | dc2-leaf1b | Connectivity | VerifyReachability | Test the network reachability to one or many destination IP(s). | Source: P2P Interface Ethernet2 (IP: 10.255.255.111) - Destination: dc2-spine2 Ethernet2 (IP: 10.255.255.110) | NOT RUN | - |
-| 883 | dc2-leaf1b | Field Notices, Software | VerifyFieldNotice44Resolution | Verifies the device is using an Aboot version that fix the bug discussed in the field notice 44 (Aboot manages system settings prior to EOS initialization) | - | NOT RUN | - |
-| 884 | dc2-leaf1b | Field Notices, Software | VerifyFieldNotice72Resolution | Verifies if the device has exposeure to FN72, and if the issue has been mitigated | - | NOT RUN | - |
-| 885 | dc2-leaf1b | Hardware | VerifyAdverseDrops | Verifies there are no adverse drops on DCS7280E and DCS7500E | - | NOT RUN | - |
-| 886 | dc2-leaf1b | Hardware | VerifyEnvironmentCooling | Verifies the status of power supply fans and all fan trays. | - | NOT RUN | - |
-| 887 | dc2-leaf1b | Hardware | VerifyEnvironmentCooling | Verifies the status of power supply fans and all fan trays. | Accepted States: 'ok' | NOT RUN | - |
-| 888 | dc2-leaf1b | Hardware | VerifyEnvironmentPower | Verifies the power supplies status. | - | NOT RUN | - |
-| 889 | dc2-leaf1b | Hardware | VerifyEnvironmentPower | Verifies the power supplies status. | Accepted States: 'ok' | NOT RUN | - |
-| 890 | dc2-leaf1b | Hardware | VerifyEnvironmentSystemCooling | Verifies the system cooling status. | - | NOT RUN | - |
-| 891 | dc2-leaf1b | Hardware | VerifyTemperature | Verifies the device temperature. | - | NOT RUN | - |
-| 892 | dc2-leaf1b | Hardware | VerifyTemperature | Verifies the device temperature. | - | NOT RUN | - |
-| 893 | dc2-leaf1b | Hardware | VerifyTransceiversManufacturers | Verifies if all transceivers come from approved manufacturers. | - | NOT RUN | - |
-| 894 | dc2-leaf1b | Hardware | VerifyTransceiversManufacturers | Verifies if all transceivers come from approved manufacturers. | Accepted Manufacturers: 'Arista Networks', 'Arastra, Inc.', 'Not Present' | NOT RUN | - |
-| 895 | dc2-leaf1b | Hardware | VerifyTransceiversTemperature | Verifies the transceivers temperature. | - | NOT RUN | - |
-| 896 | dc2-leaf1b | Interfaces | VerifyInterfacesStatus | Verifies the status of the provided interfaces. | Interface Ethernet1 - P2P_LINK_TO_DC2-SPINE1_Ethernet2 = 'up' | NOT RUN | - |
-| 897 | dc2-leaf1b | Interfaces | VerifyInterfacesStatus | Verifies the status of the provided interfaces. | Interface Ethernet2 - P2P_LINK_TO_DC2-SPINE2_Ethernet2 = 'up' | NOT RUN | - |
-| 898 | dc2-leaf1b | Interfaces | VerifyInterfacesStatus | Verifies the status of the provided interfaces. | Interface Ethernet3 - MLAG_PEER_dc2-leaf1a_Ethernet3 = 'up' | NOT RUN | - |
-| 899 | dc2-leaf1b | Interfaces | VerifyInterfacesStatus | Verifies the status of the provided interfaces. | Interface Ethernet4 - MLAG_PEER_dc2-leaf1a_Ethernet4 = 'up' | NOT RUN | - |
-| 900 | dc2-leaf1b | Interfaces | VerifyInterfacesStatus | Verifies the status of the provided interfaces. | Interface Ethernet5 - dc2-leaf1-server1_PCI2 = 'up' | NOT RUN | - |
-| 901 | dc2-leaf1b | Interfaces | VerifyInterfacesStatus | Verifies the status of the provided interfaces. | Interface Ethernet8 - DC2-LEAF1C_Ethernet2 = 'up' | NOT RUN | - |
-| 902 | dc2-leaf1b | Interfaces | VerifyInterfacesStatus | Verifies the status of the provided interfaces. | Interface Loopback0 - EVPN_Overlay_Peering = 'up' | NOT RUN | - |
-| 903 | dc2-leaf1b | Interfaces | VerifyInterfacesStatus | Verifies the status of the provided interfaces. | Interface Loopback1 - VTEP_VXLAN_Tunnel_Source = 'up' | NOT RUN | - |
-| 904 | dc2-leaf1b | Interfaces | VerifyInterfacesStatus | Verifies the status of the provided interfaces. | Interface Loopback10 - VRF10_VTEP_DIAGNOSTICS = 'up' | NOT RUN | - |
-| 905 | dc2-leaf1b | Interfaces | VerifyInterfacesStatus | Verifies the status of the provided interfaces. | Interface Loopback11 - VRF11_VTEP_DIAGNOSTICS = 'up' | NOT RUN | - |
-| 906 | dc2-leaf1b | Interfaces | VerifyInterfacesStatus | Verifies the status of the provided interfaces. | Interface Port-Channel3 - MLAG_PEER_dc2-leaf1a_Po3 = 'up' | NOT RUN | - |
-| 907 | dc2-leaf1b | Interfaces | VerifyInterfacesStatus | Verifies the status of the provided interfaces. | Interface Port-Channel5 - dc2-leaf1-server1_PortChannel dc2-leaf1-server1 = 'up' | NOT RUN | - |
-| 908 | dc2-leaf1b | Interfaces | VerifyInterfacesStatus | Verifies the status of the provided interfaces. | Interface Port-Channel8 - DC2-LEAF1C_Po1 = 'up' | NOT RUN | - |
-| 909 | dc2-leaf1b | Interfaces | VerifyInterfacesStatus | Verifies the status of the provided interfaces. | Interface Vlan11 - VRF10_VLAN11 = 'up' | NOT RUN | - |
-| 910 | dc2-leaf1b | Interfaces | VerifyInterfacesStatus | Verifies the status of the provided interfaces. | Interface Vlan12 - VRF10_VLAN12 = 'up' | NOT RUN | - |
-| 911 | dc2-leaf1b | Interfaces | VerifyInterfacesStatus | Verifies the status of the provided interfaces. | Interface Vlan21 - VRF11_VLAN21 = 'up' | NOT RUN | - |
-| 912 | dc2-leaf1b | Interfaces | VerifyInterfacesStatus | Verifies the status of the provided interfaces. | Interface Vlan22 - VRF11_VLAN22 = 'up' | NOT RUN | - |
-| 913 | dc2-leaf1b | Interfaces | VerifyInterfacesStatus | Verifies the status of the provided interfaces. | Interface Vlan3009 - MLAG_PEER_L3_iBGP: vrf VRF10 = 'up' | NOT RUN | - |
-| 914 | dc2-leaf1b | Interfaces | VerifyInterfacesStatus | Verifies the status of the provided interfaces. | Interface Vlan3010 - MLAG_PEER_L3_iBGP: vrf VRF11 = 'up' | NOT RUN | - |
-| 915 | dc2-leaf1b | Interfaces | VerifyInterfacesStatus | Verifies the status of the provided interfaces. | Interface Vlan4093 - MLAG_PEER_L3_PEERING = 'up' | NOT RUN | - |
-| 916 | dc2-leaf1b | Interfaces | VerifyInterfacesStatus | Verifies the status of the provided interfaces. | Interface Vlan4094 - MLAG_PEER = 'up' | NOT RUN | - |
-| 917 | dc2-leaf1b | Interfaces | VerifyInterfacesStatus | Verifies the status of the provided interfaces. | Interface Vxlan1 = 'up' | NOT RUN | - |
-| 918 | dc2-leaf1b | Logging | VerifyLoggingAccounting | Verifies if AAA accounting logs are generated. | - | NOT RUN | - |
-| 919 | dc2-leaf1b | Logging | VerifyLoggingHostname | Verifies if logs are generated with the device FQDN. | - | NOT RUN | - |
-| 920 | dc2-leaf1b | Logging | VerifyLoggingHosts | Verifies logging hosts (syslog servers) for a specified VRF. | - | NOT RUN | - |
-| 921 | dc2-leaf1b | Logging | VerifyLoggingLogsGeneration | Verifies if logs are generated. | - | NOT RUN | - |
-| 922 | dc2-leaf1b | Logging | VerifyLoggingPersistent | Verifies if logging persistent is enabled and logs are saved in flash. | - | NOT RUN | - |
-| 923 | dc2-leaf1b | Logging | VerifyLoggingSourceInt | Verifies logging source-interface for a specified VRF. | - | NOT RUN | - |
-| 924 | dc2-leaf1b | Logging | VerifyLoggingTimestamp | Verifies if logs are generated with the appropriate timestamp. | - | NOT RUN | - |
-| 925 | dc2-leaf1b | Logging | VerifyLoggingWarning | This test verifies there are no syslog messages with a severity of ERRORS or higher. | - | NOT RUN | - |
-| 926 | dc2-leaf1b | MLAG | VerifyMlagConfigSanity | Verifies there are no MLAG config-sanity inconsistencies. | - | NOT RUN | - |
-| 927 | dc2-leaf1b | MLAG | VerifyMlagDualPrimary | Verifies the MLAG dual-primary detection parameters. | - | NOT RUN | - |
-| 928 | dc2-leaf1b | MLAG | VerifyMlagInterfaces | Verifies there are no inactive or active-partial MLAG ports. | - | NOT RUN | - |
-| 929 | dc2-leaf1b | MLAG | VerifyMlagReloadDelay | Verifies the MLAG reload-delay parameters. | - | NOT RUN | - |
-| 930 | dc2-leaf1b | MLAG | VerifyMlagStatus | Verifies the health status of the MLAG configuration. | - | NOT RUN | - |
-| 931 | dc2-leaf1b | MLAG | VerifyMlagStatus | Verifies the health status of the MLAG configuration. | - | NOT RUN | - |
-| 932 | dc2-leaf1b | Multicast, IGMP | VerifyIGMPSnoopingGlobal | Verifies the IGMP snooping global configuration. | - | NOT RUN | - |
-| 933 | dc2-leaf1b | Multicast, IGMP | VerifyIGMPSnoopingVlans | Verifies the IGMP snooping configuration for some VLANs. | - | NOT RUN | - |
-| 934 | dc2-leaf1b | Routing | VerifyRoutingProtocolModel | Verifies the configured routing protocol model. | Routing protocol model: multi-agent | NOT RUN | - |
-| 935 | dc2-leaf1b | Routing | VerifyRoutingTableEntry | Verifies that the provided routes are present in the routing table of a specified VRF. | Route: 10.255.0.1 - Peer: dc1-spine1 | NOT RUN | - |
-| 936 | dc2-leaf1b | Routing | VerifyRoutingTableEntry | Verifies that the provided routes are present in the routing table of a specified VRF. | Route: 10.255.0.2 - Peer: dc1-spine2 | NOT RUN | - |
-| 937 | dc2-leaf1b | Routing | VerifyRoutingTableEntry | Verifies that the provided routes are present in the routing table of a specified VRF. | Route: 10.255.0.3 - Peer: dc1-leaf1a | NOT RUN | - |
-| 938 | dc2-leaf1b | Routing | VerifyRoutingTableEntry | Verifies that the provided routes are present in the routing table of a specified VRF. | Route: 10.255.0.4 - Peer: dc1-leaf1b | NOT RUN | - |
-| 939 | dc2-leaf1b | Routing | VerifyRoutingTableEntry | Verifies that the provided routes are present in the routing table of a specified VRF. | Route: 10.255.0.5 - Peer: dc1-leaf2a | NOT RUN | - |
-| 940 | dc2-leaf1b | Routing | VerifyRoutingTableEntry | Verifies that the provided routes are present in the routing table of a specified VRF. | Route: 10.255.1.3 - Peer: dc1-leaf1a | NOT RUN | - |
-| 941 | dc2-leaf1b | Routing | VerifyRoutingTableEntry | Verifies that the provided routes are present in the routing table of a specified VRF. | Route: 10.255.1.5 - Peer: dc1-leaf2a | NOT RUN | - |
-| 942 | dc2-leaf1b | Routing | VerifyRoutingTableEntry | Verifies that the provided routes are present in the routing table of a specified VRF. | Route: 10.255.128.11 - Peer: dc2-spine1 | NOT RUN | - |
-| 943 | dc2-leaf1b | Routing | VerifyRoutingTableEntry | Verifies that the provided routes are present in the routing table of a specified VRF. | Route: 10.255.128.12 - Peer: dc2-spine2 | NOT RUN | - |
-| 944 | dc2-leaf1b | Routing | VerifyRoutingTableEntry | Verifies that the provided routes are present in the routing table of a specified VRF. | Route: 10.255.128.13 - Peer: dc2-leaf1a | NOT RUN | - |
-| 945 | dc2-leaf1b | Routing | VerifyRoutingTableEntry | Verifies that the provided routes are present in the routing table of a specified VRF. | Route: 10.255.128.14 - Peer: dc2-leaf1b | NOT RUN | - |
-| 946 | dc2-leaf1b | Routing | VerifyRoutingTableEntry | Verifies that the provided routes are present in the routing table of a specified VRF. | Route: 10.255.128.15 - Peer: dc2-leaf2a | NOT RUN | - |
-| 947 | dc2-leaf1b | Routing | VerifyRoutingTableEntry | Verifies that the provided routes are present in the routing table of a specified VRF. | Route: 10.255.128.16 - Peer: dc2-leaf2b | NOT RUN | - |
-| 948 | dc2-leaf1b | Routing | VerifyRoutingTableEntry | Verifies that the provided routes are present in the routing table of a specified VRF. | Route: 10.255.128.17 - Peer: dc2-leaf3a.arista.com | NOT RUN | - |
-| 949 | dc2-leaf1b | Routing | VerifyRoutingTableEntry | Verifies that the provided routes are present in the routing table of a specified VRF. | Route: 10.255.128.18 - Peer: dc2-leaf3b.arista.com | NOT RUN | - |
-| 950 | dc2-leaf1b | Routing | VerifyRoutingTableEntry | Verifies that the provided routes are present in the routing table of a specified VRF. | Route: 10.255.129.13 - Peer: dc2-leaf1a | NOT RUN | - |
-| 951 | dc2-leaf1b | Routing | VerifyRoutingTableEntry | Verifies that the provided routes are present in the routing table of a specified VRF. | Route: 10.255.129.15 - Peer: dc2-leaf2a | NOT RUN | - |
-| 952 | dc2-leaf1b | Routing | VerifyRoutingTableEntry | Verifies that the provided routes are present in the routing table of a specified VRF. | Route: 10.255.129.17 - Peer: dc2-leaf3a.arista.com | NOT RUN | - |
-| 953 | dc2-leaf1b | Routing | VerifyRoutingTableEntry | Verifies that the provided routes are present in the routing table of a specified VRF. | Route: 10.255.2.1 - Peer: dc1-wan1 | NOT RUN | - |
-| 954 | dc2-leaf1b | Routing | VerifyRoutingTableEntry | Verifies that the provided routes are present in the routing table of a specified VRF. | Route: 10.255.2.2 - Peer: dc1-wan2 | NOT RUN | - |
-| 955 | dc2-leaf1b | Security | VerifyAPIHttpsSSL | Verifies if the eAPI has a valid SSL profile. | eAPI HTTPS SSL Profile: eAPI_SSL_Profile | NOT RUN | - |
-| 956 | dc2-leaf1b | SNMP | VerifySnmpIPv4Acl | Verifies if the SNMP agent has IPv4 ACL(s) configured. | - | NOT RUN | - |
-| 957 | dc2-leaf1b | SNMP | VerifySnmpIPv6Acl | Verifies if the SNMP agent has IPv6 ACL(s) configured. | - | NOT RUN | - |
-| 958 | dc2-leaf1b | SNMP | VerifySnmpStatus | Verifies if the SNMP agent is enabled. | - | NOT RUN | - |
-| 959 | dc2-leaf1b | Software | VerifyEOSVersion | Verifies the device is running one of the allowed EOS version. | - | NOT RUN | - |
-| 960 | dc2-leaf1b | Software | VerifyTerminAttrVersion | Verifies the device is running one of the allowed TerminAttr version. | - | NOT RUN | - |
-| 961 | dc2-leaf1b | STP | VerifySTPBlockedPorts | Verifies there is no STP blocked ports. | - | NOT RUN | - |
-| 962 | dc2-leaf1b | STP | VerifySTPCounters | Verifies there is no errors in STP BPDU packets. | - | NOT RUN | - |
-| 963 | dc2-leaf1b | STP | VerifySTPForwardingPorts | Verifies that all interfaces are forwarding for a provided list of VLAN(s). | - | NOT RUN | - |
-| 964 | dc2-leaf1b | STP | VerifySTPMode | Verifies the configured STP mode for a provided list of VLAN(s). | - | NOT RUN | - |
-| 965 | dc2-leaf1b | STP | VerifySTPRootPriority | Verifies the STP root priority for a provided list of VLAN or MST instance ID(s). | - | NOT RUN | - |
-| 966 | dc2-leaf1b | System | VerifyAgentLogs | Verifies there are no agent crash reports. | - | NOT RUN | - |
-| 967 | dc2-leaf1b | System | VerifyCoredump | Verifies there are no core dump files. | - | NOT RUN | - |
-| 968 | dc2-leaf1b | System | VerifyCPUUtilization | Verifies whether the CPU utilization is below 75%. | - | NOT RUN | - |
-| 969 | dc2-leaf1b | System | VerifyFileSystemUtilization | Verifies that no partition is utilizing more than 75% of its disk space. | - | NOT RUN | - |
-| 970 | dc2-leaf1b | System | VerifyMemoryUtilization | Verifies whether the memory utilization is below 75%. | - | NOT RUN | - |
-| 971 | dc2-leaf1b | System | VerifyNTP | Verifies if NTP is synchronised. | - | NOT RUN | - |
-| 972 | dc2-leaf1b | System | VerifyNTP | Verifies if NTP is synchronised. | - | NOT RUN | - |
-| 973 | dc2-leaf1b | System | VerifyReloadCause | Verifies the last reload cause of the device. | - | NOT RUN | - |
-| 974 | dc2-leaf1b | System | VerifyUptime | Verifies the device uptime. | - | NOT RUN | - |
-| 975 | dc2-leaf1c | AAA | VerifyAcctConsoleMethods | Verifies the AAA accounting console method lists for different accounting types (system, exec, commands, dot1x). | - | NOT RUN | - |
-| 976 | dc2-leaf1c | AAA | VerifyAcctDefaultMethods | Verifies the AAA accounting default method lists for different accounting types (system, exec, commands, dot1x). | - | NOT RUN | - |
-| 977 | dc2-leaf1c | AAA | VerifyAuthenMethods | Verifies the AAA authentication method lists for different authentication types (login, enable, dot1x). | - | NOT RUN | - |
-| 978 | dc2-leaf1c | AAA | VerifyAuthzMethods | Verifies the AAA authorization method lists for different authorization types (commands, exec). | - | NOT RUN | - |
-| 979 | dc2-leaf1c | AAA | VerifyTacacsServerGroups | Verifies if the provided TACACS server group(s) are configured. | - | NOT RUN | - |
-| 980 | dc2-leaf1c | AAA | VerifyTacacsServers | Verifies TACACS servers are configured for a specified VRF. | - | NOT RUN | - |
-| 981 | dc2-leaf1c | AAA | VerifyTacacsSourceIntf | Verifies TACACS source-interface for a specified VRF. | - | NOT RUN | - |
-| 982 | dc2-leaf1c | Configuration | VerifyRunningConfigDiffs | Verifies there is no difference between the running-config and the startup-config | - | NOT RUN | - |
-| 983 | dc2-leaf1c | Configuration | VerifyZeroTouch | Verifies ZeroTouch is disabled | - | NOT RUN | - |
-| 984 | dc2-leaf1c | Connectivity | VerifyLLDPNeighbors | Verifies that the provided LLDP neighbors are connected properly. | Local: Ethernet1 - Remote: dc2-leaf1a Ethernet8 | NOT RUN | - |
-| 985 | dc2-leaf1c | Connectivity | VerifyLLDPNeighbors | Verifies that the provided LLDP neighbors are connected properly. | Local: Ethernet2 - Remote: dc2-leaf1b Ethernet8 | NOT RUN | - |
-| 986 | dc2-leaf1c | Field Notices, Software | VerifyFieldNotice44Resolution | Verifies the device is using an Aboot version that fix the bug discussed in the field notice 44 (Aboot manages system settings prior to EOS initialization) | - | NOT RUN | - |
-| 987 | dc2-leaf1c | Field Notices, Software | VerifyFieldNotice72Resolution | Verifies if the device has exposeure to FN72, and if the issue has been mitigated | - | NOT RUN | - |
-| 988 | dc2-leaf1c | Hardware | VerifyAdverseDrops | Verifies there are no adverse drops on DCS7280E and DCS7500E | - | NOT RUN | - |
-| 989 | dc2-leaf1c | Hardware | VerifyEnvironmentCooling | Verifies the status of power supply fans and all fan trays. | - | NOT RUN | - |
-| 990 | dc2-leaf1c | Hardware | VerifyEnvironmentCooling | Verifies the status of power supply fans and all fan trays. | Accepted States: 'ok' | NOT RUN | - |
-| 991 | dc2-leaf1c | Hardware | VerifyEnvironmentPower | Verifies the power supplies status. | - | NOT RUN | - |
-| 992 | dc2-leaf1c | Hardware | VerifyEnvironmentPower | Verifies the power supplies status. | Accepted States: 'ok' | NOT RUN | - |
-| 993 | dc2-leaf1c | Hardware | VerifyEnvironmentSystemCooling | Verifies the system cooling status. | - | NOT RUN | - |
-| 994 | dc2-leaf1c | Hardware | VerifyTemperature | Verifies the device temperature. | - | NOT RUN | - |
-| 995 | dc2-leaf1c | Hardware | VerifyTemperature | Verifies the device temperature. | - | NOT RUN | - |
-| 996 | dc2-leaf1c | Hardware | VerifyTransceiversManufacturers | Verifies if all transceivers come from approved manufacturers. | - | NOT RUN | - |
-| 997 | dc2-leaf1c | Hardware | VerifyTransceiversManufacturers | Verifies if all transceivers come from approved manufacturers. | Accepted Manufacturers: 'Arista Networks', 'Arastra, Inc.', 'Not Present' | NOT RUN | - |
-| 998 | dc2-leaf1c | Hardware | VerifyTransceiversTemperature | Verifies the transceivers temperature. | - | NOT RUN | - |
-| 999 | dc2-leaf1c | Interfaces | VerifyInterfacesStatus | Verifies the status of the provided interfaces. | Interface Ethernet1 - DC2-LEAF1A_Ethernet8 = 'up' | NOT RUN | - |
-| 1000 | dc2-leaf1c | Interfaces | VerifyInterfacesStatus | Verifies the status of the provided interfaces. | Interface Ethernet2 - DC2-LEAF1B_Ethernet8 = 'up' | NOT RUN | - |
-| 1001 | dc2-leaf1c | Interfaces | VerifyInterfacesStatus | Verifies the status of the provided interfaces. | Interface Ethernet5 - dc2-leaf1-server1_iLO = 'up' | NOT RUN | - |
-| 1002 | dc2-leaf1c | Interfaces | VerifyInterfacesStatus | Verifies the status of the provided interfaces. | Interface Port-Channel1 - DC2_L3_LEAF1_Po8 = 'up' | NOT RUN | - |
-| 1003 | dc2-leaf1c | Security | VerifyAPIHttpsSSL | Verifies if the eAPI has a valid SSL profile. | eAPI HTTPS SSL Profile: eAPI_SSL_Profile | NOT RUN | - |
-| 1004 | dc2-leaf1c | SNMP | VerifySnmpIPv4Acl | Verifies if the SNMP agent has IPv4 ACL(s) configured. | - | NOT RUN | - |
-| 1005 | dc2-leaf1c | SNMP | VerifySnmpIPv6Acl | Verifies if the SNMP agent has IPv6 ACL(s) configured. | - | NOT RUN | - |
-| 1006 | dc2-leaf1c | SNMP | VerifySnmpStatus | Verifies if the SNMP agent is enabled. | - | NOT RUN | - |
-| 1007 | dc2-leaf1c | Software | VerifyEOSVersion | Verifies the device is running one of the allowed EOS version. | - | NOT RUN | - |
-| 1008 | dc2-leaf1c | Software | VerifyTerminAttrVersion | Verifies the device is running one of the allowed TerminAttr version. | - | NOT RUN | - |
-| 1009 | dc2-leaf1c | System | VerifyAgentLogs | Verifies there are no agent crash reports. | - | NOT RUN | - |
-| 1010 | dc2-leaf1c | System | VerifyCoredump | Verifies there are no core dump files. | - | NOT RUN | - |
-| 1011 | dc2-leaf1c | System | VerifyCPUUtilization | Verifies whether the CPU utilization is below 75%. | - | NOT RUN | - |
-| 1012 | dc2-leaf1c | System | VerifyFileSystemUtilization | Verifies that no partition is utilizing more than 75% of its disk space. | - | NOT RUN | - |
-| 1013 | dc2-leaf1c | System | VerifyMemoryUtilization | Verifies whether the memory utilization is below 75%. | - | NOT RUN | - |
-| 1014 | dc2-leaf1c | System | VerifyNTP | Verifies if NTP is synchronised. | - | NOT RUN | - |
-| 1015 | dc2-leaf1c | System | VerifyNTP | Verifies if NTP is synchronised. | - | NOT RUN | - |
-| 1016 | dc2-leaf1c | System | VerifyReloadCause | Verifies the last reload cause of the device. | - | NOT RUN | - |
-| 1017 | dc2-leaf1c | System | VerifyUptime | Verifies the device uptime. | - | NOT RUN | - |
-| 1018 | dc2-leaf2a | AAA | VerifyAcctConsoleMethods | Verifies the AAA accounting console method lists for different accounting types (system, exec, commands, dot1x). | - | NOT RUN | - |
-| 1019 | dc2-leaf2a | AAA | VerifyAcctDefaultMethods | Verifies the AAA accounting default method lists for different accounting types (system, exec, commands, dot1x). | - | NOT RUN | - |
-| 1020 | dc2-leaf2a | AAA | VerifyAuthenMethods | Verifies the AAA authentication method lists for different authentication types (login, enable, dot1x). | - | NOT RUN | - |
-| 1021 | dc2-leaf2a | AAA | VerifyAuthzMethods | Verifies the AAA authorization method lists for different authorization types (commands, exec). | - | NOT RUN | - |
-| 1022 | dc2-leaf2a | AAA | VerifyTacacsServerGroups | Verifies if the provided TACACS server group(s) are configured. | - | NOT RUN | - |
-| 1023 | dc2-leaf2a | AAA | VerifyTacacsServers | Verifies TACACS servers are configured for a specified VRF. | - | NOT RUN | - |
-| 1024 | dc2-leaf2a | AAA | VerifyTacacsSourceIntf | Verifies TACACS source-interface for a specified VRF. | - | NOT RUN | - |
-| 1025 | dc2-leaf2a | BGP | VerifyBGPSpecificPeers | Verifies the health of specific BGP peer(s). | BGP EVPN Peer: dc1-leaf2a (IP: 10.255.0.5) | NOT RUN | - |
-| 1026 | dc2-leaf2a | BGP | VerifyBGPSpecificPeers | Verifies the health of specific BGP peer(s). | BGP EVPN Peer: dc2-spine1 (IP: 10.255.128.11) | NOT RUN | - |
-| 1027 | dc2-leaf2a | BGP | VerifyBGPSpecificPeers | Verifies the health of specific BGP peer(s). | BGP EVPN Peer: dc2-spine2 (IP: 10.255.128.12) | NOT RUN | - |
-| 1028 | dc2-leaf2a | BGP | VerifyBGPSpecificPeers | Verifies the health of specific BGP peer(s). | BGP IPv4 Unicast Peer: dc1-leaf2a (IP: 192.168.100.0) | NOT RUN | - |
-| 1029 | dc2-leaf2a | BGP | VerifyBGPSpecificPeers | Verifies the health of specific BGP peer(s). | BGP IPv4 Unicast Peer: dc2-leaf2b (IP: 10.255.129.121) | NOT RUN | - |
-| 1030 | dc2-leaf2a | BGP | VerifyBGPSpecificPeers | Verifies the health of specific BGP peer(s). | BGP IPv4 Unicast Peer: dc2-spine1 (IP: 10.255.255.112) | NOT RUN | - |
-| 1031 | dc2-leaf2a | BGP | VerifyBGPSpecificPeers | Verifies the health of specific BGP peer(s). | BGP IPv4 Unicast Peer: dc2-spine2 (IP: 10.255.255.114) | NOT RUN | - |
-| 1032 | dc2-leaf2a | Configuration | VerifyRunningConfigDiffs | Verifies there is no difference between the running-config and the startup-config | - | NOT RUN | - |
-| 1033 | dc2-leaf2a | Configuration | VerifyZeroTouch | Verifies ZeroTouch is disabled | - | NOT RUN | - |
-| 1034 | dc2-leaf2a | Connectivity | VerifyLLDPNeighbors | Verifies that the provided LLDP neighbors are connected properly. | Local: Ethernet1 - Remote: dc2-spine1 Ethernet3 | NOT RUN | - |
-| 1035 | dc2-leaf2a | Connectivity | VerifyLLDPNeighbors | Verifies that the provided LLDP neighbors are connected properly. | Local: Ethernet2 - Remote: dc2-spine2 Ethernet3 | NOT RUN | - |
-| 1036 | dc2-leaf2a | Connectivity | VerifyLLDPNeighbors | Verifies that the provided LLDP neighbors are connected properly. | Local: Ethernet3 - Remote: dc2-leaf2b Ethernet3 | NOT RUN | - |
-| 1037 | dc2-leaf2a | Connectivity | VerifyLLDPNeighbors | Verifies that the provided LLDP neighbors are connected properly. | Local: Ethernet4 - Remote: dc2-leaf2b Ethernet4 | NOT RUN | - |
-| 1038 | dc2-leaf2a | Connectivity | VerifyLLDPNeighbors | Verifies that the provided LLDP neighbors are connected properly. | Local: Ethernet6 - Remote: dc1-leaf2a Ethernet6 | NOT RUN | - |
-| 1039 | dc2-leaf2a | Connectivity | VerifyLLDPNeighbors | Verifies that the provided LLDP neighbors are connected properly. | Local: Ethernet8 - Remote: dc2-leaf2c Ethernet1 | NOT RUN | - |
-| 1040 | dc2-leaf2a | Connectivity | VerifyReachability | Test the network reachability to one or many destination IP(s). | Source: Loopback0 (IP: 10.255.128.15) - Destination: dc1-leaf1a Loopback0 (IP: 10.255.0.3) | NOT RUN | - |
-| 1041 | dc2-leaf2a | Connectivity | VerifyReachability | Test the network reachability to one or many destination IP(s). | Source: Loopback0 (IP: 10.255.128.15) - Destination: dc1-leaf1b Loopback0 (IP: 10.255.0.4) | NOT RUN | - |
-| 1042 | dc2-leaf2a | Connectivity | VerifyReachability | Test the network reachability to one or many destination IP(s). | Source: Loopback0 (IP: 10.255.128.15) - Destination: dc1-leaf2a Loopback0 (IP: 10.255.0.5) | NOT RUN | - |
-| 1043 | dc2-leaf2a | Connectivity | VerifyReachability | Test the network reachability to one or many destination IP(s). | Source: Loopback0 (IP: 10.255.128.15) - Destination: dc1-spine1 Loopback0 (IP: 10.255.0.1) | NOT RUN | - |
-| 1044 | dc2-leaf2a | Connectivity | VerifyReachability | Test the network reachability to one or many destination IP(s). | Source: Loopback0 (IP: 10.255.128.15) - Destination: dc1-spine2 Loopback0 (IP: 10.255.0.2) | NOT RUN | - |
-| 1045 | dc2-leaf2a | Connectivity | VerifyReachability | Test the network reachability to one or many destination IP(s). | Source: Loopback0 (IP: 10.255.128.15) - Destination: dc1-wan1 Loopback0 (IP: 10.255.2.1) | NOT RUN | - |
-| 1046 | dc2-leaf2a | Connectivity | VerifyReachability | Test the network reachability to one or many destination IP(s). | Source: Loopback0 (IP: 10.255.128.15) - Destination: dc1-wan2 Loopback0 (IP: 10.255.2.2) | NOT RUN | - |
-| 1047 | dc2-leaf2a | Connectivity | VerifyReachability | Test the network reachability to one or many destination IP(s). | Source: Loopback0 (IP: 10.255.128.15) - Destination: dc2-leaf1a Loopback0 (IP: 10.255.128.13) | NOT RUN | - |
-| 1048 | dc2-leaf2a | Connectivity | VerifyReachability | Test the network reachability to one or many destination IP(s). | Source: Loopback0 (IP: 10.255.128.15) - Destination: dc2-leaf1b Loopback0 (IP: 10.255.128.14) | NOT RUN | - |
-| 1049 | dc2-leaf2a | Connectivity | VerifyReachability | Test the network reachability to one or many destination IP(s). | Source: Loopback0 (IP: 10.255.128.15) - Destination: dc2-leaf2a Loopback0 (IP: 10.255.128.15) | NOT RUN | - |
-| 1050 | dc2-leaf2a | Connectivity | VerifyReachability | Test the network reachability to one or many destination IP(s). | Source: Loopback0 (IP: 10.255.128.15) - Destination: dc2-leaf2b Loopback0 (IP: 10.255.128.16) | NOT RUN | - |
-| 1051 | dc2-leaf2a | Connectivity | VerifyReachability | Test the network reachability to one or many destination IP(s). | Source: Loopback0 (IP: 10.255.128.15) - Destination: dc2-leaf3a.arista.com Loopback0 (IP: 10.255.128.17) | NOT RUN | - |
-| 1052 | dc2-leaf2a | Connectivity | VerifyReachability | Test the network reachability to one or many destination IP(s). | Source: Loopback0 (IP: 10.255.128.15) - Destination: dc2-leaf3b.arista.com Loopback0 (IP: 10.255.128.18) | NOT RUN | - |
-| 1053 | dc2-leaf2a | Connectivity | VerifyReachability | Test the network reachability to one or many destination IP(s). | Source: Loopback0 (IP: 10.255.128.15) - Destination: dc2-spine1 Loopback0 (IP: 10.255.128.11) | NOT RUN | - |
-| 1054 | dc2-leaf2a | Connectivity | VerifyReachability | Test the network reachability to one or many destination IP(s). | Source: Loopback0 (IP: 10.255.128.15) - Destination: dc2-spine2 Loopback0 (IP: 10.255.128.12) | NOT RUN | - |
-| 1055 | dc2-leaf2a | Connectivity | VerifyReachability | Test the network reachability to one or many destination IP(s). | Source: P2P Interface Ethernet1 (IP: 10.255.255.113) - Destination: dc2-spine1 Ethernet3 (IP: 10.255.255.112) | NOT RUN | - |
-| 1056 | dc2-leaf2a | Connectivity | VerifyReachability | Test the network reachability to one or many destination IP(s). | Source: P2P Interface Ethernet2 (IP: 10.255.255.115) - Destination: dc2-spine2 Ethernet3 (IP: 10.255.255.114) | NOT RUN | - |
-| 1057 | dc2-leaf2a | Connectivity | VerifyReachability | Test the network reachability to one or many destination IP(s). | Source: P2P Interface Ethernet6 (IP: 192.168.100.1) - Destination: dc1-leaf2a Ethernet6 (IP: 192.168.100.0) | NOT RUN | - |
-| 1058 | dc2-leaf2a | Field Notices, Software | VerifyFieldNotice44Resolution | Verifies the device is using an Aboot version that fix the bug discussed in the field notice 44 (Aboot manages system settings prior to EOS initialization) | - | NOT RUN | - |
-| 1059 | dc2-leaf2a | Field Notices, Software | VerifyFieldNotice72Resolution | Verifies if the device has exposeure to FN72, and if the issue has been mitigated | - | NOT RUN | - |
-| 1060 | dc2-leaf2a | Hardware | VerifyAdverseDrops | Verifies there are no adverse drops on DCS7280E and DCS7500E | - | NOT RUN | - |
-| 1061 | dc2-leaf2a | Hardware | VerifyEnvironmentCooling | Verifies the status of power supply fans and all fan trays. | - | NOT RUN | - |
-| 1062 | dc2-leaf2a | Hardware | VerifyEnvironmentCooling | Verifies the status of power supply fans and all fan trays. | Accepted States: 'ok' | NOT RUN | - |
-| 1063 | dc2-leaf2a | Hardware | VerifyEnvironmentPower | Verifies the power supplies status. | - | NOT RUN | - |
-| 1064 | dc2-leaf2a | Hardware | VerifyEnvironmentPower | Verifies the power supplies status. | Accepted States: 'ok' | NOT RUN | - |
-| 1065 | dc2-leaf2a | Hardware | VerifyEnvironmentSystemCooling | Verifies the system cooling status. | - | NOT RUN | - |
-| 1066 | dc2-leaf2a | Hardware | VerifyTemperature | Verifies the device temperature. | - | NOT RUN | - |
-| 1067 | dc2-leaf2a | Hardware | VerifyTemperature | Verifies the device temperature. | - | NOT RUN | - |
-| 1068 | dc2-leaf2a | Hardware | VerifyTransceiversManufacturers | Verifies if all transceivers come from approved manufacturers. | - | NOT RUN | - |
-| 1069 | dc2-leaf2a | Hardware | VerifyTransceiversManufacturers | Verifies if all transceivers come from approved manufacturers. | Accepted Manufacturers: 'Arista Networks', 'Arastra, Inc.', 'Not Present' | NOT RUN | - |
-| 1070 | dc2-leaf2a | Hardware | VerifyTransceiversTemperature | Verifies the transceivers temperature. | - | NOT RUN | - |
-| 1071 | dc2-leaf2a | Interfaces | VerifyInterfacesStatus | Verifies the status of the provided interfaces. | Interface Ethernet1 - P2P_LINK_TO_DC2-SPINE1_Ethernet3 = 'up' | NOT RUN | - |
-| 1072 | dc2-leaf2a | Interfaces | VerifyInterfacesStatus | Verifies the status of the provided interfaces. | Interface Ethernet2 - P2P_LINK_TO_DC2-SPINE2_Ethernet3 = 'up' | NOT RUN | - |
-| 1073 | dc2-leaf2a | Interfaces | VerifyInterfacesStatus | Verifies the status of the provided interfaces. | Interface Ethernet3 - MLAG_PEER_dc2-leaf2b_Ethernet3 = 'up' | NOT RUN | - |
-| 1074 | dc2-leaf2a | Interfaces | VerifyInterfacesStatus | Verifies the status of the provided interfaces. | Interface Ethernet4 - MLAG_PEER_dc2-leaf2b_Ethernet4 = 'up' | NOT RUN | - |
-| 1075 | dc2-leaf2a | Interfaces | VerifyInterfacesStatus | Verifies the status of the provided interfaces. | Interface Ethernet5 - dc2-leaf2-server1_PCI1 = 'up' | NOT RUN | - |
-| 1076 | dc2-leaf2a | Interfaces | VerifyInterfacesStatus | Verifies the status of the provided interfaces. | Interface Ethernet6 - P2P_LINK_TO_dc1-leaf2a_Ethernet6 = 'up' | NOT RUN | - |
-| 1077 | dc2-leaf2a | Interfaces | VerifyInterfacesStatus | Verifies the status of the provided interfaces. | Interface Ethernet8 - DC2-LEAF2C_Ethernet1 = 'up' | NOT RUN | - |
-| 1078 | dc2-leaf2a | Interfaces | VerifyInterfacesStatus | Verifies the status of the provided interfaces. | Interface Loopback0 - EVPN_Overlay_Peering = 'up' | NOT RUN | - |
-| 1079 | dc2-leaf2a | Interfaces | VerifyInterfacesStatus | Verifies the status of the provided interfaces. | Interface Loopback1 - VTEP_VXLAN_Tunnel_Source = 'up' | NOT RUN | - |
-| 1080 | dc2-leaf2a | Interfaces | VerifyInterfacesStatus | Verifies the status of the provided interfaces. | Interface Loopback10 - VRF10_VTEP_DIAGNOSTICS = 'up' | NOT RUN | - |
-| 1081 | dc2-leaf2a | Interfaces | VerifyInterfacesStatus | Verifies the status of the provided interfaces. | Interface Loopback11 - VRF11_VTEP_DIAGNOSTICS = 'up' | NOT RUN | - |
-| 1082 | dc2-leaf2a | Interfaces | VerifyInterfacesStatus | Verifies the status of the provided interfaces. | Interface Port-Channel3 - MLAG_PEER_dc2-leaf2b_Po3 = 'up' | NOT RUN | - |
-| 1083 | dc2-leaf2a | Interfaces | VerifyInterfacesStatus | Verifies the status of the provided interfaces. | Interface Port-Channel5 - dc2-leaf2-server1_PortChannel dc2-leaf2-server1 = 'up' | NOT RUN | - |
-| 1084 | dc2-leaf2a | Interfaces | VerifyInterfacesStatus | Verifies the status of the provided interfaces. | Interface Port-Channel8 - DC2-LEAF2C_Po1 = 'up' | NOT RUN | - |
-| 1085 | dc2-leaf2a | Interfaces | VerifyInterfacesStatus | Verifies the status of the provided interfaces. | Interface Vlan11 - VRF10_VLAN11 = 'up' | NOT RUN | - |
-| 1086 | dc2-leaf2a | Interfaces | VerifyInterfacesStatus | Verifies the status of the provided interfaces. | Interface Vlan12 - VRF10_VLAN12 = 'up' | NOT RUN | - |
-| 1087 | dc2-leaf2a | Interfaces | VerifyInterfacesStatus | Verifies the status of the provided interfaces. | Interface Vlan21 - VRF11_VLAN21 = 'up' | NOT RUN | - |
-| 1088 | dc2-leaf2a | Interfaces | VerifyInterfacesStatus | Verifies the status of the provided interfaces. | Interface Vlan22 - VRF11_VLAN22 = 'up' | NOT RUN | - |
-| 1089 | dc2-leaf2a | Interfaces | VerifyInterfacesStatus | Verifies the status of the provided interfaces. | Interface Vlan3009 - MLAG_PEER_L3_iBGP: vrf VRF10 = 'up' | NOT RUN | - |
-| 1090 | dc2-leaf2a | Interfaces | VerifyInterfacesStatus | Verifies the status of the provided interfaces. | Interface Vlan3010 - MLAG_PEER_L3_iBGP: vrf VRF11 = 'up' | NOT RUN | - |
-| 1091 | dc2-leaf2a | Interfaces | VerifyInterfacesStatus | Verifies the status of the provided interfaces. | Interface Vlan4093 - MLAG_PEER_L3_PEERING = 'up' | NOT RUN | - |
-| 1092 | dc2-leaf2a | Interfaces | VerifyInterfacesStatus | Verifies the status of the provided interfaces. | Interface Vlan4094 - MLAG_PEER = 'up' | NOT RUN | - |
-| 1093 | dc2-leaf2a | Interfaces | VerifyInterfacesStatus | Verifies the status of the provided interfaces. | Interface Vxlan1 = 'up' | NOT RUN | - |
-| 1094 | dc2-leaf2a | Logging | VerifyLoggingAccounting | Verifies if AAA accounting logs are generated. | - | NOT RUN | - |
-| 1095 | dc2-leaf2a | Logging | VerifyLoggingHostname | Verifies if logs are generated with the device FQDN. | - | NOT RUN | - |
-| 1096 | dc2-leaf2a | Logging | VerifyLoggingHosts | Verifies logging hosts (syslog servers) for a specified VRF. | - | NOT RUN | - |
-| 1097 | dc2-leaf2a | Logging | VerifyLoggingLogsGeneration | Verifies if logs are generated. | - | NOT RUN | - |
-| 1098 | dc2-leaf2a | Logging | VerifyLoggingPersistent | Verifies if logging persistent is enabled and logs are saved in flash. | - | NOT RUN | - |
-| 1099 | dc2-leaf2a | Logging | VerifyLoggingSourceInt | Verifies logging source-interface for a specified VRF. | - | NOT RUN | - |
-| 1100 | dc2-leaf2a | Logging | VerifyLoggingTimestamp | Verifies if logs are generated with the appropriate timestamp. | - | NOT RUN | - |
-| 1101 | dc2-leaf2a | Logging | VerifyLoggingWarning | This test verifies there are no syslog messages with a severity of ERRORS or higher. | - | NOT RUN | - |
-| 1102 | dc2-leaf2a | MLAG | VerifyMlagConfigSanity | Verifies there are no MLAG config-sanity inconsistencies. | - | NOT RUN | - |
-| 1103 | dc2-leaf2a | MLAG | VerifyMlagDualPrimary | Verifies the MLAG dual-primary detection parameters. | - | NOT RUN | - |
-| 1104 | dc2-leaf2a | MLAG | VerifyMlagInterfaces | Verifies there are no inactive or active-partial MLAG ports. | - | NOT RUN | - |
-| 1105 | dc2-leaf2a | MLAG | VerifyMlagReloadDelay | Verifies the MLAG reload-delay parameters. | - | NOT RUN | - |
-| 1106 | dc2-leaf2a | MLAG | VerifyMlagStatus | Verifies the health status of the MLAG configuration. | - | NOT RUN | - |
-| 1107 | dc2-leaf2a | MLAG | VerifyMlagStatus | Verifies the health status of the MLAG configuration. | - | NOT RUN | - |
-| 1108 | dc2-leaf2a | Multicast, IGMP | VerifyIGMPSnoopingGlobal | Verifies the IGMP snooping global configuration. | - | NOT RUN | - |
-| 1109 | dc2-leaf2a | Multicast, IGMP | VerifyIGMPSnoopingVlans | Verifies the IGMP snooping configuration for some VLANs. | - | NOT RUN | - |
-| 1110 | dc2-leaf2a | Routing | VerifyRoutingProtocolModel | Verifies the configured routing protocol model. | Routing protocol model: multi-agent | NOT RUN | - |
-| 1111 | dc2-leaf2a | Routing | VerifyRoutingTableEntry | Verifies that the provided routes are present in the routing table of a specified VRF. | Route: 10.255.0.1 - Peer: dc1-spine1 | NOT RUN | - |
-| 1112 | dc2-leaf2a | Routing | VerifyRoutingTableEntry | Verifies that the provided routes are present in the routing table of a specified VRF. | Route: 10.255.0.2 - Peer: dc1-spine2 | NOT RUN | - |
-| 1113 | dc2-leaf2a | Routing | VerifyRoutingTableEntry | Verifies that the provided routes are present in the routing table of a specified VRF. | Route: 10.255.0.3 - Peer: dc1-leaf1a | NOT RUN | - |
-| 1114 | dc2-leaf2a | Routing | VerifyRoutingTableEntry | Verifies that the provided routes are present in the routing table of a specified VRF. | Route: 10.255.0.4 - Peer: dc1-leaf1b | NOT RUN | - |
-| 1115 | dc2-leaf2a | Routing | VerifyRoutingTableEntry | Verifies that the provided routes are present in the routing table of a specified VRF. | Route: 10.255.0.5 - Peer: dc1-leaf2a | NOT RUN | - |
-| 1116 | dc2-leaf2a | Routing | VerifyRoutingTableEntry | Verifies that the provided routes are present in the routing table of a specified VRF. | Route: 10.255.1.3 - Peer: dc1-leaf1a | NOT RUN | - |
-| 1117 | dc2-leaf2a | Routing | VerifyRoutingTableEntry | Verifies that the provided routes are present in the routing table of a specified VRF. | Route: 10.255.1.5 - Peer: dc1-leaf2a | NOT RUN | - |
-| 1118 | dc2-leaf2a | Routing | VerifyRoutingTableEntry | Verifies that the provided routes are present in the routing table of a specified VRF. | Route: 10.255.128.11 - Peer: dc2-spine1 | NOT RUN | - |
-| 1119 | dc2-leaf2a | Routing | VerifyRoutingTableEntry | Verifies that the provided routes are present in the routing table of a specified VRF. | Route: 10.255.128.12 - Peer: dc2-spine2 | NOT RUN | - |
-| 1120 | dc2-leaf2a | Routing | VerifyRoutingTableEntry | Verifies that the provided routes are present in the routing table of a specified VRF. | Route: 10.255.128.13 - Peer: dc2-leaf1a | NOT RUN | - |
-| 1121 | dc2-leaf2a | Routing | VerifyRoutingTableEntry | Verifies that the provided routes are present in the routing table of a specified VRF. | Route: 10.255.128.14 - Peer: dc2-leaf1b | NOT RUN | - |
-| 1122 | dc2-leaf2a | Routing | VerifyRoutingTableEntry | Verifies that the provided routes are present in the routing table of a specified VRF. | Route: 10.255.128.15 - Peer: dc2-leaf2a | NOT RUN | - |
-| 1123 | dc2-leaf2a | Routing | VerifyRoutingTableEntry | Verifies that the provided routes are present in the routing table of a specified VRF. | Route: 10.255.128.16 - Peer: dc2-leaf2b | NOT RUN | - |
-| 1124 | dc2-leaf2a | Routing | VerifyRoutingTableEntry | Verifies that the provided routes are present in the routing table of a specified VRF. | Route: 10.255.128.17 - Peer: dc2-leaf3a.arista.com | NOT RUN | - |
-| 1125 | dc2-leaf2a | Routing | VerifyRoutingTableEntry | Verifies that the provided routes are present in the routing table of a specified VRF. | Route: 10.255.128.18 - Peer: dc2-leaf3b.arista.com | NOT RUN | - |
-| 1126 | dc2-leaf2a | Routing | VerifyRoutingTableEntry | Verifies that the provided routes are present in the routing table of a specified VRF. | Route: 10.255.129.13 - Peer: dc2-leaf1a | NOT RUN | - |
-| 1127 | dc2-leaf2a | Routing | VerifyRoutingTableEntry | Verifies that the provided routes are present in the routing table of a specified VRF. | Route: 10.255.129.15 - Peer: dc2-leaf2a | NOT RUN | - |
-| 1128 | dc2-leaf2a | Routing | VerifyRoutingTableEntry | Verifies that the provided routes are present in the routing table of a specified VRF. | Route: 10.255.129.17 - Peer: dc2-leaf3a.arista.com | NOT RUN | - |
-| 1129 | dc2-leaf2a | Routing | VerifyRoutingTableEntry | Verifies that the provided routes are present in the routing table of a specified VRF. | Route: 10.255.2.1 - Peer: dc1-wan1 | NOT RUN | - |
-| 1130 | dc2-leaf2a | Routing | VerifyRoutingTableEntry | Verifies that the provided routes are present in the routing table of a specified VRF. | Route: 10.255.2.2 - Peer: dc1-wan2 | NOT RUN | - |
-| 1131 | dc2-leaf2a | Security | VerifyAPIHttpsSSL | Verifies if the eAPI has a valid SSL profile. | eAPI HTTPS SSL Profile: eAPI_SSL_Profile | NOT RUN | - |
-| 1132 | dc2-leaf2a | SNMP | VerifySnmpIPv4Acl | Verifies if the SNMP agent has IPv4 ACL(s) configured. | - | NOT RUN | - |
-| 1133 | dc2-leaf2a | SNMP | VerifySnmpIPv6Acl | Verifies if the SNMP agent has IPv6 ACL(s) configured. | - | NOT RUN | - |
-| 1134 | dc2-leaf2a | SNMP | VerifySnmpStatus | Verifies if the SNMP agent is enabled. | - | NOT RUN | - |
-| 1135 | dc2-leaf2a | Software | VerifyEOSVersion | Verifies the device is running one of the allowed EOS version. | - | NOT RUN | - |
-| 1136 | dc2-leaf2a | Software | VerifyTerminAttrVersion | Verifies the device is running one of the allowed TerminAttr version. | - | NOT RUN | - |
-| 1137 | dc2-leaf2a | STP | VerifySTPBlockedPorts | Verifies there is no STP blocked ports. | - | NOT RUN | - |
-| 1138 | dc2-leaf2a | STP | VerifySTPCounters | Verifies there is no errors in STP BPDU packets. | - | NOT RUN | - |
-| 1139 | dc2-leaf2a | STP | VerifySTPForwardingPorts | Verifies that all interfaces are forwarding for a provided list of VLAN(s). | - | NOT RUN | - |
-| 1140 | dc2-leaf2a | STP | VerifySTPMode | Verifies the configured STP mode for a provided list of VLAN(s). | - | NOT RUN | - |
-| 1141 | dc2-leaf2a | STP | VerifySTPRootPriority | Verifies the STP root priority for a provided list of VLAN or MST instance ID(s). | - | NOT RUN | - |
-| 1142 | dc2-leaf2a | System | VerifyAgentLogs | Verifies there are no agent crash reports. | - | NOT RUN | - |
-| 1143 | dc2-leaf2a | System | VerifyCoredump | Verifies there are no core dump files. | - | NOT RUN | - |
-| 1144 | dc2-leaf2a | System | VerifyCPUUtilization | Verifies whether the CPU utilization is below 75%. | - | NOT RUN | - |
-| 1145 | dc2-leaf2a | System | VerifyFileSystemUtilization | Verifies that no partition is utilizing more than 75% of its disk space. | - | NOT RUN | - |
-| 1146 | dc2-leaf2a | System | VerifyMemoryUtilization | Verifies whether the memory utilization is below 75%. | - | NOT RUN | - |
-| 1147 | dc2-leaf2a | System | VerifyNTP | Verifies if NTP is synchronised. | - | NOT RUN | - |
-| 1148 | dc2-leaf2a | System | VerifyNTP | Verifies if NTP is synchronised. | - | NOT RUN | - |
-| 1149 | dc2-leaf2a | System | VerifyReloadCause | Verifies the last reload cause of the device. | - | NOT RUN | - |
-| 1150 | dc2-leaf2a | System | VerifyUptime | Verifies the device uptime. | - | NOT RUN | - |
-| 1151 | dc2-leaf2b | AAA | VerifyAcctConsoleMethods | Verifies the AAA accounting console method lists for different accounting types (system, exec, commands, dot1x). | - | NOT RUN | - |
-| 1152 | dc2-leaf2b | AAA | VerifyAcctDefaultMethods | Verifies the AAA accounting default method lists for different accounting types (system, exec, commands, dot1x). | - | NOT RUN | - |
-| 1153 | dc2-leaf2b | AAA | VerifyAuthenMethods | Verifies the AAA authentication method lists for different authentication types (login, enable, dot1x). | - | NOT RUN | - |
-| 1154 | dc2-leaf2b | AAA | VerifyAuthzMethods | Verifies the AAA authorization method lists for different authorization types (commands, exec). | - | NOT RUN | - |
-| 1155 | dc2-leaf2b | AAA | VerifyTacacsServerGroups | Verifies if the provided TACACS server group(s) are configured. | - | NOT RUN | - |
-| 1156 | dc2-leaf2b | AAA | VerifyTacacsServers | Verifies TACACS servers are configured for a specified VRF. | - | NOT RUN | - |
-| 1157 | dc2-leaf2b | AAA | VerifyTacacsSourceIntf | Verifies TACACS source-interface for a specified VRF. | - | NOT RUN | - |
-| 1158 | dc2-leaf2b | BGP | VerifyBGPSpecificPeers | Verifies the health of specific BGP peer(s). | BGP EVPN Peer: dc2-spine1 (IP: 10.255.128.11) | NOT RUN | - |
-| 1159 | dc2-leaf2b | BGP | VerifyBGPSpecificPeers | Verifies the health of specific BGP peer(s). | BGP EVPN Peer: dc2-spine2 (IP: 10.255.128.12) | NOT RUN | - |
-| 1160 | dc2-leaf2b | BGP | VerifyBGPSpecificPeers | Verifies the health of specific BGP peer(s). | BGP IPv4 Unicast Peer: dc2-leaf2a (IP: 10.255.129.120) | NOT RUN | - |
-| 1161 | dc2-leaf2b | BGP | VerifyBGPSpecificPeers | Verifies the health of specific BGP peer(s). | BGP IPv4 Unicast Peer: dc2-spine1 (IP: 10.255.255.116) | NOT RUN | - |
-| 1162 | dc2-leaf2b | BGP | VerifyBGPSpecificPeers | Verifies the health of specific BGP peer(s). | BGP IPv4 Unicast Peer: dc2-spine2 (IP: 10.255.255.118) | NOT RUN | - |
-| 1163 | dc2-leaf2b | Configuration | VerifyRunningConfigDiffs | Verifies there is no difference between the running-config and the startup-config | - | NOT RUN | - |
-| 1164 | dc2-leaf2b | Configuration | VerifyZeroTouch | Verifies ZeroTouch is disabled | - | NOT RUN | - |
-| 1165 | dc2-leaf2b | Connectivity | VerifyLLDPNeighbors | Verifies that the provided LLDP neighbors are connected properly. | Local: Ethernet1 - Remote: dc2-spine1 Ethernet4 | NOT RUN | - |
-| 1166 | dc2-leaf2b | Connectivity | VerifyLLDPNeighbors | Verifies that the provided LLDP neighbors are connected properly. | Local: Ethernet2 - Remote: dc2-spine2 Ethernet4 | NOT RUN | - |
-| 1167 | dc2-leaf2b | Connectivity | VerifyLLDPNeighbors | Verifies that the provided LLDP neighbors are connected properly. | Local: Ethernet3 - Remote: dc2-leaf2a Ethernet3 | NOT RUN | - |
-| 1168 | dc2-leaf2b | Connectivity | VerifyLLDPNeighbors | Verifies that the provided LLDP neighbors are connected properly. | Local: Ethernet4 - Remote: dc2-leaf2a Ethernet4 | NOT RUN | - |
-| 1169 | dc2-leaf2b | Connectivity | VerifyLLDPNeighbors | Verifies that the provided LLDP neighbors are connected properly. | Local: Ethernet8 - Remote: dc2-leaf2c Ethernet2 | NOT RUN | - |
-| 1170 | dc2-leaf2b | Connectivity | VerifyReachability | Test the network reachability to one or many destination IP(s). | Source: Loopback0 (IP: 10.255.128.16) - Destination: dc1-leaf1a Loopback0 (IP: 10.255.0.3) | NOT RUN | - |
-| 1171 | dc2-leaf2b | Connectivity | VerifyReachability | Test the network reachability to one or many destination IP(s). | Source: Loopback0 (IP: 10.255.128.16) - Destination: dc1-leaf1b Loopback0 (IP: 10.255.0.4) | NOT RUN | - |
-| 1172 | dc2-leaf2b | Connectivity | VerifyReachability | Test the network reachability to one or many destination IP(s). | Source: Loopback0 (IP: 10.255.128.16) - Destination: dc1-leaf2a Loopback0 (IP: 10.255.0.5) | NOT RUN | - |
-| 1173 | dc2-leaf2b | Connectivity | VerifyReachability | Test the network reachability to one or many destination IP(s). | Source: Loopback0 (IP: 10.255.128.16) - Destination: dc1-spine1 Loopback0 (IP: 10.255.0.1) | NOT RUN | - |
-| 1174 | dc2-leaf2b | Connectivity | VerifyReachability | Test the network reachability to one or many destination IP(s). | Source: Loopback0 (IP: 10.255.128.16) - Destination: dc1-spine2 Loopback0 (IP: 10.255.0.2) | NOT RUN | - |
-| 1175 | dc2-leaf2b | Connectivity | VerifyReachability | Test the network reachability to one or many destination IP(s). | Source: Loopback0 (IP: 10.255.128.16) - Destination: dc1-wan1 Loopback0 (IP: 10.255.2.1) | NOT RUN | - |
-| 1176 | dc2-leaf2b | Connectivity | VerifyReachability | Test the network reachability to one or many destination IP(s). | Source: Loopback0 (IP: 10.255.128.16) - Destination: dc1-wan2 Loopback0 (IP: 10.255.2.2) | NOT RUN | - |
-| 1177 | dc2-leaf2b | Connectivity | VerifyReachability | Test the network reachability to one or many destination IP(s). | Source: Loopback0 (IP: 10.255.128.16) - Destination: dc2-leaf1a Loopback0 (IP: 10.255.128.13) | NOT RUN | - |
-| 1178 | dc2-leaf2b | Connectivity | VerifyReachability | Test the network reachability to one or many destination IP(s). | Source: Loopback0 (IP: 10.255.128.16) - Destination: dc2-leaf1b Loopback0 (IP: 10.255.128.14) | NOT RUN | - |
-| 1179 | dc2-leaf2b | Connectivity | VerifyReachability | Test the network reachability to one or many destination IP(s). | Source: Loopback0 (IP: 10.255.128.16) - Destination: dc2-leaf2a Loopback0 (IP: 10.255.128.15) | NOT RUN | - |
-| 1180 | dc2-leaf2b | Connectivity | VerifyReachability | Test the network reachability to one or many destination IP(s). | Source: Loopback0 (IP: 10.255.128.16) - Destination: dc2-leaf2b Loopback0 (IP: 10.255.128.16) | NOT RUN | - |
-| 1181 | dc2-leaf2b | Connectivity | VerifyReachability | Test the network reachability to one or many destination IP(s). | Source: Loopback0 (IP: 10.255.128.16) - Destination: dc2-leaf3a.arista.com Loopback0 (IP: 10.255.128.17) | NOT RUN | - |
-| 1182 | dc2-leaf2b | Connectivity | VerifyReachability | Test the network reachability to one or many destination IP(s). | Source: Loopback0 (IP: 10.255.128.16) - Destination: dc2-leaf3b.arista.com Loopback0 (IP: 10.255.128.18) | NOT RUN | - |
-| 1183 | dc2-leaf2b | Connectivity | VerifyReachability | Test the network reachability to one or many destination IP(s). | Source: Loopback0 (IP: 10.255.128.16) - Destination: dc2-spine1 Loopback0 (IP: 10.255.128.11) | NOT RUN | - |
-| 1184 | dc2-leaf2b | Connectivity | VerifyReachability | Test the network reachability to one or many destination IP(s). | Source: Loopback0 (IP: 10.255.128.16) - Destination: dc2-spine2 Loopback0 (IP: 10.255.128.12) | NOT RUN | - |
-| 1185 | dc2-leaf2b | Connectivity | VerifyReachability | Test the network reachability to one or many destination IP(s). | Source: P2P Interface Ethernet1 (IP: 10.255.255.117) - Destination: dc2-spine1 Ethernet4 (IP: 10.255.255.116) | NOT RUN | - |
-| 1186 | dc2-leaf2b | Connectivity | VerifyReachability | Test the network reachability to one or many destination IP(s). | Source: P2P Interface Ethernet2 (IP: 10.255.255.119) - Destination: dc2-spine2 Ethernet4 (IP: 10.255.255.118) | NOT RUN | - |
-| 1187 | dc2-leaf2b | Field Notices, Software | VerifyFieldNotice44Resolution | Verifies the device is using an Aboot version that fix the bug discussed in the field notice 44 (Aboot manages system settings prior to EOS initialization) | - | NOT RUN | - |
-| 1188 | dc2-leaf2b | Field Notices, Software | VerifyFieldNotice72Resolution | Verifies if the device has exposeure to FN72, and if the issue has been mitigated | - | NOT RUN | - |
-| 1189 | dc2-leaf2b | Hardware | VerifyAdverseDrops | Verifies there are no adverse drops on DCS7280E and DCS7500E | - | NOT RUN | - |
-| 1190 | dc2-leaf2b | Hardware | VerifyEnvironmentCooling | Verifies the status of power supply fans and all fan trays. | - | NOT RUN | - |
-| 1191 | dc2-leaf2b | Hardware | VerifyEnvironmentCooling | Verifies the status of power supply fans and all fan trays. | Accepted States: 'ok' | NOT RUN | - |
-| 1192 | dc2-leaf2b | Hardware | VerifyEnvironmentPower | Verifies the power supplies status. | - | NOT RUN | - |
-| 1193 | dc2-leaf2b | Hardware | VerifyEnvironmentPower | Verifies the power supplies status. | Accepted States: 'ok' | NOT RUN | - |
-| 1194 | dc2-leaf2b | Hardware | VerifyEnvironmentSystemCooling | Verifies the system cooling status. | - | NOT RUN | - |
-| 1195 | dc2-leaf2b | Hardware | VerifyTemperature | Verifies the device temperature. | - | NOT RUN | - |
-| 1196 | dc2-leaf2b | Hardware | VerifyTemperature | Verifies the device temperature. | - | NOT RUN | - |
-| 1197 | dc2-leaf2b | Hardware | VerifyTransceiversManufacturers | Verifies if all transceivers come from approved manufacturers. | - | NOT RUN | - |
-| 1198 | dc2-leaf2b | Hardware | VerifyTransceiversManufacturers | Verifies if all transceivers come from approved manufacturers. | Accepted Manufacturers: 'Arista Networks', 'Arastra, Inc.', 'Not Present' | NOT RUN | - |
-| 1199 | dc2-leaf2b | Hardware | VerifyTransceiversTemperature | Verifies the transceivers temperature. | - | NOT RUN | - |
-| 1200 | dc2-leaf2b | Interfaces | VerifyInterfacesStatus | Verifies the status of the provided interfaces. | Interface Ethernet1 - P2P_LINK_TO_DC2-SPINE1_Ethernet4 = 'up' | NOT RUN | - |
-| 1201 | dc2-leaf2b | Interfaces | VerifyInterfacesStatus | Verifies the status of the provided interfaces. | Interface Ethernet2 - P2P_LINK_TO_DC2-SPINE2_Ethernet4 = 'up' | NOT RUN | - |
-| 1202 | dc2-leaf2b | Interfaces | VerifyInterfacesStatus | Verifies the status of the provided interfaces. | Interface Ethernet3 - MLAG_PEER_dc2-leaf2a_Ethernet3 = 'up' | NOT RUN | - |
-| 1203 | dc2-leaf2b | Interfaces | VerifyInterfacesStatus | Verifies the status of the provided interfaces. | Interface Ethernet4 - MLAG_PEER_dc2-leaf2a_Ethernet4 = 'up' | NOT RUN | - |
-| 1204 | dc2-leaf2b | Interfaces | VerifyInterfacesStatus | Verifies the status of the provided interfaces. | Interface Ethernet5 - dc2-leaf2-server1_PCI2 = 'up' | NOT RUN | - |
-| 1205 | dc2-leaf2b | Interfaces | VerifyInterfacesStatus | Verifies the status of the provided interfaces. | Interface Ethernet6 - P2P_LINK_TO_dc1-leaf2b_Ethernet6 = 'up' | NOT RUN | - |
-| 1206 | dc2-leaf2b | Interfaces | VerifyInterfacesStatus | Verifies the status of the provided interfaces. | Interface Ethernet8 - DC2-LEAF2C_Ethernet2 = 'up' | NOT RUN | - |
-| 1207 | dc2-leaf2b | Interfaces | VerifyInterfacesStatus | Verifies the status of the provided interfaces. | Interface Loopback0 - EVPN_Overlay_Peering = 'up' | NOT RUN | - |
-| 1208 | dc2-leaf2b | Interfaces | VerifyInterfacesStatus | Verifies the status of the provided interfaces. | Interface Loopback1 - VTEP_VXLAN_Tunnel_Source = 'up' | NOT RUN | - |
-| 1209 | dc2-leaf2b | Interfaces | VerifyInterfacesStatus | Verifies the status of the provided interfaces. | Interface Loopback10 - VRF10_VTEP_DIAGNOSTICS = 'up' | NOT RUN | - |
-| 1210 | dc2-leaf2b | Interfaces | VerifyInterfacesStatus | Verifies the status of the provided interfaces. | Interface Loopback11 - VRF11_VTEP_DIAGNOSTICS = 'up' | NOT RUN | - |
-| 1211 | dc2-leaf2b | Interfaces | VerifyInterfacesStatus | Verifies the status of the provided interfaces. | Interface Port-Channel3 - MLAG_PEER_dc2-leaf2a_Po3 = 'up' | NOT RUN | - |
-| 1212 | dc2-leaf2b | Interfaces | VerifyInterfacesStatus | Verifies the status of the provided interfaces. | Interface Port-Channel5 - dc2-leaf2-server1_PortChannel dc2-leaf2-server1 = 'up' | NOT RUN | - |
-| 1213 | dc2-leaf2b | Interfaces | VerifyInterfacesStatus | Verifies the status of the provided interfaces. | Interface Port-Channel8 - DC2-LEAF2C_Po1 = 'up' | NOT RUN | - |
-| 1214 | dc2-leaf2b | Interfaces | VerifyInterfacesStatus | Verifies the status of the provided interfaces. | Interface Vlan11 - VRF10_VLAN11 = 'up' | NOT RUN | - |
-| 1215 | dc2-leaf2b | Interfaces | VerifyInterfacesStatus | Verifies the status of the provided interfaces. | Interface Vlan12 - VRF10_VLAN12 = 'up' | NOT RUN | - |
-| 1216 | dc2-leaf2b | Interfaces | VerifyInterfacesStatus | Verifies the status of the provided interfaces. | Interface Vlan21 - VRF11_VLAN21 = 'up' | NOT RUN | - |
-| 1217 | dc2-leaf2b | Interfaces | VerifyInterfacesStatus | Verifies the status of the provided interfaces. | Interface Vlan22 - VRF11_VLAN22 = 'up' | NOT RUN | - |
-| 1218 | dc2-leaf2b | Interfaces | VerifyInterfacesStatus | Verifies the status of the provided interfaces. | Interface Vlan3009 - MLAG_PEER_L3_iBGP: vrf VRF10 = 'up' | NOT RUN | - |
-| 1219 | dc2-leaf2b | Interfaces | VerifyInterfacesStatus | Verifies the status of the provided interfaces. | Interface Vlan3010 - MLAG_PEER_L3_iBGP: vrf VRF11 = 'up' | NOT RUN | - |
-| 1220 | dc2-leaf2b | Interfaces | VerifyInterfacesStatus | Verifies the status of the provided interfaces. | Interface Vlan4093 - MLAG_PEER_L3_PEERING = 'up' | NOT RUN | - |
-| 1221 | dc2-leaf2b | Interfaces | VerifyInterfacesStatus | Verifies the status of the provided interfaces. | Interface Vlan4094 - MLAG_PEER = 'up' | NOT RUN | - |
-| 1222 | dc2-leaf2b | Interfaces | VerifyInterfacesStatus | Verifies the status of the provided interfaces. | Interface Vxlan1 = 'up' | NOT RUN | - |
-| 1223 | dc2-leaf2b | Logging | VerifyLoggingAccounting | Verifies if AAA accounting logs are generated. | - | NOT RUN | - |
-| 1224 | dc2-leaf2b | Logging | VerifyLoggingHostname | Verifies if logs are generated with the device FQDN. | - | NOT RUN | - |
-| 1225 | dc2-leaf2b | Logging | VerifyLoggingHosts | Verifies logging hosts (syslog servers) for a specified VRF. | - | NOT RUN | - |
-| 1226 | dc2-leaf2b | Logging | VerifyLoggingLogsGeneration | Verifies if logs are generated. | - | NOT RUN | - |
-| 1227 | dc2-leaf2b | Logging | VerifyLoggingPersistent | Verifies if logging persistent is enabled and logs are saved in flash. | - | NOT RUN | - |
-| 1228 | dc2-leaf2b | Logging | VerifyLoggingSourceInt | Verifies logging source-interface for a specified VRF. | - | NOT RUN | - |
-| 1229 | dc2-leaf2b | Logging | VerifyLoggingTimestamp | Verifies if logs are generated with the appropriate timestamp. | - | NOT RUN | - |
-| 1230 | dc2-leaf2b | Logging | VerifyLoggingWarning | This test verifies there are no syslog messages with a severity of ERRORS or higher. | - | NOT RUN | - |
-| 1231 | dc2-leaf2b | MLAG | VerifyMlagConfigSanity | Verifies there are no MLAG config-sanity inconsistencies. | - | NOT RUN | - |
-| 1232 | dc2-leaf2b | MLAG | VerifyMlagDualPrimary | Verifies the MLAG dual-primary detection parameters. | - | NOT RUN | - |
-| 1233 | dc2-leaf2b | MLAG | VerifyMlagInterfaces | Verifies there are no inactive or active-partial MLAG ports. | - | NOT RUN | - |
-| 1234 | dc2-leaf2b | MLAG | VerifyMlagReloadDelay | Verifies the MLAG reload-delay parameters. | - | NOT RUN | - |
-| 1235 | dc2-leaf2b | MLAG | VerifyMlagStatus | Verifies the health status of the MLAG configuration. | - | NOT RUN | - |
-| 1236 | dc2-leaf2b | MLAG | VerifyMlagStatus | Verifies the health status of the MLAG configuration. | - | NOT RUN | - |
-| 1237 | dc2-leaf2b | Multicast, IGMP | VerifyIGMPSnoopingGlobal | Verifies the IGMP snooping global configuration. | - | NOT RUN | - |
-| 1238 | dc2-leaf2b | Multicast, IGMP | VerifyIGMPSnoopingVlans | Verifies the IGMP snooping configuration for some VLANs. | - | NOT RUN | - |
-| 1239 | dc2-leaf2b | Routing | VerifyRoutingProtocolModel | Verifies the configured routing protocol model. | Routing protocol model: multi-agent | NOT RUN | - |
-| 1240 | dc2-leaf2b | Routing | VerifyRoutingTableEntry | Verifies that the provided routes are present in the routing table of a specified VRF. | Route: 10.255.0.1 - Peer: dc1-spine1 | NOT RUN | - |
-| 1241 | dc2-leaf2b | Routing | VerifyRoutingTableEntry | Verifies that the provided routes are present in the routing table of a specified VRF. | Route: 10.255.0.2 - Peer: dc1-spine2 | NOT RUN | - |
-| 1242 | dc2-leaf2b | Routing | VerifyRoutingTableEntry | Verifies that the provided routes are present in the routing table of a specified VRF. | Route: 10.255.0.3 - Peer: dc1-leaf1a | NOT RUN | - |
-| 1243 | dc2-leaf2b | Routing | VerifyRoutingTableEntry | Verifies that the provided routes are present in the routing table of a specified VRF. | Route: 10.255.0.4 - Peer: dc1-leaf1b | NOT RUN | - |
-| 1244 | dc2-leaf2b | Routing | VerifyRoutingTableEntry | Verifies that the provided routes are present in the routing table of a specified VRF. | Route: 10.255.0.5 - Peer: dc1-leaf2a | NOT RUN | - |
-| 1245 | dc2-leaf2b | Routing | VerifyRoutingTableEntry | Verifies that the provided routes are present in the routing table of a specified VRF. | Route: 10.255.1.3 - Peer: dc1-leaf1a | NOT RUN | - |
-| 1246 | dc2-leaf2b | Routing | VerifyRoutingTableEntry | Verifies that the provided routes are present in the routing table of a specified VRF. | Route: 10.255.1.5 - Peer: dc1-leaf2a | NOT RUN | - |
-| 1247 | dc2-leaf2b | Routing | VerifyRoutingTableEntry | Verifies that the provided routes are present in the routing table of a specified VRF. | Route: 10.255.128.11 - Peer: dc2-spine1 | NOT RUN | - |
-| 1248 | dc2-leaf2b | Routing | VerifyRoutingTableEntry | Verifies that the provided routes are present in the routing table of a specified VRF. | Route: 10.255.128.12 - Peer: dc2-spine2 | NOT RUN | - |
-| 1249 | dc2-leaf2b | Routing | VerifyRoutingTableEntry | Verifies that the provided routes are present in the routing table of a specified VRF. | Route: 10.255.128.13 - Peer: dc2-leaf1a | NOT RUN | - |
-| 1250 | dc2-leaf2b | Routing | VerifyRoutingTableEntry | Verifies that the provided routes are present in the routing table of a specified VRF. | Route: 10.255.128.14 - Peer: dc2-leaf1b | NOT RUN | - |
-| 1251 | dc2-leaf2b | Routing | VerifyRoutingTableEntry | Verifies that the provided routes are present in the routing table of a specified VRF. | Route: 10.255.128.15 - Peer: dc2-leaf2a | NOT RUN | - |
-| 1252 | dc2-leaf2b | Routing | VerifyRoutingTableEntry | Verifies that the provided routes are present in the routing table of a specified VRF. | Route: 10.255.128.16 - Peer: dc2-leaf2b | NOT RUN | - |
-| 1253 | dc2-leaf2b | Routing | VerifyRoutingTableEntry | Verifies that the provided routes are present in the routing table of a specified VRF. | Route: 10.255.128.17 - Peer: dc2-leaf3a.arista.com | NOT RUN | - |
-| 1254 | dc2-leaf2b | Routing | VerifyRoutingTableEntry | Verifies that the provided routes are present in the routing table of a specified VRF. | Route: 10.255.128.18 - Peer: dc2-leaf3b.arista.com | NOT RUN | - |
-| 1255 | dc2-leaf2b | Routing | VerifyRoutingTableEntry | Verifies that the provided routes are present in the routing table of a specified VRF. | Route: 10.255.129.13 - Peer: dc2-leaf1a | NOT RUN | - |
-| 1256 | dc2-leaf2b | Routing | VerifyRoutingTableEntry | Verifies that the provided routes are present in the routing table of a specified VRF. | Route: 10.255.129.15 - Peer: dc2-leaf2a | NOT RUN | - |
-| 1257 | dc2-leaf2b | Routing | VerifyRoutingTableEntry | Verifies that the provided routes are present in the routing table of a specified VRF. | Route: 10.255.129.17 - Peer: dc2-leaf3a.arista.com | NOT RUN | - |
-| 1258 | dc2-leaf2b | Routing | VerifyRoutingTableEntry | Verifies that the provided routes are present in the routing table of a specified VRF. | Route: 10.255.2.1 - Peer: dc1-wan1 | NOT RUN | - |
-| 1259 | dc2-leaf2b | Routing | VerifyRoutingTableEntry | Verifies that the provided routes are present in the routing table of a specified VRF. | Route: 10.255.2.2 - Peer: dc1-wan2 | NOT RUN | - |
-| 1260 | dc2-leaf2b | Security | VerifyAPIHttpsSSL | Verifies if the eAPI has a valid SSL profile. | eAPI HTTPS SSL Profile: eAPI_SSL_Profile | NOT RUN | - |
-| 1261 | dc2-leaf2b | SNMP | VerifySnmpIPv4Acl | Verifies if the SNMP agent has IPv4 ACL(s) configured. | - | NOT RUN | - |
-| 1262 | dc2-leaf2b | SNMP | VerifySnmpIPv6Acl | Verifies if the SNMP agent has IPv6 ACL(s) configured. | - | NOT RUN | - |
-| 1263 | dc2-leaf2b | SNMP | VerifySnmpStatus | Verifies if the SNMP agent is enabled. | - | NOT RUN | - |
-| 1264 | dc2-leaf2b | Software | VerifyEOSVersion | Verifies the device is running one of the allowed EOS version. | - | NOT RUN | - |
-| 1265 | dc2-leaf2b | Software | VerifyTerminAttrVersion | Verifies the device is running one of the allowed TerminAttr version. | - | NOT RUN | - |
-| 1266 | dc2-leaf2b | STP | VerifySTPBlockedPorts | Verifies there is no STP blocked ports. | - | NOT RUN | - |
-| 1267 | dc2-leaf2b | STP | VerifySTPCounters | Verifies there is no errors in STP BPDU packets. | - | NOT RUN | - |
-| 1268 | dc2-leaf2b | STP | VerifySTPForwardingPorts | Verifies that all interfaces are forwarding for a provided list of VLAN(s). | - | NOT RUN | - |
-| 1269 | dc2-leaf2b | STP | VerifySTPMode | Verifies the configured STP mode for a provided list of VLAN(s). | - | NOT RUN | - |
-| 1270 | dc2-leaf2b | STP | VerifySTPRootPriority | Verifies the STP root priority for a provided list of VLAN or MST instance ID(s). | - | NOT RUN | - |
-| 1271 | dc2-leaf2b | System | VerifyAgentLogs | Verifies there are no agent crash reports. | - | NOT RUN | - |
-| 1272 | dc2-leaf2b | System | VerifyCoredump | Verifies there are no core dump files. | - | NOT RUN | - |
-| 1273 | dc2-leaf2b | System | VerifyCPUUtilization | Verifies whether the CPU utilization is below 75%. | - | NOT RUN | - |
-| 1274 | dc2-leaf2b | System | VerifyFileSystemUtilization | Verifies that no partition is utilizing more than 75% of its disk space. | - | NOT RUN | - |
-| 1275 | dc2-leaf2b | System | VerifyMemoryUtilization | Verifies whether the memory utilization is below 75%. | - | NOT RUN | - |
-| 1276 | dc2-leaf2b | System | VerifyNTP | Verifies if NTP is synchronised. | - | NOT RUN | - |
-| 1277 | dc2-leaf2b | System | VerifyNTP | Verifies if NTP is synchronised. | - | NOT RUN | - |
-| 1278 | dc2-leaf2b | System | VerifyReloadCause | Verifies the last reload cause of the device. | - | NOT RUN | - |
-| 1279 | dc2-leaf2b | System | VerifyUptime | Verifies the device uptime. | - | NOT RUN | - |
-| 1280 | dc2-leaf2c | AAA | VerifyAcctConsoleMethods | Verifies the AAA accounting console method lists for different accounting types (system, exec, commands, dot1x). | - | NOT RUN | - |
-| 1281 | dc2-leaf2c | AAA | VerifyAcctDefaultMethods | Verifies the AAA accounting default method lists for different accounting types (system, exec, commands, dot1x). | - | NOT RUN | - |
-| 1282 | dc2-leaf2c | AAA | VerifyAuthenMethods | Verifies the AAA authentication method lists for different authentication types (login, enable, dot1x). | - | NOT RUN | - |
-| 1283 | dc2-leaf2c | AAA | VerifyAuthzMethods | Verifies the AAA authorization method lists for different authorization types (commands, exec). | - | NOT RUN | - |
-| 1284 | dc2-leaf2c | AAA | VerifyTacacsServerGroups | Verifies if the provided TACACS server group(s) are configured. | - | NOT RUN | - |
-| 1285 | dc2-leaf2c | AAA | VerifyTacacsServers | Verifies TACACS servers are configured for a specified VRF. | - | NOT RUN | - |
-| 1286 | dc2-leaf2c | AAA | VerifyTacacsSourceIntf | Verifies TACACS source-interface for a specified VRF. | - | NOT RUN | - |
-| 1287 | dc2-leaf2c | Configuration | VerifyRunningConfigDiffs | Verifies there is no difference between the running-config and the startup-config | - | NOT RUN | - |
-| 1288 | dc2-leaf2c | Configuration | VerifyZeroTouch | Verifies ZeroTouch is disabled | - | NOT RUN | - |
-| 1289 | dc2-leaf2c | Connectivity | VerifyLLDPNeighbors | Verifies that the provided LLDP neighbors are connected properly. | Local: Ethernet1 - Remote: dc2-leaf2a Ethernet8 | NOT RUN | - |
-| 1290 | dc2-leaf2c | Connectivity | VerifyLLDPNeighbors | Verifies that the provided LLDP neighbors are connected properly. | Local: Ethernet2 - Remote: dc2-leaf2b Ethernet8 | NOT RUN | - |
-| 1291 | dc2-leaf2c | Field Notices, Software | VerifyFieldNotice44Resolution | Verifies the device is using an Aboot version that fix the bug discussed in the field notice 44 (Aboot manages system settings prior to EOS initialization) | - | NOT RUN | - |
-| 1292 | dc2-leaf2c | Field Notices, Software | VerifyFieldNotice72Resolution | Verifies if the device has exposeure to FN72, and if the issue has been mitigated | - | NOT RUN | - |
-| 1293 | dc2-leaf2c | Hardware | VerifyAdverseDrops | Verifies there are no adverse drops on DCS7280E and DCS7500E | - | NOT RUN | - |
-| 1294 | dc2-leaf2c | Hardware | VerifyEnvironmentCooling | Verifies the status of power supply fans and all fan trays. | - | NOT RUN | - |
-| 1295 | dc2-leaf2c | Hardware | VerifyEnvironmentCooling | Verifies the status of power supply fans and all fan trays. | Accepted States: 'ok' | NOT RUN | - |
-| 1296 | dc2-leaf2c | Hardware | VerifyEnvironmentPower | Verifies the power supplies status. | - | NOT RUN | - |
-| 1297 | dc2-leaf2c | Hardware | VerifyEnvironmentPower | Verifies the power supplies status. | Accepted States: 'ok' | NOT RUN | - |
-| 1298 | dc2-leaf2c | Hardware | VerifyEnvironmentSystemCooling | Verifies the system cooling status. | - | NOT RUN | - |
-| 1299 | dc2-leaf2c | Hardware | VerifyTemperature | Verifies the device temperature. | - | NOT RUN | - |
-| 1300 | dc2-leaf2c | Hardware | VerifyTemperature | Verifies the device temperature. | - | NOT RUN | - |
-| 1301 | dc2-leaf2c | Hardware | VerifyTransceiversManufacturers | Verifies if all transceivers come from approved manufacturers. | - | NOT RUN | - |
-| 1302 | dc2-leaf2c | Hardware | VerifyTransceiversManufacturers | Verifies if all transceivers come from approved manufacturers. | Accepted Manufacturers: 'Arista Networks', 'Arastra, Inc.', 'Not Present' | NOT RUN | - |
-| 1303 | dc2-leaf2c | Hardware | VerifyTransceiversTemperature | Verifies the transceivers temperature. | - | NOT RUN | - |
-| 1304 | dc2-leaf2c | Interfaces | VerifyInterfacesStatus | Verifies the status of the provided interfaces. | Interface Ethernet1 - DC2-LEAF2A_Ethernet8 = 'up' | NOT RUN | - |
-| 1305 | dc2-leaf2c | Interfaces | VerifyInterfacesStatus | Verifies the status of the provided interfaces. | Interface Ethernet2 - DC2-LEAF2B_Ethernet8 = 'up' | NOT RUN | - |
-| 1306 | dc2-leaf2c | Interfaces | VerifyInterfacesStatus | Verifies the status of the provided interfaces. | Interface Ethernet5 - dc2-leaf2-server1_iLO = 'up' | NOT RUN | - |
-| 1307 | dc2-leaf2c | Interfaces | VerifyInterfacesStatus | Verifies the status of the provided interfaces. | Interface Port-Channel1 - DC2_L3_LEAF2_Po8 = 'up' | NOT RUN | - |
-| 1308 | dc2-leaf2c | Security | VerifyAPIHttpsSSL | Verifies if the eAPI has a valid SSL profile. | eAPI HTTPS SSL Profile: eAPI_SSL_Profile | NOT RUN | - |
-| 1309 | dc2-leaf2c | SNMP | VerifySnmpIPv4Acl | Verifies if the SNMP agent has IPv4 ACL(s) configured. | - | NOT RUN | - |
-| 1310 | dc2-leaf2c | SNMP | VerifySnmpIPv6Acl | Verifies if the SNMP agent has IPv6 ACL(s) configured. | - | NOT RUN | - |
-| 1311 | dc2-leaf2c | SNMP | VerifySnmpStatus | Verifies if the SNMP agent is enabled. | - | NOT RUN | - |
-| 1312 | dc2-leaf2c | Software | VerifyEOSVersion | Verifies the device is running one of the allowed EOS version. | - | NOT RUN | - |
-| 1313 | dc2-leaf2c | Software | VerifyTerminAttrVersion | Verifies the device is running one of the allowed TerminAttr version. | - | NOT RUN | - |
-| 1314 | dc2-leaf2c | System | VerifyAgentLogs | Verifies there are no agent crash reports. | - | NOT RUN | - |
-| 1315 | dc2-leaf2c | System | VerifyCoredump | Verifies there are no core dump files. | - | NOT RUN | - |
-| 1316 | dc2-leaf2c | System | VerifyCPUUtilization | Verifies whether the CPU utilization is below 75%. | - | NOT RUN | - |
-| 1317 | dc2-leaf2c | System | VerifyFileSystemUtilization | Verifies that no partition is utilizing more than 75% of its disk space. | - | NOT RUN | - |
-| 1318 | dc2-leaf2c | System | VerifyMemoryUtilization | Verifies whether the memory utilization is below 75%. | - | NOT RUN | - |
-| 1319 | dc2-leaf2c | System | VerifyNTP | Verifies if NTP is synchronised. | - | NOT RUN | - |
-| 1320 | dc2-leaf2c | System | VerifyNTP | Verifies if NTP is synchronised. | - | NOT RUN | - |
-| 1321 | dc2-leaf2c | System | VerifyReloadCause | Verifies the last reload cause of the device. | - | NOT RUN | - |
-| 1322 | dc2-leaf2c | System | VerifyUptime | Verifies the device uptime. | - | NOT RUN | - |
-| 1323 | dc2-leaf3a.arista.com | AAA | VerifyAcctConsoleMethods | Verifies the AAA accounting console method lists for different accounting types (system, exec, commands, dot1x). | - | NOT RUN | - |
-| 1324 | dc2-leaf3a.arista.com | AAA | VerifyAcctDefaultMethods | Verifies the AAA accounting default method lists for different accounting types (system, exec, commands, dot1x). | - | NOT RUN | - |
-| 1325 | dc2-leaf3a.arista.com | AAA | VerifyAuthenMethods | Verifies the AAA authentication method lists for different authentication types (login, enable, dot1x). | - | NOT RUN | - |
-| 1326 | dc2-leaf3a.arista.com | AAA | VerifyAuthzMethods | Verifies the AAA authorization method lists for different authorization types (commands, exec). | - | NOT RUN | - |
-| 1327 | dc2-leaf3a.arista.com | AAA | VerifyTacacsServerGroups | Verifies if the provided TACACS server group(s) are configured. | - | NOT RUN | - |
-| 1328 | dc2-leaf3a.arista.com | AAA | VerifyTacacsServers | Verifies TACACS servers are configured for a specified VRF. | - | NOT RUN | - |
-| 1329 | dc2-leaf3a.arista.com | AAA | VerifyTacacsSourceIntf | Verifies TACACS source-interface for a specified VRF. | - | NOT RUN | - |
-| 1330 | dc2-leaf3a.arista.com | BGP | VerifyBGPSpecificPeers | Verifies the health of specific BGP peer(s). | BGP EVPN Peer: dc2-spine1 (IP: 10.255.128.11) | NOT RUN | - |
-| 1331 | dc2-leaf3a.arista.com | BGP | VerifyBGPSpecificPeers | Verifies the health of specific BGP peer(s). | BGP EVPN Peer: dc2-spine2 (IP: 10.255.128.12) | NOT RUN | - |
-| 1332 | dc2-leaf3a.arista.com | BGP | VerifyBGPSpecificPeers | Verifies the health of specific BGP peer(s). | BGP IPv4 Unicast Peer: dc2-leaf3b.arista.com (IP: 10.255.129.125) | NOT RUN | - |
-| 1333 | dc2-leaf3a.arista.com | BGP | VerifyBGPSpecificPeers | Verifies the health of specific BGP peer(s). | BGP IPv4 Unicast Peer: dc2-spine1 (IP: 10.255.255.120) | NOT RUN | - |
-| 1334 | dc2-leaf3a.arista.com | BGP | VerifyBGPSpecificPeers | Verifies the health of specific BGP peer(s). | BGP IPv4 Unicast Peer: dc2-spine2 (IP: 10.255.255.122) | NOT RUN | - |
-| 1335 | dc2-leaf3a.arista.com | Configuration | VerifyRunningConfigDiffs | Verifies there is no difference between the running-config and the startup-config | - | NOT RUN | - |
-| 1336 | dc2-leaf3a.arista.com | Configuration | VerifyZeroTouch | Verifies ZeroTouch is disabled | - | NOT RUN | - |
-| 1337 | dc2-leaf3a.arista.com | Connectivity | VerifyLLDPNeighbors | Verifies that the provided LLDP neighbors are connected properly. | Local: Ethernet1 - Remote: dc2-spine1 Ethernet5 | NOT RUN | - |
-| 1338 | dc2-leaf3a.arista.com | Connectivity | VerifyLLDPNeighbors | Verifies that the provided LLDP neighbors are connected properly. | Local: Ethernet2 - Remote: dc2-spine2 Ethernet5 | NOT RUN | - |
-| 1339 | dc2-leaf3a.arista.com | Connectivity | VerifyLLDPNeighbors | Verifies that the provided LLDP neighbors are connected properly. | Local: Ethernet3 - Remote: dc2-leaf3b.arista.com Ethernet3 | NOT RUN | - |
-| 1340 | dc2-leaf3a.arista.com | Connectivity | VerifyLLDPNeighbors | Verifies that the provided LLDP neighbors are connected properly. | Local: Ethernet4 - Remote: dc2-leaf3b.arista.com Ethernet4 | NOT RUN | - |
-| 1341 | dc2-leaf3a.arista.com | Connectivity | VerifyReachability | Test the network reachability to one or many destination IP(s). | Source: Loopback0 (IP: 10.255.128.17) - Destination: dc1-leaf1a Loopback0 (IP: 10.255.0.3) | NOT RUN | - |
-| 1342 | dc2-leaf3a.arista.com | Connectivity | VerifyReachability | Test the network reachability to one or many destination IP(s). | Source: Loopback0 (IP: 10.255.128.17) - Destination: dc1-leaf1b Loopback0 (IP: 10.255.0.4) | NOT RUN | - |
-| 1343 | dc2-leaf3a.arista.com | Connectivity | VerifyReachability | Test the network reachability to one or many destination IP(s). | Source: Loopback0 (IP: 10.255.128.17) - Destination: dc1-leaf2a Loopback0 (IP: 10.255.0.5) | NOT RUN | - |
-| 1344 | dc2-leaf3a.arista.com | Connectivity | VerifyReachability | Test the network reachability to one or many destination IP(s). | Source: Loopback0 (IP: 10.255.128.17) - Destination: dc1-spine1 Loopback0 (IP: 10.255.0.1) | NOT RUN | - |
-| 1345 | dc2-leaf3a.arista.com | Connectivity | VerifyReachability | Test the network reachability to one or many destination IP(s). | Source: Loopback0 (IP: 10.255.128.17) - Destination: dc1-spine2 Loopback0 (IP: 10.255.0.2) | NOT RUN | - |
-| 1346 | dc2-leaf3a.arista.com | Connectivity | VerifyReachability | Test the network reachability to one or many destination IP(s). | Source: Loopback0 (IP: 10.255.128.17) - Destination: dc1-wan1 Loopback0 (IP: 10.255.2.1) | NOT RUN | - |
-| 1347 | dc2-leaf3a.arista.com | Connectivity | VerifyReachability | Test the network reachability to one or many destination IP(s). | Source: Loopback0 (IP: 10.255.128.17) - Destination: dc1-wan2 Loopback0 (IP: 10.255.2.2) | NOT RUN | - |
-| 1348 | dc2-leaf3a.arista.com | Connectivity | VerifyReachability | Test the network reachability to one or many destination IP(s). | Source: Loopback0 (IP: 10.255.128.17) - Destination: dc2-leaf1a Loopback0 (IP: 10.255.128.13) | NOT RUN | - |
-| 1349 | dc2-leaf3a.arista.com | Connectivity | VerifyReachability | Test the network reachability to one or many destination IP(s). | Source: Loopback0 (IP: 10.255.128.17) - Destination: dc2-leaf1b Loopback0 (IP: 10.255.128.14) | NOT RUN | - |
-| 1350 | dc2-leaf3a.arista.com | Connectivity | VerifyReachability | Test the network reachability to one or many destination IP(s). | Source: Loopback0 (IP: 10.255.128.17) - Destination: dc2-leaf2a Loopback0 (IP: 10.255.128.15) | NOT RUN | - |
-| 1351 | dc2-leaf3a.arista.com | Connectivity | VerifyReachability | Test the network reachability to one or many destination IP(s). | Source: Loopback0 (IP: 10.255.128.17) - Destination: dc2-leaf2b Loopback0 (IP: 10.255.128.16) | NOT RUN | - |
-| 1352 | dc2-leaf3a.arista.com | Connectivity | VerifyReachability | Test the network reachability to one or many destination IP(s). | Source: Loopback0 (IP: 10.255.128.17) - Destination: dc2-leaf3a.arista.com Loopback0 (IP: 10.255.128.17) | NOT RUN | - |
-| 1353 | dc2-leaf3a.arista.com | Connectivity | VerifyReachability | Test the network reachability to one or many destination IP(s). | Source: Loopback0 (IP: 10.255.128.17) - Destination: dc2-leaf3b.arista.com Loopback0 (IP: 10.255.128.18) | NOT RUN | - |
-| 1354 | dc2-leaf3a.arista.com | Connectivity | VerifyReachability | Test the network reachability to one or many destination IP(s). | Source: Loopback0 (IP: 10.255.128.17) - Destination: dc2-spine1 Loopback0 (IP: 10.255.128.11) | NOT RUN | - |
-| 1355 | dc2-leaf3a.arista.com | Connectivity | VerifyReachability | Test the network reachability to one or many destination IP(s). | Source: Loopback0 (IP: 10.255.128.17) - Destination: dc2-spine2 Loopback0 (IP: 10.255.128.12) | NOT RUN | - |
-| 1356 | dc2-leaf3a.arista.com | Connectivity | VerifyReachability | Test the network reachability to one or many destination IP(s). | Source: P2P Interface Ethernet1 (IP: 10.255.255.121) - Destination: dc2-spine1 Ethernet5 (IP: 10.255.255.120) | NOT RUN | - |
-| 1357 | dc2-leaf3a.arista.com | Connectivity | VerifyReachability | Test the network reachability to one or many destination IP(s). | Source: P2P Interface Ethernet2 (IP: 10.255.255.123) - Destination: dc2-spine2 Ethernet5 (IP: 10.255.255.122) | NOT RUN | - |
-| 1358 | dc2-leaf3a.arista.com | Field Notices, Software | VerifyFieldNotice44Resolution | Verifies the device is using an Aboot version that fix the bug discussed in the field notice 44 (Aboot manages system settings prior to EOS initialization) | - | NOT RUN | - |
-| 1359 | dc2-leaf3a.arista.com | Field Notices, Software | VerifyFieldNotice72Resolution | Verifies if the device has exposeure to FN72, and if the issue has been mitigated | - | NOT RUN | - |
-| 1360 | dc2-leaf3a.arista.com | Hardware | VerifyAdverseDrops | Verifies there are no adverse drops on DCS7280E and DCS7500E | - | NOT RUN | - |
-| 1361 | dc2-leaf3a.arista.com | Hardware | VerifyEnvironmentCooling | Verifies the status of power supply fans and all fan trays. | - | NOT RUN | - |
-| 1362 | dc2-leaf3a.arista.com | Hardware | VerifyEnvironmentCooling | Verifies the status of power supply fans and all fan trays. | Accepted States: 'ok' | NOT RUN | - |
-| 1363 | dc2-leaf3a.arista.com | Hardware | VerifyEnvironmentPower | Verifies the power supplies status. | - | NOT RUN | - |
-| 1364 | dc2-leaf3a.arista.com | Hardware | VerifyEnvironmentPower | Verifies the power supplies status. | Accepted States: 'ok' | NOT RUN | - |
-| 1365 | dc2-leaf3a.arista.com | Hardware | VerifyEnvironmentSystemCooling | Verifies the system cooling status. | - | NOT RUN | - |
-| 1366 | dc2-leaf3a.arista.com | Hardware | VerifyTemperature | Verifies the device temperature. | - | NOT RUN | - |
-| 1367 | dc2-leaf3a.arista.com | Hardware | VerifyTemperature | Verifies the device temperature. | - | NOT RUN | - |
-| 1368 | dc2-leaf3a.arista.com | Hardware | VerifyTransceiversManufacturers | Verifies if all transceivers come from approved manufacturers. | - | NOT RUN | - |
-| 1369 | dc2-leaf3a.arista.com | Hardware | VerifyTransceiversManufacturers | Verifies if all transceivers come from approved manufacturers. | Accepted Manufacturers: 'Arista Networks', 'Arastra, Inc.', 'Not Present' | NOT RUN | - |
-| 1370 | dc2-leaf3a.arista.com | Hardware | VerifyTransceiversTemperature | Verifies the transceivers temperature. | - | NOT RUN | - |
-| 1371 | dc2-leaf3a.arista.com | Interfaces | VerifyInterfacesStatus | Verifies the status of the provided interfaces. | Interface Ethernet1 - P2P_LINK_TO_DC2-SPINE1_Ethernet5 = 'up' | NOT RUN | - |
-| 1372 | dc2-leaf3a.arista.com | Interfaces | VerifyInterfacesStatus | Verifies the status of the provided interfaces. | Interface Ethernet11 - dc2-leaf3-fw1_e1 = 'up' | NOT RUN | - |
-| 1373 | dc2-leaf3a.arista.com | Interfaces | VerifyInterfacesStatus | Verifies the status of the provided interfaces. | Interface Ethernet2 - P2P_LINK_TO_DC2-SPINE2_Ethernet5 = 'up' | NOT RUN | - |
-| 1374 | dc2-leaf3a.arista.com | Interfaces | VerifyInterfacesStatus | Verifies the status of the provided interfaces. | Interface Ethernet3 - MLAG_PEER_dc2-leaf3b.arista.com_Ethernet3 = 'up' | NOT RUN | - |
-| 1375 | dc2-leaf3a.arista.com | Interfaces | VerifyInterfacesStatus | Verifies the status of the provided interfaces. | Interface Ethernet4 - MLAG_PEER_dc2-leaf3b.arista.com_Ethernet4 = 'up' | NOT RUN | - |
-| 1376 | dc2-leaf3a.arista.com | Interfaces | VerifyInterfacesStatus | Verifies the status of the provided interfaces. | Interface Loopback0 - EVPN_Overlay_Peering = 'up' | NOT RUN | - |
-| 1377 | dc2-leaf3a.arista.com | Interfaces | VerifyInterfacesStatus | Verifies the status of the provided interfaces. | Interface Loopback1 - VTEP_VXLAN_Tunnel_Source = 'up' | NOT RUN | - |
-| 1378 | dc2-leaf3a.arista.com | Interfaces | VerifyInterfacesStatus | Verifies the status of the provided interfaces. | Interface Loopback10 - VRF10_VTEP_DIAGNOSTICS = 'up' | NOT RUN | - |
-| 1379 | dc2-leaf3a.arista.com | Interfaces | VerifyInterfacesStatus | Verifies the status of the provided interfaces. | Interface Loopback11 - VRF11_VTEP_DIAGNOSTICS = 'up' | NOT RUN | - |
-| 1380 | dc2-leaf3a.arista.com | Interfaces | VerifyInterfacesStatus | Verifies the status of the provided interfaces. | Interface Port-Channel11 - dc2-leaf3-fw1_PortChannel = 'up' | NOT RUN | - |
-| 1381 | dc2-leaf3a.arista.com | Interfaces | VerifyInterfacesStatus | Verifies the status of the provided interfaces. | Interface Port-Channel3 - MLAG_PEER_dc2-leaf3b.arista.com_Po3 = 'up' | NOT RUN | - |
-| 1382 | dc2-leaf3a.arista.com | Interfaces | VerifyInterfacesStatus | Verifies the status of the provided interfaces. | Interface Vlan11 - VRF10_VLAN11 = 'up' | NOT RUN | - |
-| 1383 | dc2-leaf3a.arista.com | Interfaces | VerifyInterfacesStatus | Verifies the status of the provided interfaces. | Interface Vlan12 - VRF10_VLAN12 = 'up' | NOT RUN | - |
-| 1384 | dc2-leaf3a.arista.com | Interfaces | VerifyInterfacesStatus | Verifies the status of the provided interfaces. | Interface Vlan21 - VRF11_VLAN21 = 'up' | NOT RUN | - |
-| 1385 | dc2-leaf3a.arista.com | Interfaces | VerifyInterfacesStatus | Verifies the status of the provided interfaces. | Interface Vlan22 - VRF11_VLAN22 = 'up' | NOT RUN | - |
-| 1386 | dc2-leaf3a.arista.com | Interfaces | VerifyInterfacesStatus | Verifies the status of the provided interfaces. | Interface Vlan3009 - MLAG_PEER_L3_iBGP: vrf VRF10 = 'up' | NOT RUN | - |
-| 1387 | dc2-leaf3a.arista.com | Interfaces | VerifyInterfacesStatus | Verifies the status of the provided interfaces. | Interface Vlan3010 - MLAG_PEER_L3_iBGP: vrf VRF11 = 'up' | NOT RUN | - |
-| 1388 | dc2-leaf3a.arista.com | Interfaces | VerifyInterfacesStatus | Verifies the status of the provided interfaces. | Interface Vlan4093 - MLAG_PEER_L3_PEERING = 'up' | NOT RUN | - |
-| 1389 | dc2-leaf3a.arista.com | Interfaces | VerifyInterfacesStatus | Verifies the status of the provided interfaces. | Interface Vlan4094 - MLAG_PEER = 'up' | NOT RUN | - |
-| 1390 | dc2-leaf3a.arista.com | Interfaces | VerifyInterfacesStatus | Verifies the status of the provided interfaces. | Interface Vxlan1 = 'up' | NOT RUN | - |
-| 1391 | dc2-leaf3a.arista.com | Logging | VerifyLoggingAccounting | Verifies if AAA accounting logs are generated. | - | NOT RUN | - |
-| 1392 | dc2-leaf3a.arista.com | Logging | VerifyLoggingHostname | Verifies if logs are generated with the device FQDN. | - | NOT RUN | - |
-| 1393 | dc2-leaf3a.arista.com | Logging | VerifyLoggingHosts | Verifies logging hosts (syslog servers) for a specified VRF. | - | NOT RUN | - |
-| 1394 | dc2-leaf3a.arista.com | Logging | VerifyLoggingLogsGeneration | Verifies if logs are generated. | - | NOT RUN | - |
-| 1395 | dc2-leaf3a.arista.com | Logging | VerifyLoggingPersistent | Verifies if logging persistent is enabled and logs are saved in flash. | - | NOT RUN | - |
-| 1396 | dc2-leaf3a.arista.com | Logging | VerifyLoggingSourceInt | Verifies logging source-interface for a specified VRF. | - | NOT RUN | - |
-| 1397 | dc2-leaf3a.arista.com | Logging | VerifyLoggingTimestamp | Verifies if logs are generated with the appropriate timestamp. | - | NOT RUN | - |
-| 1398 | dc2-leaf3a.arista.com | Logging | VerifyLoggingWarning | This test verifies there are no syslog messages with a severity of ERRORS or higher. | - | NOT RUN | - |
-| 1399 | dc2-leaf3a.arista.com | MLAG | VerifyMlagConfigSanity | Verifies there are no MLAG config-sanity inconsistencies. | - | NOT RUN | - |
-| 1400 | dc2-leaf3a.arista.com | MLAG | VerifyMlagDualPrimary | Verifies the MLAG dual-primary detection parameters. | - | NOT RUN | - |
-| 1401 | dc2-leaf3a.arista.com | MLAG | VerifyMlagInterfaces | Verifies there are no inactive or active-partial MLAG ports. | - | NOT RUN | - |
-| 1402 | dc2-leaf3a.arista.com | MLAG | VerifyMlagReloadDelay | Verifies the MLAG reload-delay parameters. | - | NOT RUN | - |
-| 1403 | dc2-leaf3a.arista.com | MLAG | VerifyMlagStatus | Verifies the health status of the MLAG configuration. | - | NOT RUN | - |
-| 1404 | dc2-leaf3a.arista.com | MLAG | VerifyMlagStatus | Verifies the health status of the MLAG configuration. | - | NOT RUN | - |
-| 1405 | dc2-leaf3a.arista.com | Multicast, IGMP | VerifyIGMPSnoopingGlobal | Verifies the IGMP snooping global configuration. | - | NOT RUN | - |
-| 1406 | dc2-leaf3a.arista.com | Multicast, IGMP | VerifyIGMPSnoopingVlans | Verifies the IGMP snooping configuration for some VLANs. | - | NOT RUN | - |
-| 1407 | dc2-leaf3a.arista.com | Routing | VerifyRoutingProtocolModel | Verifies the configured routing protocol model. | Routing protocol model: multi-agent | NOT RUN | - |
-| 1408 | dc2-leaf3a.arista.com | Routing | VerifyRoutingTableEntry | Verifies that the provided routes are present in the routing table of a specified VRF. | Route: 10.255.0.1 - Peer: dc1-spine1 | NOT RUN | - |
-| 1409 | dc2-leaf3a.arista.com | Routing | VerifyRoutingTableEntry | Verifies that the provided routes are present in the routing table of a specified VRF. | Route: 10.255.0.2 - Peer: dc1-spine2 | NOT RUN | - |
-| 1410 | dc2-leaf3a.arista.com | Routing | VerifyRoutingTableEntry | Verifies that the provided routes are present in the routing table of a specified VRF. | Route: 10.255.0.3 - Peer: dc1-leaf1a | NOT RUN | - |
-| 1411 | dc2-leaf3a.arista.com | Routing | VerifyRoutingTableEntry | Verifies that the provided routes are present in the routing table of a specified VRF. | Route: 10.255.0.4 - Peer: dc1-leaf1b | NOT RUN | - |
-| 1412 | dc2-leaf3a.arista.com | Routing | VerifyRoutingTableEntry | Verifies that the provided routes are present in the routing table of a specified VRF. | Route: 10.255.0.5 - Peer: dc1-leaf2a | NOT RUN | - |
-| 1413 | dc2-leaf3a.arista.com | Routing | VerifyRoutingTableEntry | Verifies that the provided routes are present in the routing table of a specified VRF. | Route: 10.255.1.3 - Peer: dc1-leaf1a | NOT RUN | - |
-| 1414 | dc2-leaf3a.arista.com | Routing | VerifyRoutingTableEntry | Verifies that the provided routes are present in the routing table of a specified VRF. | Route: 10.255.1.5 - Peer: dc1-leaf2a | NOT RUN | - |
-| 1415 | dc2-leaf3a.arista.com | Routing | VerifyRoutingTableEntry | Verifies that the provided routes are present in the routing table of a specified VRF. | Route: 10.255.128.11 - Peer: dc2-spine1 | NOT RUN | - |
-| 1416 | dc2-leaf3a.arista.com | Routing | VerifyRoutingTableEntry | Verifies that the provided routes are present in the routing table of a specified VRF. | Route: 10.255.128.12 - Peer: dc2-spine2 | NOT RUN | - |
-| 1417 | dc2-leaf3a.arista.com | Routing | VerifyRoutingTableEntry | Verifies that the provided routes are present in the routing table of a specified VRF. | Route: 10.255.128.13 - Peer: dc2-leaf1a | NOT RUN | - |
-| 1418 | dc2-leaf3a.arista.com | Routing | VerifyRoutingTableEntry | Verifies that the provided routes are present in the routing table of a specified VRF. | Route: 10.255.128.14 - Peer: dc2-leaf1b | NOT RUN | - |
-| 1419 | dc2-leaf3a.arista.com | Routing | VerifyRoutingTableEntry | Verifies that the provided routes are present in the routing table of a specified VRF. | Route: 10.255.128.15 - Peer: dc2-leaf2a | NOT RUN | - |
-| 1420 | dc2-leaf3a.arista.com | Routing | VerifyRoutingTableEntry | Verifies that the provided routes are present in the routing table of a specified VRF. | Route: 10.255.128.16 - Peer: dc2-leaf2b | NOT RUN | - |
-| 1421 | dc2-leaf3a.arista.com | Routing | VerifyRoutingTableEntry | Verifies that the provided routes are present in the routing table of a specified VRF. | Route: 10.255.128.17 - Peer: dc2-leaf3a.arista.com | NOT RUN | - |
-| 1422 | dc2-leaf3a.arista.com | Routing | VerifyRoutingTableEntry | Verifies that the provided routes are present in the routing table of a specified VRF. | Route: 10.255.128.18 - Peer: dc2-leaf3b.arista.com | NOT RUN | - |
-| 1423 | dc2-leaf3a.arista.com | Routing | VerifyRoutingTableEntry | Verifies that the provided routes are present in the routing table of a specified VRF. | Route: 10.255.129.13 - Peer: dc2-leaf1a | NOT RUN | - |
-| 1424 | dc2-leaf3a.arista.com | Routing | VerifyRoutingTableEntry | Verifies that the provided routes are present in the routing table of a specified VRF. | Route: 10.255.129.15 - Peer: dc2-leaf2a | NOT RUN | - |
-| 1425 | dc2-leaf3a.arista.com | Routing | VerifyRoutingTableEntry | Verifies that the provided routes are present in the routing table of a specified VRF. | Route: 10.255.129.17 - Peer: dc2-leaf3a.arista.com | NOT RUN | - |
-| 1426 | dc2-leaf3a.arista.com | Routing | VerifyRoutingTableEntry | Verifies that the provided routes are present in the routing table of a specified VRF. | Route: 10.255.2.1 - Peer: dc1-wan1 | NOT RUN | - |
-| 1427 | dc2-leaf3a.arista.com | Routing | VerifyRoutingTableEntry | Verifies that the provided routes are present in the routing table of a specified VRF. | Route: 10.255.2.2 - Peer: dc1-wan2 | NOT RUN | - |
-| 1428 | dc2-leaf3a.arista.com | Security | VerifyAPIHttpsSSL | Verifies if the eAPI has a valid SSL profile. | eAPI HTTPS SSL Profile: eAPI_SSL_Profile | NOT RUN | - |
-| 1429 | dc2-leaf3a.arista.com | SNMP | VerifySnmpIPv4Acl | Verifies if the SNMP agent has IPv4 ACL(s) configured. | - | NOT RUN | - |
-| 1430 | dc2-leaf3a.arista.com | SNMP | VerifySnmpIPv6Acl | Verifies if the SNMP agent has IPv6 ACL(s) configured. | - | NOT RUN | - |
-| 1431 | dc2-leaf3a.arista.com | SNMP | VerifySnmpStatus | Verifies if the SNMP agent is enabled. | - | NOT RUN | - |
-| 1432 | dc2-leaf3a.arista.com | Software | VerifyEOSVersion | Verifies the device is running one of the allowed EOS version. | - | NOT RUN | - |
-| 1433 | dc2-leaf3a.arista.com | Software | VerifyTerminAttrVersion | Verifies the device is running one of the allowed TerminAttr version. | - | NOT RUN | - |
-| 1434 | dc2-leaf3a.arista.com | STP | VerifySTPBlockedPorts | Verifies there is no STP blocked ports. | - | NOT RUN | - |
-| 1435 | dc2-leaf3a.arista.com | STP | VerifySTPCounters | Verifies there is no errors in STP BPDU packets. | - | NOT RUN | - |
-| 1436 | dc2-leaf3a.arista.com | STP | VerifySTPForwardingPorts | Verifies that all interfaces are forwarding for a provided list of VLAN(s). | - | NOT RUN | - |
-| 1437 | dc2-leaf3a.arista.com | STP | VerifySTPMode | Verifies the configured STP mode for a provided list of VLAN(s). | - | NOT RUN | - |
-| 1438 | dc2-leaf3a.arista.com | STP | VerifySTPRootPriority | Verifies the STP root priority for a provided list of VLAN or MST instance ID(s). | - | NOT RUN | - |
-| 1439 | dc2-leaf3a.arista.com | System | VerifyAgentLogs | Verifies there are no agent crash reports. | - | NOT RUN | - |
-| 1440 | dc2-leaf3a.arista.com | System | VerifyCoredump | Verifies there are no core dump files. | - | NOT RUN | - |
-| 1441 | dc2-leaf3a.arista.com | System | VerifyCPUUtilization | Verifies whether the CPU utilization is below 75%. | - | NOT RUN | - |
-| 1442 | dc2-leaf3a.arista.com | System | VerifyFileSystemUtilization | Verifies that no partition is utilizing more than 75% of its disk space. | - | NOT RUN | - |
-| 1443 | dc2-leaf3a.arista.com | System | VerifyMemoryUtilization | Verifies whether the memory utilization is below 75%. | - | NOT RUN | - |
-| 1444 | dc2-leaf3a.arista.com | System | VerifyNTP | Verifies if NTP is synchronised. | - | NOT RUN | - |
-| 1445 | dc2-leaf3a.arista.com | System | VerifyNTP | Verifies if NTP is synchronised. | - | NOT RUN | - |
-| 1446 | dc2-leaf3a.arista.com | System | VerifyReloadCause | Verifies the last reload cause of the device. | - | NOT RUN | - |
-| 1447 | dc2-leaf3a.arista.com | System | VerifyUptime | Verifies the device uptime. | - | NOT RUN | - |
-| 1448 | dc2-leaf3b.arista.com | AAA | VerifyAcctConsoleMethods | Verifies the AAA accounting console method lists for different accounting types (system, exec, commands, dot1x). | - | NOT RUN | - |
-| 1449 | dc2-leaf3b.arista.com | AAA | VerifyAcctDefaultMethods | Verifies the AAA accounting default method lists for different accounting types (system, exec, commands, dot1x). | - | NOT RUN | - |
-| 1450 | dc2-leaf3b.arista.com | AAA | VerifyAuthenMethods | Verifies the AAA authentication method lists for different authentication types (login, enable, dot1x). | - | NOT RUN | - |
-| 1451 | dc2-leaf3b.arista.com | AAA | VerifyAuthzMethods | Verifies the AAA authorization method lists for different authorization types (commands, exec). | - | NOT RUN | - |
-| 1452 | dc2-leaf3b.arista.com | AAA | VerifyTacacsServerGroups | Verifies if the provided TACACS server group(s) are configured. | - | NOT RUN | - |
-| 1453 | dc2-leaf3b.arista.com | AAA | VerifyTacacsServers | Verifies TACACS servers are configured for a specified VRF. | - | NOT RUN | - |
-| 1454 | dc2-leaf3b.arista.com | AAA | VerifyTacacsSourceIntf | Verifies TACACS source-interface for a specified VRF. | - | NOT RUN | - |
-| 1455 | dc2-leaf3b.arista.com | BGP | VerifyBGPSpecificPeers | Verifies the health of specific BGP peer(s). | BGP EVPN Peer: dc2-spine1 (IP: 10.255.128.11) | NOT RUN | - |
-| 1456 | dc2-leaf3b.arista.com | BGP | VerifyBGPSpecificPeers | Verifies the health of specific BGP peer(s). | BGP EVPN Peer: dc2-spine2 (IP: 10.255.128.12) | NOT RUN | - |
-| 1457 | dc2-leaf3b.arista.com | BGP | VerifyBGPSpecificPeers | Verifies the health of specific BGP peer(s). | BGP IPv4 Unicast Peer: dc2-leaf3a.arista.com (IP: 10.255.129.124) | NOT RUN | - |
-| 1458 | dc2-leaf3b.arista.com | BGP | VerifyBGPSpecificPeers | Verifies the health of specific BGP peer(s). | BGP IPv4 Unicast Peer: dc2-spine1 (IP: 10.255.255.124) | NOT RUN | - |
-| 1459 | dc2-leaf3b.arista.com | BGP | VerifyBGPSpecificPeers | Verifies the health of specific BGP peer(s). | BGP IPv4 Unicast Peer: dc2-spine2 (IP: 10.255.255.126) | NOT RUN | - |
-| 1460 | dc2-leaf3b.arista.com | Configuration | VerifyRunningConfigDiffs | Verifies there is no difference between the running-config and the startup-config | - | NOT RUN | - |
-| 1461 | dc2-leaf3b.arista.com | Configuration | VerifyZeroTouch | Verifies ZeroTouch is disabled | - | NOT RUN | - |
-| 1462 | dc2-leaf3b.arista.com | Connectivity | VerifyLLDPNeighbors | Verifies that the provided LLDP neighbors are connected properly. | Local: Ethernet1 - Remote: dc2-spine1 Ethernet6 | NOT RUN | - |
-| 1463 | dc2-leaf3b.arista.com | Connectivity | VerifyLLDPNeighbors | Verifies that the provided LLDP neighbors are connected properly. | Local: Ethernet2 - Remote: dc2-spine2 Ethernet6 | NOT RUN | - |
-| 1464 | dc2-leaf3b.arista.com | Connectivity | VerifyLLDPNeighbors | Verifies that the provided LLDP neighbors are connected properly. | Local: Ethernet3 - Remote: dc2-leaf3a.arista.com Ethernet3 | NOT RUN | - |
-| 1465 | dc2-leaf3b.arista.com | Connectivity | VerifyLLDPNeighbors | Verifies that the provided LLDP neighbors are connected properly. | Local: Ethernet4 - Remote: dc2-leaf3a.arista.com Ethernet4 | NOT RUN | - |
-| 1466 | dc2-leaf3b.arista.com | Connectivity | VerifyReachability | Test the network reachability to one or many destination IP(s). | Source: Loopback0 (IP: 10.255.128.18) - Destination: dc1-leaf1a Loopback0 (IP: 10.255.0.3) | NOT RUN | - |
-| 1467 | dc2-leaf3b.arista.com | Connectivity | VerifyReachability | Test the network reachability to one or many destination IP(s). | Source: Loopback0 (IP: 10.255.128.18) - Destination: dc1-leaf1b Loopback0 (IP: 10.255.0.4) | NOT RUN | - |
-| 1468 | dc2-leaf3b.arista.com | Connectivity | VerifyReachability | Test the network reachability to one or many destination IP(s). | Source: Loopback0 (IP: 10.255.128.18) - Destination: dc1-leaf2a Loopback0 (IP: 10.255.0.5) | NOT RUN | - |
-| 1469 | dc2-leaf3b.arista.com | Connectivity | VerifyReachability | Test the network reachability to one or many destination IP(s). | Source: Loopback0 (IP: 10.255.128.18) - Destination: dc1-spine1 Loopback0 (IP: 10.255.0.1) | NOT RUN | - |
-| 1470 | dc2-leaf3b.arista.com | Connectivity | VerifyReachability | Test the network reachability to one or many destination IP(s). | Source: Loopback0 (IP: 10.255.128.18) - Destination: dc1-spine2 Loopback0 (IP: 10.255.0.2) | NOT RUN | - |
-| 1471 | dc2-leaf3b.arista.com | Connectivity | VerifyReachability | Test the network reachability to one or many destination IP(s). | Source: Loopback0 (IP: 10.255.128.18) - Destination: dc1-wan1 Loopback0 (IP: 10.255.2.1) | NOT RUN | - |
-| 1472 | dc2-leaf3b.arista.com | Connectivity | VerifyReachability | Test the network reachability to one or many destination IP(s). | Source: Loopback0 (IP: 10.255.128.18) - Destination: dc1-wan2 Loopback0 (IP: 10.255.2.2) | NOT RUN | - |
-| 1473 | dc2-leaf3b.arista.com | Connectivity | VerifyReachability | Test the network reachability to one or many destination IP(s). | Source: Loopback0 (IP: 10.255.128.18) - Destination: dc2-leaf1a Loopback0 (IP: 10.255.128.13) | NOT RUN | - |
-| 1474 | dc2-leaf3b.arista.com | Connectivity | VerifyReachability | Test the network reachability to one or many destination IP(s). | Source: Loopback0 (IP: 10.255.128.18) - Destination: dc2-leaf1b Loopback0 (IP: 10.255.128.14) | NOT RUN | - |
-| 1475 | dc2-leaf3b.arista.com | Connectivity | VerifyReachability | Test the network reachability to one or many destination IP(s). | Source: Loopback0 (IP: 10.255.128.18) - Destination: dc2-leaf2a Loopback0 (IP: 10.255.128.15) | NOT RUN | - |
-| 1476 | dc2-leaf3b.arista.com | Connectivity | VerifyReachability | Test the network reachability to one or many destination IP(s). | Source: Loopback0 (IP: 10.255.128.18) - Destination: dc2-leaf2b Loopback0 (IP: 10.255.128.16) | NOT RUN | - |
-| 1477 | dc2-leaf3b.arista.com | Connectivity | VerifyReachability | Test the network reachability to one or many destination IP(s). | Source: Loopback0 (IP: 10.255.128.18) - Destination: dc2-leaf3a.arista.com Loopback0 (IP: 10.255.128.17) | NOT RUN | - |
-| 1478 | dc2-leaf3b.arista.com | Connectivity | VerifyReachability | Test the network reachability to one or many destination IP(s). | Source: Loopback0 (IP: 10.255.128.18) - Destination: dc2-leaf3b.arista.com Loopback0 (IP: 10.255.128.18) | NOT RUN | - |
-| 1479 | dc2-leaf3b.arista.com | Connectivity | VerifyReachability | Test the network reachability to one or many destination IP(s). | Source: Loopback0 (IP: 10.255.128.18) - Destination: dc2-spine1 Loopback0 (IP: 10.255.128.11) | NOT RUN | - |
-| 1480 | dc2-leaf3b.arista.com | Connectivity | VerifyReachability | Test the network reachability to one or many destination IP(s). | Source: Loopback0 (IP: 10.255.128.18) - Destination: dc2-spine2 Loopback0 (IP: 10.255.128.12) | NOT RUN | - |
-| 1481 | dc2-leaf3b.arista.com | Connectivity | VerifyReachability | Test the network reachability to one or many destination IP(s). | Source: P2P Interface Ethernet1 (IP: 10.255.255.125) - Destination: dc2-spine1 Ethernet6 (IP: 10.255.255.124) | NOT RUN | - |
-| 1482 | dc2-leaf3b.arista.com | Connectivity | VerifyReachability | Test the network reachability to one or many destination IP(s). | Source: P2P Interface Ethernet2 (IP: 10.255.255.127) - Destination: dc2-spine2 Ethernet6 (IP: 10.255.255.126) | NOT RUN | - |
-| 1483 | dc2-leaf3b.arista.com | Field Notices, Software | VerifyFieldNotice44Resolution | Verifies the device is using an Aboot version that fix the bug discussed in the field notice 44 (Aboot manages system settings prior to EOS initialization) | - | NOT RUN | - |
-| 1484 | dc2-leaf3b.arista.com | Field Notices, Software | VerifyFieldNotice72Resolution | Verifies if the device has exposeure to FN72, and if the issue has been mitigated | - | NOT RUN | - |
-| 1485 | dc2-leaf3b.arista.com | Hardware | VerifyAdverseDrops | Verifies there are no adverse drops on DCS7280E and DCS7500E | - | NOT RUN | - |
-| 1486 | dc2-leaf3b.arista.com | Hardware | VerifyEnvironmentCooling | Verifies the status of power supply fans and all fan trays. | - | NOT RUN | - |
-| 1487 | dc2-leaf3b.arista.com | Hardware | VerifyEnvironmentCooling | Verifies the status of power supply fans and all fan trays. | Accepted States: 'ok' | NOT RUN | - |
-| 1488 | dc2-leaf3b.arista.com | Hardware | VerifyEnvironmentPower | Verifies the power supplies status. | - | NOT RUN | - |
-| 1489 | dc2-leaf3b.arista.com | Hardware | VerifyEnvironmentPower | Verifies the power supplies status. | Accepted States: 'ok' | NOT RUN | - |
-| 1490 | dc2-leaf3b.arista.com | Hardware | VerifyEnvironmentSystemCooling | Verifies the system cooling status. | - | NOT RUN | - |
-| 1491 | dc2-leaf3b.arista.com | Hardware | VerifyTemperature | Verifies the device temperature. | - | NOT RUN | - |
-| 1492 | dc2-leaf3b.arista.com | Hardware | VerifyTemperature | Verifies the device temperature. | - | NOT RUN | - |
-| 1493 | dc2-leaf3b.arista.com | Hardware | VerifyTransceiversManufacturers | Verifies if all transceivers come from approved manufacturers. | - | NOT RUN | - |
-| 1494 | dc2-leaf3b.arista.com | Hardware | VerifyTransceiversManufacturers | Verifies if all transceivers come from approved manufacturers. | Accepted Manufacturers: 'Arista Networks', 'Arastra, Inc.', 'Not Present' | NOT RUN | - |
-| 1495 | dc2-leaf3b.arista.com | Hardware | VerifyTransceiversTemperature | Verifies the transceivers temperature. | - | NOT RUN | - |
-| 1496 | dc2-leaf3b.arista.com | Interfaces | VerifyInterfacesStatus | Verifies the status of the provided interfaces. | Interface Ethernet1 - P2P_LINK_TO_DC2-SPINE1_Ethernet6 = 'up' | NOT RUN | - |
-| 1497 | dc2-leaf3b.arista.com | Interfaces | VerifyInterfacesStatus | Verifies the status of the provided interfaces. | Interface Ethernet11 - dc2-leaf3-fw1_e1 = 'adminDown' | NOT RUN | - |
-| 1498 | dc2-leaf3b.arista.com | Interfaces | VerifyInterfacesStatus | Verifies the status of the provided interfaces. | Interface Ethernet2 - P2P_LINK_TO_DC2-SPINE2_Ethernet6 = 'up' | NOT RUN | - |
-| 1499 | dc2-leaf3b.arista.com | Interfaces | VerifyInterfacesStatus | Verifies the status of the provided interfaces. | Interface Ethernet3 - MLAG_PEER_dc2-leaf3a.arista.com_Ethernet3 = 'up' | NOT RUN | - |
-| 1500 | dc2-leaf3b.arista.com | Interfaces | VerifyInterfacesStatus | Verifies the status of the provided interfaces. | Interface Ethernet4 - MLAG_PEER_dc2-leaf3a.arista.com_Ethernet4 = 'up' | NOT RUN | - |
-| 1501 | dc2-leaf3b.arista.com | Interfaces | VerifyInterfacesStatus | Verifies the status of the provided interfaces. | Interface Loopback0 - EVPN_Overlay_Peering = 'up' | NOT RUN | - |
-| 1502 | dc2-leaf3b.arista.com | Interfaces | VerifyInterfacesStatus | Verifies the status of the provided interfaces. | Interface Loopback1 - VTEP_VXLAN_Tunnel_Source = 'up' | NOT RUN | - |
-| 1503 | dc2-leaf3b.arista.com | Interfaces | VerifyInterfacesStatus | Verifies the status of the provided interfaces. | Interface Loopback10 - VRF10_VTEP_DIAGNOSTICS = 'up' | NOT RUN | - |
-| 1504 | dc2-leaf3b.arista.com | Interfaces | VerifyInterfacesStatus | Verifies the status of the provided interfaces. | Interface Loopback11 - VRF11_VTEP_DIAGNOSTICS = 'up' | NOT RUN | - |
-| 1505 | dc2-leaf3b.arista.com | Interfaces | VerifyInterfacesStatus | Verifies the status of the provided interfaces. | Interface Port-Channel11 - dc2-leaf3-fw1_PortChannel = 'up' | NOT RUN | - |
-| 1506 | dc2-leaf3b.arista.com | Interfaces | VerifyInterfacesStatus | Verifies the status of the provided interfaces. | Interface Port-Channel3 - MLAG_PEER_dc2-leaf3a.arista.com_Po3 = 'up' | NOT RUN | - |
-| 1507 | dc2-leaf3b.arista.com | Interfaces | VerifyInterfacesStatus | Verifies the status of the provided interfaces. | Interface Vlan11 - VRF10_VLAN11 = 'up' | NOT RUN | - |
-| 1508 | dc2-leaf3b.arista.com | Interfaces | VerifyInterfacesStatus | Verifies the status of the provided interfaces. | Interface Vlan12 - VRF10_VLAN12 = 'up' | NOT RUN | - |
-| 1509 | dc2-leaf3b.arista.com | Interfaces | VerifyInterfacesStatus | Verifies the status of the provided interfaces. | Interface Vlan21 - VRF11_VLAN21 = 'up' | NOT RUN | - |
-| 1510 | dc2-leaf3b.arista.com | Interfaces | VerifyInterfacesStatus | Verifies the status of the provided interfaces. | Interface Vlan22 - VRF11_VLAN22 = 'up' | NOT RUN | - |
-| 1511 | dc2-leaf3b.arista.com | Interfaces | VerifyInterfacesStatus | Verifies the status of the provided interfaces. | Interface Vlan3009 - MLAG_PEER_L3_iBGP: vrf VRF10 = 'up' | NOT RUN | - |
-| 1512 | dc2-leaf3b.arista.com | Interfaces | VerifyInterfacesStatus | Verifies the status of the provided interfaces. | Interface Vlan3010 - MLAG_PEER_L3_iBGP: vrf VRF11 = 'up' | NOT RUN | - |
-| 1513 | dc2-leaf3b.arista.com | Interfaces | VerifyInterfacesStatus | Verifies the status of the provided interfaces. | Interface Vlan4093 - MLAG_PEER_L3_PEERING = 'up' | NOT RUN | - |
-| 1514 | dc2-leaf3b.arista.com | Interfaces | VerifyInterfacesStatus | Verifies the status of the provided interfaces. | Interface Vlan4094 - MLAG_PEER = 'up' | NOT RUN | - |
-| 1515 | dc2-leaf3b.arista.com | Interfaces | VerifyInterfacesStatus | Verifies the status of the provided interfaces. | Interface Vxlan1 = 'up' | NOT RUN | - |
-| 1516 | dc2-leaf3b.arista.com | Logging | VerifyLoggingAccounting | Verifies if AAA accounting logs are generated. | - | NOT RUN | - |
-| 1517 | dc2-leaf3b.arista.com | Logging | VerifyLoggingHostname | Verifies if logs are generated with the device FQDN. | - | NOT RUN | - |
-| 1518 | dc2-leaf3b.arista.com | Logging | VerifyLoggingHosts | Verifies logging hosts (syslog servers) for a specified VRF. | - | NOT RUN | - |
-| 1519 | dc2-leaf3b.arista.com | Logging | VerifyLoggingLogsGeneration | Verifies if logs are generated. | - | NOT RUN | - |
-| 1520 | dc2-leaf3b.arista.com | Logging | VerifyLoggingPersistent | Verifies if logging persistent is enabled and logs are saved in flash. | - | NOT RUN | - |
-| 1521 | dc2-leaf3b.arista.com | Logging | VerifyLoggingSourceInt | Verifies logging source-interface for a specified VRF. | - | NOT RUN | - |
-| 1522 | dc2-leaf3b.arista.com | Logging | VerifyLoggingTimestamp | Verifies if logs are generated with the appropriate timestamp. | - | NOT RUN | - |
-| 1523 | dc2-leaf3b.arista.com | Logging | VerifyLoggingWarning | This test verifies there are no syslog messages with a severity of ERRORS or higher. | - | NOT RUN | - |
-| 1524 | dc2-leaf3b.arista.com | MLAG | VerifyMlagConfigSanity | Verifies there are no MLAG config-sanity inconsistencies. | - | NOT RUN | - |
-| 1525 | dc2-leaf3b.arista.com | MLAG | VerifyMlagDualPrimary | Verifies the MLAG dual-primary detection parameters. | - | NOT RUN | - |
-| 1526 | dc2-leaf3b.arista.com | MLAG | VerifyMlagInterfaces | Verifies there are no inactive or active-partial MLAG ports. | - | NOT RUN | - |
-| 1527 | dc2-leaf3b.arista.com | MLAG | VerifyMlagReloadDelay | Verifies the MLAG reload-delay parameters. | - | NOT RUN | - |
-| 1528 | dc2-leaf3b.arista.com | MLAG | VerifyMlagStatus | Verifies the health status of the MLAG configuration. | - | NOT RUN | - |
-| 1529 | dc2-leaf3b.arista.com | MLAG | VerifyMlagStatus | Verifies the health status of the MLAG configuration. | - | NOT RUN | - |
-| 1530 | dc2-leaf3b.arista.com | Multicast, IGMP | VerifyIGMPSnoopingGlobal | Verifies the IGMP snooping global configuration. | - | NOT RUN | - |
-| 1531 | dc2-leaf3b.arista.com | Multicast, IGMP | VerifyIGMPSnoopingVlans | Verifies the IGMP snooping configuration for some VLANs. | - | NOT RUN | - |
-| 1532 | dc2-leaf3b.arista.com | Routing | VerifyRoutingProtocolModel | Verifies the configured routing protocol model. | Routing protocol model: multi-agent | NOT RUN | - |
-| 1533 | dc2-leaf3b.arista.com | Routing | VerifyRoutingTableEntry | Verifies that the provided routes are present in the routing table of a specified VRF. | Route: 10.255.0.1 - Peer: dc1-spine1 | NOT RUN | - |
-| 1534 | dc2-leaf3b.arista.com | Routing | VerifyRoutingTableEntry | Verifies that the provided routes are present in the routing table of a specified VRF. | Route: 10.255.0.2 - Peer: dc1-spine2 | NOT RUN | - |
-| 1535 | dc2-leaf3b.arista.com | Routing | VerifyRoutingTableEntry | Verifies that the provided routes are present in the routing table of a specified VRF. | Route: 10.255.0.3 - Peer: dc1-leaf1a | NOT RUN | - |
-| 1536 | dc2-leaf3b.arista.com | Routing | VerifyRoutingTableEntry | Verifies that the provided routes are present in the routing table of a specified VRF. | Route: 10.255.0.4 - Peer: dc1-leaf1b | NOT RUN | - |
-| 1537 | dc2-leaf3b.arista.com | Routing | VerifyRoutingTableEntry | Verifies that the provided routes are present in the routing table of a specified VRF. | Route: 10.255.0.5 - Peer: dc1-leaf2a | NOT RUN | - |
-| 1538 | dc2-leaf3b.arista.com | Routing | VerifyRoutingTableEntry | Verifies that the provided routes are present in the routing table of a specified VRF. | Route: 10.255.1.3 - Peer: dc1-leaf1a | NOT RUN | - |
-| 1539 | dc2-leaf3b.arista.com | Routing | VerifyRoutingTableEntry | Verifies that the provided routes are present in the routing table of a specified VRF. | Route: 10.255.1.5 - Peer: dc1-leaf2a | NOT RUN | - |
-| 1540 | dc2-leaf3b.arista.com | Routing | VerifyRoutingTableEntry | Verifies that the provided routes are present in the routing table of a specified VRF. | Route: 10.255.128.11 - Peer: dc2-spine1 | NOT RUN | - |
-| 1541 | dc2-leaf3b.arista.com | Routing | VerifyRoutingTableEntry | Verifies that the provided routes are present in the routing table of a specified VRF. | Route: 10.255.128.12 - Peer: dc2-spine2 | NOT RUN | - |
-| 1542 | dc2-leaf3b.arista.com | Routing | VerifyRoutingTableEntry | Verifies that the provided routes are present in the routing table of a specified VRF. | Route: 10.255.128.13 - Peer: dc2-leaf1a | NOT RUN | - |
-| 1543 | dc2-leaf3b.arista.com | Routing | VerifyRoutingTableEntry | Verifies that the provided routes are present in the routing table of a specified VRF. | Route: 10.255.128.14 - Peer: dc2-leaf1b | NOT RUN | - |
-| 1544 | dc2-leaf3b.arista.com | Routing | VerifyRoutingTableEntry | Verifies that the provided routes are present in the routing table of a specified VRF. | Route: 10.255.128.15 - Peer: dc2-leaf2a | NOT RUN | - |
-| 1545 | dc2-leaf3b.arista.com | Routing | VerifyRoutingTableEntry | Verifies that the provided routes are present in the routing table of a specified VRF. | Route: 10.255.128.16 - Peer: dc2-leaf2b | NOT RUN | - |
-| 1546 | dc2-leaf3b.arista.com | Routing | VerifyRoutingTableEntry | Verifies that the provided routes are present in the routing table of a specified VRF. | Route: 10.255.128.17 - Peer: dc2-leaf3a.arista.com | NOT RUN | - |
-| 1547 | dc2-leaf3b.arista.com | Routing | VerifyRoutingTableEntry | Verifies that the provided routes are present in the routing table of a specified VRF. | Route: 10.255.128.18 - Peer: dc2-leaf3b.arista.com | NOT RUN | - |
-| 1548 | dc2-leaf3b.arista.com | Routing | VerifyRoutingTableEntry | Verifies that the provided routes are present in the routing table of a specified VRF. | Route: 10.255.129.13 - Peer: dc2-leaf1a | NOT RUN | - |
-| 1549 | dc2-leaf3b.arista.com | Routing | VerifyRoutingTableEntry | Verifies that the provided routes are present in the routing table of a specified VRF. | Route: 10.255.129.15 - Peer: dc2-leaf2a | NOT RUN | - |
-| 1550 | dc2-leaf3b.arista.com | Routing | VerifyRoutingTableEntry | Verifies that the provided routes are present in the routing table of a specified VRF. | Route: 10.255.129.17 - Peer: dc2-leaf3a.arista.com | NOT RUN | - |
-| 1551 | dc2-leaf3b.arista.com | Routing | VerifyRoutingTableEntry | Verifies that the provided routes are present in the routing table of a specified VRF. | Route: 10.255.2.1 - Peer: dc1-wan1 | NOT RUN | - |
-| 1552 | dc2-leaf3b.arista.com | Routing | VerifyRoutingTableEntry | Verifies that the provided routes are present in the routing table of a specified VRF. | Route: 10.255.2.2 - Peer: dc1-wan2 | NOT RUN | - |
-| 1553 | dc2-leaf3b.arista.com | Security | VerifyAPIHttpsSSL | Verifies if the eAPI has a valid SSL profile. | eAPI HTTPS SSL Profile: eAPI_SSL_Profile | NOT RUN | - |
-| 1554 | dc2-leaf3b.arista.com | SNMP | VerifySnmpIPv4Acl | Verifies if the SNMP agent has IPv4 ACL(s) configured. | - | NOT RUN | - |
-| 1555 | dc2-leaf3b.arista.com | SNMP | VerifySnmpIPv6Acl | Verifies if the SNMP agent has IPv6 ACL(s) configured. | - | NOT RUN | - |
-| 1556 | dc2-leaf3b.arista.com | SNMP | VerifySnmpStatus | Verifies if the SNMP agent is enabled. | - | NOT RUN | - |
-| 1557 | dc2-leaf3b.arista.com | Software | VerifyEOSVersion | Verifies the device is running one of the allowed EOS version. | - | NOT RUN | - |
-| 1558 | dc2-leaf3b.arista.com | Software | VerifyTerminAttrVersion | Verifies the device is running one of the allowed TerminAttr version. | - | NOT RUN | - |
-| 1559 | dc2-leaf3b.arista.com | STP | VerifySTPBlockedPorts | Verifies there is no STP blocked ports. | - | NOT RUN | - |
-| 1560 | dc2-leaf3b.arista.com | STP | VerifySTPCounters | Verifies there is no errors in STP BPDU packets. | - | NOT RUN | - |
-| 1561 | dc2-leaf3b.arista.com | STP | VerifySTPForwardingPorts | Verifies that all interfaces are forwarding for a provided list of VLAN(s). | - | NOT RUN | - |
-| 1562 | dc2-leaf3b.arista.com | STP | VerifySTPMode | Verifies the configured STP mode for a provided list of VLAN(s). | - | NOT RUN | - |
-| 1563 | dc2-leaf3b.arista.com | STP | VerifySTPRootPriority | Verifies the STP root priority for a provided list of VLAN or MST instance ID(s). | - | NOT RUN | - |
-| 1564 | dc2-leaf3b.arista.com | System | VerifyAgentLogs | Verifies there are no agent crash reports. | - | NOT RUN | - |
-| 1565 | dc2-leaf3b.arista.com | System | VerifyCoredump | Verifies there are no core dump files. | - | NOT RUN | - |
-| 1566 | dc2-leaf3b.arista.com | System | VerifyCPUUtilization | Verifies whether the CPU utilization is below 75%. | - | NOT RUN | - |
-| 1567 | dc2-leaf3b.arista.com | System | VerifyFileSystemUtilization | Verifies that no partition is utilizing more than 75% of its disk space. | - | NOT RUN | - |
-| 1568 | dc2-leaf3b.arista.com | System | VerifyMemoryUtilization | Verifies whether the memory utilization is below 75%. | - | NOT RUN | - |
-| 1569 | dc2-leaf3b.arista.com | System | VerifyNTP | Verifies if NTP is synchronised. | - | NOT RUN | - |
-| 1570 | dc2-leaf3b.arista.com | System | VerifyNTP | Verifies if NTP is synchronised. | - | NOT RUN | - |
-| 1571 | dc2-leaf3b.arista.com | System | VerifyReloadCause | Verifies the last reload cause of the device. | - | NOT RUN | - |
-| 1572 | dc2-leaf3b.arista.com | System | VerifyUptime | Verifies the device uptime. | - | NOT RUN | - |
-| 1573 | dc2-spine1 | AAA | VerifyAcctConsoleMethods | Verifies the AAA accounting console method lists for different accounting types (system, exec, commands, dot1x). | - | NOT RUN | - |
-| 1574 | dc2-spine1 | AAA | VerifyAcctDefaultMethods | Verifies the AAA accounting default method lists for different accounting types (system, exec, commands, dot1x). | - | NOT RUN | - |
-| 1575 | dc2-spine1 | AAA | VerifyAuthenMethods | Verifies the AAA authentication method lists for different authentication types (login, enable, dot1x). | - | NOT RUN | - |
-| 1576 | dc2-spine1 | AAA | VerifyAuthzMethods | Verifies the AAA authorization method lists for different authorization types (commands, exec). | - | NOT RUN | - |
-| 1577 | dc2-spine1 | AAA | VerifyTacacsServerGroups | Verifies if the provided TACACS server group(s) are configured. | - | NOT RUN | - |
-| 1578 | dc2-spine1 | AAA | VerifyTacacsServers | Verifies TACACS servers are configured for a specified VRF. | - | NOT RUN | - |
-| 1579 | dc2-spine1 | AAA | VerifyTacacsSourceIntf | Verifies TACACS source-interface for a specified VRF. | - | NOT RUN | - |
-| 1580 | dc2-spine1 | BGP | VerifyBGPSpecificPeers | Verifies the health of specific BGP peer(s). | BGP EVPN Peer: dc2-leaf1a (IP: 10.255.128.13) | NOT RUN | - |
-| 1581 | dc2-spine1 | BGP | VerifyBGPSpecificPeers | Verifies the health of specific BGP peer(s). | BGP EVPN Peer: dc2-leaf1b (IP: 10.255.128.14) | NOT RUN | - |
-| 1582 | dc2-spine1 | BGP | VerifyBGPSpecificPeers | Verifies the health of specific BGP peer(s). | BGP EVPN Peer: dc2-leaf2a (IP: 10.255.128.15) | NOT RUN | - |
-| 1583 | dc2-spine1 | BGP | VerifyBGPSpecificPeers | Verifies the health of specific BGP peer(s). | BGP EVPN Peer: dc2-leaf2b (IP: 10.255.128.16) | NOT RUN | - |
-| 1584 | dc2-spine1 | BGP | VerifyBGPSpecificPeers | Verifies the health of specific BGP peer(s). | BGP EVPN Peer: dc2-leaf3a.arista.com (IP: 10.255.128.17) | NOT RUN | - |
-| 1585 | dc2-spine1 | BGP | VerifyBGPSpecificPeers | Verifies the health of specific BGP peer(s). | BGP EVPN Peer: dc2-leaf3b.arista.com (IP: 10.255.128.18) | NOT RUN | - |
-| 1586 | dc2-spine1 | BGP | VerifyBGPSpecificPeers | Verifies the health of specific BGP peer(s). | BGP IPv4 Unicast Peer: dc2-leaf1a (IP: 10.255.255.105) | NOT RUN | - |
-| 1587 | dc2-spine1 | BGP | VerifyBGPSpecificPeers | Verifies the health of specific BGP peer(s). | BGP IPv4 Unicast Peer: dc2-leaf1b (IP: 10.255.255.109) | NOT RUN | - |
-| 1588 | dc2-spine1 | BGP | VerifyBGPSpecificPeers | Verifies the health of specific BGP peer(s). | BGP IPv4 Unicast Peer: dc2-leaf2a (IP: 10.255.255.113) | NOT RUN | - |
-| 1589 | dc2-spine1 | BGP | VerifyBGPSpecificPeers | Verifies the health of specific BGP peer(s). | BGP IPv4 Unicast Peer: dc2-leaf2b (IP: 10.255.255.117) | NOT RUN | - |
-| 1590 | dc2-spine1 | BGP | VerifyBGPSpecificPeers | Verifies the health of specific BGP peer(s). | BGP IPv4 Unicast Peer: dc2-leaf3a.arista.com (IP: 10.255.255.121) | NOT RUN | - |
-| 1591 | dc2-spine1 | BGP | VerifyBGPSpecificPeers | Verifies the health of specific BGP peer(s). | BGP IPv4 Unicast Peer: dc2-leaf3b.arista.com (IP: 10.255.255.125) | NOT RUN | - |
-| 1592 | dc2-spine1 | Configuration | VerifyRunningConfigDiffs | Verifies there is no difference between the running-config and the startup-config | - | NOT RUN | - |
-| 1593 | dc2-spine1 | Configuration | VerifyZeroTouch | Verifies ZeroTouch is disabled | - | NOT RUN | - |
-| 1594 | dc2-spine1 | Connectivity | VerifyLLDPNeighbors | Verifies that the provided LLDP neighbors are connected properly. | Local: Ethernet1 - Remote: dc2-leaf1a Ethernet1 | NOT RUN | - |
-| 1595 | dc2-spine1 | Connectivity | VerifyLLDPNeighbors | Verifies that the provided LLDP neighbors are connected properly. | Local: Ethernet2 - Remote: dc2-leaf1b Ethernet1 | NOT RUN | - |
-| 1596 | dc2-spine1 | Connectivity | VerifyLLDPNeighbors | Verifies that the provided LLDP neighbors are connected properly. | Local: Ethernet3 - Remote: dc2-leaf2a Ethernet1 | NOT RUN | - |
-| 1597 | dc2-spine1 | Connectivity | VerifyLLDPNeighbors | Verifies that the provided LLDP neighbors are connected properly. | Local: Ethernet4 - Remote: dc2-leaf2b Ethernet1 | NOT RUN | - |
-| 1598 | dc2-spine1 | Connectivity | VerifyLLDPNeighbors | Verifies that the provided LLDP neighbors are connected properly. | Local: Ethernet5 - Remote: dc2-leaf3a.arista.com Ethernet1 | NOT RUN | - |
-| 1599 | dc2-spine1 | Connectivity | VerifyLLDPNeighbors | Verifies that the provided LLDP neighbors are connected properly. | Local: Ethernet6 - Remote: dc2-leaf3b.arista.com Ethernet1 | NOT RUN | - |
-| 1600 | dc2-spine1 | Connectivity | VerifyReachability | Test the network reachability to one or many destination IP(s). | Source: P2P Interface Ethernet1 (IP: 10.255.255.104) - Destination: dc2-leaf1a Ethernet1 (IP: 10.255.255.105) | NOT RUN | - |
-| 1601 | dc2-spine1 | Connectivity | VerifyReachability | Test the network reachability to one or many destination IP(s). | Source: P2P Interface Ethernet2 (IP: 10.255.255.108) - Destination: dc2-leaf1b Ethernet1 (IP: 10.255.255.109) | NOT RUN | - |
-| 1602 | dc2-spine1 | Connectivity | VerifyReachability | Test the network reachability to one or many destination IP(s). | Source: P2P Interface Ethernet3 (IP: 10.255.255.112) - Destination: dc2-leaf2a Ethernet1 (IP: 10.255.255.113) | NOT RUN | - |
-| 1603 | dc2-spine1 | Connectivity | VerifyReachability | Test the network reachability to one or many destination IP(s). | Source: P2P Interface Ethernet4 (IP: 10.255.255.116) - Destination: dc2-leaf2b Ethernet1 (IP: 10.255.255.117) | NOT RUN | - |
-| 1604 | dc2-spine1 | Connectivity | VerifyReachability | Test the network reachability to one or many destination IP(s). | Source: P2P Interface Ethernet5 (IP: 10.255.255.120) - Destination: dc2-leaf3a.arista.com Ethernet1 (IP: 10.255.255.121) | NOT RUN | - |
-| 1605 | dc2-spine1 | Connectivity | VerifyReachability | Test the network reachability to one or many destination IP(s). | Source: P2P Interface Ethernet6 (IP: 10.255.255.124) - Destination: dc2-leaf3b.arista.com Ethernet1 (IP: 10.255.255.125) | NOT RUN | - |
-| 1606 | dc2-spine1 | Field Notices, Software | VerifyFieldNotice44Resolution | Verifies the device is using an Aboot version that fix the bug discussed in the field notice 44 (Aboot manages system settings prior to EOS initialization) | - | NOT RUN | - |
-| 1607 | dc2-spine1 | Field Notices, Software | VerifyFieldNotice72Resolution | Verifies if the device has exposeure to FN72, and if the issue has been mitigated | - | NOT RUN | - |
-| 1608 | dc2-spine1 | Hardware | VerifyAdverseDrops | Verifies there are no adverse drops on DCS7280E and DCS7500E | - | NOT RUN | - |
-| 1609 | dc2-spine1 | Hardware | VerifyEnvironmentCooling | Verifies the status of power supply fans and all fan trays. | - | NOT RUN | - |
-| 1610 | dc2-spine1 | Hardware | VerifyEnvironmentCooling | Verifies the status of power supply fans and all fan trays. | Accepted States: 'ok' | NOT RUN | - |
-| 1611 | dc2-spine1 | Hardware | VerifyEnvironmentPower | Verifies the power supplies status. | - | NOT RUN | - |
-| 1612 | dc2-spine1 | Hardware | VerifyEnvironmentPower | Verifies the power supplies status. | Accepted States: 'ok' | NOT RUN | - |
-| 1613 | dc2-spine1 | Hardware | VerifyEnvironmentSystemCooling | Verifies the system cooling status. | - | NOT RUN | - |
-| 1614 | dc2-spine1 | Hardware | VerifyTemperature | Verifies the device temperature. | - | NOT RUN | - |
-| 1615 | dc2-spine1 | Hardware | VerifyTemperature | Verifies the device temperature. | - | NOT RUN | - |
-| 1616 | dc2-spine1 | Hardware | VerifyTransceiversManufacturers | Verifies if all transceivers come from approved manufacturers. | - | NOT RUN | - |
-| 1617 | dc2-spine1 | Hardware | VerifyTransceiversManufacturers | Verifies if all transceivers come from approved manufacturers. | Accepted Manufacturers: 'Arista Networks', 'Arastra, Inc.', 'Not Present' | NOT RUN | - |
-| 1618 | dc2-spine1 | Hardware | VerifyTransceiversTemperature | Verifies the transceivers temperature. | - | NOT RUN | - |
-| 1619 | dc2-spine1 | Interfaces | VerifyInterfacesStatus | Verifies the status of the provided interfaces. | Interface Ethernet1 - P2P_LINK_TO_DC2-LEAF1A_Ethernet1 = 'up' | NOT RUN | - |
-| 1620 | dc2-spine1 | Interfaces | VerifyInterfacesStatus | Verifies the status of the provided interfaces. | Interface Ethernet2 - P2P_LINK_TO_DC2-LEAF1B_Ethernet1 = 'up' | NOT RUN | - |
-| 1621 | dc2-spine1 | Interfaces | VerifyInterfacesStatus | Verifies the status of the provided interfaces. | Interface Ethernet3 - P2P_LINK_TO_DC2-LEAF2A_Ethernet1 = 'up' | NOT RUN | - |
-| 1622 | dc2-spine1 | Interfaces | VerifyInterfacesStatus | Verifies the status of the provided interfaces. | Interface Ethernet4 - P2P_LINK_TO_DC2-LEAF2B_Ethernet1 = 'up' | NOT RUN | - |
-| 1623 | dc2-spine1 | Interfaces | VerifyInterfacesStatus | Verifies the status of the provided interfaces. | Interface Ethernet5 - P2P_LINK_TO_DC2-LEAF3A.ARISTA.COM_Ethernet1 = 'up' | NOT RUN | - |
-| 1624 | dc2-spine1 | Interfaces | VerifyInterfacesStatus | Verifies the status of the provided interfaces. | Interface Ethernet6 - P2P_LINK_TO_DC2-LEAF3B.ARISTA.COM_Ethernet1 = 'up' | NOT RUN | - |
-| 1625 | dc2-spine1 | Interfaces | VerifyInterfacesStatus | Verifies the status of the provided interfaces. | Interface Loopback0 - EVPN_Overlay_Peering = 'up' | NOT RUN | - |
-| 1626 | dc2-spine1 | Routing | VerifyRoutingProtocolModel | Verifies the configured routing protocol model. | Routing protocol model: multi-agent | NOT RUN | - |
-| 1627 | dc2-spine1 | Security | VerifyAPIHttpsSSL | Verifies if the eAPI has a valid SSL profile. | eAPI HTTPS SSL Profile: eAPI_SSL_Profile | NOT RUN | - |
-| 1628 | dc2-spine1 | SNMP | VerifySnmpIPv4Acl | Verifies if the SNMP agent has IPv4 ACL(s) configured. | - | NOT RUN | - |
-| 1629 | dc2-spine1 | SNMP | VerifySnmpIPv6Acl | Verifies if the SNMP agent has IPv6 ACL(s) configured. | - | NOT RUN | - |
-| 1630 | dc2-spine1 | SNMP | VerifySnmpStatus | Verifies if the SNMP agent is enabled. | - | NOT RUN | - |
-| 1631 | dc2-spine1 | Software | VerifyEOSVersion | Verifies the device is running one of the allowed EOS version. | - | NOT RUN | - |
-| 1632 | dc2-spine1 | Software | VerifyTerminAttrVersion | Verifies the device is running one of the allowed TerminAttr version. | - | NOT RUN | - |
-| 1633 | dc2-spine1 | System | VerifyAgentLogs | Verifies there are no agent crash reports. | - | NOT RUN | - |
-| 1634 | dc2-spine1 | System | VerifyCoredump | Verifies there are no core dump files. | - | NOT RUN | - |
-| 1635 | dc2-spine1 | System | VerifyCPUUtilization | Verifies whether the CPU utilization is below 75%. | - | NOT RUN | - |
-| 1636 | dc2-spine1 | System | VerifyFileSystemUtilization | Verifies that no partition is utilizing more than 75% of its disk space. | - | NOT RUN | - |
-| 1637 | dc2-spine1 | System | VerifyMemoryUtilization | Verifies whether the memory utilization is below 75%. | - | NOT RUN | - |
-| 1638 | dc2-spine1 | System | VerifyNTP | Verifies if NTP is synchronised. | - | NOT RUN | - |
-| 1639 | dc2-spine1 | System | VerifyNTP | Verifies if NTP is synchronised. | - | NOT RUN | - |
-| 1640 | dc2-spine1 | System | VerifyReloadCause | Verifies the last reload cause of the device. | - | NOT RUN | - |
-| 1641 | dc2-spine1 | System | VerifyUptime | Verifies the device uptime. | - | NOT RUN | - |
-| 1642 | dc2-spine2 | AAA | VerifyAcctConsoleMethods | Verifies the AAA accounting console method lists for different accounting types (system, exec, commands, dot1x). | - | NOT RUN | - |
-| 1643 | dc2-spine2 | AAA | VerifyAcctDefaultMethods | Verifies the AAA accounting default method lists for different accounting types (system, exec, commands, dot1x). | - | NOT RUN | - |
-| 1644 | dc2-spine2 | AAA | VerifyAuthenMethods | Verifies the AAA authentication method lists for different authentication types (login, enable, dot1x). | - | NOT RUN | - |
-| 1645 | dc2-spine2 | AAA | VerifyAuthzMethods | Verifies the AAA authorization method lists for different authorization types (commands, exec). | - | NOT RUN | - |
-| 1646 | dc2-spine2 | AAA | VerifyTacacsServerGroups | Verifies if the provided TACACS server group(s) are configured. | - | NOT RUN | - |
-| 1647 | dc2-spine2 | AAA | VerifyTacacsServers | Verifies TACACS servers are configured for a specified VRF. | - | NOT RUN | - |
-| 1648 | dc2-spine2 | AAA | VerifyTacacsSourceIntf | Verifies TACACS source-interface for a specified VRF. | - | NOT RUN | - |
-| 1649 | dc2-spine2 | BGP | VerifyBGPSpecificPeers | Verifies the health of specific BGP peer(s). | BGP EVPN Peer: dc2-leaf1a (IP: 10.255.128.13) | NOT RUN | - |
-| 1650 | dc2-spine2 | BGP | VerifyBGPSpecificPeers | Verifies the health of specific BGP peer(s). | BGP EVPN Peer: dc2-leaf1b (IP: 10.255.128.14) | NOT RUN | - |
-| 1651 | dc2-spine2 | BGP | VerifyBGPSpecificPeers | Verifies the health of specific BGP peer(s). | BGP EVPN Peer: dc2-leaf2a (IP: 10.255.128.15) | NOT RUN | - |
-| 1652 | dc2-spine2 | BGP | VerifyBGPSpecificPeers | Verifies the health of specific BGP peer(s). | BGP EVPN Peer: dc2-leaf2b (IP: 10.255.128.16) | NOT RUN | - |
-| 1653 | dc2-spine2 | BGP | VerifyBGPSpecificPeers | Verifies the health of specific BGP peer(s). | BGP EVPN Peer: dc2-leaf3a.arista.com (IP: 10.255.128.17) | NOT RUN | - |
-| 1654 | dc2-spine2 | BGP | VerifyBGPSpecificPeers | Verifies the health of specific BGP peer(s). | BGP EVPN Peer: dc2-leaf3b.arista.com (IP: 10.255.128.18) | NOT RUN | - |
-| 1655 | dc2-spine2 | BGP | VerifyBGPSpecificPeers | Verifies the health of specific BGP peer(s). | BGP IPv4 Unicast Peer: dc2-leaf1a (IP: 10.255.255.107) | NOT RUN | - |
-| 1656 | dc2-spine2 | BGP | VerifyBGPSpecificPeers | Verifies the health of specific BGP peer(s). | BGP IPv4 Unicast Peer: dc2-leaf1b (IP: 10.255.255.111) | NOT RUN | - |
-| 1657 | dc2-spine2 | BGP | VerifyBGPSpecificPeers | Verifies the health of specific BGP peer(s). | BGP IPv4 Unicast Peer: dc2-leaf2a (IP: 10.255.255.115) | NOT RUN | - |
-| 1658 | dc2-spine2 | BGP | VerifyBGPSpecificPeers | Verifies the health of specific BGP peer(s). | BGP IPv4 Unicast Peer: dc2-leaf2b (IP: 10.255.255.119) | NOT RUN | - |
-| 1659 | dc2-spine2 | BGP | VerifyBGPSpecificPeers | Verifies the health of specific BGP peer(s). | BGP IPv4 Unicast Peer: dc2-leaf3a.arista.com (IP: 10.255.255.123) | NOT RUN | - |
-| 1660 | dc2-spine2 | BGP | VerifyBGPSpecificPeers | Verifies the health of specific BGP peer(s). | BGP IPv4 Unicast Peer: dc2-leaf3b.arista.com (IP: 10.255.255.127) | NOT RUN | - |
-| 1661 | dc2-spine2 | Configuration | VerifyRunningConfigDiffs | Verifies there is no difference between the running-config and the startup-config | - | NOT RUN | - |
-| 1662 | dc2-spine2 | Configuration | VerifyZeroTouch | Verifies ZeroTouch is disabled | - | NOT RUN | - |
-| 1663 | dc2-spine2 | Connectivity | VerifyLLDPNeighbors | Verifies that the provided LLDP neighbors are connected properly. | Local: Ethernet1 - Remote: dc2-leaf1a Ethernet2 | NOT RUN | - |
-| 1664 | dc2-spine2 | Connectivity | VerifyLLDPNeighbors | Verifies that the provided LLDP neighbors are connected properly. | Local: Ethernet2 - Remote: dc2-leaf1b Ethernet2 | NOT RUN | - |
-| 1665 | dc2-spine2 | Connectivity | VerifyLLDPNeighbors | Verifies that the provided LLDP neighbors are connected properly. | Local: Ethernet3 - Remote: dc2-leaf2a Ethernet2 | NOT RUN | - |
-| 1666 | dc2-spine2 | Connectivity | VerifyLLDPNeighbors | Verifies that the provided LLDP neighbors are connected properly. | Local: Ethernet4 - Remote: dc2-leaf2b Ethernet2 | NOT RUN | - |
-| 1667 | dc2-spine2 | Connectivity | VerifyLLDPNeighbors | Verifies that the provided LLDP neighbors are connected properly. | Local: Ethernet5 - Remote: dc2-leaf3a.arista.com Ethernet2 | NOT RUN | - |
-| 1668 | dc2-spine2 | Connectivity | VerifyLLDPNeighbors | Verifies that the provided LLDP neighbors are connected properly. | Local: Ethernet6 - Remote: dc2-leaf3b.arista.com Ethernet2 | NOT RUN | - |
-| 1669 | dc2-spine2 | Connectivity | VerifyReachability | Test the network reachability to one or many destination IP(s). | Source: P2P Interface Ethernet1 (IP: 10.255.255.106) - Destination: dc2-leaf1a Ethernet2 (IP: 10.255.255.107) | NOT RUN | - |
-| 1670 | dc2-spine2 | Connectivity | VerifyReachability | Test the network reachability to one or many destination IP(s). | Source: P2P Interface Ethernet2 (IP: 10.255.255.110) - Destination: dc2-leaf1b Ethernet2 (IP: 10.255.255.111) | NOT RUN | - |
-| 1671 | dc2-spine2 | Connectivity | VerifyReachability | Test the network reachability to one or many destination IP(s). | Source: P2P Interface Ethernet3 (IP: 10.255.255.114) - Destination: dc2-leaf2a Ethernet2 (IP: 10.255.255.115) | NOT RUN | - |
-| 1672 | dc2-spine2 | Connectivity | VerifyReachability | Test the network reachability to one or many destination IP(s). | Source: P2P Interface Ethernet4 (IP: 10.255.255.118) - Destination: dc2-leaf2b Ethernet2 (IP: 10.255.255.119) | NOT RUN | - |
-| 1673 | dc2-spine2 | Connectivity | VerifyReachability | Test the network reachability to one or many destination IP(s). | Source: P2P Interface Ethernet5 (IP: 10.255.255.122) - Destination: dc2-leaf3a.arista.com Ethernet2 (IP: 10.255.255.123) | NOT RUN | - |
-| 1674 | dc2-spine2 | Connectivity | VerifyReachability | Test the network reachability to one or many destination IP(s). | Source: P2P Interface Ethernet6 (IP: 10.255.255.126) - Destination: dc2-leaf3b.arista.com Ethernet2 (IP: 10.255.255.127) | NOT RUN | - |
-| 1675 | dc2-spine2 | Field Notices, Software | VerifyFieldNotice44Resolution | Verifies the device is using an Aboot version that fix the bug discussed in the field notice 44 (Aboot manages system settings prior to EOS initialization) | - | NOT RUN | - |
-| 1676 | dc2-spine2 | Field Notices, Software | VerifyFieldNotice72Resolution | Verifies if the device has exposeure to FN72, and if the issue has been mitigated | - | NOT RUN | - |
-| 1677 | dc2-spine2 | Hardware | VerifyAdverseDrops | Verifies there are no adverse drops on DCS7280E and DCS7500E | - | NOT RUN | - |
-| 1678 | dc2-spine2 | Hardware | VerifyEnvironmentCooling | Verifies the status of power supply fans and all fan trays. | - | NOT RUN | - |
-| 1679 | dc2-spine2 | Hardware | VerifyEnvironmentCooling | Verifies the status of power supply fans and all fan trays. | Accepted States: 'ok' | NOT RUN | - |
-| 1680 | dc2-spine2 | Hardware | VerifyEnvironmentPower | Verifies the power supplies status. | - | NOT RUN | - |
-| 1681 | dc2-spine2 | Hardware | VerifyEnvironmentPower | Verifies the power supplies status. | Accepted States: 'ok' | NOT RUN | - |
-| 1682 | dc2-spine2 | Hardware | VerifyEnvironmentSystemCooling | Verifies the system cooling status. | - | NOT RUN | - |
-| 1683 | dc2-spine2 | Hardware | VerifyTemperature | Verifies the device temperature. | - | NOT RUN | - |
-| 1684 | dc2-spine2 | Hardware | VerifyTemperature | Verifies the device temperature. | - | NOT RUN | - |
-| 1685 | dc2-spine2 | Hardware | VerifyTransceiversManufacturers | Verifies if all transceivers come from approved manufacturers. | - | NOT RUN | - |
-| 1686 | dc2-spine2 | Hardware | VerifyTransceiversManufacturers | Verifies if all transceivers come from approved manufacturers. | Accepted Manufacturers: 'Arista Networks', 'Arastra, Inc.', 'Not Present' | NOT RUN | - |
-| 1687 | dc2-spine2 | Hardware | VerifyTransceiversTemperature | Verifies the transceivers temperature. | - | NOT RUN | - |
-| 1688 | dc2-spine2 | Interfaces | VerifyInterfacesStatus | Verifies the status of the provided interfaces. | Interface Ethernet1 - P2P_LINK_TO_DC2-LEAF1A_Ethernet2 = 'up' | NOT RUN | - |
-| 1689 | dc2-spine2 | Interfaces | VerifyInterfacesStatus | Verifies the status of the provided interfaces. | Interface Ethernet2 - P2P_LINK_TO_DC2-LEAF1B_Ethernet2 = 'up' | NOT RUN | - |
-| 1690 | dc2-spine2 | Interfaces | VerifyInterfacesStatus | Verifies the status of the provided interfaces. | Interface Ethernet3 - P2P_LINK_TO_DC2-LEAF2A_Ethernet2 = 'up' | NOT RUN | - |
-| 1691 | dc2-spine2 | Interfaces | VerifyInterfacesStatus | Verifies the status of the provided interfaces. | Interface Ethernet4 - P2P_LINK_TO_DC2-LEAF2B_Ethernet2 = 'up' | NOT RUN | - |
-| 1692 | dc2-spine2 | Interfaces | VerifyInterfacesStatus | Verifies the status of the provided interfaces. | Interface Ethernet5 - P2P_LINK_TO_DC2-LEAF3A.ARISTA.COM_Ethernet2 = 'up' | NOT RUN | - |
-| 1693 | dc2-spine2 | Interfaces | VerifyInterfacesStatus | Verifies the status of the provided interfaces. | Interface Ethernet6 - P2P_LINK_TO_DC2-LEAF3B.ARISTA.COM_Ethernet2 = 'up' | NOT RUN | - |
-| 1694 | dc2-spine2 | Interfaces | VerifyInterfacesStatus | Verifies the status of the provided interfaces. | Interface Loopback0 - EVPN_Overlay_Peering = 'up' | NOT RUN | - |
-| 1695 | dc2-spine2 | Routing | VerifyRoutingProtocolModel | Verifies the configured routing protocol model. | Routing protocol model: multi-agent | NOT RUN | - |
-| 1696 | dc2-spine2 | Security | VerifyAPIHttpsSSL | Verifies if the eAPI has a valid SSL profile. | eAPI HTTPS SSL Profile: eAPI_SSL_Profile | NOT RUN | - |
-| 1697 | dc2-spine2 | SNMP | VerifySnmpIPv4Acl | Verifies if the SNMP agent has IPv4 ACL(s) configured. | - | NOT RUN | - |
-| 1698 | dc2-spine2 | SNMP | VerifySnmpIPv6Acl | Verifies if the SNMP agent has IPv6 ACL(s) configured. | - | NOT RUN | - |
-| 1699 | dc2-spine2 | SNMP | VerifySnmpStatus | Verifies if the SNMP agent is enabled. | - | NOT RUN | - |
-| 1700 | dc2-spine2 | Software | VerifyEOSVersion | Verifies the device is running one of the allowed EOS version. | - | NOT RUN | - |
-| 1701 | dc2-spine2 | Software | VerifyTerminAttrVersion | Verifies the device is running one of the allowed TerminAttr version. | - | NOT RUN | - |
-| 1702 | dc2-spine2 | System | VerifyAgentLogs | Verifies there are no agent crash reports. | - | NOT RUN | - |
-| 1703 | dc2-spine2 | System | VerifyCoredump | Verifies there are no core dump files. | - | NOT RUN | - |
-| 1704 | dc2-spine2 | System | VerifyCPUUtilization | Verifies whether the CPU utilization is below 75%. | - | NOT RUN | - |
-| 1705 | dc2-spine2 | System | VerifyFileSystemUtilization | Verifies that no partition is utilizing more than 75% of its disk space. | - | NOT RUN | - |
-| 1706 | dc2-spine2 | System | VerifyMemoryUtilization | Verifies whether the memory utilization is below 75%. | - | NOT RUN | - |
-| 1707 | dc2-spine2 | System | VerifyNTP | Verifies if NTP is synchronised. | - | NOT RUN | - |
-| 1708 | dc2-spine2 | System | VerifyNTP | Verifies if NTP is synchronised. | - | NOT RUN | - |
-| 1709 | dc2-spine2 | System | VerifyReloadCause | Verifies the last reload cause of the device. | - | NOT RUN | - |
-| 1710 | dc2-spine2 | System | VerifyUptime | Verifies the device uptime. | - | NOT RUN | - |
->>>>>>> de08cbff
+| 666 | dc1-wan1 | System | VerifyNTP | Verifies if NTP is synchronised. | - | NOT RUN | - |
+| 667 | dc1-wan1 | System | VerifyReloadCause | Verifies the last reload cause of the device. | - | NOT RUN | - |
+| 668 | dc1-wan1 | System | VerifyUptime | Verifies the device uptime. | - | NOT RUN | - |
+| 669 | dc1-wan2 | AAA | VerifyAcctConsoleMethods | Verifies the AAA accounting console method lists for different accounting types (system, exec, commands, dot1x). | - | NOT RUN | - |
+| 670 | dc1-wan2 | AAA | VerifyAcctDefaultMethods | Verifies the AAA accounting default method lists for different accounting types (system, exec, commands, dot1x). | - | NOT RUN | - |
+| 671 | dc1-wan2 | AAA | VerifyAuthenMethods | Verifies the AAA authentication method lists for different authentication types (login, enable, dot1x). | - | NOT RUN | - |
+| 672 | dc1-wan2 | AAA | VerifyAuthzMethods | Verifies the AAA authorization method lists for different authorization types (commands, exec). | - | NOT RUN | - |
+| 673 | dc1-wan2 | AAA | VerifyTacacsServerGroups | Verifies if the provided TACACS server group(s) are configured. | - | NOT RUN | - |
+| 674 | dc1-wan2 | AAA | VerifyTacacsServers | Verifies TACACS servers are configured for a specified VRF. | - | NOT RUN | - |
+| 675 | dc1-wan2 | AAA | VerifyTacacsSourceIntf | Verifies TACACS source-interface for a specified VRF. | - | NOT RUN | - |
+| 676 | dc1-wan2 | BGP | VerifyBGPSpecificPeers | Verifies the health of specific BGP peer(s). | BGP EVPN Peer: dc1-wan1 (IP: 10.255.1.1) | NOT RUN | - |
+| 677 | dc1-wan2 | BGP | VerifyBGPSpecificPeers | Verifies the health of specific BGP peer(s). | BGP IPv4 Unicast Peer: dc1-leaf1a (IP: 10.255.255.4) | NOT RUN | - |
+| 678 | dc1-wan2 | BGP | VerifyBGPSpecificPeers | Verifies the health of specific BGP peer(s). | BGP IPv4 Unicast Peer: dc1-leaf1b (IP: 10.255.255.6) | NOT RUN | - |
+| 679 | dc1-wan2 | Configuration | VerifyRunningConfigDiffs | Verifies there is no difference between the running-config and the startup-config | - | NOT RUN | - |
+| 680 | dc1-wan2 | Configuration | VerifyZeroTouch | Verifies ZeroTouch is disabled | - | NOT RUN | - |
+| 681 | dc1-wan2 | Connectivity | VerifyLLDPNeighbors | Verifies that the provided LLDP neighbors are connected properly. | Local: Ethernet1 - Remote: dc1-leaf1a Ethernet7 | NOT RUN | - |
+| 682 | dc1-wan2 | Connectivity | VerifyLLDPNeighbors | Verifies that the provided LLDP neighbors are connected properly. | Local: Ethernet2 - Remote: dc1-leaf1b Ethernet7 | NOT RUN | - |
+| 683 | dc1-wan2 | Connectivity | VerifyReachability | Test the network reachability to one or many destination IP(s). | Source: P2P Interface Ethernet1 (IP: 10.255.255.5) - Destination: dc1-leaf1a Ethernet7 (IP: 10.255.255.4) | NOT RUN | - |
+| 684 | dc1-wan2 | Connectivity | VerifyReachability | Test the network reachability to one or many destination IP(s). | Source: P2P Interface Ethernet2 (IP: 10.255.255.7) - Destination: dc1-leaf1b Ethernet7 (IP: 10.255.255.6) | NOT RUN | - |
+| 685 | dc1-wan2 | Field Notices, Software | VerifyFieldNotice44Resolution | Verifies the device is using an Aboot version that fix the bug discussed in the field notice 44 (Aboot manages system settings prior to EOS initialization) | - | NOT RUN | - |
+| 686 | dc1-wan2 | Field Notices, Software | VerifyFieldNotice72Resolution | Verifies if the device has exposeure to FN72, and if the issue has been mitigated | - | NOT RUN | - |
+| 687 | dc1-wan2 | Hardware | VerifyAdverseDrops | Verifies there are no adverse drops on DCS7280E and DCS7500E | - | NOT RUN | - |
+| 688 | dc1-wan2 | Hardware | VerifyEnvironmentCooling | Verifies the status of power supply fans and all fan trays. | - | NOT RUN | - |
+| 689 | dc1-wan2 | Hardware | VerifyEnvironmentCooling | Verifies the status of power supply fans and all fan trays. | Accepted States: 'ok' | NOT RUN | - |
+| 690 | dc1-wan2 | Hardware | VerifyEnvironmentPower | Verifies the power supplies status. | - | NOT RUN | - |
+| 691 | dc1-wan2 | Hardware | VerifyEnvironmentPower | Verifies the power supplies status. | Accepted States: 'ok' | NOT RUN | - |
+| 692 | dc1-wan2 | Hardware | VerifyEnvironmentSystemCooling | Verifies the system cooling status. | - | NOT RUN | - |
+| 693 | dc1-wan2 | Hardware | VerifyTemperature | Verifies the device temperature. | - | NOT RUN | - |
+| 694 | dc1-wan2 | Hardware | VerifyTemperature | Verifies the device temperature. | - | NOT RUN | - |
+| 695 | dc1-wan2 | Hardware | VerifyTransceiversManufacturers | Verifies if all transceivers come from approved manufacturers. | - | NOT RUN | - |
+| 696 | dc1-wan2 | Hardware | VerifyTransceiversManufacturers | Verifies if all transceivers come from approved manufacturers. | Accepted Manufacturers: 'Arista Networks', 'Arastra, Inc.', 'Not Present' | NOT RUN | - |
+| 697 | dc1-wan2 | Hardware | VerifyTransceiversTemperature | Verifies the transceivers temperature. | - | NOT RUN | - |
+| 698 | dc1-wan2 | Interfaces | VerifyInterfacesStatus | Verifies the status of the provided interfaces. | Interface Dps1 - DPS Interface = 'up' | NOT RUN | - |
+| 699 | dc1-wan2 | Interfaces | VerifyInterfacesStatus | Verifies the status of the provided interfaces. | Interface Ethernet1 - P2P_LINK_TO_DC1-LEAF1A_Ethernet7 = 'up' | NOT RUN | - |
+| 700 | dc1-wan2 | Interfaces | VerifyInterfacesStatus | Verifies the status of the provided interfaces. | Interface Ethernet2 - P2P_LINK_TO_DC1-LEAF1B_Ethernet7 = 'up' | NOT RUN | - |
+| 701 | dc1-wan2 | Interfaces | VerifyInterfacesStatus | Verifies the status of the provided interfaces. | Interface Ethernet3 - mpls-sp-1_DC1-MPLS-4 = 'up' | NOT RUN | - |
+| 702 | dc1-wan2 | Interfaces | VerifyInterfacesStatus | Verifies the status of the provided interfaces. | Interface Ethernet4 - isp-1_DC1-INET-4 = 'up' | NOT RUN | - |
+| 703 | dc1-wan2 | Interfaces | VerifyInterfacesStatus | Verifies the status of the provided interfaces. | Interface Loopback0 - Router_ID = 'up' | NOT RUN | - |
+| 704 | dc1-wan2 | Interfaces | VerifyInterfacesStatus | Verifies the status of the provided interfaces. | Interface Vxlan1 = 'up' | NOT RUN | - |
+| 705 | dc1-wan2 | Routing | VerifyRoutingProtocolModel | Verifies the configured routing protocol model. | Routing protocol model: multi-agent | NOT RUN | - |
+| 706 | dc1-wan2 | Security | VerifyAPIHttpsSSL | Verifies if the eAPI has a valid SSL profile. | eAPI HTTPS SSL Profile: eAPI_SSL_Profile | NOT RUN | - |
+| 707 | dc1-wan2 | SNMP | VerifySnmpIPv4Acl | Verifies if the SNMP agent has IPv4 ACL(s) configured. | - | NOT RUN | - |
+| 708 | dc1-wan2 | SNMP | VerifySnmpIPv6Acl | Verifies if the SNMP agent has IPv6 ACL(s) configured. | - | NOT RUN | - |
+| 709 | dc1-wan2 | SNMP | VerifySnmpStatus | Verifies if the SNMP agent is enabled. | - | NOT RUN | - |
+| 710 | dc1-wan2 | Software | VerifyEOSVersion | Verifies the device is running one of the allowed EOS version. | - | NOT RUN | - |
+| 711 | dc1-wan2 | Software | VerifyTerminAttrVersion | Verifies the device is running one of the allowed TerminAttr version. | - | NOT RUN | - |
+| 712 | dc1-wan2 | System | VerifyAgentLogs | Verifies there are no agent crash reports. | - | NOT RUN | - |
+| 713 | dc1-wan2 | System | VerifyCoredump | Verifies there are no core dump files. | - | NOT RUN | - |
+| 714 | dc1-wan2 | System | VerifyCPUUtilization | Verifies whether the CPU utilization is below 75%. | - | NOT RUN | - |
+| 715 | dc1-wan2 | System | VerifyFileSystemUtilization | Verifies that no partition is utilizing more than 75% of its disk space. | - | NOT RUN | - |
+| 716 | dc1-wan2 | System | VerifyMemoryUtilization | Verifies whether the memory utilization is below 75%. | - | NOT RUN | - |
+| 717 | dc1-wan2 | System | VerifyNTP | Verifies if NTP is synchronised. | - | NOT RUN | - |
+| 718 | dc1-wan2 | System | VerifyNTP | Verifies if NTP is synchronised. | - | NOT RUN | - |
+| 719 | dc1-wan2 | System | VerifyReloadCause | Verifies the last reload cause of the device. | - | NOT RUN | - |
+| 720 | dc1-wan2 | System | VerifyUptime | Verifies the device uptime. | - | NOT RUN | - |
+| 721 | dc2-leaf1a | AAA | VerifyAcctConsoleMethods | Verifies the AAA accounting console method lists for different accounting types (system, exec, commands, dot1x). | - | NOT RUN | - |
+| 722 | dc2-leaf1a | AAA | VerifyAcctDefaultMethods | Verifies the AAA accounting default method lists for different accounting types (system, exec, commands, dot1x). | - | NOT RUN | - |
+| 723 | dc2-leaf1a | AAA | VerifyAuthenMethods | Verifies the AAA authentication method lists for different authentication types (login, enable, dot1x). | - | NOT RUN | - |
+| 724 | dc2-leaf1a | AAA | VerifyAuthzMethods | Verifies the AAA authorization method lists for different authorization types (commands, exec). | - | NOT RUN | - |
+| 725 | dc2-leaf1a | AAA | VerifyTacacsServerGroups | Verifies if the provided TACACS server group(s) are configured. | - | NOT RUN | - |
+| 726 | dc2-leaf1a | AAA | VerifyTacacsServers | Verifies TACACS servers are configured for a specified VRF. | - | NOT RUN | - |
+| 727 | dc2-leaf1a | AAA | VerifyTacacsSourceIntf | Verifies TACACS source-interface for a specified VRF. | - | NOT RUN | - |
+| 728 | dc2-leaf1a | BGP | VerifyBGPSpecificPeers | Verifies the health of specific BGP peer(s). | BGP EVPN Peer: dc2-spine1 (IP: 10.255.128.11) | NOT RUN | - |
+| 729 | dc2-leaf1a | BGP | VerifyBGPSpecificPeers | Verifies the health of specific BGP peer(s). | BGP EVPN Peer: dc2-spine2 (IP: 10.255.128.12) | NOT RUN | - |
+| 730 | dc2-leaf1a | BGP | VerifyBGPSpecificPeers | Verifies the health of specific BGP peer(s). | BGP IPv4 Unicast Peer: dc2-leaf1b (IP: 10.255.129.117) | NOT RUN | - |
+| 731 | dc2-leaf1a | BGP | VerifyBGPSpecificPeers | Verifies the health of specific BGP peer(s). | BGP IPv4 Unicast Peer: dc2-spine1 (IP: 10.255.255.104) | NOT RUN | - |
+| 732 | dc2-leaf1a | BGP | VerifyBGPSpecificPeers | Verifies the health of specific BGP peer(s). | BGP IPv4 Unicast Peer: dc2-spine2 (IP: 10.255.255.106) | NOT RUN | - |
+| 733 | dc2-leaf1a | Configuration | VerifyRunningConfigDiffs | Verifies there is no difference between the running-config and the startup-config | - | NOT RUN | - |
+| 734 | dc2-leaf1a | Configuration | VerifyZeroTouch | Verifies ZeroTouch is disabled | - | NOT RUN | - |
+| 735 | dc2-leaf1a | Connectivity | VerifyLLDPNeighbors | Verifies that the provided LLDP neighbors are connected properly. | Local: Ethernet1 - Remote: dc2-spine1 Ethernet1 | NOT RUN | - |
+| 736 | dc2-leaf1a | Connectivity | VerifyLLDPNeighbors | Verifies that the provided LLDP neighbors are connected properly. | Local: Ethernet2 - Remote: dc2-spine2 Ethernet1 | NOT RUN | - |
+| 737 | dc2-leaf1a | Connectivity | VerifyLLDPNeighbors | Verifies that the provided LLDP neighbors are connected properly. | Local: Ethernet3 - Remote: dc2-leaf1b Ethernet3 | NOT RUN | - |
+| 738 | dc2-leaf1a | Connectivity | VerifyLLDPNeighbors | Verifies that the provided LLDP neighbors are connected properly. | Local: Ethernet4 - Remote: dc2-leaf1b Ethernet4 | NOT RUN | - |
+| 739 | dc2-leaf1a | Connectivity | VerifyLLDPNeighbors | Verifies that the provided LLDP neighbors are connected properly. | Local: Ethernet8 - Remote: dc2-leaf1c Ethernet1 | NOT RUN | - |
+| 740 | dc2-leaf1a | Connectivity | VerifyReachability | Test the network reachability to one or many destination IP(s). | Source: Loopback0 (IP: 10.255.128.13) - Destination: dc1-leaf1a Loopback0 (IP: 10.255.0.3) | NOT RUN | - |
+| 741 | dc2-leaf1a | Connectivity | VerifyReachability | Test the network reachability to one or many destination IP(s). | Source: Loopback0 (IP: 10.255.128.13) - Destination: dc1-leaf1b Loopback0 (IP: 10.255.0.4) | NOT RUN | - |
+| 742 | dc2-leaf1a | Connectivity | VerifyReachability | Test the network reachability to one or many destination IP(s). | Source: Loopback0 (IP: 10.255.128.13) - Destination: dc1-leaf2a Loopback0 (IP: 10.255.0.5) | NOT RUN | - |
+| 743 | dc2-leaf1a | Connectivity | VerifyReachability | Test the network reachability to one or many destination IP(s). | Source: Loopback0 (IP: 10.255.128.13) - Destination: dc1-spine1 Loopback0 (IP: 10.255.0.1) | NOT RUN | - |
+| 744 | dc2-leaf1a | Connectivity | VerifyReachability | Test the network reachability to one or many destination IP(s). | Source: Loopback0 (IP: 10.255.128.13) - Destination: dc1-spine2 Loopback0 (IP: 10.255.0.2) | NOT RUN | - |
+| 745 | dc2-leaf1a | Connectivity | VerifyReachability | Test the network reachability to one or many destination IP(s). | Source: Loopback0 (IP: 10.255.128.13) - Destination: dc1-wan1 Loopback0 (IP: 10.255.2.1) | NOT RUN | - |
+| 746 | dc2-leaf1a | Connectivity | VerifyReachability | Test the network reachability to one or many destination IP(s). | Source: Loopback0 (IP: 10.255.128.13) - Destination: dc1-wan2 Loopback0 (IP: 10.255.2.2) | NOT RUN | - |
+| 747 | dc2-leaf1a | Connectivity | VerifyReachability | Test the network reachability to one or many destination IP(s). | Source: Loopback0 (IP: 10.255.128.13) - Destination: dc2-leaf1a Loopback0 (IP: 10.255.128.13) | NOT RUN | - |
+| 748 | dc2-leaf1a | Connectivity | VerifyReachability | Test the network reachability to one or many destination IP(s). | Source: Loopback0 (IP: 10.255.128.13) - Destination: dc2-leaf1b Loopback0 (IP: 10.255.128.14) | NOT RUN | - |
+| 749 | dc2-leaf1a | Connectivity | VerifyReachability | Test the network reachability to one or many destination IP(s). | Source: Loopback0 (IP: 10.255.128.13) - Destination: dc2-leaf2a Loopback0 (IP: 10.255.128.15) | NOT RUN | - |
+| 750 | dc2-leaf1a | Connectivity | VerifyReachability | Test the network reachability to one or many destination IP(s). | Source: Loopback0 (IP: 10.255.128.13) - Destination: dc2-leaf2b Loopback0 (IP: 10.255.128.16) | NOT RUN | - |
+| 751 | dc2-leaf1a | Connectivity | VerifyReachability | Test the network reachability to one or many destination IP(s). | Source: Loopback0 (IP: 10.255.128.13) - Destination: dc2-leaf3a.arista.com Loopback0 (IP: 10.255.128.17) | NOT RUN | - |
+| 752 | dc2-leaf1a | Connectivity | VerifyReachability | Test the network reachability to one or many destination IP(s). | Source: Loopback0 (IP: 10.255.128.13) - Destination: dc2-leaf3b.arista.com Loopback0 (IP: 10.255.128.18) | NOT RUN | - |
+| 753 | dc2-leaf1a | Connectivity | VerifyReachability | Test the network reachability to one or many destination IP(s). | Source: Loopback0 (IP: 10.255.128.13) - Destination: dc2-spine1 Loopback0 (IP: 10.255.128.11) | NOT RUN | - |
+| 754 | dc2-leaf1a | Connectivity | VerifyReachability | Test the network reachability to one or many destination IP(s). | Source: Loopback0 (IP: 10.255.128.13) - Destination: dc2-spine2 Loopback0 (IP: 10.255.128.12) | NOT RUN | - |
+| 755 | dc2-leaf1a | Connectivity | VerifyReachability | Test the network reachability to one or many destination IP(s). | Source: P2P Interface Ethernet1 (IP: 10.255.255.105) - Destination: dc2-spine1 Ethernet1 (IP: 10.255.255.104) | NOT RUN | - |
+| 756 | dc2-leaf1a | Connectivity | VerifyReachability | Test the network reachability to one or many destination IP(s). | Source: P2P Interface Ethernet2 (IP: 10.255.255.107) - Destination: dc2-spine2 Ethernet1 (IP: 10.255.255.106) | NOT RUN | - |
+| 757 | dc2-leaf1a | Field Notices, Software | VerifyFieldNotice44Resolution | Verifies the device is using an Aboot version that fix the bug discussed in the field notice 44 (Aboot manages system settings prior to EOS initialization) | - | NOT RUN | - |
+| 758 | dc2-leaf1a | Field Notices, Software | VerifyFieldNotice72Resolution | Verifies if the device has exposeure to FN72, and if the issue has been mitigated | - | NOT RUN | - |
+| 759 | dc2-leaf1a | Hardware | VerifyAdverseDrops | Verifies there are no adverse drops on DCS7280E and DCS7500E | - | NOT RUN | - |
+| 760 | dc2-leaf1a | Hardware | VerifyEnvironmentCooling | Verifies the status of power supply fans and all fan trays. | - | NOT RUN | - |
+| 761 | dc2-leaf1a | Hardware | VerifyEnvironmentCooling | Verifies the status of power supply fans and all fan trays. | Accepted States: 'ok' | NOT RUN | - |
+| 762 | dc2-leaf1a | Hardware | VerifyEnvironmentPower | Verifies the power supplies status. | - | NOT RUN | - |
+| 763 | dc2-leaf1a | Hardware | VerifyEnvironmentPower | Verifies the power supplies status. | Accepted States: 'ok' | NOT RUN | - |
+| 764 | dc2-leaf1a | Hardware | VerifyEnvironmentSystemCooling | Verifies the system cooling status. | - | NOT RUN | - |
+| 765 | dc2-leaf1a | Hardware | VerifyTemperature | Verifies the device temperature. | - | NOT RUN | - |
+| 766 | dc2-leaf1a | Hardware | VerifyTemperature | Verifies the device temperature. | - | NOT RUN | - |
+| 767 | dc2-leaf1a | Hardware | VerifyTransceiversManufacturers | Verifies if all transceivers come from approved manufacturers. | - | NOT RUN | - |
+| 768 | dc2-leaf1a | Hardware | VerifyTransceiversManufacturers | Verifies if all transceivers come from approved manufacturers. | Accepted Manufacturers: 'Arista Networks', 'Arastra, Inc.', 'Not Present' | NOT RUN | - |
+| 769 | dc2-leaf1a | Hardware | VerifyTransceiversTemperature | Verifies the transceivers temperature. | - | NOT RUN | - |
+| 770 | dc2-leaf1a | Interfaces | VerifyInterfacesStatus | Verifies the status of the provided interfaces. | Interface Ethernet1 - P2P_LINK_TO_DC2-SPINE1_Ethernet1 = 'up' | NOT RUN | - |
+| 771 | dc2-leaf1a | Interfaces | VerifyInterfacesStatus | Verifies the status of the provided interfaces. | Interface Ethernet2 - P2P_LINK_TO_DC2-SPINE2_Ethernet1 = 'up' | NOT RUN | - |
+| 772 | dc2-leaf1a | Interfaces | VerifyInterfacesStatus | Verifies the status of the provided interfaces. | Interface Ethernet3 - MLAG_PEER_dc2-leaf1b_Ethernet3 = 'up' | NOT RUN | - |
+| 773 | dc2-leaf1a | Interfaces | VerifyInterfacesStatus | Verifies the status of the provided interfaces. | Interface Ethernet4 - MLAG_PEER_dc2-leaf1b_Ethernet4 = 'up' | NOT RUN | - |
+| 774 | dc2-leaf1a | Interfaces | VerifyInterfacesStatus | Verifies the status of the provided interfaces. | Interface Ethernet5 - dc2-leaf1-server1_PCI1 = 'up' | NOT RUN | - |
+| 775 | dc2-leaf1a | Interfaces | VerifyInterfacesStatus | Verifies the status of the provided interfaces. | Interface Ethernet8 - DC2-LEAF1C_Ethernet1 = 'up' | NOT RUN | - |
+| 776 | dc2-leaf1a | Interfaces | VerifyInterfacesStatus | Verifies the status of the provided interfaces. | Interface Loopback0 - EVPN_Overlay_Peering = 'up' | NOT RUN | - |
+| 777 | dc2-leaf1a | Interfaces | VerifyInterfacesStatus | Verifies the status of the provided interfaces. | Interface Loopback1 - VTEP_VXLAN_Tunnel_Source = 'up' | NOT RUN | - |
+| 778 | dc2-leaf1a | Interfaces | VerifyInterfacesStatus | Verifies the status of the provided interfaces. | Interface Loopback10 - VRF10_VTEP_DIAGNOSTICS = 'up' | NOT RUN | - |
+| 779 | dc2-leaf1a | Interfaces | VerifyInterfacesStatus | Verifies the status of the provided interfaces. | Interface Loopback11 - VRF11_VTEP_DIAGNOSTICS = 'up' | NOT RUN | - |
+| 780 | dc2-leaf1a | Interfaces | VerifyInterfacesStatus | Verifies the status of the provided interfaces. | Interface Port-Channel3 - MLAG_PEER_dc2-leaf1b_Po3 = 'up' | NOT RUN | - |
+| 781 | dc2-leaf1a | Interfaces | VerifyInterfacesStatus | Verifies the status of the provided interfaces. | Interface Port-Channel5 - dc2-leaf1-server1_PortChannel dc2-leaf1-server1 = 'up' | NOT RUN | - |
+| 782 | dc2-leaf1a | Interfaces | VerifyInterfacesStatus | Verifies the status of the provided interfaces. | Interface Port-Channel8 - DC2-LEAF1C_Po1 = 'up' | NOT RUN | - |
+| 783 | dc2-leaf1a | Interfaces | VerifyInterfacesStatus | Verifies the status of the provided interfaces. | Interface Vlan11 - VRF10_VLAN11 = 'up' | NOT RUN | - |
+| 784 | dc2-leaf1a | Interfaces | VerifyInterfacesStatus | Verifies the status of the provided interfaces. | Interface Vlan12 - VRF10_VLAN12 = 'up' | NOT RUN | - |
+| 785 | dc2-leaf1a | Interfaces | VerifyInterfacesStatus | Verifies the status of the provided interfaces. | Interface Vlan21 - VRF11_VLAN21 = 'up' | NOT RUN | - |
+| 786 | dc2-leaf1a | Interfaces | VerifyInterfacesStatus | Verifies the status of the provided interfaces. | Interface Vlan22 - VRF11_VLAN22 = 'up' | NOT RUN | - |
+| 787 | dc2-leaf1a | Interfaces | VerifyInterfacesStatus | Verifies the status of the provided interfaces. | Interface Vlan3009 - MLAG_PEER_L3_iBGP: vrf VRF10 = 'up' | NOT RUN | - |
+| 788 | dc2-leaf1a | Interfaces | VerifyInterfacesStatus | Verifies the status of the provided interfaces. | Interface Vlan3010 - MLAG_PEER_L3_iBGP: vrf VRF11 = 'up' | NOT RUN | - |
+| 789 | dc2-leaf1a | Interfaces | VerifyInterfacesStatus | Verifies the status of the provided interfaces. | Interface Vlan4093 - MLAG_PEER_L3_PEERING = 'up' | NOT RUN | - |
+| 790 | dc2-leaf1a | Interfaces | VerifyInterfacesStatus | Verifies the status of the provided interfaces. | Interface Vlan4094 - MLAG_PEER = 'up' | NOT RUN | - |
+| 791 | dc2-leaf1a | Interfaces | VerifyInterfacesStatus | Verifies the status of the provided interfaces. | Interface Vxlan1 = 'up' | NOT RUN | - |
+| 792 | dc2-leaf1a | Logging | VerifyLoggingAccounting | Verifies if AAA accounting logs are generated. | - | NOT RUN | - |
+| 793 | dc2-leaf1a | Logging | VerifyLoggingHostname | Verifies if logs are generated with the device FQDN. | - | NOT RUN | - |
+| 794 | dc2-leaf1a | Logging | VerifyLoggingHosts | Verifies logging hosts (syslog servers) for a specified VRF. | - | NOT RUN | - |
+| 795 | dc2-leaf1a | Logging | VerifyLoggingLogsGeneration | Verifies if logs are generated. | - | NOT RUN | - |
+| 796 | dc2-leaf1a | Logging | VerifyLoggingPersistent | Verifies if logging persistent is enabled and logs are saved in flash. | - | NOT RUN | - |
+| 797 | dc2-leaf1a | Logging | VerifyLoggingSourceInt | Verifies logging source-interface for a specified VRF. | - | NOT RUN | - |
+| 798 | dc2-leaf1a | Logging | VerifyLoggingTimestamp | Verifies if logs are generated with the appropriate timestamp. | - | NOT RUN | - |
+| 799 | dc2-leaf1a | Logging | VerifyLoggingWarning | This test verifies there are no syslog messages with a severity of ERRORS or higher. | - | NOT RUN | - |
+| 800 | dc2-leaf1a | MLAG | VerifyMlagConfigSanity | Verifies there are no MLAG config-sanity inconsistencies. | - | NOT RUN | - |
+| 801 | dc2-leaf1a | MLAG | VerifyMlagDualPrimary | Verifies the MLAG dual-primary detection parameters. | - | NOT RUN | - |
+| 802 | dc2-leaf1a | MLAG | VerifyMlagInterfaces | Verifies there are no inactive or active-partial MLAG ports. | - | NOT RUN | - |
+| 803 | dc2-leaf1a | MLAG | VerifyMlagReloadDelay | Verifies the MLAG reload-delay parameters. | - | NOT RUN | - |
+| 804 | dc2-leaf1a | MLAG | VerifyMlagStatus | Verifies the health status of the MLAG configuration. | - | NOT RUN | - |
+| 805 | dc2-leaf1a | MLAG | VerifyMlagStatus | Verifies the health status of the MLAG configuration. | - | NOT RUN | - |
+| 806 | dc2-leaf1a | Multicast, IGMP | VerifyIGMPSnoopingGlobal | Verifies the IGMP snooping global configuration. | - | NOT RUN | - |
+| 807 | dc2-leaf1a | Multicast, IGMP | VerifyIGMPSnoopingVlans | Verifies the IGMP snooping configuration for some VLANs. | - | NOT RUN | - |
+| 808 | dc2-leaf1a | Routing | VerifyRoutingProtocolModel | Verifies the configured routing protocol model. | Routing protocol model: multi-agent | NOT RUN | - |
+| 809 | dc2-leaf1a | Routing | VerifyRoutingTableEntry | Verifies that the provided routes are present in the routing table of a specified VRF. | Route: 10.255.0.1 - Peer: dc1-spine1 | NOT RUN | - |
+| 810 | dc2-leaf1a | Routing | VerifyRoutingTableEntry | Verifies that the provided routes are present in the routing table of a specified VRF. | Route: 10.255.0.2 - Peer: dc1-spine2 | NOT RUN | - |
+| 811 | dc2-leaf1a | Routing | VerifyRoutingTableEntry | Verifies that the provided routes are present in the routing table of a specified VRF. | Route: 10.255.0.3 - Peer: dc1-leaf1a | NOT RUN | - |
+| 812 | dc2-leaf1a | Routing | VerifyRoutingTableEntry | Verifies that the provided routes are present in the routing table of a specified VRF. | Route: 10.255.0.4 - Peer: dc1-leaf1b | NOT RUN | - |
+| 813 | dc2-leaf1a | Routing | VerifyRoutingTableEntry | Verifies that the provided routes are present in the routing table of a specified VRF. | Route: 10.255.0.5 - Peer: dc1-leaf2a | NOT RUN | - |
+| 814 | dc2-leaf1a | Routing | VerifyRoutingTableEntry | Verifies that the provided routes are present in the routing table of a specified VRF. | Route: 10.255.1.3 - Peer: dc1-leaf1a | NOT RUN | - |
+| 815 | dc2-leaf1a | Routing | VerifyRoutingTableEntry | Verifies that the provided routes are present in the routing table of a specified VRF. | Route: 10.255.1.5 - Peer: dc1-leaf2a | NOT RUN | - |
+| 816 | dc2-leaf1a | Routing | VerifyRoutingTableEntry | Verifies that the provided routes are present in the routing table of a specified VRF. | Route: 10.255.128.11 - Peer: dc2-spine1 | NOT RUN | - |
+| 817 | dc2-leaf1a | Routing | VerifyRoutingTableEntry | Verifies that the provided routes are present in the routing table of a specified VRF. | Route: 10.255.128.12 - Peer: dc2-spine2 | NOT RUN | - |
+| 818 | dc2-leaf1a | Routing | VerifyRoutingTableEntry | Verifies that the provided routes are present in the routing table of a specified VRF. | Route: 10.255.128.13 - Peer: dc2-leaf1a | NOT RUN | - |
+| 819 | dc2-leaf1a | Routing | VerifyRoutingTableEntry | Verifies that the provided routes are present in the routing table of a specified VRF. | Route: 10.255.128.14 - Peer: dc2-leaf1b | NOT RUN | - |
+| 820 | dc2-leaf1a | Routing | VerifyRoutingTableEntry | Verifies that the provided routes are present in the routing table of a specified VRF. | Route: 10.255.128.15 - Peer: dc2-leaf2a | NOT RUN | - |
+| 821 | dc2-leaf1a | Routing | VerifyRoutingTableEntry | Verifies that the provided routes are present in the routing table of a specified VRF. | Route: 10.255.128.16 - Peer: dc2-leaf2b | NOT RUN | - |
+| 822 | dc2-leaf1a | Routing | VerifyRoutingTableEntry | Verifies that the provided routes are present in the routing table of a specified VRF. | Route: 10.255.128.17 - Peer: dc2-leaf3a.arista.com | NOT RUN | - |
+| 823 | dc2-leaf1a | Routing | VerifyRoutingTableEntry | Verifies that the provided routes are present in the routing table of a specified VRF. | Route: 10.255.128.18 - Peer: dc2-leaf3b.arista.com | NOT RUN | - |
+| 824 | dc2-leaf1a | Routing | VerifyRoutingTableEntry | Verifies that the provided routes are present in the routing table of a specified VRF. | Route: 10.255.129.13 - Peer: dc2-leaf1a | NOT RUN | - |
+| 825 | dc2-leaf1a | Routing | VerifyRoutingTableEntry | Verifies that the provided routes are present in the routing table of a specified VRF. | Route: 10.255.129.15 - Peer: dc2-leaf2a | NOT RUN | - |
+| 826 | dc2-leaf1a | Routing | VerifyRoutingTableEntry | Verifies that the provided routes are present in the routing table of a specified VRF. | Route: 10.255.129.17 - Peer: dc2-leaf3a.arista.com | NOT RUN | - |
+| 827 | dc2-leaf1a | Routing | VerifyRoutingTableEntry | Verifies that the provided routes are present in the routing table of a specified VRF. | Route: 10.255.2.1 - Peer: dc1-wan1 | NOT RUN | - |
+| 828 | dc2-leaf1a | Routing | VerifyRoutingTableEntry | Verifies that the provided routes are present in the routing table of a specified VRF. | Route: 10.255.2.2 - Peer: dc1-wan2 | NOT RUN | - |
+| 829 | dc2-leaf1a | Security | VerifyAPIHttpsSSL | Verifies if the eAPI has a valid SSL profile. | eAPI HTTPS SSL Profile: eAPI_SSL_Profile | NOT RUN | - |
+| 830 | dc2-leaf1a | SNMP | VerifySnmpIPv4Acl | Verifies if the SNMP agent has IPv4 ACL(s) configured. | - | NOT RUN | - |
+| 831 | dc2-leaf1a | SNMP | VerifySnmpIPv6Acl | Verifies if the SNMP agent has IPv6 ACL(s) configured. | - | NOT RUN | - |
+| 832 | dc2-leaf1a | SNMP | VerifySnmpStatus | Verifies if the SNMP agent is enabled. | - | NOT RUN | - |
+| 833 | dc2-leaf1a | Software | VerifyEOSVersion | Verifies the device is running one of the allowed EOS version. | - | NOT RUN | - |
+| 834 | dc2-leaf1a | Software | VerifyTerminAttrVersion | Verifies the device is running one of the allowed TerminAttr version. | - | NOT RUN | - |
+| 835 | dc2-leaf1a | STP | VerifySTPBlockedPorts | Verifies there is no STP blocked ports. | - | NOT RUN | - |
+| 836 | dc2-leaf1a | STP | VerifySTPCounters | Verifies there is no errors in STP BPDU packets. | - | NOT RUN | - |
+| 837 | dc2-leaf1a | STP | VerifySTPForwardingPorts | Verifies that all interfaces are forwarding for a provided list of VLAN(s). | - | NOT RUN | - |
+| 838 | dc2-leaf1a | STP | VerifySTPMode | Verifies the configured STP mode for a provided list of VLAN(s). | - | NOT RUN | - |
+| 839 | dc2-leaf1a | STP | VerifySTPRootPriority | Verifies the STP root priority for a provided list of VLAN or MST instance ID(s). | - | NOT RUN | - |
+| 840 | dc2-leaf1a | System | VerifyAgentLogs | Verifies there are no agent crash reports. | - | NOT RUN | - |
+| 841 | dc2-leaf1a | System | VerifyCoredump | Verifies there are no core dump files. | - | NOT RUN | - |
+| 842 | dc2-leaf1a | System | VerifyCPUUtilization | Verifies whether the CPU utilization is below 75%. | - | NOT RUN | - |
+| 843 | dc2-leaf1a | System | VerifyFileSystemUtilization | Verifies that no partition is utilizing more than 75% of its disk space. | - | NOT RUN | - |
+| 844 | dc2-leaf1a | System | VerifyMemoryUtilization | Verifies whether the memory utilization is below 75%. | - | NOT RUN | - |
+| 845 | dc2-leaf1a | System | VerifyNTP | Verifies if NTP is synchronised. | - | NOT RUN | - |
+| 846 | dc2-leaf1a | System | VerifyNTP | Verifies if NTP is synchronised. | - | NOT RUN | - |
+| 847 | dc2-leaf1a | System | VerifyReloadCause | Verifies the last reload cause of the device. | - | NOT RUN | - |
+| 848 | dc2-leaf1a | System | VerifyUptime | Verifies the device uptime. | - | NOT RUN | - |
+| 849 | dc2-leaf1b | AAA | VerifyAcctConsoleMethods | Verifies the AAA accounting console method lists for different accounting types (system, exec, commands, dot1x). | - | NOT RUN | - |
+| 850 | dc2-leaf1b | AAA | VerifyAcctDefaultMethods | Verifies the AAA accounting default method lists for different accounting types (system, exec, commands, dot1x). | - | NOT RUN | - |
+| 851 | dc2-leaf1b | AAA | VerifyAuthenMethods | Verifies the AAA authentication method lists for different authentication types (login, enable, dot1x). | - | NOT RUN | - |
+| 852 | dc2-leaf1b | AAA | VerifyAuthzMethods | Verifies the AAA authorization method lists for different authorization types (commands, exec). | - | NOT RUN | - |
+| 853 | dc2-leaf1b | AAA | VerifyTacacsServerGroups | Verifies if the provided TACACS server group(s) are configured. | - | NOT RUN | - |
+| 854 | dc2-leaf1b | AAA | VerifyTacacsServers | Verifies TACACS servers are configured for a specified VRF. | - | NOT RUN | - |
+| 855 | dc2-leaf1b | AAA | VerifyTacacsSourceIntf | Verifies TACACS source-interface for a specified VRF. | - | NOT RUN | - |
+| 856 | dc2-leaf1b | BGP | VerifyBGPSpecificPeers | Verifies the health of specific BGP peer(s). | BGP EVPN Peer: dc2-spine1 (IP: 10.255.128.11) | NOT RUN | - |
+| 857 | dc2-leaf1b | BGP | VerifyBGPSpecificPeers | Verifies the health of specific BGP peer(s). | BGP EVPN Peer: dc2-spine2 (IP: 10.255.128.12) | NOT RUN | - |
+| 858 | dc2-leaf1b | BGP | VerifyBGPSpecificPeers | Verifies the health of specific BGP peer(s). | BGP IPv4 Unicast Peer: dc2-leaf1a (IP: 10.255.129.116) | NOT RUN | - |
+| 859 | dc2-leaf1b | BGP | VerifyBGPSpecificPeers | Verifies the health of specific BGP peer(s). | BGP IPv4 Unicast Peer: dc2-spine1 (IP: 10.255.255.108) | NOT RUN | - |
+| 860 | dc2-leaf1b | BGP | VerifyBGPSpecificPeers | Verifies the health of specific BGP peer(s). | BGP IPv4 Unicast Peer: dc2-spine2 (IP: 10.255.255.110) | NOT RUN | - |
+| 861 | dc2-leaf1b | Configuration | VerifyRunningConfigDiffs | Verifies there is no difference between the running-config and the startup-config | - | NOT RUN | - |
+| 862 | dc2-leaf1b | Configuration | VerifyZeroTouch | Verifies ZeroTouch is disabled | - | NOT RUN | - |
+| 863 | dc2-leaf1b | Connectivity | VerifyLLDPNeighbors | Verifies that the provided LLDP neighbors are connected properly. | Local: Ethernet1 - Remote: dc2-spine1 Ethernet2 | NOT RUN | - |
+| 864 | dc2-leaf1b | Connectivity | VerifyLLDPNeighbors | Verifies that the provided LLDP neighbors are connected properly. | Local: Ethernet2 - Remote: dc2-spine2 Ethernet2 | NOT RUN | - |
+| 865 | dc2-leaf1b | Connectivity | VerifyLLDPNeighbors | Verifies that the provided LLDP neighbors are connected properly. | Local: Ethernet3 - Remote: dc2-leaf1a Ethernet3 | NOT RUN | - |
+| 866 | dc2-leaf1b | Connectivity | VerifyLLDPNeighbors | Verifies that the provided LLDP neighbors are connected properly. | Local: Ethernet4 - Remote: dc2-leaf1a Ethernet4 | NOT RUN | - |
+| 867 | dc2-leaf1b | Connectivity | VerifyLLDPNeighbors | Verifies that the provided LLDP neighbors are connected properly. | Local: Ethernet8 - Remote: dc2-leaf1c Ethernet2 | NOT RUN | - |
+| 868 | dc2-leaf1b | Connectivity | VerifyReachability | Test the network reachability to one or many destination IP(s). | Source: Loopback0 (IP: 10.255.128.14) - Destination: dc1-leaf1a Loopback0 (IP: 10.255.0.3) | NOT RUN | - |
+| 869 | dc2-leaf1b | Connectivity | VerifyReachability | Test the network reachability to one or many destination IP(s). | Source: Loopback0 (IP: 10.255.128.14) - Destination: dc1-leaf1b Loopback0 (IP: 10.255.0.4) | NOT RUN | - |
+| 870 | dc2-leaf1b | Connectivity | VerifyReachability | Test the network reachability to one or many destination IP(s). | Source: Loopback0 (IP: 10.255.128.14) - Destination: dc1-leaf2a Loopback0 (IP: 10.255.0.5) | NOT RUN | - |
+| 871 | dc2-leaf1b | Connectivity | VerifyReachability | Test the network reachability to one or many destination IP(s). | Source: Loopback0 (IP: 10.255.128.14) - Destination: dc1-spine1 Loopback0 (IP: 10.255.0.1) | NOT RUN | - |
+| 872 | dc2-leaf1b | Connectivity | VerifyReachability | Test the network reachability to one or many destination IP(s). | Source: Loopback0 (IP: 10.255.128.14) - Destination: dc1-spine2 Loopback0 (IP: 10.255.0.2) | NOT RUN | - |
+| 873 | dc2-leaf1b | Connectivity | VerifyReachability | Test the network reachability to one or many destination IP(s). | Source: Loopback0 (IP: 10.255.128.14) - Destination: dc1-wan1 Loopback0 (IP: 10.255.2.1) | NOT RUN | - |
+| 874 | dc2-leaf1b | Connectivity | VerifyReachability | Test the network reachability to one or many destination IP(s). | Source: Loopback0 (IP: 10.255.128.14) - Destination: dc1-wan2 Loopback0 (IP: 10.255.2.2) | NOT RUN | - |
+| 875 | dc2-leaf1b | Connectivity | VerifyReachability | Test the network reachability to one or many destination IP(s). | Source: Loopback0 (IP: 10.255.128.14) - Destination: dc2-leaf1a Loopback0 (IP: 10.255.128.13) | NOT RUN | - |
+| 876 | dc2-leaf1b | Connectivity | VerifyReachability | Test the network reachability to one or many destination IP(s). | Source: Loopback0 (IP: 10.255.128.14) - Destination: dc2-leaf1b Loopback0 (IP: 10.255.128.14) | NOT RUN | - |
+| 877 | dc2-leaf1b | Connectivity | VerifyReachability | Test the network reachability to one or many destination IP(s). | Source: Loopback0 (IP: 10.255.128.14) - Destination: dc2-leaf2a Loopback0 (IP: 10.255.128.15) | NOT RUN | - |
+| 878 | dc2-leaf1b | Connectivity | VerifyReachability | Test the network reachability to one or many destination IP(s). | Source: Loopback0 (IP: 10.255.128.14) - Destination: dc2-leaf2b Loopback0 (IP: 10.255.128.16) | NOT RUN | - |
+| 879 | dc2-leaf1b | Connectivity | VerifyReachability | Test the network reachability to one or many destination IP(s). | Source: Loopback0 (IP: 10.255.128.14) - Destination: dc2-leaf3a.arista.com Loopback0 (IP: 10.255.128.17) | NOT RUN | - |
+| 880 | dc2-leaf1b | Connectivity | VerifyReachability | Test the network reachability to one or many destination IP(s). | Source: Loopback0 (IP: 10.255.128.14) - Destination: dc2-leaf3b.arista.com Loopback0 (IP: 10.255.128.18) | NOT RUN | - |
+| 881 | dc2-leaf1b | Connectivity | VerifyReachability | Test the network reachability to one or many destination IP(s). | Source: Loopback0 (IP: 10.255.128.14) - Destination: dc2-spine1 Loopback0 (IP: 10.255.128.11) | NOT RUN | - |
+| 882 | dc2-leaf1b | Connectivity | VerifyReachability | Test the network reachability to one or many destination IP(s). | Source: Loopback0 (IP: 10.255.128.14) - Destination: dc2-spine2 Loopback0 (IP: 10.255.128.12) | NOT RUN | - |
+| 883 | dc2-leaf1b | Connectivity | VerifyReachability | Test the network reachability to one or many destination IP(s). | Source: P2P Interface Ethernet1 (IP: 10.255.255.109) - Destination: dc2-spine1 Ethernet2 (IP: 10.255.255.108) | NOT RUN | - |
+| 884 | dc2-leaf1b | Connectivity | VerifyReachability | Test the network reachability to one or many destination IP(s). | Source: P2P Interface Ethernet2 (IP: 10.255.255.111) - Destination: dc2-spine2 Ethernet2 (IP: 10.255.255.110) | NOT RUN | - |
+| 885 | dc2-leaf1b | Field Notices, Software | VerifyFieldNotice44Resolution | Verifies the device is using an Aboot version that fix the bug discussed in the field notice 44 (Aboot manages system settings prior to EOS initialization) | - | NOT RUN | - |
+| 886 | dc2-leaf1b | Field Notices, Software | VerifyFieldNotice72Resolution | Verifies if the device has exposeure to FN72, and if the issue has been mitigated | - | NOT RUN | - |
+| 887 | dc2-leaf1b | Hardware | VerifyAdverseDrops | Verifies there are no adverse drops on DCS7280E and DCS7500E | - | NOT RUN | - |
+| 888 | dc2-leaf1b | Hardware | VerifyEnvironmentCooling | Verifies the status of power supply fans and all fan trays. | - | NOT RUN | - |
+| 889 | dc2-leaf1b | Hardware | VerifyEnvironmentCooling | Verifies the status of power supply fans and all fan trays. | Accepted States: 'ok' | NOT RUN | - |
+| 890 | dc2-leaf1b | Hardware | VerifyEnvironmentPower | Verifies the power supplies status. | - | NOT RUN | - |
+| 891 | dc2-leaf1b | Hardware | VerifyEnvironmentPower | Verifies the power supplies status. | Accepted States: 'ok' | NOT RUN | - |
+| 892 | dc2-leaf1b | Hardware | VerifyEnvironmentSystemCooling | Verifies the system cooling status. | - | NOT RUN | - |
+| 893 | dc2-leaf1b | Hardware | VerifyTemperature | Verifies the device temperature. | - | NOT RUN | - |
+| 894 | dc2-leaf1b | Hardware | VerifyTemperature | Verifies the device temperature. | - | NOT RUN | - |
+| 895 | dc2-leaf1b | Hardware | VerifyTransceiversManufacturers | Verifies if all transceivers come from approved manufacturers. | - | NOT RUN | - |
+| 896 | dc2-leaf1b | Hardware | VerifyTransceiversManufacturers | Verifies if all transceivers come from approved manufacturers. | Accepted Manufacturers: 'Arista Networks', 'Arastra, Inc.', 'Not Present' | NOT RUN | - |
+| 897 | dc2-leaf1b | Hardware | VerifyTransceiversTemperature | Verifies the transceivers temperature. | - | NOT RUN | - |
+| 898 | dc2-leaf1b | Interfaces | VerifyInterfacesStatus | Verifies the status of the provided interfaces. | Interface Ethernet1 - P2P_LINK_TO_DC2-SPINE1_Ethernet2 = 'up' | NOT RUN | - |
+| 899 | dc2-leaf1b | Interfaces | VerifyInterfacesStatus | Verifies the status of the provided interfaces. | Interface Ethernet2 - P2P_LINK_TO_DC2-SPINE2_Ethernet2 = 'up' | NOT RUN | - |
+| 900 | dc2-leaf1b | Interfaces | VerifyInterfacesStatus | Verifies the status of the provided interfaces. | Interface Ethernet3 - MLAG_PEER_dc2-leaf1a_Ethernet3 = 'up' | NOT RUN | - |
+| 901 | dc2-leaf1b | Interfaces | VerifyInterfacesStatus | Verifies the status of the provided interfaces. | Interface Ethernet4 - MLAG_PEER_dc2-leaf1a_Ethernet4 = 'up' | NOT RUN | - |
+| 902 | dc2-leaf1b | Interfaces | VerifyInterfacesStatus | Verifies the status of the provided interfaces. | Interface Ethernet5 - dc2-leaf1-server1_PCI2 = 'up' | NOT RUN | - |
+| 903 | dc2-leaf1b | Interfaces | VerifyInterfacesStatus | Verifies the status of the provided interfaces. | Interface Ethernet8 - DC2-LEAF1C_Ethernet2 = 'up' | NOT RUN | - |
+| 904 | dc2-leaf1b | Interfaces | VerifyInterfacesStatus | Verifies the status of the provided interfaces. | Interface Loopback0 - EVPN_Overlay_Peering = 'up' | NOT RUN | - |
+| 905 | dc2-leaf1b | Interfaces | VerifyInterfacesStatus | Verifies the status of the provided interfaces. | Interface Loopback1 - VTEP_VXLAN_Tunnel_Source = 'up' | NOT RUN | - |
+| 906 | dc2-leaf1b | Interfaces | VerifyInterfacesStatus | Verifies the status of the provided interfaces. | Interface Loopback10 - VRF10_VTEP_DIAGNOSTICS = 'up' | NOT RUN | - |
+| 907 | dc2-leaf1b | Interfaces | VerifyInterfacesStatus | Verifies the status of the provided interfaces. | Interface Loopback11 - VRF11_VTEP_DIAGNOSTICS = 'up' | NOT RUN | - |
+| 908 | dc2-leaf1b | Interfaces | VerifyInterfacesStatus | Verifies the status of the provided interfaces. | Interface Port-Channel3 - MLAG_PEER_dc2-leaf1a_Po3 = 'up' | NOT RUN | - |
+| 909 | dc2-leaf1b | Interfaces | VerifyInterfacesStatus | Verifies the status of the provided interfaces. | Interface Port-Channel5 - dc2-leaf1-server1_PortChannel dc2-leaf1-server1 = 'up' | NOT RUN | - |
+| 910 | dc2-leaf1b | Interfaces | VerifyInterfacesStatus | Verifies the status of the provided interfaces. | Interface Port-Channel8 - DC2-LEAF1C_Po1 = 'up' | NOT RUN | - |
+| 911 | dc2-leaf1b | Interfaces | VerifyInterfacesStatus | Verifies the status of the provided interfaces. | Interface Vlan11 - VRF10_VLAN11 = 'up' | NOT RUN | - |
+| 912 | dc2-leaf1b | Interfaces | VerifyInterfacesStatus | Verifies the status of the provided interfaces. | Interface Vlan12 - VRF10_VLAN12 = 'up' | NOT RUN | - |
+| 913 | dc2-leaf1b | Interfaces | VerifyInterfacesStatus | Verifies the status of the provided interfaces. | Interface Vlan21 - VRF11_VLAN21 = 'up' | NOT RUN | - |
+| 914 | dc2-leaf1b | Interfaces | VerifyInterfacesStatus | Verifies the status of the provided interfaces. | Interface Vlan22 - VRF11_VLAN22 = 'up' | NOT RUN | - |
+| 915 | dc2-leaf1b | Interfaces | VerifyInterfacesStatus | Verifies the status of the provided interfaces. | Interface Vlan3009 - MLAG_PEER_L3_iBGP: vrf VRF10 = 'up' | NOT RUN | - |
+| 916 | dc2-leaf1b | Interfaces | VerifyInterfacesStatus | Verifies the status of the provided interfaces. | Interface Vlan3010 - MLAG_PEER_L3_iBGP: vrf VRF11 = 'up' | NOT RUN | - |
+| 917 | dc2-leaf1b | Interfaces | VerifyInterfacesStatus | Verifies the status of the provided interfaces. | Interface Vlan4093 - MLAG_PEER_L3_PEERING = 'up' | NOT RUN | - |
+| 918 | dc2-leaf1b | Interfaces | VerifyInterfacesStatus | Verifies the status of the provided interfaces. | Interface Vlan4094 - MLAG_PEER = 'up' | NOT RUN | - |
+| 919 | dc2-leaf1b | Interfaces | VerifyInterfacesStatus | Verifies the status of the provided interfaces. | Interface Vxlan1 = 'up' | NOT RUN | - |
+| 920 | dc2-leaf1b | Logging | VerifyLoggingAccounting | Verifies if AAA accounting logs are generated. | - | NOT RUN | - |
+| 921 | dc2-leaf1b | Logging | VerifyLoggingHostname | Verifies if logs are generated with the device FQDN. | - | NOT RUN | - |
+| 922 | dc2-leaf1b | Logging | VerifyLoggingHosts | Verifies logging hosts (syslog servers) for a specified VRF. | - | NOT RUN | - |
+| 923 | dc2-leaf1b | Logging | VerifyLoggingLogsGeneration | Verifies if logs are generated. | - | NOT RUN | - |
+| 924 | dc2-leaf1b | Logging | VerifyLoggingPersistent | Verifies if logging persistent is enabled and logs are saved in flash. | - | NOT RUN | - |
+| 925 | dc2-leaf1b | Logging | VerifyLoggingSourceInt | Verifies logging source-interface for a specified VRF. | - | NOT RUN | - |
+| 926 | dc2-leaf1b | Logging | VerifyLoggingTimestamp | Verifies if logs are generated with the appropriate timestamp. | - | NOT RUN | - |
+| 927 | dc2-leaf1b | Logging | VerifyLoggingWarning | This test verifies there are no syslog messages with a severity of ERRORS or higher. | - | NOT RUN | - |
+| 928 | dc2-leaf1b | MLAG | VerifyMlagConfigSanity | Verifies there are no MLAG config-sanity inconsistencies. | - | NOT RUN | - |
+| 929 | dc2-leaf1b | MLAG | VerifyMlagDualPrimary | Verifies the MLAG dual-primary detection parameters. | - | NOT RUN | - |
+| 930 | dc2-leaf1b | MLAG | VerifyMlagInterfaces | Verifies there are no inactive or active-partial MLAG ports. | - | NOT RUN | - |
+| 931 | dc2-leaf1b | MLAG | VerifyMlagReloadDelay | Verifies the MLAG reload-delay parameters. | - | NOT RUN | - |
+| 932 | dc2-leaf1b | MLAG | VerifyMlagStatus | Verifies the health status of the MLAG configuration. | - | NOT RUN | - |
+| 933 | dc2-leaf1b | MLAG | VerifyMlagStatus | Verifies the health status of the MLAG configuration. | - | NOT RUN | - |
+| 934 | dc2-leaf1b | Multicast, IGMP | VerifyIGMPSnoopingGlobal | Verifies the IGMP snooping global configuration. | - | NOT RUN | - |
+| 935 | dc2-leaf1b | Multicast, IGMP | VerifyIGMPSnoopingVlans | Verifies the IGMP snooping configuration for some VLANs. | - | NOT RUN | - |
+| 936 | dc2-leaf1b | Routing | VerifyRoutingProtocolModel | Verifies the configured routing protocol model. | Routing protocol model: multi-agent | NOT RUN | - |
+| 937 | dc2-leaf1b | Routing | VerifyRoutingTableEntry | Verifies that the provided routes are present in the routing table of a specified VRF. | Route: 10.255.0.1 - Peer: dc1-spine1 | NOT RUN | - |
+| 938 | dc2-leaf1b | Routing | VerifyRoutingTableEntry | Verifies that the provided routes are present in the routing table of a specified VRF. | Route: 10.255.0.2 - Peer: dc1-spine2 | NOT RUN | - |
+| 939 | dc2-leaf1b | Routing | VerifyRoutingTableEntry | Verifies that the provided routes are present in the routing table of a specified VRF. | Route: 10.255.0.3 - Peer: dc1-leaf1a | NOT RUN | - |
+| 940 | dc2-leaf1b | Routing | VerifyRoutingTableEntry | Verifies that the provided routes are present in the routing table of a specified VRF. | Route: 10.255.0.4 - Peer: dc1-leaf1b | NOT RUN | - |
+| 941 | dc2-leaf1b | Routing | VerifyRoutingTableEntry | Verifies that the provided routes are present in the routing table of a specified VRF. | Route: 10.255.0.5 - Peer: dc1-leaf2a | NOT RUN | - |
+| 942 | dc2-leaf1b | Routing | VerifyRoutingTableEntry | Verifies that the provided routes are present in the routing table of a specified VRF. | Route: 10.255.1.3 - Peer: dc1-leaf1a | NOT RUN | - |
+| 943 | dc2-leaf1b | Routing | VerifyRoutingTableEntry | Verifies that the provided routes are present in the routing table of a specified VRF. | Route: 10.255.1.5 - Peer: dc1-leaf2a | NOT RUN | - |
+| 944 | dc2-leaf1b | Routing | VerifyRoutingTableEntry | Verifies that the provided routes are present in the routing table of a specified VRF. | Route: 10.255.128.11 - Peer: dc2-spine1 | NOT RUN | - |
+| 945 | dc2-leaf1b | Routing | VerifyRoutingTableEntry | Verifies that the provided routes are present in the routing table of a specified VRF. | Route: 10.255.128.12 - Peer: dc2-spine2 | NOT RUN | - |
+| 946 | dc2-leaf1b | Routing | VerifyRoutingTableEntry | Verifies that the provided routes are present in the routing table of a specified VRF. | Route: 10.255.128.13 - Peer: dc2-leaf1a | NOT RUN | - |
+| 947 | dc2-leaf1b | Routing | VerifyRoutingTableEntry | Verifies that the provided routes are present in the routing table of a specified VRF. | Route: 10.255.128.14 - Peer: dc2-leaf1b | NOT RUN | - |
+| 948 | dc2-leaf1b | Routing | VerifyRoutingTableEntry | Verifies that the provided routes are present in the routing table of a specified VRF. | Route: 10.255.128.15 - Peer: dc2-leaf2a | NOT RUN | - |
+| 949 | dc2-leaf1b | Routing | VerifyRoutingTableEntry | Verifies that the provided routes are present in the routing table of a specified VRF. | Route: 10.255.128.16 - Peer: dc2-leaf2b | NOT RUN | - |
+| 950 | dc2-leaf1b | Routing | VerifyRoutingTableEntry | Verifies that the provided routes are present in the routing table of a specified VRF. | Route: 10.255.128.17 - Peer: dc2-leaf3a.arista.com | NOT RUN | - |
+| 951 | dc2-leaf1b | Routing | VerifyRoutingTableEntry | Verifies that the provided routes are present in the routing table of a specified VRF. | Route: 10.255.128.18 - Peer: dc2-leaf3b.arista.com | NOT RUN | - |
+| 952 | dc2-leaf1b | Routing | VerifyRoutingTableEntry | Verifies that the provided routes are present in the routing table of a specified VRF. | Route: 10.255.129.13 - Peer: dc2-leaf1a | NOT RUN | - |
+| 953 | dc2-leaf1b | Routing | VerifyRoutingTableEntry | Verifies that the provided routes are present in the routing table of a specified VRF. | Route: 10.255.129.15 - Peer: dc2-leaf2a | NOT RUN | - |
+| 954 | dc2-leaf1b | Routing | VerifyRoutingTableEntry | Verifies that the provided routes are present in the routing table of a specified VRF. | Route: 10.255.129.17 - Peer: dc2-leaf3a.arista.com | NOT RUN | - |
+| 955 | dc2-leaf1b | Routing | VerifyRoutingTableEntry | Verifies that the provided routes are present in the routing table of a specified VRF. | Route: 10.255.2.1 - Peer: dc1-wan1 | NOT RUN | - |
+| 956 | dc2-leaf1b | Routing | VerifyRoutingTableEntry | Verifies that the provided routes are present in the routing table of a specified VRF. | Route: 10.255.2.2 - Peer: dc1-wan2 | NOT RUN | - |
+| 957 | dc2-leaf1b | Security | VerifyAPIHttpsSSL | Verifies if the eAPI has a valid SSL profile. | eAPI HTTPS SSL Profile: eAPI_SSL_Profile | NOT RUN | - |
+| 958 | dc2-leaf1b | SNMP | VerifySnmpIPv4Acl | Verifies if the SNMP agent has IPv4 ACL(s) configured. | - | NOT RUN | - |
+| 959 | dc2-leaf1b | SNMP | VerifySnmpIPv6Acl | Verifies if the SNMP agent has IPv6 ACL(s) configured. | - | NOT RUN | - |
+| 960 | dc2-leaf1b | SNMP | VerifySnmpStatus | Verifies if the SNMP agent is enabled. | - | NOT RUN | - |
+| 961 | dc2-leaf1b | Software | VerifyEOSVersion | Verifies the device is running one of the allowed EOS version. | - | NOT RUN | - |
+| 962 | dc2-leaf1b | Software | VerifyTerminAttrVersion | Verifies the device is running one of the allowed TerminAttr version. | - | NOT RUN | - |
+| 963 | dc2-leaf1b | STP | VerifySTPBlockedPorts | Verifies there is no STP blocked ports. | - | NOT RUN | - |
+| 964 | dc2-leaf1b | STP | VerifySTPCounters | Verifies there is no errors in STP BPDU packets. | - | NOT RUN | - |
+| 965 | dc2-leaf1b | STP | VerifySTPForwardingPorts | Verifies that all interfaces are forwarding for a provided list of VLAN(s). | - | NOT RUN | - |
+| 966 | dc2-leaf1b | STP | VerifySTPMode | Verifies the configured STP mode for a provided list of VLAN(s). | - | NOT RUN | - |
+| 967 | dc2-leaf1b | STP | VerifySTPRootPriority | Verifies the STP root priority for a provided list of VLAN or MST instance ID(s). | - | NOT RUN | - |
+| 968 | dc2-leaf1b | System | VerifyAgentLogs | Verifies there are no agent crash reports. | - | NOT RUN | - |
+| 969 | dc2-leaf1b | System | VerifyCoredump | Verifies there are no core dump files. | - | NOT RUN | - |
+| 970 | dc2-leaf1b | System | VerifyCPUUtilization | Verifies whether the CPU utilization is below 75%. | - | NOT RUN | - |
+| 971 | dc2-leaf1b | System | VerifyFileSystemUtilization | Verifies that no partition is utilizing more than 75% of its disk space. | - | NOT RUN | - |
+| 972 | dc2-leaf1b | System | VerifyMemoryUtilization | Verifies whether the memory utilization is below 75%. | - | NOT RUN | - |
+| 973 | dc2-leaf1b | System | VerifyNTP | Verifies if NTP is synchronised. | - | NOT RUN | - |
+| 974 | dc2-leaf1b | System | VerifyNTP | Verifies if NTP is synchronised. | - | NOT RUN | - |
+| 975 | dc2-leaf1b | System | VerifyReloadCause | Verifies the last reload cause of the device. | - | NOT RUN | - |
+| 976 | dc2-leaf1b | System | VerifyUptime | Verifies the device uptime. | - | NOT RUN | - |
+| 977 | dc2-leaf1c | AAA | VerifyAcctConsoleMethods | Verifies the AAA accounting console method lists for different accounting types (system, exec, commands, dot1x). | - | NOT RUN | - |
+| 978 | dc2-leaf1c | AAA | VerifyAcctDefaultMethods | Verifies the AAA accounting default method lists for different accounting types (system, exec, commands, dot1x). | - | NOT RUN | - |
+| 979 | dc2-leaf1c | AAA | VerifyAuthenMethods | Verifies the AAA authentication method lists for different authentication types (login, enable, dot1x). | - | NOT RUN | - |
+| 980 | dc2-leaf1c | AAA | VerifyAuthzMethods | Verifies the AAA authorization method lists for different authorization types (commands, exec). | - | NOT RUN | - |
+| 981 | dc2-leaf1c | AAA | VerifyTacacsServerGroups | Verifies if the provided TACACS server group(s) are configured. | - | NOT RUN | - |
+| 982 | dc2-leaf1c | AAA | VerifyTacacsServers | Verifies TACACS servers are configured for a specified VRF. | - | NOT RUN | - |
+| 983 | dc2-leaf1c | AAA | VerifyTacacsSourceIntf | Verifies TACACS source-interface for a specified VRF. | - | NOT RUN | - |
+| 984 | dc2-leaf1c | Configuration | VerifyRunningConfigDiffs | Verifies there is no difference between the running-config and the startup-config | - | NOT RUN | - |
+| 985 | dc2-leaf1c | Configuration | VerifyZeroTouch | Verifies ZeroTouch is disabled | - | NOT RUN | - |
+| 986 | dc2-leaf1c | Connectivity | VerifyLLDPNeighbors | Verifies that the provided LLDP neighbors are connected properly. | Local: Ethernet1 - Remote: dc2-leaf1a Ethernet8 | NOT RUN | - |
+| 987 | dc2-leaf1c | Connectivity | VerifyLLDPNeighbors | Verifies that the provided LLDP neighbors are connected properly. | Local: Ethernet2 - Remote: dc2-leaf1b Ethernet8 | NOT RUN | - |
+| 988 | dc2-leaf1c | Field Notices, Software | VerifyFieldNotice44Resolution | Verifies the device is using an Aboot version that fix the bug discussed in the field notice 44 (Aboot manages system settings prior to EOS initialization) | - | NOT RUN | - |
+| 989 | dc2-leaf1c | Field Notices, Software | VerifyFieldNotice72Resolution | Verifies if the device has exposeure to FN72, and if the issue has been mitigated | - | NOT RUN | - |
+| 990 | dc2-leaf1c | Hardware | VerifyAdverseDrops | Verifies there are no adverse drops on DCS7280E and DCS7500E | - | NOT RUN | - |
+| 991 | dc2-leaf1c | Hardware | VerifyEnvironmentCooling | Verifies the status of power supply fans and all fan trays. | - | NOT RUN | - |
+| 992 | dc2-leaf1c | Hardware | VerifyEnvironmentCooling | Verifies the status of power supply fans and all fan trays. | Accepted States: 'ok' | NOT RUN | - |
+| 993 | dc2-leaf1c | Hardware | VerifyEnvironmentPower | Verifies the power supplies status. | - | NOT RUN | - |
+| 994 | dc2-leaf1c | Hardware | VerifyEnvironmentPower | Verifies the power supplies status. | Accepted States: 'ok' | NOT RUN | - |
+| 995 | dc2-leaf1c | Hardware | VerifyEnvironmentSystemCooling | Verifies the system cooling status. | - | NOT RUN | - |
+| 996 | dc2-leaf1c | Hardware | VerifyTemperature | Verifies the device temperature. | - | NOT RUN | - |
+| 997 | dc2-leaf1c | Hardware | VerifyTemperature | Verifies the device temperature. | - | NOT RUN | - |
+| 998 | dc2-leaf1c | Hardware | VerifyTransceiversManufacturers | Verifies if all transceivers come from approved manufacturers. | - | NOT RUN | - |
+| 999 | dc2-leaf1c | Hardware | VerifyTransceiversManufacturers | Verifies if all transceivers come from approved manufacturers. | Accepted Manufacturers: 'Arista Networks', 'Arastra, Inc.', 'Not Present' | NOT RUN | - |
+| 1000 | dc2-leaf1c | Hardware | VerifyTransceiversTemperature | Verifies the transceivers temperature. | - | NOT RUN | - |
+| 1001 | dc2-leaf1c | Interfaces | VerifyInterfacesStatus | Verifies the status of the provided interfaces. | Interface Ethernet1 - DC2-LEAF1A_Ethernet8 = 'up' | NOT RUN | - |
+| 1002 | dc2-leaf1c | Interfaces | VerifyInterfacesStatus | Verifies the status of the provided interfaces. | Interface Ethernet2 - DC2-LEAF1B_Ethernet8 = 'up' | NOT RUN | - |
+| 1003 | dc2-leaf1c | Interfaces | VerifyInterfacesStatus | Verifies the status of the provided interfaces. | Interface Ethernet5 - dc2-leaf1-server1_iLO = 'up' | NOT RUN | - |
+| 1004 | dc2-leaf1c | Interfaces | VerifyInterfacesStatus | Verifies the status of the provided interfaces. | Interface Port-Channel1 - DC2_L3_LEAF1_Po8 = 'up' | NOT RUN | - |
+| 1005 | dc2-leaf1c | Security | VerifyAPIHttpsSSL | Verifies if the eAPI has a valid SSL profile. | eAPI HTTPS SSL Profile: eAPI_SSL_Profile | NOT RUN | - |
+| 1006 | dc2-leaf1c | SNMP | VerifySnmpIPv4Acl | Verifies if the SNMP agent has IPv4 ACL(s) configured. | - | NOT RUN | - |
+| 1007 | dc2-leaf1c | SNMP | VerifySnmpIPv6Acl | Verifies if the SNMP agent has IPv6 ACL(s) configured. | - | NOT RUN | - |
+| 1008 | dc2-leaf1c | SNMP | VerifySnmpStatus | Verifies if the SNMP agent is enabled. | - | NOT RUN | - |
+| 1009 | dc2-leaf1c | Software | VerifyEOSVersion | Verifies the device is running one of the allowed EOS version. | - | NOT RUN | - |
+| 1010 | dc2-leaf1c | Software | VerifyTerminAttrVersion | Verifies the device is running one of the allowed TerminAttr version. | - | NOT RUN | - |
+| 1011 | dc2-leaf1c | System | VerifyAgentLogs | Verifies there are no agent crash reports. | - | NOT RUN | - |
+| 1012 | dc2-leaf1c | System | VerifyCoredump | Verifies there are no core dump files. | - | NOT RUN | - |
+| 1013 | dc2-leaf1c | System | VerifyCPUUtilization | Verifies whether the CPU utilization is below 75%. | - | NOT RUN | - |
+| 1014 | dc2-leaf1c | System | VerifyFileSystemUtilization | Verifies that no partition is utilizing more than 75% of its disk space. | - | NOT RUN | - |
+| 1015 | dc2-leaf1c | System | VerifyMemoryUtilization | Verifies whether the memory utilization is below 75%. | - | NOT RUN | - |
+| 1016 | dc2-leaf1c | System | VerifyNTP | Verifies if NTP is synchronised. | - | NOT RUN | - |
+| 1017 | dc2-leaf1c | System | VerifyNTP | Verifies if NTP is synchronised. | - | NOT RUN | - |
+| 1018 | dc2-leaf1c | System | VerifyReloadCause | Verifies the last reload cause of the device. | - | NOT RUN | - |
+| 1019 | dc2-leaf1c | System | VerifyUptime | Verifies the device uptime. | - | NOT RUN | - |
+| 1020 | dc2-leaf2a | AAA | VerifyAcctConsoleMethods | Verifies the AAA accounting console method lists for different accounting types (system, exec, commands, dot1x). | - | NOT RUN | - |
+| 1021 | dc2-leaf2a | AAA | VerifyAcctDefaultMethods | Verifies the AAA accounting default method lists for different accounting types (system, exec, commands, dot1x). | - | NOT RUN | - |
+| 1022 | dc2-leaf2a | AAA | VerifyAuthenMethods | Verifies the AAA authentication method lists for different authentication types (login, enable, dot1x). | - | NOT RUN | - |
+| 1023 | dc2-leaf2a | AAA | VerifyAuthzMethods | Verifies the AAA authorization method lists for different authorization types (commands, exec). | - | NOT RUN | - |
+| 1024 | dc2-leaf2a | AAA | VerifyTacacsServerGroups | Verifies if the provided TACACS server group(s) are configured. | - | NOT RUN | - |
+| 1025 | dc2-leaf2a | AAA | VerifyTacacsServers | Verifies TACACS servers are configured for a specified VRF. | - | NOT RUN | - |
+| 1026 | dc2-leaf2a | AAA | VerifyTacacsSourceIntf | Verifies TACACS source-interface for a specified VRF. | - | NOT RUN | - |
+| 1027 | dc2-leaf2a | BGP | VerifyBGPSpecificPeers | Verifies the health of specific BGP peer(s). | BGP EVPN Peer: dc1-leaf2a (IP: 10.255.0.5) | NOT RUN | - |
+| 1028 | dc2-leaf2a | BGP | VerifyBGPSpecificPeers | Verifies the health of specific BGP peer(s). | BGP EVPN Peer: dc2-spine1 (IP: 10.255.128.11) | NOT RUN | - |
+| 1029 | dc2-leaf2a | BGP | VerifyBGPSpecificPeers | Verifies the health of specific BGP peer(s). | BGP EVPN Peer: dc2-spine2 (IP: 10.255.128.12) | NOT RUN | - |
+| 1030 | dc2-leaf2a | BGP | VerifyBGPSpecificPeers | Verifies the health of specific BGP peer(s). | BGP IPv4 Unicast Peer: dc1-leaf2a (IP: 192.168.100.0) | NOT RUN | - |
+| 1031 | dc2-leaf2a | BGP | VerifyBGPSpecificPeers | Verifies the health of specific BGP peer(s). | BGP IPv4 Unicast Peer: dc2-leaf2b (IP: 10.255.129.121) | NOT RUN | - |
+| 1032 | dc2-leaf2a | BGP | VerifyBGPSpecificPeers | Verifies the health of specific BGP peer(s). | BGP IPv4 Unicast Peer: dc2-spine1 (IP: 10.255.255.112) | NOT RUN | - |
+| 1033 | dc2-leaf2a | BGP | VerifyBGPSpecificPeers | Verifies the health of specific BGP peer(s). | BGP IPv4 Unicast Peer: dc2-spine2 (IP: 10.255.255.114) | NOT RUN | - |
+| 1034 | dc2-leaf2a | Configuration | VerifyRunningConfigDiffs | Verifies there is no difference between the running-config and the startup-config | - | NOT RUN | - |
+| 1035 | dc2-leaf2a | Configuration | VerifyZeroTouch | Verifies ZeroTouch is disabled | - | NOT RUN | - |
+| 1036 | dc2-leaf2a | Connectivity | VerifyLLDPNeighbors | Verifies that the provided LLDP neighbors are connected properly. | Local: Ethernet1 - Remote: dc2-spine1 Ethernet3 | NOT RUN | - |
+| 1037 | dc2-leaf2a | Connectivity | VerifyLLDPNeighbors | Verifies that the provided LLDP neighbors are connected properly. | Local: Ethernet2 - Remote: dc2-spine2 Ethernet3 | NOT RUN | - |
+| 1038 | dc2-leaf2a | Connectivity | VerifyLLDPNeighbors | Verifies that the provided LLDP neighbors are connected properly. | Local: Ethernet3 - Remote: dc2-leaf2b Ethernet3 | NOT RUN | - |
+| 1039 | dc2-leaf2a | Connectivity | VerifyLLDPNeighbors | Verifies that the provided LLDP neighbors are connected properly. | Local: Ethernet4 - Remote: dc2-leaf2b Ethernet4 | NOT RUN | - |
+| 1040 | dc2-leaf2a | Connectivity | VerifyLLDPNeighbors | Verifies that the provided LLDP neighbors are connected properly. | Local: Ethernet6 - Remote: dc1-leaf2a Ethernet6 | NOT RUN | - |
+| 1041 | dc2-leaf2a | Connectivity | VerifyLLDPNeighbors | Verifies that the provided LLDP neighbors are connected properly. | Local: Ethernet8 - Remote: dc2-leaf2c Ethernet1 | NOT RUN | - |
+| 1042 | dc2-leaf2a | Connectivity | VerifyReachability | Test the network reachability to one or many destination IP(s). | Source: Loopback0 (IP: 10.255.128.15) - Destination: dc1-leaf1a Loopback0 (IP: 10.255.0.3) | NOT RUN | - |
+| 1043 | dc2-leaf2a | Connectivity | VerifyReachability | Test the network reachability to one or many destination IP(s). | Source: Loopback0 (IP: 10.255.128.15) - Destination: dc1-leaf1b Loopback0 (IP: 10.255.0.4) | NOT RUN | - |
+| 1044 | dc2-leaf2a | Connectivity | VerifyReachability | Test the network reachability to one or many destination IP(s). | Source: Loopback0 (IP: 10.255.128.15) - Destination: dc1-leaf2a Loopback0 (IP: 10.255.0.5) | NOT RUN | - |
+| 1045 | dc2-leaf2a | Connectivity | VerifyReachability | Test the network reachability to one or many destination IP(s). | Source: Loopback0 (IP: 10.255.128.15) - Destination: dc1-spine1 Loopback0 (IP: 10.255.0.1) | NOT RUN | - |
+| 1046 | dc2-leaf2a | Connectivity | VerifyReachability | Test the network reachability to one or many destination IP(s). | Source: Loopback0 (IP: 10.255.128.15) - Destination: dc1-spine2 Loopback0 (IP: 10.255.0.2) | NOT RUN | - |
+| 1047 | dc2-leaf2a | Connectivity | VerifyReachability | Test the network reachability to one or many destination IP(s). | Source: Loopback0 (IP: 10.255.128.15) - Destination: dc1-wan1 Loopback0 (IP: 10.255.2.1) | NOT RUN | - |
+| 1048 | dc2-leaf2a | Connectivity | VerifyReachability | Test the network reachability to one or many destination IP(s). | Source: Loopback0 (IP: 10.255.128.15) - Destination: dc1-wan2 Loopback0 (IP: 10.255.2.2) | NOT RUN | - |
+| 1049 | dc2-leaf2a | Connectivity | VerifyReachability | Test the network reachability to one or many destination IP(s). | Source: Loopback0 (IP: 10.255.128.15) - Destination: dc2-leaf1a Loopback0 (IP: 10.255.128.13) | NOT RUN | - |
+| 1050 | dc2-leaf2a | Connectivity | VerifyReachability | Test the network reachability to one or many destination IP(s). | Source: Loopback0 (IP: 10.255.128.15) - Destination: dc2-leaf1b Loopback0 (IP: 10.255.128.14) | NOT RUN | - |
+| 1051 | dc2-leaf2a | Connectivity | VerifyReachability | Test the network reachability to one or many destination IP(s). | Source: Loopback0 (IP: 10.255.128.15) - Destination: dc2-leaf2a Loopback0 (IP: 10.255.128.15) | NOT RUN | - |
+| 1052 | dc2-leaf2a | Connectivity | VerifyReachability | Test the network reachability to one or many destination IP(s). | Source: Loopback0 (IP: 10.255.128.15) - Destination: dc2-leaf2b Loopback0 (IP: 10.255.128.16) | NOT RUN | - |
+| 1053 | dc2-leaf2a | Connectivity | VerifyReachability | Test the network reachability to one or many destination IP(s). | Source: Loopback0 (IP: 10.255.128.15) - Destination: dc2-leaf3a.arista.com Loopback0 (IP: 10.255.128.17) | NOT RUN | - |
+| 1054 | dc2-leaf2a | Connectivity | VerifyReachability | Test the network reachability to one or many destination IP(s). | Source: Loopback0 (IP: 10.255.128.15) - Destination: dc2-leaf3b.arista.com Loopback0 (IP: 10.255.128.18) | NOT RUN | - |
+| 1055 | dc2-leaf2a | Connectivity | VerifyReachability | Test the network reachability to one or many destination IP(s). | Source: Loopback0 (IP: 10.255.128.15) - Destination: dc2-spine1 Loopback0 (IP: 10.255.128.11) | NOT RUN | - |
+| 1056 | dc2-leaf2a | Connectivity | VerifyReachability | Test the network reachability to one or many destination IP(s). | Source: Loopback0 (IP: 10.255.128.15) - Destination: dc2-spine2 Loopback0 (IP: 10.255.128.12) | NOT RUN | - |
+| 1057 | dc2-leaf2a | Connectivity | VerifyReachability | Test the network reachability to one or many destination IP(s). | Source: P2P Interface Ethernet1 (IP: 10.255.255.113) - Destination: dc2-spine1 Ethernet3 (IP: 10.255.255.112) | NOT RUN | - |
+| 1058 | dc2-leaf2a | Connectivity | VerifyReachability | Test the network reachability to one or many destination IP(s). | Source: P2P Interface Ethernet2 (IP: 10.255.255.115) - Destination: dc2-spine2 Ethernet3 (IP: 10.255.255.114) | NOT RUN | - |
+| 1059 | dc2-leaf2a | Connectivity | VerifyReachability | Test the network reachability to one or many destination IP(s). | Source: P2P Interface Ethernet6 (IP: 192.168.100.1) - Destination: dc1-leaf2a Ethernet6 (IP: 192.168.100.0) | NOT RUN | - |
+| 1060 | dc2-leaf2a | Field Notices, Software | VerifyFieldNotice44Resolution | Verifies the device is using an Aboot version that fix the bug discussed in the field notice 44 (Aboot manages system settings prior to EOS initialization) | - | NOT RUN | - |
+| 1061 | dc2-leaf2a | Field Notices, Software | VerifyFieldNotice72Resolution | Verifies if the device has exposeure to FN72, and if the issue has been mitigated | - | NOT RUN | - |
+| 1062 | dc2-leaf2a | Hardware | VerifyAdverseDrops | Verifies there are no adverse drops on DCS7280E and DCS7500E | - | NOT RUN | - |
+| 1063 | dc2-leaf2a | Hardware | VerifyEnvironmentCooling | Verifies the status of power supply fans and all fan trays. | - | NOT RUN | - |
+| 1064 | dc2-leaf2a | Hardware | VerifyEnvironmentCooling | Verifies the status of power supply fans and all fan trays. | Accepted States: 'ok' | NOT RUN | - |
+| 1065 | dc2-leaf2a | Hardware | VerifyEnvironmentPower | Verifies the power supplies status. | - | NOT RUN | - |
+| 1066 | dc2-leaf2a | Hardware | VerifyEnvironmentPower | Verifies the power supplies status. | Accepted States: 'ok' | NOT RUN | - |
+| 1067 | dc2-leaf2a | Hardware | VerifyEnvironmentSystemCooling | Verifies the system cooling status. | - | NOT RUN | - |
+| 1068 | dc2-leaf2a | Hardware | VerifyTemperature | Verifies the device temperature. | - | NOT RUN | - |
+| 1069 | dc2-leaf2a | Hardware | VerifyTemperature | Verifies the device temperature. | - | NOT RUN | - |
+| 1070 | dc2-leaf2a | Hardware | VerifyTransceiversManufacturers | Verifies if all transceivers come from approved manufacturers. | - | NOT RUN | - |
+| 1071 | dc2-leaf2a | Hardware | VerifyTransceiversManufacturers | Verifies if all transceivers come from approved manufacturers. | Accepted Manufacturers: 'Arista Networks', 'Arastra, Inc.', 'Not Present' | NOT RUN | - |
+| 1072 | dc2-leaf2a | Hardware | VerifyTransceiversTemperature | Verifies the transceivers temperature. | - | NOT RUN | - |
+| 1073 | dc2-leaf2a | Interfaces | VerifyInterfacesStatus | Verifies the status of the provided interfaces. | Interface Ethernet1 - P2P_LINK_TO_DC2-SPINE1_Ethernet3 = 'up' | NOT RUN | - |
+| 1074 | dc2-leaf2a | Interfaces | VerifyInterfacesStatus | Verifies the status of the provided interfaces. | Interface Ethernet2 - P2P_LINK_TO_DC2-SPINE2_Ethernet3 = 'up' | NOT RUN | - |
+| 1075 | dc2-leaf2a | Interfaces | VerifyInterfacesStatus | Verifies the status of the provided interfaces. | Interface Ethernet3 - MLAG_PEER_dc2-leaf2b_Ethernet3 = 'up' | NOT RUN | - |
+| 1076 | dc2-leaf2a | Interfaces | VerifyInterfacesStatus | Verifies the status of the provided interfaces. | Interface Ethernet4 - MLAG_PEER_dc2-leaf2b_Ethernet4 = 'up' | NOT RUN | - |
+| 1077 | dc2-leaf2a | Interfaces | VerifyInterfacesStatus | Verifies the status of the provided interfaces. | Interface Ethernet5 - dc2-leaf2-server1_PCI1 = 'up' | NOT RUN | - |
+| 1078 | dc2-leaf2a | Interfaces | VerifyInterfacesStatus | Verifies the status of the provided interfaces. | Interface Ethernet6 - P2P_LINK_TO_dc1-leaf2a_Ethernet6 = 'up' | NOT RUN | - |
+| 1079 | dc2-leaf2a | Interfaces | VerifyInterfacesStatus | Verifies the status of the provided interfaces. | Interface Ethernet8 - DC2-LEAF2C_Ethernet1 = 'up' | NOT RUN | - |
+| 1080 | dc2-leaf2a | Interfaces | VerifyInterfacesStatus | Verifies the status of the provided interfaces. | Interface Loopback0 - EVPN_Overlay_Peering = 'up' | NOT RUN | - |
+| 1081 | dc2-leaf2a | Interfaces | VerifyInterfacesStatus | Verifies the status of the provided interfaces. | Interface Loopback1 - VTEP_VXLAN_Tunnel_Source = 'up' | NOT RUN | - |
+| 1082 | dc2-leaf2a | Interfaces | VerifyInterfacesStatus | Verifies the status of the provided interfaces. | Interface Loopback10 - VRF10_VTEP_DIAGNOSTICS = 'up' | NOT RUN | - |
+| 1083 | dc2-leaf2a | Interfaces | VerifyInterfacesStatus | Verifies the status of the provided interfaces. | Interface Loopback11 - VRF11_VTEP_DIAGNOSTICS = 'up' | NOT RUN | - |
+| 1084 | dc2-leaf2a | Interfaces | VerifyInterfacesStatus | Verifies the status of the provided interfaces. | Interface Port-Channel3 - MLAG_PEER_dc2-leaf2b_Po3 = 'up' | NOT RUN | - |
+| 1085 | dc2-leaf2a | Interfaces | VerifyInterfacesStatus | Verifies the status of the provided interfaces. | Interface Port-Channel5 - dc2-leaf2-server1_PortChannel dc2-leaf2-server1 = 'up' | NOT RUN | - |
+| 1086 | dc2-leaf2a | Interfaces | VerifyInterfacesStatus | Verifies the status of the provided interfaces. | Interface Port-Channel8 - DC2-LEAF2C_Po1 = 'up' | NOT RUN | - |
+| 1087 | dc2-leaf2a | Interfaces | VerifyInterfacesStatus | Verifies the status of the provided interfaces. | Interface Vlan11 - VRF10_VLAN11 = 'up' | NOT RUN | - |
+| 1088 | dc2-leaf2a | Interfaces | VerifyInterfacesStatus | Verifies the status of the provided interfaces. | Interface Vlan12 - VRF10_VLAN12 = 'up' | NOT RUN | - |
+| 1089 | dc2-leaf2a | Interfaces | VerifyInterfacesStatus | Verifies the status of the provided interfaces. | Interface Vlan21 - VRF11_VLAN21 = 'up' | NOT RUN | - |
+| 1090 | dc2-leaf2a | Interfaces | VerifyInterfacesStatus | Verifies the status of the provided interfaces. | Interface Vlan22 - VRF11_VLAN22 = 'up' | NOT RUN | - |
+| 1091 | dc2-leaf2a | Interfaces | VerifyInterfacesStatus | Verifies the status of the provided interfaces. | Interface Vlan3009 - MLAG_PEER_L3_iBGP: vrf VRF10 = 'up' | NOT RUN | - |
+| 1092 | dc2-leaf2a | Interfaces | VerifyInterfacesStatus | Verifies the status of the provided interfaces. | Interface Vlan3010 - MLAG_PEER_L3_iBGP: vrf VRF11 = 'up' | NOT RUN | - |
+| 1093 | dc2-leaf2a | Interfaces | VerifyInterfacesStatus | Verifies the status of the provided interfaces. | Interface Vlan4093 - MLAG_PEER_L3_PEERING = 'up' | NOT RUN | - |
+| 1094 | dc2-leaf2a | Interfaces | VerifyInterfacesStatus | Verifies the status of the provided interfaces. | Interface Vlan4094 - MLAG_PEER = 'up' | NOT RUN | - |
+| 1095 | dc2-leaf2a | Interfaces | VerifyInterfacesStatus | Verifies the status of the provided interfaces. | Interface Vxlan1 = 'up' | NOT RUN | - |
+| 1096 | dc2-leaf2a | Logging | VerifyLoggingAccounting | Verifies if AAA accounting logs are generated. | - | NOT RUN | - |
+| 1097 | dc2-leaf2a | Logging | VerifyLoggingHostname | Verifies if logs are generated with the device FQDN. | - | NOT RUN | - |
+| 1098 | dc2-leaf2a | Logging | VerifyLoggingHosts | Verifies logging hosts (syslog servers) for a specified VRF. | - | NOT RUN | - |
+| 1099 | dc2-leaf2a | Logging | VerifyLoggingLogsGeneration | Verifies if logs are generated. | - | NOT RUN | - |
+| 1100 | dc2-leaf2a | Logging | VerifyLoggingPersistent | Verifies if logging persistent is enabled and logs are saved in flash. | - | NOT RUN | - |
+| 1101 | dc2-leaf2a | Logging | VerifyLoggingSourceInt | Verifies logging source-interface for a specified VRF. | - | NOT RUN | - |
+| 1102 | dc2-leaf2a | Logging | VerifyLoggingTimestamp | Verifies if logs are generated with the appropriate timestamp. | - | NOT RUN | - |
+| 1103 | dc2-leaf2a | Logging | VerifyLoggingWarning | This test verifies there are no syslog messages with a severity of ERRORS or higher. | - | NOT RUN | - |
+| 1104 | dc2-leaf2a | MLAG | VerifyMlagConfigSanity | Verifies there are no MLAG config-sanity inconsistencies. | - | NOT RUN | - |
+| 1105 | dc2-leaf2a | MLAG | VerifyMlagDualPrimary | Verifies the MLAG dual-primary detection parameters. | - | NOT RUN | - |
+| 1106 | dc2-leaf2a | MLAG | VerifyMlagInterfaces | Verifies there are no inactive or active-partial MLAG ports. | - | NOT RUN | - |
+| 1107 | dc2-leaf2a | MLAG | VerifyMlagReloadDelay | Verifies the MLAG reload-delay parameters. | - | NOT RUN | - |
+| 1108 | dc2-leaf2a | MLAG | VerifyMlagStatus | Verifies the health status of the MLAG configuration. | - | NOT RUN | - |
+| 1109 | dc2-leaf2a | MLAG | VerifyMlagStatus | Verifies the health status of the MLAG configuration. | - | NOT RUN | - |
+| 1110 | dc2-leaf2a | Multicast, IGMP | VerifyIGMPSnoopingGlobal | Verifies the IGMP snooping global configuration. | - | NOT RUN | - |
+| 1111 | dc2-leaf2a | Multicast, IGMP | VerifyIGMPSnoopingVlans | Verifies the IGMP snooping configuration for some VLANs. | - | NOT RUN | - |
+| 1112 | dc2-leaf2a | Routing | VerifyRoutingProtocolModel | Verifies the configured routing protocol model. | Routing protocol model: multi-agent | NOT RUN | - |
+| 1113 | dc2-leaf2a | Routing | VerifyRoutingTableEntry | Verifies that the provided routes are present in the routing table of a specified VRF. | Route: 10.255.0.1 - Peer: dc1-spine1 | NOT RUN | - |
+| 1114 | dc2-leaf2a | Routing | VerifyRoutingTableEntry | Verifies that the provided routes are present in the routing table of a specified VRF. | Route: 10.255.0.2 - Peer: dc1-spine2 | NOT RUN | - |
+| 1115 | dc2-leaf2a | Routing | VerifyRoutingTableEntry | Verifies that the provided routes are present in the routing table of a specified VRF. | Route: 10.255.0.3 - Peer: dc1-leaf1a | NOT RUN | - |
+| 1116 | dc2-leaf2a | Routing | VerifyRoutingTableEntry | Verifies that the provided routes are present in the routing table of a specified VRF. | Route: 10.255.0.4 - Peer: dc1-leaf1b | NOT RUN | - |
+| 1117 | dc2-leaf2a | Routing | VerifyRoutingTableEntry | Verifies that the provided routes are present in the routing table of a specified VRF. | Route: 10.255.0.5 - Peer: dc1-leaf2a | NOT RUN | - |
+| 1118 | dc2-leaf2a | Routing | VerifyRoutingTableEntry | Verifies that the provided routes are present in the routing table of a specified VRF. | Route: 10.255.1.3 - Peer: dc1-leaf1a | NOT RUN | - |
+| 1119 | dc2-leaf2a | Routing | VerifyRoutingTableEntry | Verifies that the provided routes are present in the routing table of a specified VRF. | Route: 10.255.1.5 - Peer: dc1-leaf2a | NOT RUN | - |
+| 1120 | dc2-leaf2a | Routing | VerifyRoutingTableEntry | Verifies that the provided routes are present in the routing table of a specified VRF. | Route: 10.255.128.11 - Peer: dc2-spine1 | NOT RUN | - |
+| 1121 | dc2-leaf2a | Routing | VerifyRoutingTableEntry | Verifies that the provided routes are present in the routing table of a specified VRF. | Route: 10.255.128.12 - Peer: dc2-spine2 | NOT RUN | - |
+| 1122 | dc2-leaf2a | Routing | VerifyRoutingTableEntry | Verifies that the provided routes are present in the routing table of a specified VRF. | Route: 10.255.128.13 - Peer: dc2-leaf1a | NOT RUN | - |
+| 1123 | dc2-leaf2a | Routing | VerifyRoutingTableEntry | Verifies that the provided routes are present in the routing table of a specified VRF. | Route: 10.255.128.14 - Peer: dc2-leaf1b | NOT RUN | - |
+| 1124 | dc2-leaf2a | Routing | VerifyRoutingTableEntry | Verifies that the provided routes are present in the routing table of a specified VRF. | Route: 10.255.128.15 - Peer: dc2-leaf2a | NOT RUN | - |
+| 1125 | dc2-leaf2a | Routing | VerifyRoutingTableEntry | Verifies that the provided routes are present in the routing table of a specified VRF. | Route: 10.255.128.16 - Peer: dc2-leaf2b | NOT RUN | - |
+| 1126 | dc2-leaf2a | Routing | VerifyRoutingTableEntry | Verifies that the provided routes are present in the routing table of a specified VRF. | Route: 10.255.128.17 - Peer: dc2-leaf3a.arista.com | NOT RUN | - |
+| 1127 | dc2-leaf2a | Routing | VerifyRoutingTableEntry | Verifies that the provided routes are present in the routing table of a specified VRF. | Route: 10.255.128.18 - Peer: dc2-leaf3b.arista.com | NOT RUN | - |
+| 1128 | dc2-leaf2a | Routing | VerifyRoutingTableEntry | Verifies that the provided routes are present in the routing table of a specified VRF. | Route: 10.255.129.13 - Peer: dc2-leaf1a | NOT RUN | - |
+| 1129 | dc2-leaf2a | Routing | VerifyRoutingTableEntry | Verifies that the provided routes are present in the routing table of a specified VRF. | Route: 10.255.129.15 - Peer: dc2-leaf2a | NOT RUN | - |
+| 1130 | dc2-leaf2a | Routing | VerifyRoutingTableEntry | Verifies that the provided routes are present in the routing table of a specified VRF. | Route: 10.255.129.17 - Peer: dc2-leaf3a.arista.com | NOT RUN | - |
+| 1131 | dc2-leaf2a | Routing | VerifyRoutingTableEntry | Verifies that the provided routes are present in the routing table of a specified VRF. | Route: 10.255.2.1 - Peer: dc1-wan1 | NOT RUN | - |
+| 1132 | dc2-leaf2a | Routing | VerifyRoutingTableEntry | Verifies that the provided routes are present in the routing table of a specified VRF. | Route: 10.255.2.2 - Peer: dc1-wan2 | NOT RUN | - |
+| 1133 | dc2-leaf2a | Security | VerifyAPIHttpsSSL | Verifies if the eAPI has a valid SSL profile. | eAPI HTTPS SSL Profile: eAPI_SSL_Profile | NOT RUN | - |
+| 1134 | dc2-leaf2a | SNMP | VerifySnmpIPv4Acl | Verifies if the SNMP agent has IPv4 ACL(s) configured. | - | NOT RUN | - |
+| 1135 | dc2-leaf2a | SNMP | VerifySnmpIPv6Acl | Verifies if the SNMP agent has IPv6 ACL(s) configured. | - | NOT RUN | - |
+| 1136 | dc2-leaf2a | SNMP | VerifySnmpStatus | Verifies if the SNMP agent is enabled. | - | NOT RUN | - |
+| 1137 | dc2-leaf2a | Software | VerifyEOSVersion | Verifies the device is running one of the allowed EOS version. | - | NOT RUN | - |
+| 1138 | dc2-leaf2a | Software | VerifyTerminAttrVersion | Verifies the device is running one of the allowed TerminAttr version. | - | NOT RUN | - |
+| 1139 | dc2-leaf2a | STP | VerifySTPBlockedPorts | Verifies there is no STP blocked ports. | - | NOT RUN | - |
+| 1140 | dc2-leaf2a | STP | VerifySTPCounters | Verifies there is no errors in STP BPDU packets. | - | NOT RUN | - |
+| 1141 | dc2-leaf2a | STP | VerifySTPForwardingPorts | Verifies that all interfaces are forwarding for a provided list of VLAN(s). | - | NOT RUN | - |
+| 1142 | dc2-leaf2a | STP | VerifySTPMode | Verifies the configured STP mode for a provided list of VLAN(s). | - | NOT RUN | - |
+| 1143 | dc2-leaf2a | STP | VerifySTPRootPriority | Verifies the STP root priority for a provided list of VLAN or MST instance ID(s). | - | NOT RUN | - |
+| 1144 | dc2-leaf2a | System | VerifyAgentLogs | Verifies there are no agent crash reports. | - | NOT RUN | - |
+| 1145 | dc2-leaf2a | System | VerifyCoredump | Verifies there are no core dump files. | - | NOT RUN | - |
+| 1146 | dc2-leaf2a | System | VerifyCPUUtilization | Verifies whether the CPU utilization is below 75%. | - | NOT RUN | - |
+| 1147 | dc2-leaf2a | System | VerifyFileSystemUtilization | Verifies that no partition is utilizing more than 75% of its disk space. | - | NOT RUN | - |
+| 1148 | dc2-leaf2a | System | VerifyMemoryUtilization | Verifies whether the memory utilization is below 75%. | - | NOT RUN | - |
+| 1149 | dc2-leaf2a | System | VerifyNTP | Verifies if NTP is synchronised. | - | NOT RUN | - |
+| 1150 | dc2-leaf2a | System | VerifyNTP | Verifies if NTP is synchronised. | - | NOT RUN | - |
+| 1151 | dc2-leaf2a | System | VerifyReloadCause | Verifies the last reload cause of the device. | - | NOT RUN | - |
+| 1152 | dc2-leaf2a | System | VerifyUptime | Verifies the device uptime. | - | NOT RUN | - |
+| 1153 | dc2-leaf2b | AAA | VerifyAcctConsoleMethods | Verifies the AAA accounting console method lists for different accounting types (system, exec, commands, dot1x). | - | NOT RUN | - |
+| 1154 | dc2-leaf2b | AAA | VerifyAcctDefaultMethods | Verifies the AAA accounting default method lists for different accounting types (system, exec, commands, dot1x). | - | NOT RUN | - |
+| 1155 | dc2-leaf2b | AAA | VerifyAuthenMethods | Verifies the AAA authentication method lists for different authentication types (login, enable, dot1x). | - | NOT RUN | - |
+| 1156 | dc2-leaf2b | AAA | VerifyAuthzMethods | Verifies the AAA authorization method lists for different authorization types (commands, exec). | - | NOT RUN | - |
+| 1157 | dc2-leaf2b | AAA | VerifyTacacsServerGroups | Verifies if the provided TACACS server group(s) are configured. | - | NOT RUN | - |
+| 1158 | dc2-leaf2b | AAA | VerifyTacacsServers | Verifies TACACS servers are configured for a specified VRF. | - | NOT RUN | - |
+| 1159 | dc2-leaf2b | AAA | VerifyTacacsSourceIntf | Verifies TACACS source-interface for a specified VRF. | - | NOT RUN | - |
+| 1160 | dc2-leaf2b | BGP | VerifyBGPSpecificPeers | Verifies the health of specific BGP peer(s). | BGP EVPN Peer: dc2-spine1 (IP: 10.255.128.11) | NOT RUN | - |
+| 1161 | dc2-leaf2b | BGP | VerifyBGPSpecificPeers | Verifies the health of specific BGP peer(s). | BGP EVPN Peer: dc2-spine2 (IP: 10.255.128.12) | NOT RUN | - |
+| 1162 | dc2-leaf2b | BGP | VerifyBGPSpecificPeers | Verifies the health of specific BGP peer(s). | BGP IPv4 Unicast Peer: dc2-leaf2a (IP: 10.255.129.120) | NOT RUN | - |
+| 1163 | dc2-leaf2b | BGP | VerifyBGPSpecificPeers | Verifies the health of specific BGP peer(s). | BGP IPv4 Unicast Peer: dc2-spine1 (IP: 10.255.255.116) | NOT RUN | - |
+| 1164 | dc2-leaf2b | BGP | VerifyBGPSpecificPeers | Verifies the health of specific BGP peer(s). | BGP IPv4 Unicast Peer: dc2-spine2 (IP: 10.255.255.118) | NOT RUN | - |
+| 1165 | dc2-leaf2b | Configuration | VerifyRunningConfigDiffs | Verifies there is no difference between the running-config and the startup-config | - | NOT RUN | - |
+| 1166 | dc2-leaf2b | Configuration | VerifyZeroTouch | Verifies ZeroTouch is disabled | - | NOT RUN | - |
+| 1167 | dc2-leaf2b | Connectivity | VerifyLLDPNeighbors | Verifies that the provided LLDP neighbors are connected properly. | Local: Ethernet1 - Remote: dc2-spine1 Ethernet4 | NOT RUN | - |
+| 1168 | dc2-leaf2b | Connectivity | VerifyLLDPNeighbors | Verifies that the provided LLDP neighbors are connected properly. | Local: Ethernet2 - Remote: dc2-spine2 Ethernet4 | NOT RUN | - |
+| 1169 | dc2-leaf2b | Connectivity | VerifyLLDPNeighbors | Verifies that the provided LLDP neighbors are connected properly. | Local: Ethernet3 - Remote: dc2-leaf2a Ethernet3 | NOT RUN | - |
+| 1170 | dc2-leaf2b | Connectivity | VerifyLLDPNeighbors | Verifies that the provided LLDP neighbors are connected properly. | Local: Ethernet4 - Remote: dc2-leaf2a Ethernet4 | NOT RUN | - |
+| 1171 | dc2-leaf2b | Connectivity | VerifyLLDPNeighbors | Verifies that the provided LLDP neighbors are connected properly. | Local: Ethernet8 - Remote: dc2-leaf2c Ethernet2 | NOT RUN | - |
+| 1172 | dc2-leaf2b | Connectivity | VerifyReachability | Test the network reachability to one or many destination IP(s). | Source: Loopback0 (IP: 10.255.128.16) - Destination: dc1-leaf1a Loopback0 (IP: 10.255.0.3) | NOT RUN | - |
+| 1173 | dc2-leaf2b | Connectivity | VerifyReachability | Test the network reachability to one or many destination IP(s). | Source: Loopback0 (IP: 10.255.128.16) - Destination: dc1-leaf1b Loopback0 (IP: 10.255.0.4) | NOT RUN | - |
+| 1174 | dc2-leaf2b | Connectivity | VerifyReachability | Test the network reachability to one or many destination IP(s). | Source: Loopback0 (IP: 10.255.128.16) - Destination: dc1-leaf2a Loopback0 (IP: 10.255.0.5) | NOT RUN | - |
+| 1175 | dc2-leaf2b | Connectivity | VerifyReachability | Test the network reachability to one or many destination IP(s). | Source: Loopback0 (IP: 10.255.128.16) - Destination: dc1-spine1 Loopback0 (IP: 10.255.0.1) | NOT RUN | - |
+| 1176 | dc2-leaf2b | Connectivity | VerifyReachability | Test the network reachability to one or many destination IP(s). | Source: Loopback0 (IP: 10.255.128.16) - Destination: dc1-spine2 Loopback0 (IP: 10.255.0.2) | NOT RUN | - |
+| 1177 | dc2-leaf2b | Connectivity | VerifyReachability | Test the network reachability to one or many destination IP(s). | Source: Loopback0 (IP: 10.255.128.16) - Destination: dc1-wan1 Loopback0 (IP: 10.255.2.1) | NOT RUN | - |
+| 1178 | dc2-leaf2b | Connectivity | VerifyReachability | Test the network reachability to one or many destination IP(s). | Source: Loopback0 (IP: 10.255.128.16) - Destination: dc1-wan2 Loopback0 (IP: 10.255.2.2) | NOT RUN | - |
+| 1179 | dc2-leaf2b | Connectivity | VerifyReachability | Test the network reachability to one or many destination IP(s). | Source: Loopback0 (IP: 10.255.128.16) - Destination: dc2-leaf1a Loopback0 (IP: 10.255.128.13) | NOT RUN | - |
+| 1180 | dc2-leaf2b | Connectivity | VerifyReachability | Test the network reachability to one or many destination IP(s). | Source: Loopback0 (IP: 10.255.128.16) - Destination: dc2-leaf1b Loopback0 (IP: 10.255.128.14) | NOT RUN | - |
+| 1181 | dc2-leaf2b | Connectivity | VerifyReachability | Test the network reachability to one or many destination IP(s). | Source: Loopback0 (IP: 10.255.128.16) - Destination: dc2-leaf2a Loopback0 (IP: 10.255.128.15) | NOT RUN | - |
+| 1182 | dc2-leaf2b | Connectivity | VerifyReachability | Test the network reachability to one or many destination IP(s). | Source: Loopback0 (IP: 10.255.128.16) - Destination: dc2-leaf2b Loopback0 (IP: 10.255.128.16) | NOT RUN | - |
+| 1183 | dc2-leaf2b | Connectivity | VerifyReachability | Test the network reachability to one or many destination IP(s). | Source: Loopback0 (IP: 10.255.128.16) - Destination: dc2-leaf3a.arista.com Loopback0 (IP: 10.255.128.17) | NOT RUN | - |
+| 1184 | dc2-leaf2b | Connectivity | VerifyReachability | Test the network reachability to one or many destination IP(s). | Source: Loopback0 (IP: 10.255.128.16) - Destination: dc2-leaf3b.arista.com Loopback0 (IP: 10.255.128.18) | NOT RUN | - |
+| 1185 | dc2-leaf2b | Connectivity | VerifyReachability | Test the network reachability to one or many destination IP(s). | Source: Loopback0 (IP: 10.255.128.16) - Destination: dc2-spine1 Loopback0 (IP: 10.255.128.11) | NOT RUN | - |
+| 1186 | dc2-leaf2b | Connectivity | VerifyReachability | Test the network reachability to one or many destination IP(s). | Source: Loopback0 (IP: 10.255.128.16) - Destination: dc2-spine2 Loopback0 (IP: 10.255.128.12) | NOT RUN | - |
+| 1187 | dc2-leaf2b | Connectivity | VerifyReachability | Test the network reachability to one or many destination IP(s). | Source: P2P Interface Ethernet1 (IP: 10.255.255.117) - Destination: dc2-spine1 Ethernet4 (IP: 10.255.255.116) | NOT RUN | - |
+| 1188 | dc2-leaf2b | Connectivity | VerifyReachability | Test the network reachability to one or many destination IP(s). | Source: P2P Interface Ethernet2 (IP: 10.255.255.119) - Destination: dc2-spine2 Ethernet4 (IP: 10.255.255.118) | NOT RUN | - |
+| 1189 | dc2-leaf2b | Field Notices, Software | VerifyFieldNotice44Resolution | Verifies the device is using an Aboot version that fix the bug discussed in the field notice 44 (Aboot manages system settings prior to EOS initialization) | - | NOT RUN | - |
+| 1190 | dc2-leaf2b | Field Notices, Software | VerifyFieldNotice72Resolution | Verifies if the device has exposeure to FN72, and if the issue has been mitigated | - | NOT RUN | - |
+| 1191 | dc2-leaf2b | Hardware | VerifyAdverseDrops | Verifies there are no adverse drops on DCS7280E and DCS7500E | - | NOT RUN | - |
+| 1192 | dc2-leaf2b | Hardware | VerifyEnvironmentCooling | Verifies the status of power supply fans and all fan trays. | - | NOT RUN | - |
+| 1193 | dc2-leaf2b | Hardware | VerifyEnvironmentCooling | Verifies the status of power supply fans and all fan trays. | Accepted States: 'ok' | NOT RUN | - |
+| 1194 | dc2-leaf2b | Hardware | VerifyEnvironmentPower | Verifies the power supplies status. | - | NOT RUN | - |
+| 1195 | dc2-leaf2b | Hardware | VerifyEnvironmentPower | Verifies the power supplies status. | Accepted States: 'ok' | NOT RUN | - |
+| 1196 | dc2-leaf2b | Hardware | VerifyEnvironmentSystemCooling | Verifies the system cooling status. | - | NOT RUN | - |
+| 1197 | dc2-leaf2b | Hardware | VerifyTemperature | Verifies the device temperature. | - | NOT RUN | - |
+| 1198 | dc2-leaf2b | Hardware | VerifyTemperature | Verifies the device temperature. | - | NOT RUN | - |
+| 1199 | dc2-leaf2b | Hardware | VerifyTransceiversManufacturers | Verifies if all transceivers come from approved manufacturers. | - | NOT RUN | - |
+| 1200 | dc2-leaf2b | Hardware | VerifyTransceiversManufacturers | Verifies if all transceivers come from approved manufacturers. | Accepted Manufacturers: 'Arista Networks', 'Arastra, Inc.', 'Not Present' | NOT RUN | - |
+| 1201 | dc2-leaf2b | Hardware | VerifyTransceiversTemperature | Verifies the transceivers temperature. | - | NOT RUN | - |
+| 1202 | dc2-leaf2b | Interfaces | VerifyInterfacesStatus | Verifies the status of the provided interfaces. | Interface Ethernet1 - P2P_LINK_TO_DC2-SPINE1_Ethernet4 = 'up' | NOT RUN | - |
+| 1203 | dc2-leaf2b | Interfaces | VerifyInterfacesStatus | Verifies the status of the provided interfaces. | Interface Ethernet2 - P2P_LINK_TO_DC2-SPINE2_Ethernet4 = 'up' | NOT RUN | - |
+| 1204 | dc2-leaf2b | Interfaces | VerifyInterfacesStatus | Verifies the status of the provided interfaces. | Interface Ethernet3 - MLAG_PEER_dc2-leaf2a_Ethernet3 = 'up' | NOT RUN | - |
+| 1205 | dc2-leaf2b | Interfaces | VerifyInterfacesStatus | Verifies the status of the provided interfaces. | Interface Ethernet4 - MLAG_PEER_dc2-leaf2a_Ethernet4 = 'up' | NOT RUN | - |
+| 1206 | dc2-leaf2b | Interfaces | VerifyInterfacesStatus | Verifies the status of the provided interfaces. | Interface Ethernet5 - dc2-leaf2-server1_PCI2 = 'up' | NOT RUN | - |
+| 1207 | dc2-leaf2b | Interfaces | VerifyInterfacesStatus | Verifies the status of the provided interfaces. | Interface Ethernet6 - P2P_LINK_TO_dc1-leaf2b_Ethernet6 = 'up' | NOT RUN | - |
+| 1208 | dc2-leaf2b | Interfaces | VerifyInterfacesStatus | Verifies the status of the provided interfaces. | Interface Ethernet8 - DC2-LEAF2C_Ethernet2 = 'up' | NOT RUN | - |
+| 1209 | dc2-leaf2b | Interfaces | VerifyInterfacesStatus | Verifies the status of the provided interfaces. | Interface Loopback0 - EVPN_Overlay_Peering = 'up' | NOT RUN | - |
+| 1210 | dc2-leaf2b | Interfaces | VerifyInterfacesStatus | Verifies the status of the provided interfaces. | Interface Loopback1 - VTEP_VXLAN_Tunnel_Source = 'up' | NOT RUN | - |
+| 1211 | dc2-leaf2b | Interfaces | VerifyInterfacesStatus | Verifies the status of the provided interfaces. | Interface Loopback10 - VRF10_VTEP_DIAGNOSTICS = 'up' | NOT RUN | - |
+| 1212 | dc2-leaf2b | Interfaces | VerifyInterfacesStatus | Verifies the status of the provided interfaces. | Interface Loopback11 - VRF11_VTEP_DIAGNOSTICS = 'up' | NOT RUN | - |
+| 1213 | dc2-leaf2b | Interfaces | VerifyInterfacesStatus | Verifies the status of the provided interfaces. | Interface Port-Channel3 - MLAG_PEER_dc2-leaf2a_Po3 = 'up' | NOT RUN | - |
+| 1214 | dc2-leaf2b | Interfaces | VerifyInterfacesStatus | Verifies the status of the provided interfaces. | Interface Port-Channel5 - dc2-leaf2-server1_PortChannel dc2-leaf2-server1 = 'up' | NOT RUN | - |
+| 1215 | dc2-leaf2b | Interfaces | VerifyInterfacesStatus | Verifies the status of the provided interfaces. | Interface Port-Channel8 - DC2-LEAF2C_Po1 = 'up' | NOT RUN | - |
+| 1216 | dc2-leaf2b | Interfaces | VerifyInterfacesStatus | Verifies the status of the provided interfaces. | Interface Vlan11 - VRF10_VLAN11 = 'up' | NOT RUN | - |
+| 1217 | dc2-leaf2b | Interfaces | VerifyInterfacesStatus | Verifies the status of the provided interfaces. | Interface Vlan12 - VRF10_VLAN12 = 'up' | NOT RUN | - |
+| 1218 | dc2-leaf2b | Interfaces | VerifyInterfacesStatus | Verifies the status of the provided interfaces. | Interface Vlan21 - VRF11_VLAN21 = 'up' | NOT RUN | - |
+| 1219 | dc2-leaf2b | Interfaces | VerifyInterfacesStatus | Verifies the status of the provided interfaces. | Interface Vlan22 - VRF11_VLAN22 = 'up' | NOT RUN | - |
+| 1220 | dc2-leaf2b | Interfaces | VerifyInterfacesStatus | Verifies the status of the provided interfaces. | Interface Vlan3009 - MLAG_PEER_L3_iBGP: vrf VRF10 = 'up' | NOT RUN | - |
+| 1221 | dc2-leaf2b | Interfaces | VerifyInterfacesStatus | Verifies the status of the provided interfaces. | Interface Vlan3010 - MLAG_PEER_L3_iBGP: vrf VRF11 = 'up' | NOT RUN | - |
+| 1222 | dc2-leaf2b | Interfaces | VerifyInterfacesStatus | Verifies the status of the provided interfaces. | Interface Vlan4093 - MLAG_PEER_L3_PEERING = 'up' | NOT RUN | - |
+| 1223 | dc2-leaf2b | Interfaces | VerifyInterfacesStatus | Verifies the status of the provided interfaces. | Interface Vlan4094 - MLAG_PEER = 'up' | NOT RUN | - |
+| 1224 | dc2-leaf2b | Interfaces | VerifyInterfacesStatus | Verifies the status of the provided interfaces. | Interface Vxlan1 = 'up' | NOT RUN | - |
+| 1225 | dc2-leaf2b | Logging | VerifyLoggingAccounting | Verifies if AAA accounting logs are generated. | - | NOT RUN | - |
+| 1226 | dc2-leaf2b | Logging | VerifyLoggingHostname | Verifies if logs are generated with the device FQDN. | - | NOT RUN | - |
+| 1227 | dc2-leaf2b | Logging | VerifyLoggingHosts | Verifies logging hosts (syslog servers) for a specified VRF. | - | NOT RUN | - |
+| 1228 | dc2-leaf2b | Logging | VerifyLoggingLogsGeneration | Verifies if logs are generated. | - | NOT RUN | - |
+| 1229 | dc2-leaf2b | Logging | VerifyLoggingPersistent | Verifies if logging persistent is enabled and logs are saved in flash. | - | NOT RUN | - |
+| 1230 | dc2-leaf2b | Logging | VerifyLoggingSourceInt | Verifies logging source-interface for a specified VRF. | - | NOT RUN | - |
+| 1231 | dc2-leaf2b | Logging | VerifyLoggingTimestamp | Verifies if logs are generated with the appropriate timestamp. | - | NOT RUN | - |
+| 1232 | dc2-leaf2b | Logging | VerifyLoggingWarning | This test verifies there are no syslog messages with a severity of ERRORS or higher. | - | NOT RUN | - |
+| 1233 | dc2-leaf2b | MLAG | VerifyMlagConfigSanity | Verifies there are no MLAG config-sanity inconsistencies. | - | NOT RUN | - |
+| 1234 | dc2-leaf2b | MLAG | VerifyMlagDualPrimary | Verifies the MLAG dual-primary detection parameters. | - | NOT RUN | - |
+| 1235 | dc2-leaf2b | MLAG | VerifyMlagInterfaces | Verifies there are no inactive or active-partial MLAG ports. | - | NOT RUN | - |
+| 1236 | dc2-leaf2b | MLAG | VerifyMlagReloadDelay | Verifies the MLAG reload-delay parameters. | - | NOT RUN | - |
+| 1237 | dc2-leaf2b | MLAG | VerifyMlagStatus | Verifies the health status of the MLAG configuration. | - | NOT RUN | - |
+| 1238 | dc2-leaf2b | MLAG | VerifyMlagStatus | Verifies the health status of the MLAG configuration. | - | NOT RUN | - |
+| 1239 | dc2-leaf2b | Multicast, IGMP | VerifyIGMPSnoopingGlobal | Verifies the IGMP snooping global configuration. | - | NOT RUN | - |
+| 1240 | dc2-leaf2b | Multicast, IGMP | VerifyIGMPSnoopingVlans | Verifies the IGMP snooping configuration for some VLANs. | - | NOT RUN | - |
+| 1241 | dc2-leaf2b | Routing | VerifyRoutingProtocolModel | Verifies the configured routing protocol model. | Routing protocol model: multi-agent | NOT RUN | - |
+| 1242 | dc2-leaf2b | Routing | VerifyRoutingTableEntry | Verifies that the provided routes are present in the routing table of a specified VRF. | Route: 10.255.0.1 - Peer: dc1-spine1 | NOT RUN | - |
+| 1243 | dc2-leaf2b | Routing | VerifyRoutingTableEntry | Verifies that the provided routes are present in the routing table of a specified VRF. | Route: 10.255.0.2 - Peer: dc1-spine2 | NOT RUN | - |
+| 1244 | dc2-leaf2b | Routing | VerifyRoutingTableEntry | Verifies that the provided routes are present in the routing table of a specified VRF. | Route: 10.255.0.3 - Peer: dc1-leaf1a | NOT RUN | - |
+| 1245 | dc2-leaf2b | Routing | VerifyRoutingTableEntry | Verifies that the provided routes are present in the routing table of a specified VRF. | Route: 10.255.0.4 - Peer: dc1-leaf1b | NOT RUN | - |
+| 1246 | dc2-leaf2b | Routing | VerifyRoutingTableEntry | Verifies that the provided routes are present in the routing table of a specified VRF. | Route: 10.255.0.5 - Peer: dc1-leaf2a | NOT RUN | - |
+| 1247 | dc2-leaf2b | Routing | VerifyRoutingTableEntry | Verifies that the provided routes are present in the routing table of a specified VRF. | Route: 10.255.1.3 - Peer: dc1-leaf1a | NOT RUN | - |
+| 1248 | dc2-leaf2b | Routing | VerifyRoutingTableEntry | Verifies that the provided routes are present in the routing table of a specified VRF. | Route: 10.255.1.5 - Peer: dc1-leaf2a | NOT RUN | - |
+| 1249 | dc2-leaf2b | Routing | VerifyRoutingTableEntry | Verifies that the provided routes are present in the routing table of a specified VRF. | Route: 10.255.128.11 - Peer: dc2-spine1 | NOT RUN | - |
+| 1250 | dc2-leaf2b | Routing | VerifyRoutingTableEntry | Verifies that the provided routes are present in the routing table of a specified VRF. | Route: 10.255.128.12 - Peer: dc2-spine2 | NOT RUN | - |
+| 1251 | dc2-leaf2b | Routing | VerifyRoutingTableEntry | Verifies that the provided routes are present in the routing table of a specified VRF. | Route: 10.255.128.13 - Peer: dc2-leaf1a | NOT RUN | - |
+| 1252 | dc2-leaf2b | Routing | VerifyRoutingTableEntry | Verifies that the provided routes are present in the routing table of a specified VRF. | Route: 10.255.128.14 - Peer: dc2-leaf1b | NOT RUN | - |
+| 1253 | dc2-leaf2b | Routing | VerifyRoutingTableEntry | Verifies that the provided routes are present in the routing table of a specified VRF. | Route: 10.255.128.15 - Peer: dc2-leaf2a | NOT RUN | - |
+| 1254 | dc2-leaf2b | Routing | VerifyRoutingTableEntry | Verifies that the provided routes are present in the routing table of a specified VRF. | Route: 10.255.128.16 - Peer: dc2-leaf2b | NOT RUN | - |
+| 1255 | dc2-leaf2b | Routing | VerifyRoutingTableEntry | Verifies that the provided routes are present in the routing table of a specified VRF. | Route: 10.255.128.17 - Peer: dc2-leaf3a.arista.com | NOT RUN | - |
+| 1256 | dc2-leaf2b | Routing | VerifyRoutingTableEntry | Verifies that the provided routes are present in the routing table of a specified VRF. | Route: 10.255.128.18 - Peer: dc2-leaf3b.arista.com | NOT RUN | - |
+| 1257 | dc2-leaf2b | Routing | VerifyRoutingTableEntry | Verifies that the provided routes are present in the routing table of a specified VRF. | Route: 10.255.129.13 - Peer: dc2-leaf1a | NOT RUN | - |
+| 1258 | dc2-leaf2b | Routing | VerifyRoutingTableEntry | Verifies that the provided routes are present in the routing table of a specified VRF. | Route: 10.255.129.15 - Peer: dc2-leaf2a | NOT RUN | - |
+| 1259 | dc2-leaf2b | Routing | VerifyRoutingTableEntry | Verifies that the provided routes are present in the routing table of a specified VRF. | Route: 10.255.129.17 - Peer: dc2-leaf3a.arista.com | NOT RUN | - |
+| 1260 | dc2-leaf2b | Routing | VerifyRoutingTableEntry | Verifies that the provided routes are present in the routing table of a specified VRF. | Route: 10.255.2.1 - Peer: dc1-wan1 | NOT RUN | - |
+| 1261 | dc2-leaf2b | Routing | VerifyRoutingTableEntry | Verifies that the provided routes are present in the routing table of a specified VRF. | Route: 10.255.2.2 - Peer: dc1-wan2 | NOT RUN | - |
+| 1262 | dc2-leaf2b | Security | VerifyAPIHttpsSSL | Verifies if the eAPI has a valid SSL profile. | eAPI HTTPS SSL Profile: eAPI_SSL_Profile | NOT RUN | - |
+| 1263 | dc2-leaf2b | SNMP | VerifySnmpIPv4Acl | Verifies if the SNMP agent has IPv4 ACL(s) configured. | - | NOT RUN | - |
+| 1264 | dc2-leaf2b | SNMP | VerifySnmpIPv6Acl | Verifies if the SNMP agent has IPv6 ACL(s) configured. | - | NOT RUN | - |
+| 1265 | dc2-leaf2b | SNMP | VerifySnmpStatus | Verifies if the SNMP agent is enabled. | - | NOT RUN | - |
+| 1266 | dc2-leaf2b | Software | VerifyEOSVersion | Verifies the device is running one of the allowed EOS version. | - | NOT RUN | - |
+| 1267 | dc2-leaf2b | Software | VerifyTerminAttrVersion | Verifies the device is running one of the allowed TerminAttr version. | - | NOT RUN | - |
+| 1268 | dc2-leaf2b | STP | VerifySTPBlockedPorts | Verifies there is no STP blocked ports. | - | NOT RUN | - |
+| 1269 | dc2-leaf2b | STP | VerifySTPCounters | Verifies there is no errors in STP BPDU packets. | - | NOT RUN | - |
+| 1270 | dc2-leaf2b | STP | VerifySTPForwardingPorts | Verifies that all interfaces are forwarding for a provided list of VLAN(s). | - | NOT RUN | - |
+| 1271 | dc2-leaf2b | STP | VerifySTPMode | Verifies the configured STP mode for a provided list of VLAN(s). | - | NOT RUN | - |
+| 1272 | dc2-leaf2b | STP | VerifySTPRootPriority | Verifies the STP root priority for a provided list of VLAN or MST instance ID(s). | - | NOT RUN | - |
+| 1273 | dc2-leaf2b | System | VerifyAgentLogs | Verifies there are no agent crash reports. | - | NOT RUN | - |
+| 1274 | dc2-leaf2b | System | VerifyCoredump | Verifies there are no core dump files. | - | NOT RUN | - |
+| 1275 | dc2-leaf2b | System | VerifyCPUUtilization | Verifies whether the CPU utilization is below 75%. | - | NOT RUN | - |
+| 1276 | dc2-leaf2b | System | VerifyFileSystemUtilization | Verifies that no partition is utilizing more than 75% of its disk space. | - | NOT RUN | - |
+| 1277 | dc2-leaf2b | System | VerifyMemoryUtilization | Verifies whether the memory utilization is below 75%. | - | NOT RUN | - |
+| 1278 | dc2-leaf2b | System | VerifyNTP | Verifies if NTP is synchronised. | - | NOT RUN | - |
+| 1279 | dc2-leaf2b | System | VerifyNTP | Verifies if NTP is synchronised. | - | NOT RUN | - |
+| 1280 | dc2-leaf2b | System | VerifyReloadCause | Verifies the last reload cause of the device. | - | NOT RUN | - |
+| 1281 | dc2-leaf2b | System | VerifyUptime | Verifies the device uptime. | - | NOT RUN | - |
+| 1282 | dc2-leaf2c | AAA | VerifyAcctConsoleMethods | Verifies the AAA accounting console method lists for different accounting types (system, exec, commands, dot1x). | - | NOT RUN | - |
+| 1283 | dc2-leaf2c | AAA | VerifyAcctDefaultMethods | Verifies the AAA accounting default method lists for different accounting types (system, exec, commands, dot1x). | - | NOT RUN | - |
+| 1284 | dc2-leaf2c | AAA | VerifyAuthenMethods | Verifies the AAA authentication method lists for different authentication types (login, enable, dot1x). | - | NOT RUN | - |
+| 1285 | dc2-leaf2c | AAA | VerifyAuthzMethods | Verifies the AAA authorization method lists for different authorization types (commands, exec). | - | NOT RUN | - |
+| 1286 | dc2-leaf2c | AAA | VerifyTacacsServerGroups | Verifies if the provided TACACS server group(s) are configured. | - | NOT RUN | - |
+| 1287 | dc2-leaf2c | AAA | VerifyTacacsServers | Verifies TACACS servers are configured for a specified VRF. | - | NOT RUN | - |
+| 1288 | dc2-leaf2c | AAA | VerifyTacacsSourceIntf | Verifies TACACS source-interface for a specified VRF. | - | NOT RUN | - |
+| 1289 | dc2-leaf2c | Configuration | VerifyRunningConfigDiffs | Verifies there is no difference between the running-config and the startup-config | - | NOT RUN | - |
+| 1290 | dc2-leaf2c | Configuration | VerifyZeroTouch | Verifies ZeroTouch is disabled | - | NOT RUN | - |
+| 1291 | dc2-leaf2c | Connectivity | VerifyLLDPNeighbors | Verifies that the provided LLDP neighbors are connected properly. | Local: Ethernet1 - Remote: dc2-leaf2a Ethernet8 | NOT RUN | - |
+| 1292 | dc2-leaf2c | Connectivity | VerifyLLDPNeighbors | Verifies that the provided LLDP neighbors are connected properly. | Local: Ethernet2 - Remote: dc2-leaf2b Ethernet8 | NOT RUN | - |
+| 1293 | dc2-leaf2c | Field Notices, Software | VerifyFieldNotice44Resolution | Verifies the device is using an Aboot version that fix the bug discussed in the field notice 44 (Aboot manages system settings prior to EOS initialization) | - | NOT RUN | - |
+| 1294 | dc2-leaf2c | Field Notices, Software | VerifyFieldNotice72Resolution | Verifies if the device has exposeure to FN72, and if the issue has been mitigated | - | NOT RUN | - |
+| 1295 | dc2-leaf2c | Hardware | VerifyAdverseDrops | Verifies there are no adverse drops on DCS7280E and DCS7500E | - | NOT RUN | - |
+| 1296 | dc2-leaf2c | Hardware | VerifyEnvironmentCooling | Verifies the status of power supply fans and all fan trays. | - | NOT RUN | - |
+| 1297 | dc2-leaf2c | Hardware | VerifyEnvironmentCooling | Verifies the status of power supply fans and all fan trays. | Accepted States: 'ok' | NOT RUN | - |
+| 1298 | dc2-leaf2c | Hardware | VerifyEnvironmentPower | Verifies the power supplies status. | - | NOT RUN | - |
+| 1299 | dc2-leaf2c | Hardware | VerifyEnvironmentPower | Verifies the power supplies status. | Accepted States: 'ok' | NOT RUN | - |
+| 1300 | dc2-leaf2c | Hardware | VerifyEnvironmentSystemCooling | Verifies the system cooling status. | - | NOT RUN | - |
+| 1301 | dc2-leaf2c | Hardware | VerifyTemperature | Verifies the device temperature. | - | NOT RUN | - |
+| 1302 | dc2-leaf2c | Hardware | VerifyTemperature | Verifies the device temperature. | - | NOT RUN | - |
+| 1303 | dc2-leaf2c | Hardware | VerifyTransceiversManufacturers | Verifies if all transceivers come from approved manufacturers. | - | NOT RUN | - |
+| 1304 | dc2-leaf2c | Hardware | VerifyTransceiversManufacturers | Verifies if all transceivers come from approved manufacturers. | Accepted Manufacturers: 'Arista Networks', 'Arastra, Inc.', 'Not Present' | NOT RUN | - |
+| 1305 | dc2-leaf2c | Hardware | VerifyTransceiversTemperature | Verifies the transceivers temperature. | - | NOT RUN | - |
+| 1306 | dc2-leaf2c | Interfaces | VerifyInterfacesStatus | Verifies the status of the provided interfaces. | Interface Ethernet1 - DC2-LEAF2A_Ethernet8 = 'up' | NOT RUN | - |
+| 1307 | dc2-leaf2c | Interfaces | VerifyInterfacesStatus | Verifies the status of the provided interfaces. | Interface Ethernet2 - DC2-LEAF2B_Ethernet8 = 'up' | NOT RUN | - |
+| 1308 | dc2-leaf2c | Interfaces | VerifyInterfacesStatus | Verifies the status of the provided interfaces. | Interface Ethernet5 - dc2-leaf2-server1_iLO = 'up' | NOT RUN | - |
+| 1309 | dc2-leaf2c | Interfaces | VerifyInterfacesStatus | Verifies the status of the provided interfaces. | Interface Port-Channel1 - DC2_L3_LEAF2_Po8 = 'up' | NOT RUN | - |
+| 1310 | dc2-leaf2c | Security | VerifyAPIHttpsSSL | Verifies if the eAPI has a valid SSL profile. | eAPI HTTPS SSL Profile: eAPI_SSL_Profile | NOT RUN | - |
+| 1311 | dc2-leaf2c | SNMP | VerifySnmpIPv4Acl | Verifies if the SNMP agent has IPv4 ACL(s) configured. | - | NOT RUN | - |
+| 1312 | dc2-leaf2c | SNMP | VerifySnmpIPv6Acl | Verifies if the SNMP agent has IPv6 ACL(s) configured. | - | NOT RUN | - |
+| 1313 | dc2-leaf2c | SNMP | VerifySnmpStatus | Verifies if the SNMP agent is enabled. | - | NOT RUN | - |
+| 1314 | dc2-leaf2c | Software | VerifyEOSVersion | Verifies the device is running one of the allowed EOS version. | - | NOT RUN | - |
+| 1315 | dc2-leaf2c | Software | VerifyTerminAttrVersion | Verifies the device is running one of the allowed TerminAttr version. | - | NOT RUN | - |
+| 1316 | dc2-leaf2c | System | VerifyAgentLogs | Verifies there are no agent crash reports. | - | NOT RUN | - |
+| 1317 | dc2-leaf2c | System | VerifyCoredump | Verifies there are no core dump files. | - | NOT RUN | - |
+| 1318 | dc2-leaf2c | System | VerifyCPUUtilization | Verifies whether the CPU utilization is below 75%. | - | NOT RUN | - |
+| 1319 | dc2-leaf2c | System | VerifyFileSystemUtilization | Verifies that no partition is utilizing more than 75% of its disk space. | - | NOT RUN | - |
+| 1320 | dc2-leaf2c | System | VerifyMemoryUtilization | Verifies whether the memory utilization is below 75%. | - | NOT RUN | - |
+| 1321 | dc2-leaf2c | System | VerifyNTP | Verifies if NTP is synchronised. | - | NOT RUN | - |
+| 1322 | dc2-leaf2c | System | VerifyNTP | Verifies if NTP is synchronised. | - | NOT RUN | - |
+| 1323 | dc2-leaf2c | System | VerifyReloadCause | Verifies the last reload cause of the device. | - | NOT RUN | - |
+| 1324 | dc2-leaf2c | System | VerifyUptime | Verifies the device uptime. | - | NOT RUN | - |
+| 1325 | dc2-leaf3a.arista.com | AAA | VerifyAcctConsoleMethods | Verifies the AAA accounting console method lists for different accounting types (system, exec, commands, dot1x). | - | NOT RUN | - |
+| 1326 | dc2-leaf3a.arista.com | AAA | VerifyAcctDefaultMethods | Verifies the AAA accounting default method lists for different accounting types (system, exec, commands, dot1x). | - | NOT RUN | - |
+| 1327 | dc2-leaf3a.arista.com | AAA | VerifyAuthenMethods | Verifies the AAA authentication method lists for different authentication types (login, enable, dot1x). | - | NOT RUN | - |
+| 1328 | dc2-leaf3a.arista.com | AAA | VerifyAuthzMethods | Verifies the AAA authorization method lists for different authorization types (commands, exec). | - | NOT RUN | - |
+| 1329 | dc2-leaf3a.arista.com | AAA | VerifyTacacsServerGroups | Verifies if the provided TACACS server group(s) are configured. | - | NOT RUN | - |
+| 1330 | dc2-leaf3a.arista.com | AAA | VerifyTacacsServers | Verifies TACACS servers are configured for a specified VRF. | - | NOT RUN | - |
+| 1331 | dc2-leaf3a.arista.com | AAA | VerifyTacacsSourceIntf | Verifies TACACS source-interface for a specified VRF. | - | NOT RUN | - |
+| 1332 | dc2-leaf3a.arista.com | BGP | VerifyBGPSpecificPeers | Verifies the health of specific BGP peer(s). | BGP EVPN Peer: dc2-spine1 (IP: 10.255.128.11) | NOT RUN | - |
+| 1333 | dc2-leaf3a.arista.com | BGP | VerifyBGPSpecificPeers | Verifies the health of specific BGP peer(s). | BGP EVPN Peer: dc2-spine2 (IP: 10.255.128.12) | NOT RUN | - |
+| 1334 | dc2-leaf3a.arista.com | BGP | VerifyBGPSpecificPeers | Verifies the health of specific BGP peer(s). | BGP IPv4 Unicast Peer: dc2-leaf3b.arista.com (IP: 10.255.129.125) | NOT RUN | - |
+| 1335 | dc2-leaf3a.arista.com | BGP | VerifyBGPSpecificPeers | Verifies the health of specific BGP peer(s). | BGP IPv4 Unicast Peer: dc2-spine1 (IP: 10.255.255.120) | NOT RUN | - |
+| 1336 | dc2-leaf3a.arista.com | BGP | VerifyBGPSpecificPeers | Verifies the health of specific BGP peer(s). | BGP IPv4 Unicast Peer: dc2-spine2 (IP: 10.255.255.122) | NOT RUN | - |
+| 1337 | dc2-leaf3a.arista.com | Configuration | VerifyRunningConfigDiffs | Verifies there is no difference between the running-config and the startup-config | - | NOT RUN | - |
+| 1338 | dc2-leaf3a.arista.com | Configuration | VerifyZeroTouch | Verifies ZeroTouch is disabled | - | NOT RUN | - |
+| 1339 | dc2-leaf3a.arista.com | Connectivity | VerifyLLDPNeighbors | Verifies that the provided LLDP neighbors are connected properly. | Local: Ethernet1 - Remote: dc2-spine1 Ethernet5 | NOT RUN | - |
+| 1340 | dc2-leaf3a.arista.com | Connectivity | VerifyLLDPNeighbors | Verifies that the provided LLDP neighbors are connected properly. | Local: Ethernet2 - Remote: dc2-spine2 Ethernet5 | NOT RUN | - |
+| 1341 | dc2-leaf3a.arista.com | Connectivity | VerifyLLDPNeighbors | Verifies that the provided LLDP neighbors are connected properly. | Local: Ethernet3 - Remote: dc2-leaf3b.arista.com Ethernet3 | NOT RUN | - |
+| 1342 | dc2-leaf3a.arista.com | Connectivity | VerifyLLDPNeighbors | Verifies that the provided LLDP neighbors are connected properly. | Local: Ethernet4 - Remote: dc2-leaf3b.arista.com Ethernet4 | NOT RUN | - |
+| 1343 | dc2-leaf3a.arista.com | Connectivity | VerifyReachability | Test the network reachability to one or many destination IP(s). | Source: Loopback0 (IP: 10.255.128.17) - Destination: dc1-leaf1a Loopback0 (IP: 10.255.0.3) | NOT RUN | - |
+| 1344 | dc2-leaf3a.arista.com | Connectivity | VerifyReachability | Test the network reachability to one or many destination IP(s). | Source: Loopback0 (IP: 10.255.128.17) - Destination: dc1-leaf1b Loopback0 (IP: 10.255.0.4) | NOT RUN | - |
+| 1345 | dc2-leaf3a.arista.com | Connectivity | VerifyReachability | Test the network reachability to one or many destination IP(s). | Source: Loopback0 (IP: 10.255.128.17) - Destination: dc1-leaf2a Loopback0 (IP: 10.255.0.5) | NOT RUN | - |
+| 1346 | dc2-leaf3a.arista.com | Connectivity | VerifyReachability | Test the network reachability to one or many destination IP(s). | Source: Loopback0 (IP: 10.255.128.17) - Destination: dc1-spine1 Loopback0 (IP: 10.255.0.1) | NOT RUN | - |
+| 1347 | dc2-leaf3a.arista.com | Connectivity | VerifyReachability | Test the network reachability to one or many destination IP(s). | Source: Loopback0 (IP: 10.255.128.17) - Destination: dc1-spine2 Loopback0 (IP: 10.255.0.2) | NOT RUN | - |
+| 1348 | dc2-leaf3a.arista.com | Connectivity | VerifyReachability | Test the network reachability to one or many destination IP(s). | Source: Loopback0 (IP: 10.255.128.17) - Destination: dc1-wan1 Loopback0 (IP: 10.255.2.1) | NOT RUN | - |
+| 1349 | dc2-leaf3a.arista.com | Connectivity | VerifyReachability | Test the network reachability to one or many destination IP(s). | Source: Loopback0 (IP: 10.255.128.17) - Destination: dc1-wan2 Loopback0 (IP: 10.255.2.2) | NOT RUN | - |
+| 1350 | dc2-leaf3a.arista.com | Connectivity | VerifyReachability | Test the network reachability to one or many destination IP(s). | Source: Loopback0 (IP: 10.255.128.17) - Destination: dc2-leaf1a Loopback0 (IP: 10.255.128.13) | NOT RUN | - |
+| 1351 | dc2-leaf3a.arista.com | Connectivity | VerifyReachability | Test the network reachability to one or many destination IP(s). | Source: Loopback0 (IP: 10.255.128.17) - Destination: dc2-leaf1b Loopback0 (IP: 10.255.128.14) | NOT RUN | - |
+| 1352 | dc2-leaf3a.arista.com | Connectivity | VerifyReachability | Test the network reachability to one or many destination IP(s). | Source: Loopback0 (IP: 10.255.128.17) - Destination: dc2-leaf2a Loopback0 (IP: 10.255.128.15) | NOT RUN | - |
+| 1353 | dc2-leaf3a.arista.com | Connectivity | VerifyReachability | Test the network reachability to one or many destination IP(s). | Source: Loopback0 (IP: 10.255.128.17) - Destination: dc2-leaf2b Loopback0 (IP: 10.255.128.16) | NOT RUN | - |
+| 1354 | dc2-leaf3a.arista.com | Connectivity | VerifyReachability | Test the network reachability to one or many destination IP(s). | Source: Loopback0 (IP: 10.255.128.17) - Destination: dc2-leaf3a.arista.com Loopback0 (IP: 10.255.128.17) | NOT RUN | - |
+| 1355 | dc2-leaf3a.arista.com | Connectivity | VerifyReachability | Test the network reachability to one or many destination IP(s). | Source: Loopback0 (IP: 10.255.128.17) - Destination: dc2-leaf3b.arista.com Loopback0 (IP: 10.255.128.18) | NOT RUN | - |
+| 1356 | dc2-leaf3a.arista.com | Connectivity | VerifyReachability | Test the network reachability to one or many destination IP(s). | Source: Loopback0 (IP: 10.255.128.17) - Destination: dc2-spine1 Loopback0 (IP: 10.255.128.11) | NOT RUN | - |
+| 1357 | dc2-leaf3a.arista.com | Connectivity | VerifyReachability | Test the network reachability to one or many destination IP(s). | Source: Loopback0 (IP: 10.255.128.17) - Destination: dc2-spine2 Loopback0 (IP: 10.255.128.12) | NOT RUN | - |
+| 1358 | dc2-leaf3a.arista.com | Connectivity | VerifyReachability | Test the network reachability to one or many destination IP(s). | Source: P2P Interface Ethernet1 (IP: 10.255.255.121) - Destination: dc2-spine1 Ethernet5 (IP: 10.255.255.120) | NOT RUN | - |
+| 1359 | dc2-leaf3a.arista.com | Connectivity | VerifyReachability | Test the network reachability to one or many destination IP(s). | Source: P2P Interface Ethernet2 (IP: 10.255.255.123) - Destination: dc2-spine2 Ethernet5 (IP: 10.255.255.122) | NOT RUN | - |
+| 1360 | dc2-leaf3a.arista.com | Field Notices, Software | VerifyFieldNotice44Resolution | Verifies the device is using an Aboot version that fix the bug discussed in the field notice 44 (Aboot manages system settings prior to EOS initialization) | - | NOT RUN | - |
+| 1361 | dc2-leaf3a.arista.com | Field Notices, Software | VerifyFieldNotice72Resolution | Verifies if the device has exposeure to FN72, and if the issue has been mitigated | - | NOT RUN | - |
+| 1362 | dc2-leaf3a.arista.com | Hardware | VerifyAdverseDrops | Verifies there are no adverse drops on DCS7280E and DCS7500E | - | NOT RUN | - |
+| 1363 | dc2-leaf3a.arista.com | Hardware | VerifyEnvironmentCooling | Verifies the status of power supply fans and all fan trays. | - | NOT RUN | - |
+| 1364 | dc2-leaf3a.arista.com | Hardware | VerifyEnvironmentCooling | Verifies the status of power supply fans and all fan trays. | Accepted States: 'ok' | NOT RUN | - |
+| 1365 | dc2-leaf3a.arista.com | Hardware | VerifyEnvironmentPower | Verifies the power supplies status. | - | NOT RUN | - |
+| 1366 | dc2-leaf3a.arista.com | Hardware | VerifyEnvironmentPower | Verifies the power supplies status. | Accepted States: 'ok' | NOT RUN | - |
+| 1367 | dc2-leaf3a.arista.com | Hardware | VerifyEnvironmentSystemCooling | Verifies the system cooling status. | - | NOT RUN | - |
+| 1368 | dc2-leaf3a.arista.com | Hardware | VerifyTemperature | Verifies the device temperature. | - | NOT RUN | - |
+| 1369 | dc2-leaf3a.arista.com | Hardware | VerifyTemperature | Verifies the device temperature. | - | NOT RUN | - |
+| 1370 | dc2-leaf3a.arista.com | Hardware | VerifyTransceiversManufacturers | Verifies if all transceivers come from approved manufacturers. | - | NOT RUN | - |
+| 1371 | dc2-leaf3a.arista.com | Hardware | VerifyTransceiversManufacturers | Verifies if all transceivers come from approved manufacturers. | Accepted Manufacturers: 'Arista Networks', 'Arastra, Inc.', 'Not Present' | NOT RUN | - |
+| 1372 | dc2-leaf3a.arista.com | Hardware | VerifyTransceiversTemperature | Verifies the transceivers temperature. | - | NOT RUN | - |
+| 1373 | dc2-leaf3a.arista.com | Interfaces | VerifyInterfacesStatus | Verifies the status of the provided interfaces. | Interface Ethernet1 - P2P_LINK_TO_DC2-SPINE1_Ethernet5 = 'up' | NOT RUN | - |
+| 1374 | dc2-leaf3a.arista.com | Interfaces | VerifyInterfacesStatus | Verifies the status of the provided interfaces. | Interface Ethernet11 - dc2-leaf3-fw1_e1 = 'up' | NOT RUN | - |
+| 1375 | dc2-leaf3a.arista.com | Interfaces | VerifyInterfacesStatus | Verifies the status of the provided interfaces. | Interface Ethernet2 - P2P_LINK_TO_DC2-SPINE2_Ethernet5 = 'up' | NOT RUN | - |
+| 1376 | dc2-leaf3a.arista.com | Interfaces | VerifyInterfacesStatus | Verifies the status of the provided interfaces. | Interface Ethernet3 - MLAG_PEER_dc2-leaf3b.arista.com_Ethernet3 = 'up' | NOT RUN | - |
+| 1377 | dc2-leaf3a.arista.com | Interfaces | VerifyInterfacesStatus | Verifies the status of the provided interfaces. | Interface Ethernet4 - MLAG_PEER_dc2-leaf3b.arista.com_Ethernet4 = 'up' | NOT RUN | - |
+| 1378 | dc2-leaf3a.arista.com | Interfaces | VerifyInterfacesStatus | Verifies the status of the provided interfaces. | Interface Loopback0 - EVPN_Overlay_Peering = 'up' | NOT RUN | - |
+| 1379 | dc2-leaf3a.arista.com | Interfaces | VerifyInterfacesStatus | Verifies the status of the provided interfaces. | Interface Loopback1 - VTEP_VXLAN_Tunnel_Source = 'up' | NOT RUN | - |
+| 1380 | dc2-leaf3a.arista.com | Interfaces | VerifyInterfacesStatus | Verifies the status of the provided interfaces. | Interface Loopback10 - VRF10_VTEP_DIAGNOSTICS = 'up' | NOT RUN | - |
+| 1381 | dc2-leaf3a.arista.com | Interfaces | VerifyInterfacesStatus | Verifies the status of the provided interfaces. | Interface Loopback11 - VRF11_VTEP_DIAGNOSTICS = 'up' | NOT RUN | - |
+| 1382 | dc2-leaf3a.arista.com | Interfaces | VerifyInterfacesStatus | Verifies the status of the provided interfaces. | Interface Port-Channel11 - dc2-leaf3-fw1_PortChannel = 'up' | NOT RUN | - |
+| 1383 | dc2-leaf3a.arista.com | Interfaces | VerifyInterfacesStatus | Verifies the status of the provided interfaces. | Interface Port-Channel3 - MLAG_PEER_dc2-leaf3b.arista.com_Po3 = 'up' | NOT RUN | - |
+| 1384 | dc2-leaf3a.arista.com | Interfaces | VerifyInterfacesStatus | Verifies the status of the provided interfaces. | Interface Vlan11 - VRF10_VLAN11 = 'up' | NOT RUN | - |
+| 1385 | dc2-leaf3a.arista.com | Interfaces | VerifyInterfacesStatus | Verifies the status of the provided interfaces. | Interface Vlan12 - VRF10_VLAN12 = 'up' | NOT RUN | - |
+| 1386 | dc2-leaf3a.arista.com | Interfaces | VerifyInterfacesStatus | Verifies the status of the provided interfaces. | Interface Vlan21 - VRF11_VLAN21 = 'up' | NOT RUN | - |
+| 1387 | dc2-leaf3a.arista.com | Interfaces | VerifyInterfacesStatus | Verifies the status of the provided interfaces. | Interface Vlan22 - VRF11_VLAN22 = 'up' | NOT RUN | - |
+| 1388 | dc2-leaf3a.arista.com | Interfaces | VerifyInterfacesStatus | Verifies the status of the provided interfaces. | Interface Vlan3009 - MLAG_PEER_L3_iBGP: vrf VRF10 = 'up' | NOT RUN | - |
+| 1389 | dc2-leaf3a.arista.com | Interfaces | VerifyInterfacesStatus | Verifies the status of the provided interfaces. | Interface Vlan3010 - MLAG_PEER_L3_iBGP: vrf VRF11 = 'up' | NOT RUN | - |
+| 1390 | dc2-leaf3a.arista.com | Interfaces | VerifyInterfacesStatus | Verifies the status of the provided interfaces. | Interface Vlan4093 - MLAG_PEER_L3_PEERING = 'up' | NOT RUN | - |
+| 1391 | dc2-leaf3a.arista.com | Interfaces | VerifyInterfacesStatus | Verifies the status of the provided interfaces. | Interface Vlan4094 - MLAG_PEER = 'up' | NOT RUN | - |
+| 1392 | dc2-leaf3a.arista.com | Interfaces | VerifyInterfacesStatus | Verifies the status of the provided interfaces. | Interface Vxlan1 = 'up' | NOT RUN | - |
+| 1393 | dc2-leaf3a.arista.com | Logging | VerifyLoggingAccounting | Verifies if AAA accounting logs are generated. | - | NOT RUN | - |
+| 1394 | dc2-leaf3a.arista.com | Logging | VerifyLoggingHostname | Verifies if logs are generated with the device FQDN. | - | NOT RUN | - |
+| 1395 | dc2-leaf3a.arista.com | Logging | VerifyLoggingHosts | Verifies logging hosts (syslog servers) for a specified VRF. | - | NOT RUN | - |
+| 1396 | dc2-leaf3a.arista.com | Logging | VerifyLoggingLogsGeneration | Verifies if logs are generated. | - | NOT RUN | - |
+| 1397 | dc2-leaf3a.arista.com | Logging | VerifyLoggingPersistent | Verifies if logging persistent is enabled and logs are saved in flash. | - | NOT RUN | - |
+| 1398 | dc2-leaf3a.arista.com | Logging | VerifyLoggingSourceInt | Verifies logging source-interface for a specified VRF. | - | NOT RUN | - |
+| 1399 | dc2-leaf3a.arista.com | Logging | VerifyLoggingTimestamp | Verifies if logs are generated with the appropriate timestamp. | - | NOT RUN | - |
+| 1400 | dc2-leaf3a.arista.com | Logging | VerifyLoggingWarning | This test verifies there are no syslog messages with a severity of ERRORS or higher. | - | NOT RUN | - |
+| 1401 | dc2-leaf3a.arista.com | MLAG | VerifyMlagConfigSanity | Verifies there are no MLAG config-sanity inconsistencies. | - | NOT RUN | - |
+| 1402 | dc2-leaf3a.arista.com | MLAG | VerifyMlagDualPrimary | Verifies the MLAG dual-primary detection parameters. | - | NOT RUN | - |
+| 1403 | dc2-leaf3a.arista.com | MLAG | VerifyMlagInterfaces | Verifies there are no inactive or active-partial MLAG ports. | - | NOT RUN | - |
+| 1404 | dc2-leaf3a.arista.com | MLAG | VerifyMlagReloadDelay | Verifies the MLAG reload-delay parameters. | - | NOT RUN | - |
+| 1405 | dc2-leaf3a.arista.com | MLAG | VerifyMlagStatus | Verifies the health status of the MLAG configuration. | - | NOT RUN | - |
+| 1406 | dc2-leaf3a.arista.com | MLAG | VerifyMlagStatus | Verifies the health status of the MLAG configuration. | - | NOT RUN | - |
+| 1407 | dc2-leaf3a.arista.com | Multicast, IGMP | VerifyIGMPSnoopingGlobal | Verifies the IGMP snooping global configuration. | - | NOT RUN | - |
+| 1408 | dc2-leaf3a.arista.com | Multicast, IGMP | VerifyIGMPSnoopingVlans | Verifies the IGMP snooping configuration for some VLANs. | - | NOT RUN | - |
+| 1409 | dc2-leaf3a.arista.com | Routing | VerifyRoutingProtocolModel | Verifies the configured routing protocol model. | Routing protocol model: multi-agent | NOT RUN | - |
+| 1410 | dc2-leaf3a.arista.com | Routing | VerifyRoutingTableEntry | Verifies that the provided routes are present in the routing table of a specified VRF. | Route: 10.255.0.1 - Peer: dc1-spine1 | NOT RUN | - |
+| 1411 | dc2-leaf3a.arista.com | Routing | VerifyRoutingTableEntry | Verifies that the provided routes are present in the routing table of a specified VRF. | Route: 10.255.0.2 - Peer: dc1-spine2 | NOT RUN | - |
+| 1412 | dc2-leaf3a.arista.com | Routing | VerifyRoutingTableEntry | Verifies that the provided routes are present in the routing table of a specified VRF. | Route: 10.255.0.3 - Peer: dc1-leaf1a | NOT RUN | - |
+| 1413 | dc2-leaf3a.arista.com | Routing | VerifyRoutingTableEntry | Verifies that the provided routes are present in the routing table of a specified VRF. | Route: 10.255.0.4 - Peer: dc1-leaf1b | NOT RUN | - |
+| 1414 | dc2-leaf3a.arista.com | Routing | VerifyRoutingTableEntry | Verifies that the provided routes are present in the routing table of a specified VRF. | Route: 10.255.0.5 - Peer: dc1-leaf2a | NOT RUN | - |
+| 1415 | dc2-leaf3a.arista.com | Routing | VerifyRoutingTableEntry | Verifies that the provided routes are present in the routing table of a specified VRF. | Route: 10.255.1.3 - Peer: dc1-leaf1a | NOT RUN | - |
+| 1416 | dc2-leaf3a.arista.com | Routing | VerifyRoutingTableEntry | Verifies that the provided routes are present in the routing table of a specified VRF. | Route: 10.255.1.5 - Peer: dc1-leaf2a | NOT RUN | - |
+| 1417 | dc2-leaf3a.arista.com | Routing | VerifyRoutingTableEntry | Verifies that the provided routes are present in the routing table of a specified VRF. | Route: 10.255.128.11 - Peer: dc2-spine1 | NOT RUN | - |
+| 1418 | dc2-leaf3a.arista.com | Routing | VerifyRoutingTableEntry | Verifies that the provided routes are present in the routing table of a specified VRF. | Route: 10.255.128.12 - Peer: dc2-spine2 | NOT RUN | - |
+| 1419 | dc2-leaf3a.arista.com | Routing | VerifyRoutingTableEntry | Verifies that the provided routes are present in the routing table of a specified VRF. | Route: 10.255.128.13 - Peer: dc2-leaf1a | NOT RUN | - |
+| 1420 | dc2-leaf3a.arista.com | Routing | VerifyRoutingTableEntry | Verifies that the provided routes are present in the routing table of a specified VRF. | Route: 10.255.128.14 - Peer: dc2-leaf1b | NOT RUN | - |
+| 1421 | dc2-leaf3a.arista.com | Routing | VerifyRoutingTableEntry | Verifies that the provided routes are present in the routing table of a specified VRF. | Route: 10.255.128.15 - Peer: dc2-leaf2a | NOT RUN | - |
+| 1422 | dc2-leaf3a.arista.com | Routing | VerifyRoutingTableEntry | Verifies that the provided routes are present in the routing table of a specified VRF. | Route: 10.255.128.16 - Peer: dc2-leaf2b | NOT RUN | - |
+| 1423 | dc2-leaf3a.arista.com | Routing | VerifyRoutingTableEntry | Verifies that the provided routes are present in the routing table of a specified VRF. | Route: 10.255.128.17 - Peer: dc2-leaf3a.arista.com | NOT RUN | - |
+| 1424 | dc2-leaf3a.arista.com | Routing | VerifyRoutingTableEntry | Verifies that the provided routes are present in the routing table of a specified VRF. | Route: 10.255.128.18 - Peer: dc2-leaf3b.arista.com | NOT RUN | - |
+| 1425 | dc2-leaf3a.arista.com | Routing | VerifyRoutingTableEntry | Verifies that the provided routes are present in the routing table of a specified VRF. | Route: 10.255.129.13 - Peer: dc2-leaf1a | NOT RUN | - |
+| 1426 | dc2-leaf3a.arista.com | Routing | VerifyRoutingTableEntry | Verifies that the provided routes are present in the routing table of a specified VRF. | Route: 10.255.129.15 - Peer: dc2-leaf2a | NOT RUN | - |
+| 1427 | dc2-leaf3a.arista.com | Routing | VerifyRoutingTableEntry | Verifies that the provided routes are present in the routing table of a specified VRF. | Route: 10.255.129.17 - Peer: dc2-leaf3a.arista.com | NOT RUN | - |
+| 1428 | dc2-leaf3a.arista.com | Routing | VerifyRoutingTableEntry | Verifies that the provided routes are present in the routing table of a specified VRF. | Route: 10.255.2.1 - Peer: dc1-wan1 | NOT RUN | - |
+| 1429 | dc2-leaf3a.arista.com | Routing | VerifyRoutingTableEntry | Verifies that the provided routes are present in the routing table of a specified VRF. | Route: 10.255.2.2 - Peer: dc1-wan2 | NOT RUN | - |
+| 1430 | dc2-leaf3a.arista.com | Security | VerifyAPIHttpsSSL | Verifies if the eAPI has a valid SSL profile. | eAPI HTTPS SSL Profile: eAPI_SSL_Profile | NOT RUN | - |
+| 1431 | dc2-leaf3a.arista.com | SNMP | VerifySnmpIPv4Acl | Verifies if the SNMP agent has IPv4 ACL(s) configured. | - | NOT RUN | - |
+| 1432 | dc2-leaf3a.arista.com | SNMP | VerifySnmpIPv6Acl | Verifies if the SNMP agent has IPv6 ACL(s) configured. | - | NOT RUN | - |
+| 1433 | dc2-leaf3a.arista.com | SNMP | VerifySnmpStatus | Verifies if the SNMP agent is enabled. | - | NOT RUN | - |
+| 1434 | dc2-leaf3a.arista.com | Software | VerifyEOSVersion | Verifies the device is running one of the allowed EOS version. | - | NOT RUN | - |
+| 1435 | dc2-leaf3a.arista.com | Software | VerifyTerminAttrVersion | Verifies the device is running one of the allowed TerminAttr version. | - | NOT RUN | - |
+| 1436 | dc2-leaf3a.arista.com | STP | VerifySTPBlockedPorts | Verifies there is no STP blocked ports. | - | NOT RUN | - |
+| 1437 | dc2-leaf3a.arista.com | STP | VerifySTPCounters | Verifies there is no errors in STP BPDU packets. | - | NOT RUN | - |
+| 1438 | dc2-leaf3a.arista.com | STP | VerifySTPForwardingPorts | Verifies that all interfaces are forwarding for a provided list of VLAN(s). | - | NOT RUN | - |
+| 1439 | dc2-leaf3a.arista.com | STP | VerifySTPMode | Verifies the configured STP mode for a provided list of VLAN(s). | - | NOT RUN | - |
+| 1440 | dc2-leaf3a.arista.com | STP | VerifySTPRootPriority | Verifies the STP root priority for a provided list of VLAN or MST instance ID(s). | - | NOT RUN | - |
+| 1441 | dc2-leaf3a.arista.com | System | VerifyAgentLogs | Verifies there are no agent crash reports. | - | NOT RUN | - |
+| 1442 | dc2-leaf3a.arista.com | System | VerifyCoredump | Verifies there are no core dump files. | - | NOT RUN | - |
+| 1443 | dc2-leaf3a.arista.com | System | VerifyCPUUtilization | Verifies whether the CPU utilization is below 75%. | - | NOT RUN | - |
+| 1444 | dc2-leaf3a.arista.com | System | VerifyFileSystemUtilization | Verifies that no partition is utilizing more than 75% of its disk space. | - | NOT RUN | - |
+| 1445 | dc2-leaf3a.arista.com | System | VerifyMemoryUtilization | Verifies whether the memory utilization is below 75%. | - | NOT RUN | - |
+| 1446 | dc2-leaf3a.arista.com | System | VerifyNTP | Verifies if NTP is synchronised. | - | NOT RUN | - |
+| 1447 | dc2-leaf3a.arista.com | System | VerifyNTP | Verifies if NTP is synchronised. | - | NOT RUN | - |
+| 1448 | dc2-leaf3a.arista.com | System | VerifyReloadCause | Verifies the last reload cause of the device. | - | NOT RUN | - |
+| 1449 | dc2-leaf3a.arista.com | System | VerifyUptime | Verifies the device uptime. | - | NOT RUN | - |
+| 1450 | dc2-leaf3b.arista.com | AAA | VerifyAcctConsoleMethods | Verifies the AAA accounting console method lists for different accounting types (system, exec, commands, dot1x). | - | NOT RUN | - |
+| 1451 | dc2-leaf3b.arista.com | AAA | VerifyAcctDefaultMethods | Verifies the AAA accounting default method lists for different accounting types (system, exec, commands, dot1x). | - | NOT RUN | - |
+| 1452 | dc2-leaf3b.arista.com | AAA | VerifyAuthenMethods | Verifies the AAA authentication method lists for different authentication types (login, enable, dot1x). | - | NOT RUN | - |
+| 1453 | dc2-leaf3b.arista.com | AAA | VerifyAuthzMethods | Verifies the AAA authorization method lists for different authorization types (commands, exec). | - | NOT RUN | - |
+| 1454 | dc2-leaf3b.arista.com | AAA | VerifyTacacsServerGroups | Verifies if the provided TACACS server group(s) are configured. | - | NOT RUN | - |
+| 1455 | dc2-leaf3b.arista.com | AAA | VerifyTacacsServers | Verifies TACACS servers are configured for a specified VRF. | - | NOT RUN | - |
+| 1456 | dc2-leaf3b.arista.com | AAA | VerifyTacacsSourceIntf | Verifies TACACS source-interface for a specified VRF. | - | NOT RUN | - |
+| 1457 | dc2-leaf3b.arista.com | BGP | VerifyBGPSpecificPeers | Verifies the health of specific BGP peer(s). | BGP EVPN Peer: dc2-spine1 (IP: 10.255.128.11) | NOT RUN | - |
+| 1458 | dc2-leaf3b.arista.com | BGP | VerifyBGPSpecificPeers | Verifies the health of specific BGP peer(s). | BGP EVPN Peer: dc2-spine2 (IP: 10.255.128.12) | NOT RUN | - |
+| 1459 | dc2-leaf3b.arista.com | BGP | VerifyBGPSpecificPeers | Verifies the health of specific BGP peer(s). | BGP IPv4 Unicast Peer: dc2-leaf3a.arista.com (IP: 10.255.129.124) | NOT RUN | - |
+| 1460 | dc2-leaf3b.arista.com | BGP | VerifyBGPSpecificPeers | Verifies the health of specific BGP peer(s). | BGP IPv4 Unicast Peer: dc2-spine1 (IP: 10.255.255.124) | NOT RUN | - |
+| 1461 | dc2-leaf3b.arista.com | BGP | VerifyBGPSpecificPeers | Verifies the health of specific BGP peer(s). | BGP IPv4 Unicast Peer: dc2-spine2 (IP: 10.255.255.126) | NOT RUN | - |
+| 1462 | dc2-leaf3b.arista.com | Configuration | VerifyRunningConfigDiffs | Verifies there is no difference between the running-config and the startup-config | - | NOT RUN | - |
+| 1463 | dc2-leaf3b.arista.com | Configuration | VerifyZeroTouch | Verifies ZeroTouch is disabled | - | NOT RUN | - |
+| 1464 | dc2-leaf3b.arista.com | Connectivity | VerifyLLDPNeighbors | Verifies that the provided LLDP neighbors are connected properly. | Local: Ethernet1 - Remote: dc2-spine1 Ethernet6 | NOT RUN | - |
+| 1465 | dc2-leaf3b.arista.com | Connectivity | VerifyLLDPNeighbors | Verifies that the provided LLDP neighbors are connected properly. | Local: Ethernet2 - Remote: dc2-spine2 Ethernet6 | NOT RUN | - |
+| 1466 | dc2-leaf3b.arista.com | Connectivity | VerifyLLDPNeighbors | Verifies that the provided LLDP neighbors are connected properly. | Local: Ethernet3 - Remote: dc2-leaf3a.arista.com Ethernet3 | NOT RUN | - |
+| 1467 | dc2-leaf3b.arista.com | Connectivity | VerifyLLDPNeighbors | Verifies that the provided LLDP neighbors are connected properly. | Local: Ethernet4 - Remote: dc2-leaf3a.arista.com Ethernet4 | NOT RUN | - |
+| 1468 | dc2-leaf3b.arista.com | Connectivity | VerifyReachability | Test the network reachability to one or many destination IP(s). | Source: Loopback0 (IP: 10.255.128.18) - Destination: dc1-leaf1a Loopback0 (IP: 10.255.0.3) | NOT RUN | - |
+| 1469 | dc2-leaf3b.arista.com | Connectivity | VerifyReachability | Test the network reachability to one or many destination IP(s). | Source: Loopback0 (IP: 10.255.128.18) - Destination: dc1-leaf1b Loopback0 (IP: 10.255.0.4) | NOT RUN | - |
+| 1470 | dc2-leaf3b.arista.com | Connectivity | VerifyReachability | Test the network reachability to one or many destination IP(s). | Source: Loopback0 (IP: 10.255.128.18) - Destination: dc1-leaf2a Loopback0 (IP: 10.255.0.5) | NOT RUN | - |
+| 1471 | dc2-leaf3b.arista.com | Connectivity | VerifyReachability | Test the network reachability to one or many destination IP(s). | Source: Loopback0 (IP: 10.255.128.18) - Destination: dc1-spine1 Loopback0 (IP: 10.255.0.1) | NOT RUN | - |
+| 1472 | dc2-leaf3b.arista.com | Connectivity | VerifyReachability | Test the network reachability to one or many destination IP(s). | Source: Loopback0 (IP: 10.255.128.18) - Destination: dc1-spine2 Loopback0 (IP: 10.255.0.2) | NOT RUN | - |
+| 1473 | dc2-leaf3b.arista.com | Connectivity | VerifyReachability | Test the network reachability to one or many destination IP(s). | Source: Loopback0 (IP: 10.255.128.18) - Destination: dc1-wan1 Loopback0 (IP: 10.255.2.1) | NOT RUN | - |
+| 1474 | dc2-leaf3b.arista.com | Connectivity | VerifyReachability | Test the network reachability to one or many destination IP(s). | Source: Loopback0 (IP: 10.255.128.18) - Destination: dc1-wan2 Loopback0 (IP: 10.255.2.2) | NOT RUN | - |
+| 1475 | dc2-leaf3b.arista.com | Connectivity | VerifyReachability | Test the network reachability to one or many destination IP(s). | Source: Loopback0 (IP: 10.255.128.18) - Destination: dc2-leaf1a Loopback0 (IP: 10.255.128.13) | NOT RUN | - |
+| 1476 | dc2-leaf3b.arista.com | Connectivity | VerifyReachability | Test the network reachability to one or many destination IP(s). | Source: Loopback0 (IP: 10.255.128.18) - Destination: dc2-leaf1b Loopback0 (IP: 10.255.128.14) | NOT RUN | - |
+| 1477 | dc2-leaf3b.arista.com | Connectivity | VerifyReachability | Test the network reachability to one or many destination IP(s). | Source: Loopback0 (IP: 10.255.128.18) - Destination: dc2-leaf2a Loopback0 (IP: 10.255.128.15) | NOT RUN | - |
+| 1478 | dc2-leaf3b.arista.com | Connectivity | VerifyReachability | Test the network reachability to one or many destination IP(s). | Source: Loopback0 (IP: 10.255.128.18) - Destination: dc2-leaf2b Loopback0 (IP: 10.255.128.16) | NOT RUN | - |
+| 1479 | dc2-leaf3b.arista.com | Connectivity | VerifyReachability | Test the network reachability to one or many destination IP(s). | Source: Loopback0 (IP: 10.255.128.18) - Destination: dc2-leaf3a.arista.com Loopback0 (IP: 10.255.128.17) | NOT RUN | - |
+| 1480 | dc2-leaf3b.arista.com | Connectivity | VerifyReachability | Test the network reachability to one or many destination IP(s). | Source: Loopback0 (IP: 10.255.128.18) - Destination: dc2-leaf3b.arista.com Loopback0 (IP: 10.255.128.18) | NOT RUN | - |
+| 1481 | dc2-leaf3b.arista.com | Connectivity | VerifyReachability | Test the network reachability to one or many destination IP(s). | Source: Loopback0 (IP: 10.255.128.18) - Destination: dc2-spine1 Loopback0 (IP: 10.255.128.11) | NOT RUN | - |
+| 1482 | dc2-leaf3b.arista.com | Connectivity | VerifyReachability | Test the network reachability to one or many destination IP(s). | Source: Loopback0 (IP: 10.255.128.18) - Destination: dc2-spine2 Loopback0 (IP: 10.255.128.12) | NOT RUN | - |
+| 1483 | dc2-leaf3b.arista.com | Connectivity | VerifyReachability | Test the network reachability to one or many destination IP(s). | Source: P2P Interface Ethernet1 (IP: 10.255.255.125) - Destination: dc2-spine1 Ethernet6 (IP: 10.255.255.124) | NOT RUN | - |
+| 1484 | dc2-leaf3b.arista.com | Connectivity | VerifyReachability | Test the network reachability to one or many destination IP(s). | Source: P2P Interface Ethernet2 (IP: 10.255.255.127) - Destination: dc2-spine2 Ethernet6 (IP: 10.255.255.126) | NOT RUN | - |
+| 1485 | dc2-leaf3b.arista.com | Field Notices, Software | VerifyFieldNotice44Resolution | Verifies the device is using an Aboot version that fix the bug discussed in the field notice 44 (Aboot manages system settings prior to EOS initialization) | - | NOT RUN | - |
+| 1486 | dc2-leaf3b.arista.com | Field Notices, Software | VerifyFieldNotice72Resolution | Verifies if the device has exposeure to FN72, and if the issue has been mitigated | - | NOT RUN | - |
+| 1487 | dc2-leaf3b.arista.com | Hardware | VerifyAdverseDrops | Verifies there are no adverse drops on DCS7280E and DCS7500E | - | NOT RUN | - |
+| 1488 | dc2-leaf3b.arista.com | Hardware | VerifyEnvironmentCooling | Verifies the status of power supply fans and all fan trays. | - | NOT RUN | - |
+| 1489 | dc2-leaf3b.arista.com | Hardware | VerifyEnvironmentCooling | Verifies the status of power supply fans and all fan trays. | Accepted States: 'ok' | NOT RUN | - |
+| 1490 | dc2-leaf3b.arista.com | Hardware | VerifyEnvironmentPower | Verifies the power supplies status. | - | NOT RUN | - |
+| 1491 | dc2-leaf3b.arista.com | Hardware | VerifyEnvironmentPower | Verifies the power supplies status. | Accepted States: 'ok' | NOT RUN | - |
+| 1492 | dc2-leaf3b.arista.com | Hardware | VerifyEnvironmentSystemCooling | Verifies the system cooling status. | - | NOT RUN | - |
+| 1493 | dc2-leaf3b.arista.com | Hardware | VerifyTemperature | Verifies the device temperature. | - | NOT RUN | - |
+| 1494 | dc2-leaf3b.arista.com | Hardware | VerifyTemperature | Verifies the device temperature. | - | NOT RUN | - |
+| 1495 | dc2-leaf3b.arista.com | Hardware | VerifyTransceiversManufacturers | Verifies if all transceivers come from approved manufacturers. | - | NOT RUN | - |
+| 1496 | dc2-leaf3b.arista.com | Hardware | VerifyTransceiversManufacturers | Verifies if all transceivers come from approved manufacturers. | Accepted Manufacturers: 'Arista Networks', 'Arastra, Inc.', 'Not Present' | NOT RUN | - |
+| 1497 | dc2-leaf3b.arista.com | Hardware | VerifyTransceiversTemperature | Verifies the transceivers temperature. | - | NOT RUN | - |
+| 1498 | dc2-leaf3b.arista.com | Interfaces | VerifyInterfacesStatus | Verifies the status of the provided interfaces. | Interface Ethernet1 - P2P_LINK_TO_DC2-SPINE1_Ethernet6 = 'up' | NOT RUN | - |
+| 1499 | dc2-leaf3b.arista.com | Interfaces | VerifyInterfacesStatus | Verifies the status of the provided interfaces. | Interface Ethernet11 - dc2-leaf3-fw1_e1 = 'adminDown' | NOT RUN | - |
+| 1500 | dc2-leaf3b.arista.com | Interfaces | VerifyInterfacesStatus | Verifies the status of the provided interfaces. | Interface Ethernet2 - P2P_LINK_TO_DC2-SPINE2_Ethernet6 = 'up' | NOT RUN | - |
+| 1501 | dc2-leaf3b.arista.com | Interfaces | VerifyInterfacesStatus | Verifies the status of the provided interfaces. | Interface Ethernet3 - MLAG_PEER_dc2-leaf3a.arista.com_Ethernet3 = 'up' | NOT RUN | - |
+| 1502 | dc2-leaf3b.arista.com | Interfaces | VerifyInterfacesStatus | Verifies the status of the provided interfaces. | Interface Ethernet4 - MLAG_PEER_dc2-leaf3a.arista.com_Ethernet4 = 'up' | NOT RUN | - |
+| 1503 | dc2-leaf3b.arista.com | Interfaces | VerifyInterfacesStatus | Verifies the status of the provided interfaces. | Interface Loopback0 - EVPN_Overlay_Peering = 'up' | NOT RUN | - |
+| 1504 | dc2-leaf3b.arista.com | Interfaces | VerifyInterfacesStatus | Verifies the status of the provided interfaces. | Interface Loopback1 - VTEP_VXLAN_Tunnel_Source = 'up' | NOT RUN | - |
+| 1505 | dc2-leaf3b.arista.com | Interfaces | VerifyInterfacesStatus | Verifies the status of the provided interfaces. | Interface Loopback10 - VRF10_VTEP_DIAGNOSTICS = 'up' | NOT RUN | - |
+| 1506 | dc2-leaf3b.arista.com | Interfaces | VerifyInterfacesStatus | Verifies the status of the provided interfaces. | Interface Loopback11 - VRF11_VTEP_DIAGNOSTICS = 'up' | NOT RUN | - |
+| 1507 | dc2-leaf3b.arista.com | Interfaces | VerifyInterfacesStatus | Verifies the status of the provided interfaces. | Interface Port-Channel11 - dc2-leaf3-fw1_PortChannel = 'up' | NOT RUN | - |
+| 1508 | dc2-leaf3b.arista.com | Interfaces | VerifyInterfacesStatus | Verifies the status of the provided interfaces. | Interface Port-Channel3 - MLAG_PEER_dc2-leaf3a.arista.com_Po3 = 'up' | NOT RUN | - |
+| 1509 | dc2-leaf3b.arista.com | Interfaces | VerifyInterfacesStatus | Verifies the status of the provided interfaces. | Interface Vlan11 - VRF10_VLAN11 = 'up' | NOT RUN | - |
+| 1510 | dc2-leaf3b.arista.com | Interfaces | VerifyInterfacesStatus | Verifies the status of the provided interfaces. | Interface Vlan12 - VRF10_VLAN12 = 'up' | NOT RUN | - |
+| 1511 | dc2-leaf3b.arista.com | Interfaces | VerifyInterfacesStatus | Verifies the status of the provided interfaces. | Interface Vlan21 - VRF11_VLAN21 = 'up' | NOT RUN | - |
+| 1512 | dc2-leaf3b.arista.com | Interfaces | VerifyInterfacesStatus | Verifies the status of the provided interfaces. | Interface Vlan22 - VRF11_VLAN22 = 'up' | NOT RUN | - |
+| 1513 | dc2-leaf3b.arista.com | Interfaces | VerifyInterfacesStatus | Verifies the status of the provided interfaces. | Interface Vlan3009 - MLAG_PEER_L3_iBGP: vrf VRF10 = 'up' | NOT RUN | - |
+| 1514 | dc2-leaf3b.arista.com | Interfaces | VerifyInterfacesStatus | Verifies the status of the provided interfaces. | Interface Vlan3010 - MLAG_PEER_L3_iBGP: vrf VRF11 = 'up' | NOT RUN | - |
+| 1515 | dc2-leaf3b.arista.com | Interfaces | VerifyInterfacesStatus | Verifies the status of the provided interfaces. | Interface Vlan4093 - MLAG_PEER_L3_PEERING = 'up' | NOT RUN | - |
+| 1516 | dc2-leaf3b.arista.com | Interfaces | VerifyInterfacesStatus | Verifies the status of the provided interfaces. | Interface Vlan4094 - MLAG_PEER = 'up' | NOT RUN | - |
+| 1517 | dc2-leaf3b.arista.com | Interfaces | VerifyInterfacesStatus | Verifies the status of the provided interfaces. | Interface Vxlan1 = 'up' | NOT RUN | - |
+| 1518 | dc2-leaf3b.arista.com | Logging | VerifyLoggingAccounting | Verifies if AAA accounting logs are generated. | - | NOT RUN | - |
+| 1519 | dc2-leaf3b.arista.com | Logging | VerifyLoggingHostname | Verifies if logs are generated with the device FQDN. | - | NOT RUN | - |
+| 1520 | dc2-leaf3b.arista.com | Logging | VerifyLoggingHosts | Verifies logging hosts (syslog servers) for a specified VRF. | - | NOT RUN | - |
+| 1521 | dc2-leaf3b.arista.com | Logging | VerifyLoggingLogsGeneration | Verifies if logs are generated. | - | NOT RUN | - |
+| 1522 | dc2-leaf3b.arista.com | Logging | VerifyLoggingPersistent | Verifies if logging persistent is enabled and logs are saved in flash. | - | NOT RUN | - |
+| 1523 | dc2-leaf3b.arista.com | Logging | VerifyLoggingSourceInt | Verifies logging source-interface for a specified VRF. | - | NOT RUN | - |
+| 1524 | dc2-leaf3b.arista.com | Logging | VerifyLoggingTimestamp | Verifies if logs are generated with the appropriate timestamp. | - | NOT RUN | - |
+| 1525 | dc2-leaf3b.arista.com | Logging | VerifyLoggingWarning | This test verifies there are no syslog messages with a severity of ERRORS or higher. | - | NOT RUN | - |
+| 1526 | dc2-leaf3b.arista.com | MLAG | VerifyMlagConfigSanity | Verifies there are no MLAG config-sanity inconsistencies. | - | NOT RUN | - |
+| 1527 | dc2-leaf3b.arista.com | MLAG | VerifyMlagDualPrimary | Verifies the MLAG dual-primary detection parameters. | - | NOT RUN | - |
+| 1528 | dc2-leaf3b.arista.com | MLAG | VerifyMlagInterfaces | Verifies there are no inactive or active-partial MLAG ports. | - | NOT RUN | - |
+| 1529 | dc2-leaf3b.arista.com | MLAG | VerifyMlagReloadDelay | Verifies the MLAG reload-delay parameters. | - | NOT RUN | - |
+| 1530 | dc2-leaf3b.arista.com | MLAG | VerifyMlagStatus | Verifies the health status of the MLAG configuration. | - | NOT RUN | - |
+| 1531 | dc2-leaf3b.arista.com | MLAG | VerifyMlagStatus | Verifies the health status of the MLAG configuration. | - | NOT RUN | - |
+| 1532 | dc2-leaf3b.arista.com | Multicast, IGMP | VerifyIGMPSnoopingGlobal | Verifies the IGMP snooping global configuration. | - | NOT RUN | - |
+| 1533 | dc2-leaf3b.arista.com | Multicast, IGMP | VerifyIGMPSnoopingVlans | Verifies the IGMP snooping configuration for some VLANs. | - | NOT RUN | - |
+| 1534 | dc2-leaf3b.arista.com | Routing | VerifyRoutingProtocolModel | Verifies the configured routing protocol model. | Routing protocol model: multi-agent | NOT RUN | - |
+| 1535 | dc2-leaf3b.arista.com | Routing | VerifyRoutingTableEntry | Verifies that the provided routes are present in the routing table of a specified VRF. | Route: 10.255.0.1 - Peer: dc1-spine1 | NOT RUN | - |
+| 1536 | dc2-leaf3b.arista.com | Routing | VerifyRoutingTableEntry | Verifies that the provided routes are present in the routing table of a specified VRF. | Route: 10.255.0.2 - Peer: dc1-spine2 | NOT RUN | - |
+| 1537 | dc2-leaf3b.arista.com | Routing | VerifyRoutingTableEntry | Verifies that the provided routes are present in the routing table of a specified VRF. | Route: 10.255.0.3 - Peer: dc1-leaf1a | NOT RUN | - |
+| 1538 | dc2-leaf3b.arista.com | Routing | VerifyRoutingTableEntry | Verifies that the provided routes are present in the routing table of a specified VRF. | Route: 10.255.0.4 - Peer: dc1-leaf1b | NOT RUN | - |
+| 1539 | dc2-leaf3b.arista.com | Routing | VerifyRoutingTableEntry | Verifies that the provided routes are present in the routing table of a specified VRF. | Route: 10.255.0.5 - Peer: dc1-leaf2a | NOT RUN | - |
+| 1540 | dc2-leaf3b.arista.com | Routing | VerifyRoutingTableEntry | Verifies that the provided routes are present in the routing table of a specified VRF. | Route: 10.255.1.3 - Peer: dc1-leaf1a | NOT RUN | - |
+| 1541 | dc2-leaf3b.arista.com | Routing | VerifyRoutingTableEntry | Verifies that the provided routes are present in the routing table of a specified VRF. | Route: 10.255.1.5 - Peer: dc1-leaf2a | NOT RUN | - |
+| 1542 | dc2-leaf3b.arista.com | Routing | VerifyRoutingTableEntry | Verifies that the provided routes are present in the routing table of a specified VRF. | Route: 10.255.128.11 - Peer: dc2-spine1 | NOT RUN | - |
+| 1543 | dc2-leaf3b.arista.com | Routing | VerifyRoutingTableEntry | Verifies that the provided routes are present in the routing table of a specified VRF. | Route: 10.255.128.12 - Peer: dc2-spine2 | NOT RUN | - |
+| 1544 | dc2-leaf3b.arista.com | Routing | VerifyRoutingTableEntry | Verifies that the provided routes are present in the routing table of a specified VRF. | Route: 10.255.128.13 - Peer: dc2-leaf1a | NOT RUN | - |
+| 1545 | dc2-leaf3b.arista.com | Routing | VerifyRoutingTableEntry | Verifies that the provided routes are present in the routing table of a specified VRF. | Route: 10.255.128.14 - Peer: dc2-leaf1b | NOT RUN | - |
+| 1546 | dc2-leaf3b.arista.com | Routing | VerifyRoutingTableEntry | Verifies that the provided routes are present in the routing table of a specified VRF. | Route: 10.255.128.15 - Peer: dc2-leaf2a | NOT RUN | - |
+| 1547 | dc2-leaf3b.arista.com | Routing | VerifyRoutingTableEntry | Verifies that the provided routes are present in the routing table of a specified VRF. | Route: 10.255.128.16 - Peer: dc2-leaf2b | NOT RUN | - |
+| 1548 | dc2-leaf3b.arista.com | Routing | VerifyRoutingTableEntry | Verifies that the provided routes are present in the routing table of a specified VRF. | Route: 10.255.128.17 - Peer: dc2-leaf3a.arista.com | NOT RUN | - |
+| 1549 | dc2-leaf3b.arista.com | Routing | VerifyRoutingTableEntry | Verifies that the provided routes are present in the routing table of a specified VRF. | Route: 10.255.128.18 - Peer: dc2-leaf3b.arista.com | NOT RUN | - |
+| 1550 | dc2-leaf3b.arista.com | Routing | VerifyRoutingTableEntry | Verifies that the provided routes are present in the routing table of a specified VRF. | Route: 10.255.129.13 - Peer: dc2-leaf1a | NOT RUN | - |
+| 1551 | dc2-leaf3b.arista.com | Routing | VerifyRoutingTableEntry | Verifies that the provided routes are present in the routing table of a specified VRF. | Route: 10.255.129.15 - Peer: dc2-leaf2a | NOT RUN | - |
+| 1552 | dc2-leaf3b.arista.com | Routing | VerifyRoutingTableEntry | Verifies that the provided routes are present in the routing table of a specified VRF. | Route: 10.255.129.17 - Peer: dc2-leaf3a.arista.com | NOT RUN | - |
+| 1553 | dc2-leaf3b.arista.com | Routing | VerifyRoutingTableEntry | Verifies that the provided routes are present in the routing table of a specified VRF. | Route: 10.255.2.1 - Peer: dc1-wan1 | NOT RUN | - |
+| 1554 | dc2-leaf3b.arista.com | Routing | VerifyRoutingTableEntry | Verifies that the provided routes are present in the routing table of a specified VRF. | Route: 10.255.2.2 - Peer: dc1-wan2 | NOT RUN | - |
+| 1555 | dc2-leaf3b.arista.com | Security | VerifyAPIHttpsSSL | Verifies if the eAPI has a valid SSL profile. | eAPI HTTPS SSL Profile: eAPI_SSL_Profile | NOT RUN | - |
+| 1556 | dc2-leaf3b.arista.com | SNMP | VerifySnmpIPv4Acl | Verifies if the SNMP agent has IPv4 ACL(s) configured. | - | NOT RUN | - |
+| 1557 | dc2-leaf3b.arista.com | SNMP | VerifySnmpIPv6Acl | Verifies if the SNMP agent has IPv6 ACL(s) configured. | - | NOT RUN | - |
+| 1558 | dc2-leaf3b.arista.com | SNMP | VerifySnmpStatus | Verifies if the SNMP agent is enabled. | - | NOT RUN | - |
+| 1559 | dc2-leaf3b.arista.com | Software | VerifyEOSVersion | Verifies the device is running one of the allowed EOS version. | - | NOT RUN | - |
+| 1560 | dc2-leaf3b.arista.com | Software | VerifyTerminAttrVersion | Verifies the device is running one of the allowed TerminAttr version. | - | NOT RUN | - |
+| 1561 | dc2-leaf3b.arista.com | STP | VerifySTPBlockedPorts | Verifies there is no STP blocked ports. | - | NOT RUN | - |
+| 1562 | dc2-leaf3b.arista.com | STP | VerifySTPCounters | Verifies there is no errors in STP BPDU packets. | - | NOT RUN | - |
+| 1563 | dc2-leaf3b.arista.com | STP | VerifySTPForwardingPorts | Verifies that all interfaces are forwarding for a provided list of VLAN(s). | - | NOT RUN | - |
+| 1564 | dc2-leaf3b.arista.com | STP | VerifySTPMode | Verifies the configured STP mode for a provided list of VLAN(s). | - | NOT RUN | - |
+| 1565 | dc2-leaf3b.arista.com | STP | VerifySTPRootPriority | Verifies the STP root priority for a provided list of VLAN or MST instance ID(s). | - | NOT RUN | - |
+| 1566 | dc2-leaf3b.arista.com | System | VerifyAgentLogs | Verifies there are no agent crash reports. | - | NOT RUN | - |
+| 1567 | dc2-leaf3b.arista.com | System | VerifyCoredump | Verifies there are no core dump files. | - | NOT RUN | - |
+| 1568 | dc2-leaf3b.arista.com | System | VerifyCPUUtilization | Verifies whether the CPU utilization is below 75%. | - | NOT RUN | - |
+| 1569 | dc2-leaf3b.arista.com | System | VerifyFileSystemUtilization | Verifies that no partition is utilizing more than 75% of its disk space. | - | NOT RUN | - |
+| 1570 | dc2-leaf3b.arista.com | System | VerifyMemoryUtilization | Verifies whether the memory utilization is below 75%. | - | NOT RUN | - |
+| 1571 | dc2-leaf3b.arista.com | System | VerifyNTP | Verifies if NTP is synchronised. | - | NOT RUN | - |
+| 1572 | dc2-leaf3b.arista.com | System | VerifyNTP | Verifies if NTP is synchronised. | - | NOT RUN | - |
+| 1573 | dc2-leaf3b.arista.com | System | VerifyReloadCause | Verifies the last reload cause of the device. | - | NOT RUN | - |
+| 1574 | dc2-leaf3b.arista.com | System | VerifyUptime | Verifies the device uptime. | - | NOT RUN | - |
+| 1575 | dc2-spine1 | AAA | VerifyAcctConsoleMethods | Verifies the AAA accounting console method lists for different accounting types (system, exec, commands, dot1x). | - | NOT RUN | - |
+| 1576 | dc2-spine1 | AAA | VerifyAcctDefaultMethods | Verifies the AAA accounting default method lists for different accounting types (system, exec, commands, dot1x). | - | NOT RUN | - |
+| 1577 | dc2-spine1 | AAA | VerifyAuthenMethods | Verifies the AAA authentication method lists for different authentication types (login, enable, dot1x). | - | NOT RUN | - |
+| 1578 | dc2-spine1 | AAA | VerifyAuthzMethods | Verifies the AAA authorization method lists for different authorization types (commands, exec). | - | NOT RUN | - |
+| 1579 | dc2-spine1 | AAA | VerifyTacacsServerGroups | Verifies if the provided TACACS server group(s) are configured. | - | NOT RUN | - |
+| 1580 | dc2-spine1 | AAA | VerifyTacacsServers | Verifies TACACS servers are configured for a specified VRF. | - | NOT RUN | - |
+| 1581 | dc2-spine1 | AAA | VerifyTacacsSourceIntf | Verifies TACACS source-interface for a specified VRF. | - | NOT RUN | - |
+| 1582 | dc2-spine1 | BGP | VerifyBGPSpecificPeers | Verifies the health of specific BGP peer(s). | BGP EVPN Peer: dc2-leaf1a (IP: 10.255.128.13) | NOT RUN | - |
+| 1583 | dc2-spine1 | BGP | VerifyBGPSpecificPeers | Verifies the health of specific BGP peer(s). | BGP EVPN Peer: dc2-leaf1b (IP: 10.255.128.14) | NOT RUN | - |
+| 1584 | dc2-spine1 | BGP | VerifyBGPSpecificPeers | Verifies the health of specific BGP peer(s). | BGP EVPN Peer: dc2-leaf2a (IP: 10.255.128.15) | NOT RUN | - |
+| 1585 | dc2-spine1 | BGP | VerifyBGPSpecificPeers | Verifies the health of specific BGP peer(s). | BGP EVPN Peer: dc2-leaf2b (IP: 10.255.128.16) | NOT RUN | - |
+| 1586 | dc2-spine1 | BGP | VerifyBGPSpecificPeers | Verifies the health of specific BGP peer(s). | BGP EVPN Peer: dc2-leaf3a.arista.com (IP: 10.255.128.17) | NOT RUN | - |
+| 1587 | dc2-spine1 | BGP | VerifyBGPSpecificPeers | Verifies the health of specific BGP peer(s). | BGP EVPN Peer: dc2-leaf3b.arista.com (IP: 10.255.128.18) | NOT RUN | - |
+| 1588 | dc2-spine1 | BGP | VerifyBGPSpecificPeers | Verifies the health of specific BGP peer(s). | BGP IPv4 Unicast Peer: dc2-leaf1a (IP: 10.255.255.105) | NOT RUN | - |
+| 1589 | dc2-spine1 | BGP | VerifyBGPSpecificPeers | Verifies the health of specific BGP peer(s). | BGP IPv4 Unicast Peer: dc2-leaf1b (IP: 10.255.255.109) | NOT RUN | - |
+| 1590 | dc2-spine1 | BGP | VerifyBGPSpecificPeers | Verifies the health of specific BGP peer(s). | BGP IPv4 Unicast Peer: dc2-leaf2a (IP: 10.255.255.113) | NOT RUN | - |
+| 1591 | dc2-spine1 | BGP | VerifyBGPSpecificPeers | Verifies the health of specific BGP peer(s). | BGP IPv4 Unicast Peer: dc2-leaf2b (IP: 10.255.255.117) | NOT RUN | - |
+| 1592 | dc2-spine1 | BGP | VerifyBGPSpecificPeers | Verifies the health of specific BGP peer(s). | BGP IPv4 Unicast Peer: dc2-leaf3a.arista.com (IP: 10.255.255.121) | NOT RUN | - |
+| 1593 | dc2-spine1 | BGP | VerifyBGPSpecificPeers | Verifies the health of specific BGP peer(s). | BGP IPv4 Unicast Peer: dc2-leaf3b.arista.com (IP: 10.255.255.125) | NOT RUN | - |
+| 1594 | dc2-spine1 | Configuration | VerifyRunningConfigDiffs | Verifies there is no difference between the running-config and the startup-config | - | NOT RUN | - |
+| 1595 | dc2-spine1 | Configuration | VerifyZeroTouch | Verifies ZeroTouch is disabled | - | NOT RUN | - |
+| 1596 | dc2-spine1 | Connectivity | VerifyLLDPNeighbors | Verifies that the provided LLDP neighbors are connected properly. | Local: Ethernet1 - Remote: dc2-leaf1a Ethernet1 | NOT RUN | - |
+| 1597 | dc2-spine1 | Connectivity | VerifyLLDPNeighbors | Verifies that the provided LLDP neighbors are connected properly. | Local: Ethernet2 - Remote: dc2-leaf1b Ethernet1 | NOT RUN | - |
+| 1598 | dc2-spine1 | Connectivity | VerifyLLDPNeighbors | Verifies that the provided LLDP neighbors are connected properly. | Local: Ethernet3 - Remote: dc2-leaf2a Ethernet1 | NOT RUN | - |
+| 1599 | dc2-spine1 | Connectivity | VerifyLLDPNeighbors | Verifies that the provided LLDP neighbors are connected properly. | Local: Ethernet4 - Remote: dc2-leaf2b Ethernet1 | NOT RUN | - |
+| 1600 | dc2-spine1 | Connectivity | VerifyLLDPNeighbors | Verifies that the provided LLDP neighbors are connected properly. | Local: Ethernet5 - Remote: dc2-leaf3a.arista.com Ethernet1 | NOT RUN | - |
+| 1601 | dc2-spine1 | Connectivity | VerifyLLDPNeighbors | Verifies that the provided LLDP neighbors are connected properly. | Local: Ethernet6 - Remote: dc2-leaf3b.arista.com Ethernet1 | NOT RUN | - |
+| 1602 | dc2-spine1 | Connectivity | VerifyReachability | Test the network reachability to one or many destination IP(s). | Source: P2P Interface Ethernet1 (IP: 10.255.255.104) - Destination: dc2-leaf1a Ethernet1 (IP: 10.255.255.105) | NOT RUN | - |
+| 1603 | dc2-spine1 | Connectivity | VerifyReachability | Test the network reachability to one or many destination IP(s). | Source: P2P Interface Ethernet2 (IP: 10.255.255.108) - Destination: dc2-leaf1b Ethernet1 (IP: 10.255.255.109) | NOT RUN | - |
+| 1604 | dc2-spine1 | Connectivity | VerifyReachability | Test the network reachability to one or many destination IP(s). | Source: P2P Interface Ethernet3 (IP: 10.255.255.112) - Destination: dc2-leaf2a Ethernet1 (IP: 10.255.255.113) | NOT RUN | - |
+| 1605 | dc2-spine1 | Connectivity | VerifyReachability | Test the network reachability to one or many destination IP(s). | Source: P2P Interface Ethernet4 (IP: 10.255.255.116) - Destination: dc2-leaf2b Ethernet1 (IP: 10.255.255.117) | NOT RUN | - |
+| 1606 | dc2-spine1 | Connectivity | VerifyReachability | Test the network reachability to one or many destination IP(s). | Source: P2P Interface Ethernet5 (IP: 10.255.255.120) - Destination: dc2-leaf3a.arista.com Ethernet1 (IP: 10.255.255.121) | NOT RUN | - |
+| 1607 | dc2-spine1 | Connectivity | VerifyReachability | Test the network reachability to one or many destination IP(s). | Source: P2P Interface Ethernet6 (IP: 10.255.255.124) - Destination: dc2-leaf3b.arista.com Ethernet1 (IP: 10.255.255.125) | NOT RUN | - |
+| 1608 | dc2-spine1 | Field Notices, Software | VerifyFieldNotice44Resolution | Verifies the device is using an Aboot version that fix the bug discussed in the field notice 44 (Aboot manages system settings prior to EOS initialization) | - | NOT RUN | - |
+| 1609 | dc2-spine1 | Field Notices, Software | VerifyFieldNotice72Resolution | Verifies if the device has exposeure to FN72, and if the issue has been mitigated | - | NOT RUN | - |
+| 1610 | dc2-spine1 | Hardware | VerifyAdverseDrops | Verifies there are no adverse drops on DCS7280E and DCS7500E | - | NOT RUN | - |
+| 1611 | dc2-spine1 | Hardware | VerifyEnvironmentCooling | Verifies the status of power supply fans and all fan trays. | - | NOT RUN | - |
+| 1612 | dc2-spine1 | Hardware | VerifyEnvironmentCooling | Verifies the status of power supply fans and all fan trays. | Accepted States: 'ok' | NOT RUN | - |
+| 1613 | dc2-spine1 | Hardware | VerifyEnvironmentPower | Verifies the power supplies status. | - | NOT RUN | - |
+| 1614 | dc2-spine1 | Hardware | VerifyEnvironmentPower | Verifies the power supplies status. | Accepted States: 'ok' | NOT RUN | - |
+| 1615 | dc2-spine1 | Hardware | VerifyEnvironmentSystemCooling | Verifies the system cooling status. | - | NOT RUN | - |
+| 1616 | dc2-spine1 | Hardware | VerifyTemperature | Verifies the device temperature. | - | NOT RUN | - |
+| 1617 | dc2-spine1 | Hardware | VerifyTemperature | Verifies the device temperature. | - | NOT RUN | - |
+| 1618 | dc2-spine1 | Hardware | VerifyTransceiversManufacturers | Verifies if all transceivers come from approved manufacturers. | - | NOT RUN | - |
+| 1619 | dc2-spine1 | Hardware | VerifyTransceiversManufacturers | Verifies if all transceivers come from approved manufacturers. | Accepted Manufacturers: 'Arista Networks', 'Arastra, Inc.', 'Not Present' | NOT RUN | - |
+| 1620 | dc2-spine1 | Hardware | VerifyTransceiversTemperature | Verifies the transceivers temperature. | - | NOT RUN | - |
+| 1621 | dc2-spine1 | Interfaces | VerifyInterfacesStatus | Verifies the status of the provided interfaces. | Interface Ethernet1 - P2P_LINK_TO_DC2-LEAF1A_Ethernet1 = 'up' | NOT RUN | - |
+| 1622 | dc2-spine1 | Interfaces | VerifyInterfacesStatus | Verifies the status of the provided interfaces. | Interface Ethernet2 - P2P_LINK_TO_DC2-LEAF1B_Ethernet1 = 'up' | NOT RUN | - |
+| 1623 | dc2-spine1 | Interfaces | VerifyInterfacesStatus | Verifies the status of the provided interfaces. | Interface Ethernet3 - P2P_LINK_TO_DC2-LEAF2A_Ethernet1 = 'up' | NOT RUN | - |
+| 1624 | dc2-spine1 | Interfaces | VerifyInterfacesStatus | Verifies the status of the provided interfaces. | Interface Ethernet4 - P2P_LINK_TO_DC2-LEAF2B_Ethernet1 = 'up' | NOT RUN | - |
+| 1625 | dc2-spine1 | Interfaces | VerifyInterfacesStatus | Verifies the status of the provided interfaces. | Interface Ethernet5 - P2P_LINK_TO_DC2-LEAF3A.ARISTA.COM_Ethernet1 = 'up' | NOT RUN | - |
+| 1626 | dc2-spine1 | Interfaces | VerifyInterfacesStatus | Verifies the status of the provided interfaces. | Interface Ethernet6 - P2P_LINK_TO_DC2-LEAF3B.ARISTA.COM_Ethernet1 = 'up' | NOT RUN | - |
+| 1627 | dc2-spine1 | Interfaces | VerifyInterfacesStatus | Verifies the status of the provided interfaces. | Interface Loopback0 - EVPN_Overlay_Peering = 'up' | NOT RUN | - |
+| 1628 | dc2-spine1 | Routing | VerifyRoutingProtocolModel | Verifies the configured routing protocol model. | Routing protocol model: multi-agent | NOT RUN | - |
+| 1629 | dc2-spine1 | Security | VerifyAPIHttpsSSL | Verifies if the eAPI has a valid SSL profile. | eAPI HTTPS SSL Profile: eAPI_SSL_Profile | NOT RUN | - |
+| 1630 | dc2-spine1 | SNMP | VerifySnmpIPv4Acl | Verifies if the SNMP agent has IPv4 ACL(s) configured. | - | NOT RUN | - |
+| 1631 | dc2-spine1 | SNMP | VerifySnmpIPv6Acl | Verifies if the SNMP agent has IPv6 ACL(s) configured. | - | NOT RUN | - |
+| 1632 | dc2-spine1 | SNMP | VerifySnmpStatus | Verifies if the SNMP agent is enabled. | - | NOT RUN | - |
+| 1633 | dc2-spine1 | Software | VerifyEOSVersion | Verifies the device is running one of the allowed EOS version. | - | NOT RUN | - |
+| 1634 | dc2-spine1 | Software | VerifyTerminAttrVersion | Verifies the device is running one of the allowed TerminAttr version. | - | NOT RUN | - |
+| 1635 | dc2-spine1 | System | VerifyAgentLogs | Verifies there are no agent crash reports. | - | NOT RUN | - |
+| 1636 | dc2-spine1 | System | VerifyCoredump | Verifies there are no core dump files. | - | NOT RUN | - |
+| 1637 | dc2-spine1 | System | VerifyCPUUtilization | Verifies whether the CPU utilization is below 75%. | - | NOT RUN | - |
+| 1638 | dc2-spine1 | System | VerifyFileSystemUtilization | Verifies that no partition is utilizing more than 75% of its disk space. | - | NOT RUN | - |
+| 1639 | dc2-spine1 | System | VerifyMemoryUtilization | Verifies whether the memory utilization is below 75%. | - | NOT RUN | - |
+| 1640 | dc2-spine1 | System | VerifyNTP | Verifies if NTP is synchronised. | - | NOT RUN | - |
+| 1641 | dc2-spine1 | System | VerifyNTP | Verifies if NTP is synchronised. | - | NOT RUN | - |
+| 1642 | dc2-spine1 | System | VerifyReloadCause | Verifies the last reload cause of the device. | - | NOT RUN | - |
+| 1643 | dc2-spine1 | System | VerifyUptime | Verifies the device uptime. | - | NOT RUN | - |
+| 1644 | dc2-spine2 | AAA | VerifyAcctConsoleMethods | Verifies the AAA accounting console method lists for different accounting types (system, exec, commands, dot1x). | - | NOT RUN | - |
+| 1645 | dc2-spine2 | AAA | VerifyAcctDefaultMethods | Verifies the AAA accounting default method lists for different accounting types (system, exec, commands, dot1x). | - | NOT RUN | - |
+| 1646 | dc2-spine2 | AAA | VerifyAuthenMethods | Verifies the AAA authentication method lists for different authentication types (login, enable, dot1x). | - | NOT RUN | - |
+| 1647 | dc2-spine2 | AAA | VerifyAuthzMethods | Verifies the AAA authorization method lists for different authorization types (commands, exec). | - | NOT RUN | - |
+| 1648 | dc2-spine2 | AAA | VerifyTacacsServerGroups | Verifies if the provided TACACS server group(s) are configured. | - | NOT RUN | - |
+| 1649 | dc2-spine2 | AAA | VerifyTacacsServers | Verifies TACACS servers are configured for a specified VRF. | - | NOT RUN | - |
+| 1650 | dc2-spine2 | AAA | VerifyTacacsSourceIntf | Verifies TACACS source-interface for a specified VRF. | - | NOT RUN | - |
+| 1651 | dc2-spine2 | BGP | VerifyBGPSpecificPeers | Verifies the health of specific BGP peer(s). | BGP EVPN Peer: dc2-leaf1a (IP: 10.255.128.13) | NOT RUN | - |
+| 1652 | dc2-spine2 | BGP | VerifyBGPSpecificPeers | Verifies the health of specific BGP peer(s). | BGP EVPN Peer: dc2-leaf1b (IP: 10.255.128.14) | NOT RUN | - |
+| 1653 | dc2-spine2 | BGP | VerifyBGPSpecificPeers | Verifies the health of specific BGP peer(s). | BGP EVPN Peer: dc2-leaf2a (IP: 10.255.128.15) | NOT RUN | - |
+| 1654 | dc2-spine2 | BGP | VerifyBGPSpecificPeers | Verifies the health of specific BGP peer(s). | BGP EVPN Peer: dc2-leaf2b (IP: 10.255.128.16) | NOT RUN | - |
+| 1655 | dc2-spine2 | BGP | VerifyBGPSpecificPeers | Verifies the health of specific BGP peer(s). | BGP EVPN Peer: dc2-leaf3a.arista.com (IP: 10.255.128.17) | NOT RUN | - |
+| 1656 | dc2-spine2 | BGP | VerifyBGPSpecificPeers | Verifies the health of specific BGP peer(s). | BGP EVPN Peer: dc2-leaf3b.arista.com (IP: 10.255.128.18) | NOT RUN | - |
+| 1657 | dc2-spine2 | BGP | VerifyBGPSpecificPeers | Verifies the health of specific BGP peer(s). | BGP IPv4 Unicast Peer: dc2-leaf1a (IP: 10.255.255.107) | NOT RUN | - |
+| 1658 | dc2-spine2 | BGP | VerifyBGPSpecificPeers | Verifies the health of specific BGP peer(s). | BGP IPv4 Unicast Peer: dc2-leaf1b (IP: 10.255.255.111) | NOT RUN | - |
+| 1659 | dc2-spine2 | BGP | VerifyBGPSpecificPeers | Verifies the health of specific BGP peer(s). | BGP IPv4 Unicast Peer: dc2-leaf2a (IP: 10.255.255.115) | NOT RUN | - |
+| 1660 | dc2-spine2 | BGP | VerifyBGPSpecificPeers | Verifies the health of specific BGP peer(s). | BGP IPv4 Unicast Peer: dc2-leaf2b (IP: 10.255.255.119) | NOT RUN | - |
+| 1661 | dc2-spine2 | BGP | VerifyBGPSpecificPeers | Verifies the health of specific BGP peer(s). | BGP IPv4 Unicast Peer: dc2-leaf3a.arista.com (IP: 10.255.255.123) | NOT RUN | - |
+| 1662 | dc2-spine2 | BGP | VerifyBGPSpecificPeers | Verifies the health of specific BGP peer(s). | BGP IPv4 Unicast Peer: dc2-leaf3b.arista.com (IP: 10.255.255.127) | NOT RUN | - |
+| 1663 | dc2-spine2 | Configuration | VerifyRunningConfigDiffs | Verifies there is no difference between the running-config and the startup-config | - | NOT RUN | - |
+| 1664 | dc2-spine2 | Configuration | VerifyZeroTouch | Verifies ZeroTouch is disabled | - | NOT RUN | - |
+| 1665 | dc2-spine2 | Connectivity | VerifyLLDPNeighbors | Verifies that the provided LLDP neighbors are connected properly. | Local: Ethernet1 - Remote: dc2-leaf1a Ethernet2 | NOT RUN | - |
+| 1666 | dc2-spine2 | Connectivity | VerifyLLDPNeighbors | Verifies that the provided LLDP neighbors are connected properly. | Local: Ethernet2 - Remote: dc2-leaf1b Ethernet2 | NOT RUN | - |
+| 1667 | dc2-spine2 | Connectivity | VerifyLLDPNeighbors | Verifies that the provided LLDP neighbors are connected properly. | Local: Ethernet3 - Remote: dc2-leaf2a Ethernet2 | NOT RUN | - |
+| 1668 | dc2-spine2 | Connectivity | VerifyLLDPNeighbors | Verifies that the provided LLDP neighbors are connected properly. | Local: Ethernet4 - Remote: dc2-leaf2b Ethernet2 | NOT RUN | - |
+| 1669 | dc2-spine2 | Connectivity | VerifyLLDPNeighbors | Verifies that the provided LLDP neighbors are connected properly. | Local: Ethernet5 - Remote: dc2-leaf3a.arista.com Ethernet2 | NOT RUN | - |
+| 1670 | dc2-spine2 | Connectivity | VerifyLLDPNeighbors | Verifies that the provided LLDP neighbors are connected properly. | Local: Ethernet6 - Remote: dc2-leaf3b.arista.com Ethernet2 | NOT RUN | - |
+| 1671 | dc2-spine2 | Connectivity | VerifyReachability | Test the network reachability to one or many destination IP(s). | Source: P2P Interface Ethernet1 (IP: 10.255.255.106) - Destination: dc2-leaf1a Ethernet2 (IP: 10.255.255.107) | NOT RUN | - |
+| 1672 | dc2-spine2 | Connectivity | VerifyReachability | Test the network reachability to one or many destination IP(s). | Source: P2P Interface Ethernet2 (IP: 10.255.255.110) - Destination: dc2-leaf1b Ethernet2 (IP: 10.255.255.111) | NOT RUN | - |
+| 1673 | dc2-spine2 | Connectivity | VerifyReachability | Test the network reachability to one or many destination IP(s). | Source: P2P Interface Ethernet3 (IP: 10.255.255.114) - Destination: dc2-leaf2a Ethernet2 (IP: 10.255.255.115) | NOT RUN | - |
+| 1674 | dc2-spine2 | Connectivity | VerifyReachability | Test the network reachability to one or many destination IP(s). | Source: P2P Interface Ethernet4 (IP: 10.255.255.118) - Destination: dc2-leaf2b Ethernet2 (IP: 10.255.255.119) | NOT RUN | - |
+| 1675 | dc2-spine2 | Connectivity | VerifyReachability | Test the network reachability to one or many destination IP(s). | Source: P2P Interface Ethernet5 (IP: 10.255.255.122) - Destination: dc2-leaf3a.arista.com Ethernet2 (IP: 10.255.255.123) | NOT RUN | - |
+| 1676 | dc2-spine2 | Connectivity | VerifyReachability | Test the network reachability to one or many destination IP(s). | Source: P2P Interface Ethernet6 (IP: 10.255.255.126) - Destination: dc2-leaf3b.arista.com Ethernet2 (IP: 10.255.255.127) | NOT RUN | - |
+| 1677 | dc2-spine2 | Field Notices, Software | VerifyFieldNotice44Resolution | Verifies the device is using an Aboot version that fix the bug discussed in the field notice 44 (Aboot manages system settings prior to EOS initialization) | - | NOT RUN | - |
+| 1678 | dc2-spine2 | Field Notices, Software | VerifyFieldNotice72Resolution | Verifies if the device has exposeure to FN72, and if the issue has been mitigated | - | NOT RUN | - |
+| 1679 | dc2-spine2 | Hardware | VerifyAdverseDrops | Verifies there are no adverse drops on DCS7280E and DCS7500E | - | NOT RUN | - |
+| 1680 | dc2-spine2 | Hardware | VerifyEnvironmentCooling | Verifies the status of power supply fans and all fan trays. | - | NOT RUN | - |
+| 1681 | dc2-spine2 | Hardware | VerifyEnvironmentCooling | Verifies the status of power supply fans and all fan trays. | Accepted States: 'ok' | NOT RUN | - |
+| 1682 | dc2-spine2 | Hardware | VerifyEnvironmentPower | Verifies the power supplies status. | - | NOT RUN | - |
+| 1683 | dc2-spine2 | Hardware | VerifyEnvironmentPower | Verifies the power supplies status. | Accepted States: 'ok' | NOT RUN | - |
+| 1684 | dc2-spine2 | Hardware | VerifyEnvironmentSystemCooling | Verifies the system cooling status. | - | NOT RUN | - |
+| 1685 | dc2-spine2 | Hardware | VerifyTemperature | Verifies the device temperature. | - | NOT RUN | - |
+| 1686 | dc2-spine2 | Hardware | VerifyTemperature | Verifies the device temperature. | - | NOT RUN | - |
+| 1687 | dc2-spine2 | Hardware | VerifyTransceiversManufacturers | Verifies if all transceivers come from approved manufacturers. | - | NOT RUN | - |
+| 1688 | dc2-spine2 | Hardware | VerifyTransceiversManufacturers | Verifies if all transceivers come from approved manufacturers. | Accepted Manufacturers: 'Arista Networks', 'Arastra, Inc.', 'Not Present' | NOT RUN | - |
+| 1689 | dc2-spine2 | Hardware | VerifyTransceiversTemperature | Verifies the transceivers temperature. | - | NOT RUN | - |
+| 1690 | dc2-spine2 | Interfaces | VerifyInterfacesStatus | Verifies the status of the provided interfaces. | Interface Ethernet1 - P2P_LINK_TO_DC2-LEAF1A_Ethernet2 = 'up' | NOT RUN | - |
+| 1691 | dc2-spine2 | Interfaces | VerifyInterfacesStatus | Verifies the status of the provided interfaces. | Interface Ethernet2 - P2P_LINK_TO_DC2-LEAF1B_Ethernet2 = 'up' | NOT RUN | - |
+| 1692 | dc2-spine2 | Interfaces | VerifyInterfacesStatus | Verifies the status of the provided interfaces. | Interface Ethernet3 - P2P_LINK_TO_DC2-LEAF2A_Ethernet2 = 'up' | NOT RUN | - |
+| 1693 | dc2-spine2 | Interfaces | VerifyInterfacesStatus | Verifies the status of the provided interfaces. | Interface Ethernet4 - P2P_LINK_TO_DC2-LEAF2B_Ethernet2 = 'up' | NOT RUN | - |
+| 1694 | dc2-spine2 | Interfaces | VerifyInterfacesStatus | Verifies the status of the provided interfaces. | Interface Ethernet5 - P2P_LINK_TO_DC2-LEAF3A.ARISTA.COM_Ethernet2 = 'up' | NOT RUN | - |
+| 1695 | dc2-spine2 | Interfaces | VerifyInterfacesStatus | Verifies the status of the provided interfaces. | Interface Ethernet6 - P2P_LINK_TO_DC2-LEAF3B.ARISTA.COM_Ethernet2 = 'up' | NOT RUN | - |
+| 1696 | dc2-spine2 | Interfaces | VerifyInterfacesStatus | Verifies the status of the provided interfaces. | Interface Loopback0 - EVPN_Overlay_Peering = 'up' | NOT RUN | - |
+| 1697 | dc2-spine2 | Routing | VerifyRoutingProtocolModel | Verifies the configured routing protocol model. | Routing protocol model: multi-agent | NOT RUN | - |
+| 1698 | dc2-spine2 | Security | VerifyAPIHttpsSSL | Verifies if the eAPI has a valid SSL profile. | eAPI HTTPS SSL Profile: eAPI_SSL_Profile | NOT RUN | - |
+| 1699 | dc2-spine2 | SNMP | VerifySnmpIPv4Acl | Verifies if the SNMP agent has IPv4 ACL(s) configured. | - | NOT RUN | - |
+| 1700 | dc2-spine2 | SNMP | VerifySnmpIPv6Acl | Verifies if the SNMP agent has IPv6 ACL(s) configured. | - | NOT RUN | - |
+| 1701 | dc2-spine2 | SNMP | VerifySnmpStatus | Verifies if the SNMP agent is enabled. | - | NOT RUN | - |
+| 1702 | dc2-spine2 | Software | VerifyEOSVersion | Verifies the device is running one of the allowed EOS version. | - | NOT RUN | - |
+| 1703 | dc2-spine2 | Software | VerifyTerminAttrVersion | Verifies the device is running one of the allowed TerminAttr version. | - | NOT RUN | - |
+| 1704 | dc2-spine2 | System | VerifyAgentLogs | Verifies there are no agent crash reports. | - | NOT RUN | - |
+| 1705 | dc2-spine2 | System | VerifyCoredump | Verifies there are no core dump files. | - | NOT RUN | - |
+| 1706 | dc2-spine2 | System | VerifyCPUUtilization | Verifies whether the CPU utilization is below 75%. | - | NOT RUN | - |
+| 1707 | dc2-spine2 | System | VerifyFileSystemUtilization | Verifies that no partition is utilizing more than 75% of its disk space. | - | NOT RUN | - |
+| 1708 | dc2-spine2 | System | VerifyMemoryUtilization | Verifies whether the memory utilization is below 75%. | - | NOT RUN | - |
+| 1709 | dc2-spine2 | System | VerifyNTP | Verifies if NTP is synchronised. | - | NOT RUN | - |
+| 1710 | dc2-spine2 | System | VerifyNTP | Verifies if NTP is synchronised. | - | NOT RUN | - |
+| 1711 | dc2-spine2 | System | VerifyReloadCause | Verifies the last reload cause of the device. | - | NOT RUN | - |
+| 1712 | dc2-spine2 | System | VerifyUptime | Verifies the device uptime. | - | NOT RUN | - |