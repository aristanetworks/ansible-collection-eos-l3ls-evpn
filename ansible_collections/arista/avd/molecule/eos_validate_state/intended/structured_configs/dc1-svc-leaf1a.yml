--- conflicted
+++ resolved
@@ -151,15 +151,8 @@
     mode: trunk
     trunk:
       groups:
-      - LEAF_PEER_L3
       - MLAG
   shutdown: false
-<<<<<<< HEAD
-  mode: trunk
-  trunk_groups:
-  - MLAG
-=======
->>>>>>> bcdf59b5
 ethernet_interfaces:
 - name: Ethernet3
   peer: dc1-svc-leaf1b
