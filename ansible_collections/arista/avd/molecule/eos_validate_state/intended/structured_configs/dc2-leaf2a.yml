aaa_root:
  disabled: true
config_end: true
enable_password:
  disabled: true
ethernet_interfaces:
- name: Ethernet3
  description: MLAG_dc2-leaf2b_Ethernet3
  shutdown: false
  channel_group:
    id: 3
    mode: active
  peer: dc2-leaf2b
  peer_interface: Ethernet3
  peer_type: mlag_peer
- name: Ethernet4
  description: MLAG_dc2-leaf2b_Ethernet4
  shutdown: false
  channel_group:
    id: 3
    mode: active
  peer: dc2-leaf2b
  peer_interface: Ethernet4
  peer_type: mlag_peer
- name: Ethernet1
  description: P2P_dc2-spine1_Ethernet3
  shutdown: false
  mtu: 1500
  ip_address: 10.255.255.113/31
  peer: dc2-spine1
  peer_interface: Ethernet3
  peer_type: spine
  switchport:
    enabled: false
- name: Ethernet2
  description: P2P_dc2-spine2_Ethernet3
  shutdown: false
  mtu: 1500
  ip_address: 10.255.255.115/31
  peer: dc2-spine2
  peer_interface: Ethernet3
  peer_type: spine
  switchport:
    enabled: false
- name: Ethernet8
  description: L2_dc2-leaf2c_Ethernet1
  shutdown: false
  channel_group:
    id: 8
    mode: active
  peer: dc2-leaf2c
  peer_interface: Ethernet1
  peer_type: l2leaf
- name: Ethernet6
  description: P2P_dc1-leaf2a_Ethernet6
  shutdown: false
  mtu: 1500
  ip_address: 192.168.100.1/31
  peer: dc1-leaf2a
  peer_interface: Ethernet6
  peer_type: l3leaf
  switchport:
    enabled: false
- name: Ethernet5
  description: SERVER_dc2-leaf2-server1_PCI1
  shutdown: false
  channel_group:
    id: 5
    mode: active
  peer: dc2-leaf2-server1
  peer_interface: PCI1
  peer_type: server
hostname: dc2-leaf2a
ip_igmp_snooping:
  globally_enabled: true
ip_routing: true
ip_virtual_router_mac_address: 00:1c:73:00:00:99
is_deployed: true
local_users:
- name: admin
  privilege: 15
  role: network-admin
  no_password: true
- name: ansible
  privilege: 15
  role: network-admin
  sha512_password: $6$7u4j1rkb3VELgcZE$EJt2Qff8kd/TapRoci0XaIZsL4tFzgq1YZBLD9c6f/knXzvcYY0NcMKndZeCv0T268knGKhOEwZAxqKjlMm920
loopback_interfaces:
- name: Loopback0
  description: ROUTER_ID
  shutdown: false
  ip_address: 10.255.128.15/32
- name: Loopback1
  description: VXLAN_TUNNEL_SOURCE
  shutdown: false
  ip_address: 10.255.129.15/32
- name: Loopback10
  description: DIAG_VRF_VRF10
  shutdown: false
  vrf: VRF10
  ip_address: 10.255.10.15/32
- name: Loopback11
  description: DIAG_VRF_VRF11
  shutdown: false
  vrf: VRF11
  ip_address: 10.255.11.15/32
management_api_http:
  enable_https: true
  https_ssl_profile: eAPI_SSL_Profile
  enable_vrfs:
  - name: MGMT
management_interfaces:
- name: Management1
  description: OOB_MANAGEMENT
  shutdown: false
  vrf: MGMT
  ip_address: 172.16.1.113/24
  type: oob
  gateway: 172.16.1.1
metadata:
  platform: vEOS-lab
mlag_configuration:
  domain_id: DC2_L3_LEAF2
  local_interface: Vlan4094
  peer_address: 10.255.129.89
  peer_link: Port-Channel3
  reload_delay_mlag: '300'
  reload_delay_non_mlag: '330'
port_channel_interfaces:
- name: Port-Channel3
  description: MLAG_dc2-leaf2b_Port-Channel3
  shutdown: false
  switchport:
    enabled: true
    mode: trunk
    trunk:
      groups:
      - MLAG
- name: Port-Channel8
  description: L2_dc2-leaf2c_Port-Channel1
  shutdown: false
  mlag: 8
  switchport:
    enabled: true
    mode: trunk
    trunk:
      allowed_vlan: 11-12,21-22,3401-3402
- name: Port-Channel5
  description: SERVER_dc2-leaf2-server1_PortChannel dc2-leaf2-server1
  shutdown: false
  mlag: 5
  spanning_tree_portfast: edge
  switchport:
    enabled: true
    mode: trunk
    trunk:
      allowed_vlan: 11-12,21-22
      native_vlan: 4092
prefix_lists:
- name: PL-LOOPBACKS-EVPN-OVERLAY
  sequence_numbers:
  - sequence: 10
    action: permit 10.255.128.0/27 eq 32
  - sequence: 20
    action: permit 10.255.129.0/27 eq 32
- name: PL-MLAG-PEER-VRFS
  sequence_numbers:
  - sequence: 10
    action: permit 10.255.129.120/31
route_maps:
- name: RM-MLAG-PEER-IN
  sequence_numbers:
  - sequence: 10
    type: permit
    description: Make routes learned over MLAG Peer-link less preferred on spines to ensure optimal routing
    set:
    - origin incomplete
- name: RM-CONN-2-BGP
  sequence_numbers:
  - sequence: 10
    type: permit
    match:
    - ip address prefix-list PL-LOOPBACKS-EVPN-OVERLAY
- name: RM-CONN-2-BGP-VRFS
  sequence_numbers:
  - sequence: 10
    type: deny
    match:
    - ip address prefix-list PL-MLAG-PEER-VRFS
  - sequence: 20
    type: permit
router_bfd:
  multihop:
    interval: 300
    min_rx: 300
    multiplier: 3
router_bgp:
  as: '65202'
  router_id: 10.255.128.15
  maximum_paths:
    paths: 4
    ecmp: 4
  bgp:
    default:
      ipv4_unicast: false
  peer_groups:
  - name: MLAG-IPv4-UNDERLAY-PEER
    type: ipv4
    remote_as: '65202'
    description: dc2-leaf2b
    next_hop_self: true
    password: 4b21pAdCvWeAqpcKDFMdWw==
    send_community: all
    maximum_routes: 12000
    route_map_in: RM-MLAG-PEER-IN
  - name: IPv4-UNDERLAY-PEERS
    type: ipv4
    password: 7x4B4rnJhZB438m9+BrBfQ==
    send_community: all
    maximum_routes: 12000
  - name: EVPN-OVERLAY-PEERS
    type: evpn
    update_source: Loopback0
    bfd: true
    ebgp_multihop: 3
    password: Q4fqtbqcZ7oQuKfuWtNGRQ==
    send_community: all
    maximum_routes: 0
  - name: EVPN-OVERLAY-CORE
    type: evpn
    update_source: Loopback0
    bfd: true
    ebgp_multihop: 15
    send_community: all
    maximum_routes: 0
  neighbors:
  - ip_address: 10.255.129.121
    peer_group: MLAG-IPv4-UNDERLAY-PEER
    peer: dc2-leaf2b
    description: dc2-leaf2b_Vlan4093
  - ip_address: 10.255.255.112
    peer_group: IPv4-UNDERLAY-PEERS
    remote_as: '65200'
    peer: dc2-spine1
    description: dc2-spine1_Ethernet3
  - ip_address: 10.255.255.114
    peer_group: IPv4-UNDERLAY-PEERS
    remote_as: '65200'
    peer: dc2-spine2
    description: dc2-spine2_Ethernet3
  - ip_address: 10.255.128.11
    peer_group: EVPN-OVERLAY-PEERS
    remote_as: '65200'
    peer: dc2-spine1
    description: dc2-spine1_Loopback0
  - ip_address: 10.255.128.12
    peer_group: EVPN-OVERLAY-PEERS
    remote_as: '65200'
    peer: dc2-spine2
    description: dc2-spine2_Loopback0
  - ip_address: 10.255.0.5
    peer_group: EVPN-OVERLAY-CORE
    remote_as: '65102'
    peer: dc1-leaf2a
    description: dc1-leaf2a_Loopback0
  - ip_address: 192.168.100.0
    peer_group: IPv4-UNDERLAY-PEERS
    remote_as: '65102'
    peer: dc1-leaf2a
    description: dc1-leaf2a
  redistribute:
    connected:
      enabled: true
      route_map: RM-CONN-2-BGP
  vlans:
  - id: 11
    tenant: TENANT1
    rd: 10.255.128.15:10011
    rd_evpn_domain:
      domain: remote
      rd: 10.255.128.15:10011
    route_targets:
      both:
      - 10011:10011
      import_export_evpn_domains:
      - domain: remote
        route_target: 10011:10011
    redistribute_routes:
    - learned
  - id: 12
    tenant: TENANT1
    rd: 10.255.128.15:10012
    rd_evpn_domain:
      domain: remote
      rd: 10.255.128.15:10012
    route_targets:
      both:
      - 10012:10012
      import_export_evpn_domains:
      - domain: remote
        route_target: 10012:10012
    redistribute_routes:
    - learned
  - id: 21
    tenant: TENANT1
    rd: 10.255.128.15:10021
    rd_evpn_domain:
      domain: remote
      rd: 10.255.128.15:10021
    route_targets:
      both:
      - 10021:10021
      import_export_evpn_domains:
      - domain: remote
        route_target: 10021:10021
    redistribute_routes:
    - learned
  - id: 22
    tenant: TENANT1
    rd: 10.255.128.15:10022
    rd_evpn_domain:
      domain: remote
      rd: 10.255.128.15:10022
    route_targets:
      both:
      - 10022:10022
      import_export_evpn_domains:
      - domain: remote
        route_target: 10022:10022
    redistribute_routes:
    - learned
  - id: 3401
    tenant: TENANT1
    rd: 10.255.128.15:13401
    rd_evpn_domain:
      domain: remote
      rd: 10.255.128.15:13401
    route_targets:
      both:
      - 13401:13401
      import_export_evpn_domains:
      - domain: remote
        route_target: 13401:13401
    redistribute_routes:
    - learned
  - id: 3402
    tenant: TENANT1
    rd: 10.255.128.15:13402
    rd_evpn_domain:
      domain: remote
      rd: 10.255.128.15:13402
    route_targets:
      both:
      - 13402:13402
      import_export_evpn_domains:
      - domain: remote
        route_target: 13402:13402
    redistribute_routes:
    - learned
  address_family_evpn:
    neighbor_default:
      next_hop_self_received_evpn_routes:
        enable: true
        inter_domain: true
    peer_groups:
    - name: EVPN-OVERLAY-CORE
      activate: true
      domain_remote: true
    - name: EVPN-OVERLAY-PEERS
      activate: true
  address_family_ipv4:
    peer_groups:
    - name: MLAG-IPv4-UNDERLAY-PEER
      activate: true
    - name: IPv4-UNDERLAY-PEERS
      activate: true
    - name: EVPN-OVERLAY-PEERS
      activate: false
    - name: EVPN-OVERLAY-CORE
      activate: false
  vrfs:
  - name: VRF10
    rd: 10.255.128.15:10
    route_targets:
      import:
      - address_family: evpn
        route_targets:
        - '10:10'
      export:
      - address_family: evpn
        route_targets:
        - '10:10'
    router_id: 10.255.128.15
    neighbors:
    - ip_address: 10.255.129.121
      peer_group: MLAG-IPv4-UNDERLAY-PEER
      description: dc2-leaf2b_Vlan3009
    redistribute:
      connected:
        enabled: true
        route_map: RM-CONN-2-BGP-VRFS
  - name: VRF11
    rd: 10.255.128.15:11
    route_targets:
      import:
      - address_family: evpn
        route_targets:
        - '11:11'
      export:
      - address_family: evpn
        route_targets:
        - '11:11'
    router_id: 10.255.128.15
    neighbors:
    - ip_address: 10.255.129.121
      peer_group: MLAG-IPv4-UNDERLAY-PEER
      description: dc2-leaf2b_Vlan3010
    redistribute:
      connected:
        enabled: true
        route_map: RM-CONN-2-BGP-VRFS
service_routing_protocols_model: multi-agent
spanning_tree:
  mode: mstp
  mst_instances:
  - id: '0'
    priority: 4096
  no_spanning_tree_vlan: 4093-4094
static_routes:
- vrf: MGMT
  destination_address_prefix: 0.0.0.0/0
  gateway: 172.16.1.1
transceiver_qsfp_default_mode_4x10: true
virtual_source_nat_vrfs:
- name: VRF10
  ip_address: 10.255.10.15
- name: VRF11
  ip_address: 10.255.11.15
vlan_interfaces:
- name: Vlan4093
  description: MLAG_L3
  shutdown: false
  ip_address: 10.255.129.120/31
  mtu: 1500
- name: Vlan4094
  description: MLAG
  shutdown: false
  ip_address: 10.255.129.88/31
  mtu: 1500
  no_autostate: true
- name: Vlan11
  description: VRF10_VLAN11
  shutdown: false
  vrf: VRF10
  ip_address_virtual: 10.10.11.1/24
  tenant: TENANT1
- name: Vlan12
  description: VRF10_VLAN12
  shutdown: false
  vrf: VRF10
  ip_address_virtual: 10.10.12.1/24
  tenant: TENANT1
- name: Vlan3009
  description: MLAG_L3_VRF_VRF10
  shutdown: false
  vrf: VRF10
  ip_address: 10.255.129.120/31
  mtu: 1500
  tenant: TENANT1
  type: underlay_peering
- name: Vlan21
  description: VRF11_VLAN21
  shutdown: false
  vrf: VRF11
  ip_address_virtual: 10.10.21.1/24
  tenant: TENANT1
- name: Vlan22
  description: VRF11_VLAN22
  shutdown: false
  vrf: VRF11
  ip_address_virtual: 10.10.22.1/24
  tenant: TENANT1
- name: Vlan3010
  description: MLAG_L3_VRF_VRF11
  shutdown: false
  vrf: VRF11
  ip_address: 10.255.129.120/31
  mtu: 1500
  tenant: TENANT1
  type: underlay_peering
vlan_internal_order:
  allocation: ascending
  range:
    beginning: 1006
    ending: 1199
vlans:
- id: 4093
  name: MLAG_L3
  trunk_groups:
  - MLAG
  tenant: system
- id: 4094
  name: MLAG
  trunk_groups:
  - MLAG
  tenant: system
- id: 11
  name: VRF10_VLAN11
  tenant: TENANT1
- id: 12
  name: VRF10_VLAN12
  tenant: TENANT1
- id: 3009
  name: MLAG_L3_VRF_VRF10
  trunk_groups:
  - MLAG
  tenant: TENANT1
- id: 21
  name: VRF11_VLAN21
  tenant: TENANT1
- id: 22
  name: VRF11_VLAN22
  tenant: TENANT1
- id: 3010
  name: MLAG_L3_VRF_VRF11
  trunk_groups:
  - MLAG
  tenant: TENANT1
- id: 3401
  name: L2_VLAN3401
  tenant: TENANT1
- id: 3402
  name: L2_VLAN3402
  tenant: TENANT1
vrfs:
- name: MGMT
  ip_routing: false
- name: VRF10
  ip_routing: true
  tenant: TENANT1
- name: VRF11
  ip_routing: true
  tenant: TENANT1
vxlan_interface:
  vxlan1:
    description: dc2-leaf2a_VTEP
    vxlan:
      source_interface: Loopback1
      udp_port: 4789
      virtual_router_encapsulation_mac_address: mlag-system-id
      vlans:
      - id: 11
        vni: 10011
      - id: 12
        vni: 10012
      - id: 21
        vni: 10021
      - id: 22
        vni: 10022
      - id: 3401
        vni: 13401
      - id: 3402
        vni: 13402
      vrfs:
      - name: VRF10
        vni: 10
      - name: VRF11
<<<<<<< HEAD
        vni: 11
virtual_source_nat_vrfs:
- name: VRF10
  ip_address: 10.255.10.15
- name: VRF11
  ip_address: 10.255.11.15
metadata:
  platform: vEOS-lab
  fabric_name: FABRIC
=======
        vni: 11
>>>>>>> 6ac93b3e
<|MERGE_RESOLUTION|>--- conflicted
+++ resolved
@@ -119,6 +119,7 @@
   gateway: 172.16.1.1
 metadata:
   platform: vEOS-lab
+  fabric_name: FABRIC
 mlag_configuration:
   domain_id: DC2_L3_LEAF2
   local_interface: Vlan4094
@@ -565,16 +566,4 @@
       - name: VRF10
         vni: 10
       - name: VRF11
-<<<<<<< HEAD
-        vni: 11
-virtual_source_nat_vrfs:
-- name: VRF10
-  ip_address: 10.255.10.15
-- name: VRF11
-  ip_address: 10.255.11.15
-metadata:
-  platform: vEOS-lab
-  fabric_name: FABRIC
-=======
-        vni: 11
->>>>>>> 6ac93b3e
+        vni: 11