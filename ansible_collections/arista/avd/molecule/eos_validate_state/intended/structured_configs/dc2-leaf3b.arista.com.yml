hostname: dc2-leaf3b.arista.com
is_deployed: true
router_bgp:
  as: '65203'
  router_id: 10.255.128.18
  bgp:
    default:
      ipv4_unicast: false
  maximum_paths:
    paths: 4
    ecmp: 4
  redistribute_routes:
  - source_protocol: connected
    route_map: RM-CONN-2-BGP
  peer_groups:
  - name: MLAG-IPv4-UNDERLAY-PEER
    type: ipv4
    remote_as: '65203'
    next_hop_self: true
    description: dc2-leaf3a.arista.com
    password: 4b21pAdCvWeAqpcKDFMdWw==
    maximum_routes: 12000
    send_community: all
    route_map_in: RM-MLAG-PEER-IN
  - name: IPv4-UNDERLAY-PEERS
    type: ipv4
    password: 7x4B4rnJhZB438m9+BrBfQ==
    maximum_routes: 12000
    send_community: all
  - name: EVPN-OVERLAY-PEERS
    type: evpn
    update_source: Loopback0
    bfd: true
    password: Q4fqtbqcZ7oQuKfuWtNGRQ==
    send_community: all
    maximum_routes: 0
    ebgp_multihop: 3
  address_family_ipv4:
    peer_groups:
    - name: MLAG-IPv4-UNDERLAY-PEER
      activate: true
    - name: IPv4-UNDERLAY-PEERS
      activate: true
    - name: EVPN-OVERLAY-PEERS
      activate: false
  neighbors:
  - ip_address: 10.255.129.124
    peer_group: MLAG-IPv4-UNDERLAY-PEER
    peer: dc2-leaf3a.arista.com
    description: dc2-leaf3a.arista.com_Vlan4093
  - ip_address: 10.255.255.124
    peer_group: IPv4-UNDERLAY-PEERS
    remote_as: '65200'
    peer: dc2-spine1
    description: dc2-spine1_Ethernet6
  - ip_address: 10.255.255.126
    peer_group: IPv4-UNDERLAY-PEERS
    remote_as: '65200'
    peer: dc2-spine2
    description: dc2-spine2_Ethernet6
  - ip_address: 10.255.128.11
    peer_group: EVPN-OVERLAY-PEERS
    peer: dc2-spine1
    description: dc2-spine1_Loopback0
    remote_as: '65200'
  - ip_address: 10.255.128.12
    peer_group: EVPN-OVERLAY-PEERS
    peer: dc2-spine2
    description: dc2-spine2_Loopback0
    remote_as: '65200'
<<<<<<< HEAD
  redistribute:
    connected:
      enabled: true
      route_map: RM-CONN-2-BGP
=======
>>>>>>> ec81f6cc
  address_family_evpn:
    peer_groups:
    - name: EVPN-OVERLAY-PEERS
      activate: true
  vrfs:
  - name: VRF10
    rd: 10.255.128.18:10
    route_targets:
      import:
      - address_family: evpn
        route_targets:
        - '10:10'
      export:
      - address_family: evpn
        route_targets:
        - '10:10'
    router_id: 10.255.128.18
    redistribute:
      connected:
        enabled: true
        route_map: RM-CONN-2-BGP-VRFS
    neighbors:
    - ip_address: 10.255.129.124
      peer_group: MLAG-IPv4-UNDERLAY-PEER
      description: dc2-leaf3a.arista.com_Vlan3009
  - name: VRF11
    rd: 10.255.128.18:11
    route_targets:
      import:
      - address_family: evpn
        route_targets:
        - '11:11'
      export:
      - address_family: evpn
        route_targets:
        - '11:11'
    router_id: 10.255.128.18
    redistribute:
      connected:
        enabled: true
        route_map: RM-CONN-2-BGP-VRFS
    neighbors:
    - ip_address: 10.255.129.124
      peer_group: MLAG-IPv4-UNDERLAY-PEER
      description: dc2-leaf3a.arista.com_Vlan3010
  vlans:
  - id: 11
    tenant: TENANT1
    rd: 10.255.128.18:10011
    route_targets:
      both:
      - 10011:10011
    redistribute_routes:
    - learned
  - id: 12
    tenant: TENANT1
    rd: 10.255.128.18:10012
    route_targets:
      both:
      - 10012:10012
    redistribute_routes:
    - learned
  - id: 21
    tenant: TENANT1
    rd: 10.255.128.18:10021
    route_targets:
      both:
      - 10021:10021
    redistribute_routes:
    - learned
  - id: 22
    tenant: TENANT1
    rd: 10.255.128.18:10022
    route_targets:
      both:
      - 10022:10022
    redistribute_routes:
    - learned
  - id: 3401
    tenant: TENANT1
    rd: 10.255.128.18:13401
    route_targets:
      both:
      - 13401:13401
    redistribute_routes:
    - learned
  - id: 3402
    tenant: TENANT1
    rd: 10.255.128.18:13402
    route_targets:
      both:
      - 13402:13402
    redistribute_routes:
    - learned
static_routes:
- vrf: MGMT
  destination_address_prefix: 0.0.0.0/0
  gateway: 172.16.1.1
service_routing_protocols_model: multi-agent
ip_routing: true
vlan_internal_order:
  allocation: ascending
  range:
    beginning: 1006
    ending: 1199
aaa_root:
  disabled: true
config_end: true
enable_password:
  disabled: true
transceiver_qsfp_default_mode_4x10: true
spanning_tree:
  mode: mstp
  mst_instances:
  - id: '0'
    priority: 4096
  no_spanning_tree_vlan: 4093-4094
local_users:
- name: admin
  privilege: 15
  role: network-admin
  no_password: true
- name: ansible
  privilege: 15
  role: network-admin
  sha512_password: $6$7u4j1rkb3VELgcZE$EJt2Qff8kd/TapRoci0XaIZsL4tFzgq1YZBLD9c6f/knXzvcYY0NcMKndZeCv0T268knGKhOEwZAxqKjlMm920
vrfs:
- name: MGMT
  ip_routing: false
- name: VRF10
  tenant: TENANT1
  ip_routing: true
- name: VRF11
  tenant: TENANT1
  ip_routing: true
management_interfaces:
- name: Management1
  description: OOB_MANAGEMENT
  shutdown: false
  vrf: MGMT
  ip_address: 172.16.1.116/24
  gateway: 172.16.1.1
  type: oob
management_api_http:
  enable_vrfs:
  - name: MGMT
  enable_https: true
  https_ssl_profile: eAPI_SSL_Profile
vlans:
- id: 4093
  tenant: system
  name: MLAG_L3
  trunk_groups:
  - MLAG
- id: 4094
  tenant: system
  name: MLAG
  trunk_groups:
  - MLAG
- id: 11
  name: VRF10_VLAN11
  tenant: TENANT1
- id: 12
  name: VRF10_VLAN12
  tenant: TENANT1
- id: 3009
  name: MLAG_L3_VRF_VRF10
  trunk_groups:
  - MLAG
  tenant: TENANT1
- id: 21
  name: VRF11_VLAN21
  tenant: TENANT1
- id: 22
  name: VRF11_VLAN22
  tenant: TENANT1
- id: 3010
  name: MLAG_L3_VRF_VRF11
  trunk_groups:
  - MLAG
  tenant: TENANT1
- id: 3401
  name: L2_VLAN3401
  tenant: TENANT1
- id: 3402
  name: L2_VLAN3402
  tenant: TENANT1
vlan_interfaces:
- name: Vlan4093
  description: MLAG_L3
  shutdown: false
  mtu: 1500
  ip_address: 10.255.129.125/31
- name: Vlan4094
  description: MLAG
  shutdown: false
  no_autostate: true
  mtu: 1500
  ip_address: 10.255.129.93/31
- name: Vlan11
  tenant: TENANT1
  description: VRF10_VLAN11
  shutdown: false
  ip_address_virtual: 10.10.11.1/24
  vrf: VRF10
- name: Vlan12
  tenant: TENANT1
  description: VRF10_VLAN12
  shutdown: false
  ip_address_virtual: 10.10.12.1/24
  vrf: VRF10
- name: Vlan3009
  tenant: TENANT1
  type: underlay_peering
  shutdown: false
  description: MLAG_L3_VRF_VRF10
  vrf: VRF10
  mtu: 1500
  ip_address: 10.255.129.125/31
- name: Vlan21
  tenant: TENANT1
  description: VRF11_VLAN21
  shutdown: false
  ip_address_virtual: 10.10.21.1/24
  vrf: VRF11
- name: Vlan22
  tenant: TENANT1
  description: VRF11_VLAN22
  shutdown: false
  ip_address_virtual: 10.10.22.1/24
  vrf: VRF11
- name: Vlan3010
  tenant: TENANT1
  type: underlay_peering
  shutdown: false
  description: MLAG_L3_VRF_VRF11
  vrf: VRF11
  mtu: 1500
  ip_address: 10.255.129.125/31
port_channel_interfaces:
- name: Port-Channel3
  description: MLAG_dc2-leaf3a.arista.com_Port-Channel3
  switchport:
    enabled: true
    mode: trunk
    trunk:
      groups:
      - MLAG
  shutdown: false
- name: Port-Channel11
  description: dc2-leaf3-fw1_PortChannel
  type: switched
  mode: trunk
  vlans: 11-12,21-22
  native_vlan: 4092
  spanning_tree_portfast: edge
  mlag: 11
ethernet_interfaces:
- name: Ethernet3
  peer: dc2-leaf3a.arista.com
  peer_interface: Ethernet3
  peer_type: mlag_peer
  description: MLAG_dc2-leaf3a.arista.com_Ethernet3
  shutdown: false
  channel_group:
    id: 3
    mode: active
- name: Ethernet4
  peer: dc2-leaf3a.arista.com
  peer_interface: Ethernet4
  peer_type: mlag_peer
  description: MLAG_dc2-leaf3a.arista.com_Ethernet4
  shutdown: false
  channel_group:
    id: 3
    mode: active
- name: Ethernet1
  peer: dc2-spine1
  peer_interface: Ethernet6
  peer_type: spine
  description: P2P_dc2-spine1_Ethernet6
  shutdown: false
  mtu: 1500
  switchport:
    enabled: false
  ip_address: 10.255.255.125/31
- name: Ethernet2
  peer: dc2-spine2
  peer_interface: Ethernet6
  peer_type: spine
  description: P2P_dc2-spine2_Ethernet6
  shutdown: false
  mtu: 1500
  switchport:
    enabled: false
  ip_address: 10.255.255.127/31
- name: Ethernet11
  peer: dc2-leaf3-fw1
  peer_interface: e1
  peer_type: firewall
  description: dc2-leaf3-fw1_e1
  type: port-channel-member
  channel_group:
    id: 11
    mode: active
mlag_configuration:
  domain_id: DC2_L3_LEAF3
  local_interface: Vlan4094
  peer_address: 10.255.129.92
  peer_link: Port-Channel3
  reload_delay_mlag: '300'
  reload_delay_non_mlag: '330'
route_maps:
- name: RM-MLAG-PEER-IN
  sequence_numbers:
  - sequence: 10
    type: permit
    set:
    - origin incomplete
    description: Make routes learned over MLAG Peer-link less preferred on spines to ensure optimal routing
- name: RM-CONN-2-BGP
  sequence_numbers:
  - sequence: 10
    type: permit
    match:
    - ip address prefix-list PL-LOOPBACKS-EVPN-OVERLAY
- name: RM-CONN-2-BGP-VRFS
  sequence_numbers:
  - sequence: 10
    type: deny
    match:
    - ip address prefix-list PL-MLAG-PEER-VRFS
  - sequence: 20
    type: permit
loopback_interfaces:
- name: Loopback0
  description: ROUTER_ID
  shutdown: false
  ip_address: 10.255.128.18/32
- name: Loopback1
  description: VXLAN_TUNNEL_SOURCE
  shutdown: false
  ip_address: 10.255.129.17/32
- name: Loopback10
  description: DIAG_VRF_VRF10
  shutdown: false
  vrf: VRF10
  ip_address: 10.255.10.18/32
- name: Loopback11
  description: DIAG_VRF_VRF11
  shutdown: false
  vrf: VRF11
  ip_address: 10.255.11.18/32
prefix_lists:
- name: PL-LOOPBACKS-EVPN-OVERLAY
  sequence_numbers:
  - sequence: 10
    action: permit 10.255.128.0/27 eq 32
  - sequence: 20
    action: permit 10.255.129.0/27 eq 32
- name: PL-MLAG-PEER-VRFS
  sequence_numbers:
  - sequence: 10
    action: permit 10.255.129.124/31
router_bfd:
  multihop:
    interval: 300
    min_rx: 300
    multiplier: 3
ip_igmp_snooping:
  globally_enabled: true
ip_virtual_router_mac_address: 00:1c:73:00:00:99
vxlan_interface:
  vxlan1:
    description: dc2-leaf3b.arista.com_VTEP
    vxlan:
      udp_port: 4789
      source_interface: Loopback1
      virtual_router_encapsulation_mac_address: mlag-system-id
      vlans:
      - id: 11
        vni: 10011
      - id: 12
        vni: 10012
      - id: 21
        vni: 10021
      - id: 22
        vni: 10022
      - id: 3401
        vni: 13401
      - id: 3402
        vni: 13402
      vrfs:
      - name: VRF10
        vni: 10
      - name: VRF11
        vni: 11
virtual_source_nat_vrfs:
- name: VRF10
  ip_address: 10.255.10.18
- name: VRF11
  ip_address: 10.255.11.18
metadata:
  platform: vEOS-lab
interface_defaults:
  ethernet:
    shutdown: true<|MERGE_RESOLUTION|>--- conflicted
+++ resolved
@@ -68,13 +68,6 @@
     peer: dc2-spine2
     description: dc2-spine2_Loopback0
     remote_as: '65200'
-<<<<<<< HEAD
-  redistribute:
-    connected:
-      enabled: true
-      route_map: RM-CONN-2-BGP
-=======
->>>>>>> ec81f6cc
   address_family_evpn:
     peer_groups:
     - name: EVPN-OVERLAY-PEERS
