hostname: dc2-leaf3b.arista.com
is_deployed: true
router_bgp:
  as: '65203'
  router_id: 10.255.128.18
  bgp:
    default:
      ipv4_unicast: false
  maximum_paths:
    paths: 4
    ecmp: 4
  redistribute:
    connected:
      enabled: true
      route_map: RM-CONN-2-BGP
  peer_groups:
  - name: MLAG-IPv4-UNDERLAY-PEER
    type: ipv4
    remote_as: '65203'
    next_hop_self: true
    description: dc2-leaf3a.arista.com
    password: 4b21pAdCvWeAqpcKDFMdWw==
    maximum_routes: 12000
    send_community: all
    route_map_in: RM-MLAG-PEER-IN
  - name: IPv4-UNDERLAY-PEERS
    type: ipv4
    password: 7x4B4rnJhZB438m9+BrBfQ==
    maximum_routes: 12000
    send_community: all
  - name: EVPN-OVERLAY-PEERS
    type: evpn
    update_source: Loopback0
    bfd: true
    password: Q4fqtbqcZ7oQuKfuWtNGRQ==
    send_community: all
    maximum_routes: 0
    ebgp_multihop: 3
  address_family_ipv4:
    peer_groups:
    - name: MLAG-IPv4-UNDERLAY-PEER
      activate: true
    - name: IPv4-UNDERLAY-PEERS
      activate: true
    - name: EVPN-OVERLAY-PEERS
      activate: false
  neighbors:
  - ip_address: 10.255.129.124
    peer_group: MLAG-IPv4-UNDERLAY-PEER
    peer: dc2-leaf3a.arista.com
    description: dc2-leaf3a.arista.com_Vlan4093
  - ip_address: 10.255.255.124
    peer_group: IPv4-UNDERLAY-PEERS
    remote_as: '65200'
    peer: dc2-spine1
    description: dc2-spine1_Ethernet6
  - ip_address: 10.255.255.126
    peer_group: IPv4-UNDERLAY-PEERS
    remote_as: '65200'
    peer: dc2-spine2
    description: dc2-spine2_Ethernet6
  - ip_address: 10.255.128.11
    peer_group: EVPN-OVERLAY-PEERS
    peer: dc2-spine1
    description: dc2-spine1_Loopback0
    remote_as: '65200'
  - ip_address: 10.255.128.12
    peer_group: EVPN-OVERLAY-PEERS
    peer: dc2-spine2
    description: dc2-spine2_Loopback0
    remote_as: '65200'
  address_family_evpn:
    peer_groups:
    - name: EVPN-OVERLAY-PEERS
      activate: true
  vrfs:
  - name: VRF10
    rd: 10.255.128.18:10
    route_targets:
      import:
      - address_family: evpn
        route_targets:
        - '10:10'
      export:
      - address_family: evpn
        route_targets:
        - '10:10'
    router_id: 10.255.128.18
    redistribute:
      connected:
        enabled: true
        route_map: RM-CONN-2-BGP-VRFS
    neighbors:
    - ip_address: 10.255.129.124
      peer_group: MLAG-IPv4-UNDERLAY-PEER
      description: dc2-leaf3a.arista.com_Vlan3009
  - name: VRF11
    rd: 10.255.128.18:11
    route_targets:
      import:
      - address_family: evpn
        route_targets:
        - '11:11'
      export:
      - address_family: evpn
        route_targets:
        - '11:11'
    router_id: 10.255.128.18
    redistribute:
      connected:
        enabled: true
        route_map: RM-CONN-2-BGP-VRFS
    neighbors:
    - ip_address: 10.255.129.124
      peer_group: MLAG-IPv4-UNDERLAY-PEER
      description: dc2-leaf3a.arista.com_Vlan3010
  vlans:
  - id: 11
    tenant: TENANT1
    rd: 10.255.128.18:10011
    route_targets:
      both:
      - 10011:10011
    redistribute_routes:
    - learned
  - id: 12
    tenant: TENANT1
    rd: 10.255.128.18:10012
    route_targets:
      both:
      - 10012:10012
    redistribute_routes:
    - learned
  - id: 21
    tenant: TENANT1
    rd: 10.255.128.18:10021
    route_targets:
      both:
      - 10021:10021
    redistribute_routes:
    - learned
  - id: 22
    tenant: TENANT1
    rd: 10.255.128.18:10022
    route_targets:
      both:
      - 10022:10022
    redistribute_routes:
    - learned
  - id: 3401
    tenant: TENANT1
    rd: 10.255.128.18:13401
    route_targets:
      both:
      - 13401:13401
    redistribute_routes:
    - learned
  - id: 3402
    tenant: TENANT1
    rd: 10.255.128.18:13402
    route_targets:
      both:
      - 13402:13402
    redistribute_routes:
    - learned
static_routes:
- vrf: MGMT
  destination_address_prefix: 0.0.0.0/0
  gateway: 172.16.1.1
service_routing_protocols_model: multi-agent
ip_routing: true
vlan_internal_order:
  allocation: ascending
  range:
    beginning: 1006
    ending: 1199
aaa_root:
  disabled: true
config_end: true
enable_password:
  disabled: true
transceiver_qsfp_default_mode_4x10: true
spanning_tree:
  mode: mstp
  mst_instances:
  - id: '0'
    priority: 4096
  no_spanning_tree_vlan: 4093-4094
local_users:
- name: admin
  privilege: 15
  role: network-admin
  no_password: true
- name: ansible
  privilege: 15
  role: network-admin
  sha512_password: $6$7u4j1rkb3VELgcZE$EJt2Qff8kd/TapRoci0XaIZsL4tFzgq1YZBLD9c6f/knXzvcYY0NcMKndZeCv0T268knGKhOEwZAxqKjlMm920
vrfs:
- name: MGMT
  ip_routing: false
- name: VRF10
  tenant: TENANT1
  ip_routing: true
- name: VRF11
  tenant: TENANT1
  ip_routing: true
management_interfaces:
- name: Management1
  description: OOB_MANAGEMENT
  shutdown: false
  vrf: MGMT
  ip_address: 172.16.1.116/24
  gateway: 172.16.1.1
  type: oob
management_api_http:
  enable_vrfs:
  - name: MGMT
  enable_https: true
  https_ssl_profile: eAPI_SSL_Profile
vlans:
- id: 4093
  tenant: system
  name: MLAG_L3
  trunk_groups:
  - MLAG
- id: 4094
  tenant: system
  name: MLAG
  trunk_groups:
  - MLAG
- id: 11
  name: VRF10_VLAN11
  tenant: TENANT1
- id: 12
  name: VRF10_VLAN12
  tenant: TENANT1
- id: 3009
  name: MLAG_L3_VRF_VRF10
  trunk_groups:
  - MLAG
  tenant: TENANT1
- id: 21
  name: VRF11_VLAN21
  tenant: TENANT1
- id: 22
  name: VRF11_VLAN22
  tenant: TENANT1
- id: 3010
  name: MLAG_L3_VRF_VRF11
  trunk_groups:
  - MLAG
  tenant: TENANT1
- id: 3401
  name: L2_VLAN3401
  tenant: TENANT1
- id: 3402
  name: L2_VLAN3402
  tenant: TENANT1
vlan_interfaces:
- name: Vlan4093
  description: MLAG_L3
  shutdown: false
  mtu: 1500
  ip_address: 10.255.129.125/31
- name: Vlan4094
  description: MLAG
  shutdown: false
  no_autostate: true
  mtu: 1500
  ip_address: 10.255.129.93/31
- name: Vlan11
  tenant: TENANT1
  description: VRF10_VLAN11
  shutdown: false
  ip_address_virtual: 10.10.11.1/24
  vrf: VRF10
- name: Vlan12
  tenant: TENANT1
  description: VRF10_VLAN12
  shutdown: false
  ip_address_virtual: 10.10.12.1/24
  vrf: VRF10
- name: Vlan3009
  tenant: TENANT1
  type: underlay_peering
  shutdown: false
  description: MLAG_L3_VRF_VRF10
  vrf: VRF10
  mtu: 1500
  ip_address: 10.255.129.125/31
- name: Vlan21
  tenant: TENANT1
  description: VRF11_VLAN21
  shutdown: false
  ip_address_virtual: 10.10.21.1/24
  vrf: VRF11
- name: Vlan22
  tenant: TENANT1
  description: VRF11_VLAN22
  shutdown: false
  ip_address_virtual: 10.10.22.1/24
  vrf: VRF11
- name: Vlan3010
  tenant: TENANT1
  type: underlay_peering
  shutdown: false
  description: MLAG_L3_VRF_VRF11
  vrf: VRF11
  mtu: 1500
  ip_address: 10.255.129.125/31
port_channel_interfaces:
- name: Port-Channel3
  description: MLAG_dc2-leaf3a.arista.com_Port-Channel3
  switchport:
    enabled: true
    mode: trunk
    trunk:
      groups:
      - MLAG
  shutdown: false
- name: Port-Channel11
  description: dc2-leaf3-fw1_PortChannel
  vlans: 11-12,21-22
  type: switched
  mode: trunk
  native_vlan: 4092
  mlag: 11
  spanning_tree_portfast: edge
ethernet_interfaces:
- name: Ethernet3
  peer: dc2-leaf3a.arista.com
  peer_interface: Ethernet3
  peer_type: mlag_peer
  description: MLAG_dc2-leaf3a.arista.com_Ethernet3
  shutdown: false
  channel_group:
    id: 3
    mode: active
- name: Ethernet4
  peer: dc2-leaf3a.arista.com
  peer_interface: Ethernet4
  peer_type: mlag_peer
  description: MLAG_dc2-leaf3a.arista.com_Ethernet4
  shutdown: false
  channel_group:
    id: 3
    mode: active
- name: Ethernet1
  peer: dc2-spine1
  peer_interface: Ethernet6
  peer_type: spine
  description: P2P_dc2-spine1_Ethernet6
  shutdown: false
  mtu: 1500
  switchport:
    enabled: false
  ip_address: 10.255.255.125/31
- name: Ethernet2
  peer: dc2-spine2
  peer_interface: Ethernet6
  peer_type: spine
  description: P2P_dc2-spine2_Ethernet6
  shutdown: false
  mtu: 1500
  switchport:
    enabled: false
  ip_address: 10.255.255.127/31
- name: Ethernet11
  description: dc2-leaf3-fw1_e1
  type: port-channel-member
  channel_group:
    id: 11
    mode: active
<<<<<<< HEAD
- name: Ethernet16
  description: Test_dhcp_interface_connectivity
  ip_address: dhcp
  peer: dc2-leaf3a.arista.com
  peer_interface: Ethernet16
=======
  peer: dc2-leaf3-fw1
  peer_interface: e1
  peer_type: firewall
>>>>>>> 347e2b1d
mlag_configuration:
  domain_id: DC2_L3_LEAF3
  local_interface: Vlan4094
  peer_address: 10.255.129.92
  peer_link: Port-Channel3
  reload_delay_mlag: '300'
  reload_delay_non_mlag: '330'
route_maps:
- name: RM-MLAG-PEER-IN
  sequence_numbers:
  - sequence: 10
    type: permit
    set:
    - origin incomplete
    description: Make routes learned over MLAG Peer-link less preferred on spines to ensure optimal routing
- name: RM-CONN-2-BGP
  sequence_numbers:
  - sequence: 10
    type: permit
    match:
    - ip address prefix-list PL-LOOPBACKS-EVPN-OVERLAY
- name: RM-CONN-2-BGP-VRFS
  sequence_numbers:
  - sequence: 10
    type: deny
    match:
    - ip address prefix-list PL-MLAG-PEER-VRFS
  - sequence: 20
    type: permit
loopback_interfaces:
- name: Loopback0
  description: ROUTER_ID
  shutdown: false
  ip_address: 10.255.128.18/32
- name: Loopback1
  description: VXLAN_TUNNEL_SOURCE
  shutdown: false
  ip_address: 10.255.129.17/32
- name: Loopback10
  description: DIAG_VRF_VRF10
  shutdown: false
  vrf: VRF10
  ip_address: 10.255.10.18/32
- name: Loopback11
  description: DIAG_VRF_VRF11
  shutdown: false
  vrf: VRF11
  ip_address: 10.255.11.18/32
prefix_lists:
- name: PL-LOOPBACKS-EVPN-OVERLAY
  sequence_numbers:
  - sequence: 10
    action: permit 10.255.128.0/27 eq 32
  - sequence: 20
    action: permit 10.255.129.0/27 eq 32
- name: PL-MLAG-PEER-VRFS
  sequence_numbers:
  - sequence: 10
    action: permit 10.255.129.124/31
router_bfd:
  multihop:
    interval: 300
    min_rx: 300
    multiplier: 3
ip_igmp_snooping:
  globally_enabled: true
ip_virtual_router_mac_address: 00:1c:73:00:00:99
vxlan_interface:
  vxlan1:
    description: dc2-leaf3b.arista.com_VTEP
    vxlan:
      udp_port: 4789
      source_interface: Loopback1
      virtual_router_encapsulation_mac_address: mlag-system-id
      vlans:
      - id: 11
        vni: 10011
      - id: 12
        vni: 10012
      - id: 21
        vni: 10021
      - id: 22
        vni: 10022
      - id: 3401
        vni: 13401
      - id: 3402
        vni: 13402
      vrfs:
      - name: VRF10
        vni: 10
      - name: VRF11
        vni: 11
virtual_source_nat_vrfs:
- name: VRF10
  ip_address: 10.255.10.18
- name: VRF11
  ip_address: 10.255.11.18
metadata:
  platform: vEOS-lab
interface_defaults:
  ethernet:
    shutdown: true<|MERGE_RESOLUTION|>--- conflicted
+++ resolved
@@ -371,17 +371,14 @@
   channel_group:
     id: 11
     mode: active
-<<<<<<< HEAD
+  peer: dc2-leaf3-fw1
+  peer_interface: e1
+  peer_type: firewall
 - name: Ethernet16
   description: Test_dhcp_interface_connectivity
   ip_address: dhcp
   peer: dc2-leaf3a.arista.com
   peer_interface: Ethernet16
-=======
-  peer: dc2-leaf3-fw1
-  peer_interface: e1
-  peer_type: firewall
->>>>>>> 347e2b1d
 mlag_configuration:
   domain_id: DC2_L3_LEAF3
   local_interface: Vlan4094
