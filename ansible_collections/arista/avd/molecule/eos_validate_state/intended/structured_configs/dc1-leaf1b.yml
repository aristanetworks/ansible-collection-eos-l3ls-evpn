hostname: dc1-leaf1b
is_deployed: true
router_bgp:
  as: '65101'
  router_id: 10.255.0.4
  bgp:
    default:
      ipv4_unicast: false
  maximum_paths:
    paths: 4
    ecmp: 4
  redistribute_routes:
  - source_protocol: connected
    route_map: RM-CONN-2-BGP
  - source_protocol: attached-host
  peer_groups:
  - name: MLAG-IPv4-UNDERLAY-PEER
    type: ipv4
    remote_as: '65101'
    next_hop_self: true
    description: dc1-leaf1a
    password: 4b21pAdCvWeAqpcKDFMdWw==
    maximum_routes: 12000
    send_community: all
    route_map_in: RM-MLAG-PEER-IN
  - name: IPv4-UNDERLAY-PEERS
    type: ipv4
    password: 7x4B4rnJhZB438m9+BrBfQ==
    maximum_routes: 12000
    send_community: all
  - name: EVPN-OVERLAY-PEERS
    type: evpn
    update_source: Loopback0
    bfd: true
    password: Q4fqtbqcZ7oQuKfuWtNGRQ==
    send_community: all
    maximum_routes: 0
    ebgp_multihop: 3
  address_family_ipv4:
    peer_groups:
    - name: MLAG-IPv4-UNDERLAY-PEER
      activate: true
    - name: IPv4-UNDERLAY-PEERS
      activate: true
    - name: EVPN-OVERLAY-PEERS
      activate: false
  neighbors:
  - ip_address: 10.255.1.96
    peer_group: MLAG-IPv4-UNDERLAY-PEER
    peer: dc1-leaf1a
    description: dc1-leaf1a_Vlan4093
  - ip_address: 10.255.255.4
    peer_group: IPv4-UNDERLAY-PEERS
    remote_as: '65100'
    peer: dc1-spine1
    description: dc1-spine1_Ethernet2
  - ip_address: 10.255.255.6
    peer_group: IPv4-UNDERLAY-PEERS
    remote_as: '65100'
    peer: dc1-spine2
    description: dc1-spine2_Ethernet2
  - ip_address: 10.255.255.3
    peer_group: IPv4-UNDERLAY-PEERS
    remote_as: '65101'
    peer: dc1-wan1
    description: dc1-wan1_Ethernet2
  - ip_address: 10.255.255.7
    peer_group: IPv4-UNDERLAY-PEERS
    remote_as: '65101'
    peer: dc1-wan2
    description: dc1-wan2_Ethernet2
  - ip_address: 10.255.0.1
    peer_group: EVPN-OVERLAY-PEERS
    peer: dc1-spine1
    description: dc1-spine1_Loopback0
    remote_as: '65100'
  - ip_address: 10.255.0.2
    peer_group: EVPN-OVERLAY-PEERS
    peer: dc1-spine2
    description: dc1-spine2_Loopback0
    remote_as: '65100'
<<<<<<< HEAD
  redistribute:
    connected:
      enabled: true
      route_map: RM-CONN-2-BGP
    attached_host:
      enabled: true
=======
>>>>>>> ec81f6cc
  address_family_evpn:
    peer_groups:
    - name: EVPN-OVERLAY-PEERS
      activate: true
  vrfs:
  - name: VRF10
    rd: 10.255.0.4:10
    route_targets:
      import:
      - address_family: evpn
        route_targets:
        - '10:10'
      export:
      - address_family: evpn
        route_targets:
        - '10:10'
    router_id: 10.255.0.4
    redistribute:
      connected:
        enabled: true
        route_map: RM-CONN-2-BGP-VRFS
    neighbors:
    - ip_address: 10.255.1.96
      peer_group: MLAG-IPv4-UNDERLAY-PEER
      description: dc1-leaf1a_Vlan3009
  - name: VRF11
    rd: 10.255.0.4:11
    route_targets:
      import:
      - address_family: evpn
        route_targets:
        - '11:11'
      export:
      - address_family: evpn
        route_targets:
        - '11:11'
    router_id: 10.255.0.4
    redistribute:
      connected:
        enabled: true
        route_map: RM-CONN-2-BGP-VRFS
    neighbors:
    - ip_address: 10.255.1.96
      peer_group: MLAG-IPv4-UNDERLAY-PEER
      description: dc1-leaf1a_Vlan3010
  vlans:
  - id: 11
    tenant: TENANT1
    rd: 10.255.0.4:10011
    route_targets:
      both:
      - 10011:10011
    redistribute_routes:
    - learned
  - id: 12
    tenant: TENANT1
    rd: 10.255.0.4:10012
    route_targets:
      both:
      - 10012:10012
    redistribute_routes:
    - learned
  - id: 21
    tenant: TENANT1
    rd: 10.255.0.4:10021
    route_targets:
      both:
      - 10021:10021
    redistribute_routes:
    - learned
  - id: 22
    tenant: TENANT1
    rd: 10.255.0.4:10022
    route_targets:
      both:
      - 10022:10022
    redistribute_routes:
    - learned
  - id: 3401
    tenant: TENANT1
    rd: 10.255.0.4:13401
    route_targets:
      both:
      - 13401:13401
    redistribute_routes:
    - learned
  - id: 3402
    tenant: TENANT1
    rd: 10.255.0.4:13402
    route_targets:
      both:
      - 13402:13402
    redistribute_routes:
    - learned
static_routes:
- vrf: MGMT
  destination_address_prefix: 0.0.0.0/0
  gateway: 172.16.1.1
service_routing_protocols_model: multi-agent
ip_routing: true
vlan_internal_order:
  allocation: ascending
  range:
    beginning: 1006
    ending: 1199
aaa_root:
  disabled: true
config_end: true
enable_password:
  disabled: true
transceiver_qsfp_default_mode_4x10: true
spanning_tree:
  mode: mstp
  mst_instances:
  - id: '0'
    priority: 4096
  no_spanning_tree_vlan: 4093-4094
local_users:
- name: admin
  privilege: 15
  role: network-admin
  no_password: true
- name: ansible
  privilege: 15
  role: network-admin
  sha512_password: $6$7u4j1rkb3VELgcZE$EJt2Qff8kd/TapRoci0XaIZsL4tFzgq1YZBLD9c6f/knXzvcYY0NcMKndZeCv0T268knGKhOEwZAxqKjlMm920
vrfs:
- name: MGMT
  ip_routing: false
- name: VRF10
  tenant: TENANT1
  ip_routing: true
- name: VRF11
  tenant: TENANT1
  ip_routing: true
management_interfaces:
- name: Management1
  description: OOB_MANAGEMENT
  shutdown: false
  vrf: MGMT
  ip_address: 172.16.1.102/24
  gateway: 172.16.1.1
  type: oob
management_api_http:
  enable_vrfs:
  - name: MGMT
  enable_https: true
  https_ssl_profile: eAPI_SSL_Profile
vlans:
- id: 4093
  tenant: system
  name: MLAG_L3
  trunk_groups:
  - MLAG
- id: 4094
  tenant: system
  name: MLAG
  trunk_groups:
  - MLAG
- id: 11
  name: VRF10_VLAN11
  tenant: TENANT1
- id: 12
  name: VRF10_VLAN12
  tenant: TENANT1
- id: 3009
  name: MLAG_L3_VRF_VRF10
  trunk_groups:
  - MLAG
  tenant: TENANT1
- id: 21
  name: VRF11_VLAN21
  tenant: TENANT1
- id: 22
  name: VRF11_VLAN22
  tenant: TENANT1
- id: 3010
  name: MLAG_L3_VRF_VRF11
  trunk_groups:
  - MLAG
  tenant: TENANT1
- id: 3401
  name: L2_VLAN3401
  tenant: TENANT1
- id: 3402
  name: L2_VLAN3402
  tenant: TENANT1
- id: 4085
  tenant: system
  name: INBAND_MGMT
vlan_interfaces:
- name: Vlan4093
  description: MLAG_L3
  shutdown: false
  mtu: 1500
  ip_address: 10.255.1.97/31
- name: Vlan4094
  description: MLAG
  shutdown: false
  no_autostate: true
  mtu: 1500
  ip_address: 10.255.1.65/31
- name: Vlan11
  tenant: TENANT1
  description: VRF10_VLAN11
  shutdown: false
  ip_address_virtual: 10.10.11.1/24
  vrf: VRF10
- name: Vlan12
  tenant: TENANT1
  description: VRF10_VLAN12
  shutdown: false
  ip_address_virtual: 10.10.12.1/24
  vrf: VRF10
- name: Vlan3009
  tenant: TENANT1
  type: underlay_peering
  shutdown: false
  description: MLAG_L3_VRF_VRF10
  vrf: VRF10
  mtu: 1500
  ip_address: 10.255.1.97/31
- name: Vlan21
  tenant: TENANT1
  description: VRF11_VLAN21
  shutdown: false
  ip_address_virtual: 10.10.21.1/24
  vrf: VRF11
- name: Vlan22
  tenant: TENANT1
  description: VRF11_VLAN22
  shutdown: false
  ip_address_virtual: 10.10.22.1/24
  vrf: VRF11
- name: Vlan3010
  tenant: TENANT1
  type: underlay_peering
  shutdown: false
  description: MLAG_L3_VRF_VRF11
  vrf: VRF11
  mtu: 1500
  ip_address: 10.255.1.97/31
- name: Vlan4085
  description: Inband Management
  shutdown: false
  mtu: 1500
  ip_attached_host_route_export:
    enabled: true
    distance: 19
  ip_address: 172.21.110.3/24
  ip_virtual_router_addresses:
  - 172.21.110.1
port_channel_interfaces:
- name: Port-Channel3
  description: MLAG_dc1-leaf1a_Port-Channel3
  switchport:
    enabled: true
    mode: trunk
    trunk:
      groups:
      - MLAG
  shutdown: false
- name: Port-Channel8
  description: L2_dc1-leaf1c_Port-Channel1
  switchport:
    enabled: true
    mode: trunk
    trunk:
      allowed_vlan: 11-12,21-22,3401-3402,4085
  shutdown: false
  mlag: 8
- name: Port-Channel5
  description: PortChannel dc1-leaf1-server1
  shutdown: false
  switchport:
    enabled: true
    mode: trunk
    trunk:
      allowed_vlan: 11-12,21-22
      native_vlan: 4092
  spanning_tree_portfast: edge
  mlag: 5
ethernet_interfaces:
- name: Ethernet3
  peer: dc1-leaf1a
  peer_interface: Ethernet3
  peer_type: mlag_peer
  description: MLAG_dc1-leaf1a_Ethernet3
  shutdown: false
  channel_group:
    id: 3
    mode: active
- name: Ethernet4
  peer: dc1-leaf1a
  peer_interface: Ethernet4
  peer_type: mlag_peer
  description: MLAG_dc1-leaf1a_Ethernet4
  shutdown: false
  channel_group:
    id: 3
    mode: active
- name: Ethernet1
  peer: dc1-spine1
  peer_interface: Ethernet2
  peer_type: spine
  description: P2P_dc1-spine1_Ethernet2
  shutdown: false
  mtu: 1500
  switchport:
    enabled: false
  ip_address: 10.255.255.5/31
- name: Ethernet2
  peer: dc1-spine2
  peer_interface: Ethernet2
  peer_type: spine
  description: P2P_dc1-spine2_Ethernet2
  shutdown: false
  mtu: 1500
  switchport:
    enabled: false
  ip_address: 10.255.255.7/31
- name: Ethernet6
  peer: dc1-wan1
  peer_interface: Ethernet2
  peer_type: wan_router
  description: P2P_dc1-wan1_Ethernet2
  shutdown: false
  mtu: 1500
  switchport:
    enabled: false
  ip_address: 10.255.255.2/31
- name: Ethernet7
  peer: dc1-wan2
  peer_interface: Ethernet2
  peer_type: wan_router
  description: P2P_dc1-wan2_Ethernet2
  shutdown: false
  mtu: 1500
  switchport:
    enabled: false
  ip_address: 10.255.255.6/31
- name: Ethernet8
  peer: dc1-leaf1c
  peer_interface: Ethernet2
  peer_type: l2leaf
  description: L2_dc1-leaf1c_Ethernet2
  shutdown: false
  channel_group:
    id: 8
    mode: active
- name: Ethernet41
  peer_type: network_port
  description: Cameras
  shutdown: false
  validate_state: false
  switchport:
    enabled: true
    mode: access
    access_vlan: '50'
  spanning_tree_portfast: edge
- name: Ethernet42
  peer_type: network_port
  description: Cameras
  shutdown: false
  validate_state: false
  switchport:
    enabled: true
    mode: access
    access_vlan: '50'
  spanning_tree_portfast: edge
- name: Ethernet43
  peer_type: network_port
  description: Cameras
  shutdown: false
  validate_state: false
  switchport:
    enabled: true
    mode: access
    access_vlan: '50'
  spanning_tree_portfast: edge
- name: Ethernet44
  peer_type: network_port
  description: Cameras
  shutdown: false
  validate_state: false
  switchport:
    enabled: true
    mode: access
    access_vlan: '50'
  spanning_tree_portfast: edge
- name: Ethernet45
  peer_type: network_port
  description: Cameras
  shutdown: false
  validate_state: false
  switchport:
    enabled: true
    mode: access
    access_vlan: '50'
  spanning_tree_portfast: edge
- name: Ethernet46
  peer_type: network_port
  description: Cameras
  shutdown: false
  validate_state: false
  switchport:
    enabled: true
    mode: access
    access_vlan: '50'
  spanning_tree_portfast: edge
- name: Ethernet47
  peer_type: network_port
  description: Cameras
  shutdown: false
  validate_state: false
  switchport:
    enabled: true
    mode: access
    access_vlan: '50'
  spanning_tree_portfast: edge
- name: Ethernet48
  peer_type: network_port
  description: Cameras
  shutdown: false
  validate_state: false
  switchport:
    enabled: true
    mode: access
    access_vlan: '50'
  spanning_tree_portfast: edge
- name: Ethernet49
  peer_type: network_port
  description: Cameras
  shutdown: false
  validate_state: false
  switchport:
    enabled: true
    mode: access
    access_vlan: '50'
  spanning_tree_portfast: edge
- name: Ethernet5
  peer: dc1-leaf1-server1
  peer_interface: PCI2
  peer_type: server
  description: SERVER_dc1-leaf1-server1_PCI2
  shutdown: false
  channel_group:
    id: 5
    mode: active
mlag_configuration:
  domain_id: DC1_L3_LEAF1
  local_interface: Vlan4094
  peer_address: 10.255.1.64
  peer_link: Port-Channel3
  reload_delay_mlag: '300'
  reload_delay_non_mlag: '330'
route_maps:
- name: RM-MLAG-PEER-IN
  sequence_numbers:
  - sequence: 10
    type: permit
    set:
    - origin incomplete
    description: Make routes learned over MLAG Peer-link less preferred on spines to ensure optimal routing
- name: RM-CONN-2-BGP
  sequence_numbers:
  - sequence: 10
    type: permit
    match:
    - ip address prefix-list PL-LOOPBACKS-EVPN-OVERLAY
  - sequence: 20
    type: permit
    match:
    - ip address prefix-list PL-L2LEAF-INBAND-MGMT
- name: RM-CONN-2-BGP-VRFS
  sequence_numbers:
  - sequence: 10
    type: deny
    match:
    - ip address prefix-list PL-MLAG-PEER-VRFS
  - sequence: 20
    type: permit
loopback_interfaces:
- name: Loopback0
  description: ROUTER_ID
  shutdown: false
  ip_address: 10.255.0.4/32
- name: Loopback1
  description: VXLAN_TUNNEL_SOURCE
  shutdown: false
  ip_address: 10.255.1.3/32
- name: Loopback10
  description: DIAG_VRF_VRF10
  shutdown: false
  vrf: VRF10
  ip_address: 10.255.10.4/32
- name: Loopback11
  description: DIAG_VRF_VRF11
  shutdown: false
  vrf: VRF11
  ip_address: 10.255.11.4/32
prefix_lists:
- name: PL-LOOPBACKS-EVPN-OVERLAY
  sequence_numbers:
  - sequence: 10
    action: permit 10.255.0.0/27 eq 32
  - sequence: 20
    action: permit 10.255.1.0/27 eq 32
- name: PL-MLAG-PEER-VRFS
  sequence_numbers:
  - sequence: 10
    action: permit 10.255.1.96/31
- name: PL-L2LEAF-INBAND-MGMT
  sequence_numbers:
  - sequence: 10
    action: permit 172.21.110.0/24
router_bfd:
  multihop:
    interval: 300
    min_rx: 300
    multiplier: 3
ip_igmp_snooping:
  globally_enabled: true
ip_virtual_router_mac_address: 00:1c:73:00:00:99
vxlan_interface:
  vxlan1:
    description: dc1-leaf1b_VTEP
    vxlan:
      udp_port: 4789
      source_interface: Loopback1
      virtual_router_encapsulation_mac_address: mlag-system-id
      vlans:
      - id: 11
        vni: 10011
      - id: 12
        vni: 10012
      - id: 21
        vni: 10021
      - id: 22
        vni: 10022
      - id: 3401
        vni: 13401
      - id: 3402
        vni: 13402
      vrfs:
      - name: VRF10
        vni: 10
      - name: VRF11
        vni: 11
virtual_source_nat_vrfs:
- name: VRF10
  ip_address: 10.255.10.4
- name: VRF11
  ip_address: 10.255.11.4
metadata:
  platform: vEOS-lab
dns_domain: dc1.local<|MERGE_RESOLUTION|>--- conflicted
+++ resolved
@@ -12,7 +12,6 @@
   redistribute_routes:
   - source_protocol: connected
     route_map: RM-CONN-2-BGP
-  - source_protocol: attached-host
   peer_groups:
   - name: MLAG-IPv4-UNDERLAY-PEER
     type: ipv4
@@ -79,15 +78,6 @@
     peer: dc1-spine2
     description: dc1-spine2_Loopback0
     remote_as: '65100'
-<<<<<<< HEAD
-  redistribute:
-    connected:
-      enabled: true
-      route_map: RM-CONN-2-BGP
-    attached_host:
-      enabled: true
-=======
->>>>>>> ec81f6cc
   address_family_evpn:
     peer_groups:
     - name: EVPN-OVERLAY-PEERS
@@ -182,6 +172,9 @@
       - 13402:13402
     redistribute_routes:
     - learned
+  redistribute:
+    attached_host:
+      enabled: true
 static_routes:
 - vrf: MGMT
   destination_address_prefix: 0.0.0.0/0
