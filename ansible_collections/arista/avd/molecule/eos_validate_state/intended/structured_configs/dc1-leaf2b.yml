hostname: dc1-leaf2b
is_deployed: false
router_bgp:
  as: '65102'
  router_id: 10.255.0.6
  bgp:
    default:
      ipv4_unicast: false
  maximum_paths:
    paths: 4
    ecmp: 4
  redistribute_routes:
  - source_protocol: connected
    route_map: RM-CONN-2-BGP
  - source_protocol: attached-host
  peer_groups:
  - name: MLAG-IPv4-UNDERLAY-PEER
    type: ipv4
    remote_as: '65102'
    next_hop_self: true
    description: dc1-leaf2a
    password: 4b21pAdCvWeAqpcKDFMdWw==
    maximum_routes: 12000
    send_community: all
    route_map_in: RM-MLAG-PEER-IN
  - name: IPv4-UNDERLAY-PEERS
    type: ipv4
    password: 7x4B4rnJhZB438m9+BrBfQ==
    maximum_routes: 12000
    send_community: all
  - name: EVPN-OVERLAY-PEERS
    type: evpn
    update_source: Loopback0
    bfd: true
    password: Q4fqtbqcZ7oQuKfuWtNGRQ==
    send_community: all
    maximum_routes: 0
    ebgp_multihop: 3
  - name: EVPN-OVERLAY-CORE
    type: evpn
    update_source: Loopback0
    bfd: true
    send_community: all
    maximum_routes: 0
    ebgp_multihop: 15
  address_family_ipv4:
    peer_groups:
    - name: MLAG-IPv4-UNDERLAY-PEER
      activate: true
    - name: IPv4-UNDERLAY-PEERS
      activate: true
    - name: EVPN-OVERLAY-PEERS
      activate: false
    - name: EVPN-OVERLAY-CORE
      activate: false
  neighbors:
  - ip_address: 10.255.1.100
    peer_group: MLAG-IPv4-UNDERLAY-PEER
    peer: dc1-leaf2a
    description: dc1-leaf2a_Vlan4093
  - ip_address: 10.255.255.12
    peer_group: IPv4-UNDERLAY-PEERS
    remote_as: '65100'
    peer: dc1-spine1
    description: dc1-spine1_Ethernet4
  - ip_address: 10.255.255.14
    peer_group: IPv4-UNDERLAY-PEERS
    remote_as: '65100'
    peer: dc1-spine2
    description: dc1-spine2_Ethernet4
  - ip_address: 10.255.0.1
    peer_group: EVPN-OVERLAY-PEERS
    peer: dc1-spine1
    description: dc1-spine1_Loopback0
    remote_as: '65100'
  - ip_address: 10.255.0.2
    peer_group: EVPN-OVERLAY-PEERS
    peer: dc1-spine2
    description: dc1-spine2_Loopback0
    remote_as: '65100'
  - ip_address: 10.255.128.16
    peer_group: EVPN-OVERLAY-CORE
    peer: dc2-leaf2b
    description: dc2-leaf2b_Loopback0
    remote_as: '65202'
  - ip_address: 192.168.100.3
    remote_as: '65202'
    peer: dc2-leaf2b
    description: dc2-leaf2b
    peer_group: IPv4-UNDERLAY-PEERS
<<<<<<< HEAD
  redistribute:
    connected:
      enabled: true
      route_map: RM-CONN-2-BGP
    attached_host:
      enabled: true
=======
>>>>>>> ec81f6cc
  address_family_evpn:
    neighbor_default:
      next_hop_self_received_evpn_routes:
        enable: true
        inter_domain: true
    peer_groups:
    - name: EVPN-OVERLAY-CORE
      domain_remote: true
      activate: true
    - name: EVPN-OVERLAY-PEERS
      activate: true
  vrfs:
  - name: VRF10
    rd: 10.255.0.6:10
    route_targets:
      import:
      - address_family: evpn
        route_targets:
        - '10:10'
      export:
      - address_family: evpn
        route_targets:
        - '10:10'
    router_id: 10.255.0.6
    redistribute:
      connected:
        enabled: true
        route_map: RM-CONN-2-BGP-VRFS
    neighbors:
    - ip_address: 10.255.1.100
      peer_group: MLAG-IPv4-UNDERLAY-PEER
      description: dc1-leaf2a_Vlan3009
  - name: VRF11
    rd: 10.255.0.6:11
    route_targets:
      import:
      - address_family: evpn
        route_targets:
        - '11:11'
      export:
      - address_family: evpn
        route_targets:
        - '11:11'
    router_id: 10.255.0.6
    redistribute:
      connected:
        enabled: true
        route_map: RM-CONN-2-BGP-VRFS
    neighbors:
    - ip_address: 10.255.1.100
      peer_group: MLAG-IPv4-UNDERLAY-PEER
      description: dc1-leaf2a_Vlan3010
  vlans:
  - id: 11
    tenant: TENANT1
    rd: 10.255.0.6:10011
    route_targets:
      both:
      - 10011:10011
      import_export_evpn_domains:
      - domain: remote
        route_target: 10011:10011
    redistribute_routes:
    - learned
    rd_evpn_domain:
      domain: remote
      rd: 10.255.0.6:10011
  - id: 12
    tenant: TENANT1
    rd: 10.255.0.6:10012
    route_targets:
      both:
      - 10012:10012
      import_export_evpn_domains:
      - domain: remote
        route_target: 10012:10012
    redistribute_routes:
    - learned
    rd_evpn_domain:
      domain: remote
      rd: 10.255.0.6:10012
  - id: 21
    tenant: TENANT1
    rd: 10.255.0.6:10021
    route_targets:
      both:
      - 10021:10021
      import_export_evpn_domains:
      - domain: remote
        route_target: 10021:10021
    redistribute_routes:
    - learned
    rd_evpn_domain:
      domain: remote
      rd: 10.255.0.6:10021
  - id: 22
    tenant: TENANT1
    rd: 10.255.0.6:10022
    route_targets:
      both:
      - 10022:10022
      import_export_evpn_domains:
      - domain: remote
        route_target: 10022:10022
    redistribute_routes:
    - learned
    rd_evpn_domain:
      domain: remote
      rd: 10.255.0.6:10022
  - id: 3401
    tenant: TENANT1
    rd: 10.255.0.6:13401
    route_targets:
      both:
      - 13401:13401
      import_export_evpn_domains:
      - domain: remote
        route_target: 13401:13401
    redistribute_routes:
    - learned
    rd_evpn_domain:
      domain: remote
      rd: 10.255.0.6:13401
  - id: 3402
    tenant: TENANT1
    rd: 10.255.0.6:13402
    route_targets:
      both:
      - 13402:13402
      import_export_evpn_domains:
      - domain: remote
        route_target: 13402:13402
    redistribute_routes:
    - learned
    rd_evpn_domain:
      domain: remote
      rd: 10.255.0.6:13402
static_routes:
- vrf: MGMT
  destination_address_prefix: 0.0.0.0/0
  gateway: 172.16.1.1
service_routing_protocols_model: multi-agent
ip_routing: true
vlan_internal_order:
  allocation: ascending
  range:
    beginning: 1006
    ending: 1199
aaa_root:
  disabled: true
config_end: true
enable_password:
  disabled: true
transceiver_qsfp_default_mode_4x10: true
spanning_tree:
  mode: mstp
  mst_instances:
  - id: '0'
    priority: 4096
  no_spanning_tree_vlan: 4093-4094
local_users:
- name: admin
  privilege: 15
  role: network-admin
  no_password: true
- name: ansible
  privilege: 15
  role: network-admin
  sha512_password: $6$7u4j1rkb3VELgcZE$EJt2Qff8kd/TapRoci0XaIZsL4tFzgq1YZBLD9c6f/knXzvcYY0NcMKndZeCv0T268knGKhOEwZAxqKjlMm920
vrfs:
- name: MGMT
  ip_routing: false
- name: VRF10
  tenant: TENANT1
  ip_routing: true
- name: VRF11
  tenant: TENANT1
  ip_routing: true
management_interfaces:
- name: Management1
  description: OOB_MANAGEMENT
  shutdown: false
  vrf: MGMT
  ip_address: 172.16.1.104/24
  gateway: 172.16.1.1
  type: oob
management_api_http:
  enable_vrfs:
  - name: MGMT
  enable_https: true
  https_ssl_profile: eAPI_SSL_Profile
vlans:
- id: 4093
  tenant: system
  name: MLAG_L3
  trunk_groups:
  - MLAG
- id: 4094
  tenant: system
  name: MLAG
  trunk_groups:
  - MLAG
- id: 11
  name: VRF10_VLAN11
  tenant: TENANT1
- id: 12
  name: VRF10_VLAN12
  tenant: TENANT1
- id: 3009
  name: MLAG_L3_VRF_VRF10
  trunk_groups:
  - MLAG
  tenant: TENANT1
- id: 21
  name: VRF11_VLAN21
  tenant: TENANT1
- id: 22
  name: VRF11_VLAN22
  tenant: TENANT1
- id: 3010
  name: MLAG_L3_VRF_VRF11
  trunk_groups:
  - MLAG
  tenant: TENANT1
- id: 3401
  name: L2_VLAN3401
  tenant: TENANT1
- id: 3402
  name: L2_VLAN3402
  tenant: TENANT1
- id: 4085
  tenant: system
  name: INBAND_MGMT
vlan_interfaces:
- name: Vlan4093
  description: MLAG_L3
  shutdown: false
  mtu: 1500
  ip_address: 10.255.1.101/31
- name: Vlan4094
  description: MLAG
  shutdown: false
  no_autostate: true
  mtu: 1500
  ip_address: 10.255.1.69/31
- name: Vlan11
  tenant: TENANT1
  description: VRF10_VLAN11
  shutdown: false
  ip_address_virtual: 10.10.11.1/24
  vrf: VRF10
- name: Vlan12
  tenant: TENANT1
  description: VRF10_VLAN12
  shutdown: false
  ip_address_virtual: 10.10.12.1/24
  vrf: VRF10
- name: Vlan3009
  tenant: TENANT1
  type: underlay_peering
  shutdown: false
  description: MLAG_L3_VRF_VRF10
  vrf: VRF10
  mtu: 1500
  ip_address: 10.255.1.101/31
- name: Vlan21
  tenant: TENANT1
  description: VRF11_VLAN21
  shutdown: false
  ip_address_virtual: 10.10.21.1/24
  vrf: VRF11
- name: Vlan22
  tenant: TENANT1
  description: VRF11_VLAN22
  shutdown: false
  ip_address_virtual: 10.10.22.1/24
  vrf: VRF11
- name: Vlan3010
  tenant: TENANT1
  type: underlay_peering
  shutdown: false
  description: MLAG_L3_VRF_VRF11
  vrf: VRF11
  mtu: 1500
  ip_address: 10.255.1.101/31
- name: Vlan4085
  description: Inband Management
  shutdown: false
  mtu: 1500
  ip_attached_host_route_export:
    enabled: true
    distance: 19
  ip_address: 172.21.110.3/24
  ip_virtual_router_addresses:
  - 172.21.110.1
port_channel_interfaces:
- name: Port-Channel3
  description: MLAG_dc1-leaf2a_Port-Channel3
  switchport:
    enabled: true
    mode: trunk
    trunk:
      groups:
      - MLAG
  shutdown: false
- name: Port-Channel8
  description: L2_dc1-leaf2c_Port-Channel1
  switchport:
    enabled: true
    mode: trunk
    trunk:
      allowed_vlan: 11-12,21-22,3401-3402,4085
  shutdown: false
  mlag: 8
- name: Port-Channel5
  description: SERVER_dc1-leaf2-server1_PortChannel dc1-leaf2-server1
  shutdown: false
  switchport:
    enabled: true
    mode: trunk
    trunk:
      allowed_vlan: 11-12,21-22
      native_vlan: 4092
  spanning_tree_portfast: edge
  mlag: 5
ethernet_interfaces:
- name: Ethernet3
  peer: dc1-leaf2a
  peer_interface: Ethernet3
  peer_type: mlag_peer
  description: MLAG_dc1-leaf2a_Ethernet3
  shutdown: false
  channel_group:
    id: 3
    mode: active
- name: Ethernet4
  peer: dc1-leaf2a
  peer_interface: Ethernet4
  peer_type: mlag_peer
  description: MLAG_dc1-leaf2a_Ethernet4
  shutdown: false
  channel_group:
    id: 3
    mode: active
- name: Ethernet1
  peer: dc1-spine1
  peer_interface: Ethernet4
  peer_type: spine
  description: P2P_dc1-spine1_Ethernet4
  shutdown: false
  mtu: 1500
  switchport:
    enabled: false
  ip_address: 10.255.255.13/31
- name: Ethernet2
  peer: dc1-spine2
  peer_interface: Ethernet4
  peer_type: spine
  description: P2P_dc1-spine2_Ethernet4
  shutdown: false
  mtu: 1500
  switchport:
    enabled: false
  ip_address: 10.255.255.15/31
- name: Ethernet8
  peer: dc1-leaf2c
  peer_interface: Ethernet2
  peer_type: l2leaf
  description: L2_dc1-leaf2c_Ethernet2
  shutdown: false
  channel_group:
    id: 8
    mode: active
- name: Ethernet6
  peer: dc2-leaf2b
  peer_interface: Ethernet6
  peer_type: l3leaf
  switchport:
    enabled: false
  shutdown: false
  mtu: 1500
  ip_address: 192.168.100.2/31
  description: P2P_dc2-leaf2b_Ethernet6
- name: Ethernet5
  peer: dc1-leaf2-server1
  peer_interface: PCI2
  peer_type: server
  description: SERVER_dc1-leaf2-server1_PCI2
  shutdown: false
  channel_group:
    id: 5
    mode: active
mlag_configuration:
  domain_id: DC1_L3_LEAF2
  local_interface: Vlan4094
  peer_address: 10.255.1.68
  peer_link: Port-Channel3
  reload_delay_mlag: '300'
  reload_delay_non_mlag: '330'
route_maps:
- name: RM-MLAG-PEER-IN
  sequence_numbers:
  - sequence: 10
    type: permit
    set:
    - origin incomplete
    description: Make routes learned over MLAG Peer-link less preferred on spines to ensure optimal routing
- name: RM-CONN-2-BGP
  sequence_numbers:
  - sequence: 10
    type: permit
    match:
    - ip address prefix-list PL-LOOPBACKS-EVPN-OVERLAY
  - sequence: 20
    type: permit
    match:
    - ip address prefix-list PL-L2LEAF-INBAND-MGMT
- name: RM-CONN-2-BGP-VRFS
  sequence_numbers:
  - sequence: 10
    type: deny
    match:
    - ip address prefix-list PL-MLAG-PEER-VRFS
  - sequence: 20
    type: permit
loopback_interfaces:
- name: Loopback0
  description: ROUTER_ID
  shutdown: false
  ip_address: 10.255.0.6/32
- name: Loopback1
  description: VXLAN_TUNNEL_SOURCE
  shutdown: false
  ip_address: 10.255.1.5/32
- name: Loopback10
  description: DIAG_VRF_VRF10
  shutdown: false
  vrf: VRF10
  ip_address: 10.255.10.6/32
- name: Loopback11
  description: DIAG_VRF_VRF11
  shutdown: false
  vrf: VRF11
  ip_address: 10.255.11.6/32
prefix_lists:
- name: PL-LOOPBACKS-EVPN-OVERLAY
  sequence_numbers:
  - sequence: 10
    action: permit 10.255.0.0/27 eq 32
  - sequence: 20
    action: permit 10.255.1.0/27 eq 32
- name: PL-MLAG-PEER-VRFS
  sequence_numbers:
  - sequence: 10
    action: permit 10.255.1.100/31
- name: PL-L2LEAF-INBAND-MGMT
  sequence_numbers:
  - sequence: 10
    action: permit 172.21.110.0/24
router_bfd:
  multihop:
    interval: 300
    min_rx: 300
    multiplier: 3
ip_igmp_snooping:
  globally_enabled: true
ip_virtual_router_mac_address: 00:1c:73:00:00:99
vxlan_interface:
  vxlan1:
    description: dc1-leaf2b_VTEP
    vxlan:
      udp_port: 4789
      source_interface: Loopback1
      virtual_router_encapsulation_mac_address: mlag-system-id
      vlans:
      - id: 11
        vni: 10011
      - id: 12
        vni: 10012
      - id: 21
        vni: 10021
      - id: 22
        vni: 10022
      - id: 3401
        vni: 13401
      - id: 3402
        vni: 13402
      vrfs:
      - name: VRF10
        vni: 10
      - name: VRF11
        vni: 11
virtual_source_nat_vrfs:
- name: VRF10
  ip_address: 10.255.10.6
- name: VRF11
  ip_address: 10.255.11.6
metadata:
  platform: vEOS-lab
dns_domain: dc1.local<|MERGE_RESOLUTION|>--- conflicted
+++ resolved
@@ -12,7 +12,6 @@
   redistribute_routes:
   - source_protocol: connected
     route_map: RM-CONN-2-BGP
-  - source_protocol: attached-host
   peer_groups:
   - name: MLAG-IPv4-UNDERLAY-PEER
     type: ipv4
@@ -88,15 +87,6 @@
     peer: dc2-leaf2b
     description: dc2-leaf2b
     peer_group: IPv4-UNDERLAY-PEERS
-<<<<<<< HEAD
-  redistribute:
-    connected:
-      enabled: true
-      route_map: RM-CONN-2-BGP
-    attached_host:
-      enabled: true
-=======
->>>>>>> ec81f6cc
   address_family_evpn:
     neighbor_default:
       next_hop_self_received_evpn_routes:
@@ -234,6 +224,9 @@
     rd_evpn_domain:
       domain: remote
       rd: 10.255.0.6:13402
+  redistribute:
+    attached_host:
+      enabled: true
 static_routes:
 - vrf: MGMT
   destination_address_prefix: 0.0.0.0/0
