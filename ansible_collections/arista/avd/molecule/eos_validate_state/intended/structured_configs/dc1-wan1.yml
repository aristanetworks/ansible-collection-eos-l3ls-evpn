aaa_root:
  disabled: true
agents:
- name: KernelFib
  environment_variables:
  - name: KERNELFIB_PROGRAM_ALL_ECMP
    value: '1'
application_traffic_recognition:
  field_sets:
    ipv4_prefixes:
    - name: PFX-PATHFINDERS
      prefix_values:
      - 10.255.255.10/32
      - 10.255.255.20/32
  applications:
    ipv4_applications:
    - name: APP-CONTROL-PLANE
      dest_prefix_set_name: PFX-PATHFINDERS
  application_profiles:
  - name: APP-PROFILE-CONTROL-PLANE
    applications:
    - name: APP-CONTROL-PLANE
as_path:
  access_lists:
  - name: ASPATH-WAN
    entries:
    - type: permit
      match: '65101'
config_end: true
dns_domain: dc1.local
dps_interfaces:
- name: Dps1
  description: DPS Interface
  mtu: 9194
  ip_address: 10.255.1.1/32
  flow_tracker:
    sampled: FLOW-TRACKER
enable_password:
  disabled: true
ethernet_interfaces:
- name: Ethernet1
  description: P2P_dc1-leaf1a_Ethernet6
  shutdown: false
  mtu: 1500
  ip_address: 10.255.255.1/31
  peer: dc1-leaf1a
  peer_interface: Ethernet6
  peer_type: l3leaf
  switchport:
    enabled: false
- name: Ethernet2
  description: P2P_dc1-leaf1b_Ethernet6
  shutdown: false
  mtu: 1500
  ip_address: 10.255.255.3/31
  peer: dc1-leaf1b
  peer_interface: Ethernet6
  peer_type: l3leaf
  switchport:
    enabled: false
- name: Ethernet3
  description: mpls-sp-1_DC1-MPLS-3
  shutdown: false
  ip_address: 172.18.3.2/24
  peer_type: l3_interface
  switchport:
    enabled: false
- name: Ethernet4
  description: isp-1_DC1-INET-3
  shutdown: false
  ip_address: 100.64.3.2/24
  peer_type: l3_interface
  switchport:
    enabled: false
flow_tracking:
  sampled:
    sample: 10000
    trackers:
    - record_export:
        on_inactive_timeout: 70000
        on_interval: 300000
      name: FLOW-TRACKER
      exporters:
      - name: CV-TELEMETRY
        collector:
          host: 127.0.0.1
        local_interface: Loopback0
        template_interval: 3600000
    shutdown: false
hostname: dc1-wan1
ip_extcommunity_lists:
- name: ECL-EVPN-SOO
  entries:
  - type: permit
    extcommunities: soo 10.255.2.1:100
ip_routing: true
ip_security:
  ike_policies:
  - name: DP-IKE-POLICY
    local_id: 10.255.1.1
  - name: CP-IKE-POLICY
    local_id: 10.255.1.1
  sa_policies:
  - name: DP-SA-POLICY
    esp:
      encryption: aes256gcm128
    pfs_dh_group: 14
  - name: CP-SA-POLICY
    esp:
      encryption: aes256gcm128
    pfs_dh_group: 14
  profiles:
  - name: DP-PROFILE
    ike_policy: DP-IKE-POLICY
    sa_policy: DP-SA-POLICY
    connection: start
    shared_key: 0110100A480E0A0E231D1E
    dpd:
      interval: 10
      time: 50
      action: clear
    mode: transport
  - name: CP-PROFILE
    ike_policy: CP-IKE-POLICY
    sa_policy: CP-SA-POLICY
    connection: start
    shared_key: 0110100A480E0A0E231D1E
    dpd:
      interval: 10
      time: 50
      action: clear
    mode: transport
  key_controller:
    profile: DP-PROFILE
is_deployed: true
local_users:
- name: admin
  privilege: 15
  role: network-admin
  no_password: true
- name: ansible
  privilege: 15
  role: network-admin
  sha512_password: $6$7u4j1rkb3VELgcZE$EJt2Qff8kd/TapRoci0XaIZsL4tFzgq1YZBLD9c6f/knXzvcYY0NcMKndZeCv0T268knGKhOEwZAxqKjlMm920
loopback_interfaces:
- name: Loopback0
  description: ROUTER_ID
  shutdown: false
  ip_address: 10.255.2.1/32
management_api_http:
  enable_https: true
  https_ssl_profile: eAPI_SSL_Profile
  enable_vrfs:
  - name: MGMT
management_interfaces:
- name: Management1
  description: OOB_MANAGEMENT
  shutdown: false
  vrf: MGMT
  ip_address: 172.16.1.15/24
  type: oob
  gateway: 172.16.1.1
management_security:
  ssl_profiles:
  - name: STUN-DTLS
    tls_versions: '1.2'
    trust_certificate:
      certificates:
      - aristaDeviceCertProvisionerDefaultRootCA.crt
    certificate:
      file: STUN-DTLS.crt
      key: STUN-DTLS.key
metadata:
  cv_tags:
    device_tags:
    - name: Role
      value: edge
    - name: Region
      value: Global
    - name: Zone
      value: Global-ZONE
    - name: Site
      value: DC1
    interface_tags:
    - interface: Ethernet1
      tags:
      - name: Type
        value: lan
    - interface: Ethernet2
      tags:
      - name: Type
        value: lan
    - interface: Ethernet3
      tags:
      - name: Type
        value: wan
      - name: Carrier
        value: mpls-sp-1
      - name: Circuit
        value: DC1-MPLS-3
    - interface: Ethernet4
      tags:
      - name: Type
        value: wan
      - name: Carrier
        value: isp-1
      - name: Circuit
        value: DC1-INET-3
  cv_pathfinder:
    role: edge
    region: Global
    zone: Global-ZONE
    site: DC1
    vtep_ip: 10.255.1.1
    ssl_profile: STUN-DTLS
    pathfinders:
    - vtep_ip: 10.255.255.10
    - vtep_ip: 10.255.255.20
    interfaces:
    - name: Ethernet3
      carrier: mpls-sp-1
      circuit_id: DC1-MPLS-3
      pathgroup: mpls
    - name: Ethernet4
      carrier: isp-1
      circuit_id: DC1-INET-3
      pathgroup: internet
prefix_lists:
- name: PL-LOOPBACKS-EVPN-OVERLAY
  sequence_numbers:
  - sequence: 10
    action: permit 10.255.2.0/27 eq 32
- name: PL-WAN-HA-PREFIXES
  sequence_numbers:
  - sequence: 10
    action: permit 10.255.255.0/31
  - sequence: 20
    action: permit 10.255.255.2/31
- name: PL-WAN-HA-PEER-PREFIXES
  sequence_numbers:
  - sequence: 10
    action: permit 10.255.255.4/31
  - sequence: 20
    action: permit 10.255.255.6/31
route_maps:
- name: RM-CONN-2-BGP
  sequence_numbers:
  - sequence: 10
    type: permit
    match:
    - ip address prefix-list PL-LOOPBACKS-EVPN-OVERLAY
    set:
    - extcommunity soo 10.255.2.1:100 additive
  - sequence: 50
    type: permit
    match:
    - ip address prefix-list PL-WAN-HA-PREFIXES
- name: RM-BGP-UNDERLAY-PEERS-IN
  sequence_numbers:
  - sequence: 40
    type: permit
    description: Mark prefixes originated from the LAN
    set:
    - extcommunity soo 10.255.2.1:100 additive
  - sequence: 10
    type: permit
    description: Allow WAN HA peer interface prefixes
    match:
    - ip address prefix-list PL-WAN-HA-PEER-PREFIXES
  - sequence: 20
    type: deny
    description: Deny other routes from the HA peer
    match:
    - as-path ASPATH-WAN
- name: RM-BGP-UNDERLAY-PEERS-OUT
  sequence_numbers:
  - sequence: 10
    type: permit
    description: Make routes learned from WAN HA peer less preferred on LAN routers
    match:
    - tag 50
    - route-type internal
    set:
    - metric 50
  - sequence: 20
    type: permit
- name: RM-EVPN-SOO-IN
  sequence_numbers:
  - sequence: 10
    type: deny
    match:
    - extcommunity ECL-EVPN-SOO
  - sequence: 20
    type: permit
- name: RM-EVPN-SOO-OUT
  sequence_numbers:
  - sequence: 10
    type: permit
    set:
    - extcommunity soo 10.255.2.1:100 additive
- name: RM-WAN-HA-PEER-IN
  sequence_numbers:
  - sequence: 10
    type: permit
    description: Set tag 50 on routes received from HA peer over EVPN
    set:
    - tag 50
- name: RM-WAN-HA-PEER-OUT
  sequence_numbers:
  - sequence: 10
    type: permit
    description: Make EVPN routes learned from WAN less preferred on HA peer
    match:
    - route-type internal
    set:
    - local-preference 50
  - sequence: 20
    type: permit
    description: Make locally injected routes less preferred on HA peer
    set:
    - local-preference 75
- name: RM-EVPN-EXPORT-VRF-DEFAULT
  sequence_numbers:
  - sequence: 10
    type: permit
    match:
    - extcommunity ECL-EVPN-SOO
router_adaptive_virtual_topology:
  topology_role: edge
  region:
    name: Global
    id: 1
  zone:
    name: Global-ZONE
    id: 1
  site:
    name: DC1
    id: 100
  profiles:
  - name: DEFAULT-POLICY-CONTROL-PLANE
    load_balance_policy: LB-DEFAULT-POLICY-CONTROL-PLANE
  - name: DEFAULT-POLICY-DEFAULT
    load_balance_policy: LB-DEFAULT-POLICY-DEFAULT
  policies:
  - name: DEFAULT-POLICY-WITH-CP
    matches:
    - application_profile: APP-PROFILE-CONTROL-PLANE
      avt_profile: DEFAULT-POLICY-CONTROL-PLANE
    - application_profile: default
      avt_profile: DEFAULT-POLICY-DEFAULT
  vrfs:
  - name: default
    policy: DEFAULT-POLICY-WITH-CP
    profiles:
    - name: DEFAULT-POLICY-CONTROL-PLANE
      id: 254
    - name: DEFAULT-POLICY-DEFAULT
      id: 1
router_bfd:
  multihop:
    interval: 300
    min_rx: 300
    multiplier: 3
router_bgp:
  as: '65101'
  router_id: 10.255.2.1
  maximum_paths:
    paths: 16
  updates:
    wait_install: true
  bgp:
    default:
      ipv4_unicast: false
  peer_groups:
  - name: IPv4-UNDERLAY-PEERS
    type: ipv4
    password: 7x4B4rnJhZB438m9+BrBfQ==
    send_community: all
    maximum_routes: 12000
    allowas_in:
      enabled: true
      times: 1
    route_map_in: RM-BGP-UNDERLAY-PEERS-IN
    route_map_out: RM-BGP-UNDERLAY-PEERS-OUT
  - name: WAN-OVERLAY-PEERS
    type: wan
    remote_as: '65101'
    update_source: Dps1
    bfd: true
    bfd_timers:
      interval: 1000
      min_rx: 1000
      multiplier: 10
    password: htm4AZe9mIQOO1uiMuGgYQ==
    send_community: all
    maximum_routes: 0
    ttl_maximum_hops: 1
  neighbors:
  - ip_address: 10.255.255.0
    peer_group: IPv4-UNDERLAY-PEERS
    remote_as: '65101'
    peer: dc1-leaf1a
    description: dc1-leaf1a_Ethernet6
  - ip_address: 10.255.255.2
    peer_group: IPv4-UNDERLAY-PEERS
    remote_as: '65101'
    peer: dc1-leaf1b
    description: dc1-leaf1b_Ethernet6
  - ip_address: 10.255.255.10
    peer_group: WAN-OVERLAY-PEERS
    peer: dc1-leaf1a
    description: dc1-leaf1a_Dps1
  - ip_address: 10.255.255.20
    peer_group: WAN-OVERLAY-PEERS
    peer: dc1-leaf1b
    description: dc1-leaf1b_Dps1
  - ip_address: 10.255.1.2
    remote_as: '65101'
    peer: dc1-wan2
    description: dc1-wan2
    route_reflector_client: true
    update_source: Dps1
    route_map_in: RM-WAN-HA-PEER-IN
    route_map_out: RM-WAN-HA-PEER-OUT
    send_community: all
  redistribute:
    connected:
      enabled: true
      route_map: RM-CONN-2-BGP
  address_family_evpn:
    neighbor_default:
      next_hop_self_received_evpn_routes:
        enable: true
    neighbors:
    - ip_address: 10.255.1.2
      activate: true
      encapsulation: path-selection
    peer_groups:
    - name: WAN-OVERLAY-PEERS
      activate: true
      route_map_in: RM-EVPN-SOO-IN
      route_map_out: RM-EVPN-SOO-OUT
      encapsulation: path-selection
  address_family_ipv4:
    peer_groups:
    - name: IPv4-UNDERLAY-PEERS
      activate: true
    - name: WAN-OVERLAY-PEERS
      activate: false
  address_family_ipv4_sr_te:
    peer_groups:
    - name: WAN-OVERLAY-PEERS
      activate: true
  address_family_link_state:
    peer_groups:
    - name: WAN-OVERLAY-PEERS
      activate: true
    path_selection:
      roles:
        producer: true
  address_family_path_selection:
    bgp:
      additional_paths:
        receive: true
        send: any
    peer_groups:
    - name: WAN-OVERLAY-PEERS
      activate: true
  vrfs:
  - name: default
    rd: 10.255.2.1:1
    route_targets:
      import:
      - address_family: evpn
        route_targets:
        - '1:1'
      export:
      - address_family: evpn
        route_targets:
        - '1:1'
        - route-map RM-EVPN-EXPORT-VRF-DEFAULT
router_path_selection:
  path_groups:
  - name: mpls
    id: 101
    ipsec_profile: CP-PROFILE
    local_interfaces:
    - name: Ethernet3
      stun:
        server_profiles:
        - mpls-dc1-leaf1a-Ethernet6
        - mpls-dc1-leaf1b-Ethernet6
    dynamic_peers:
      enabled: true
    static_peers:
    - router_ip: 10.255.255.10
      name: dc1-leaf1a
      ipv4_addresses:
      - 172.18.1.2
    - router_ip: 10.255.255.20
      name: dc1-leaf1b
      ipv4_addresses:
      - 172.18.2.2
  - name: internet
    id: 102
    ipsec_profile: CP-PROFILE
    local_interfaces:
    - name: Ethernet4
      stun:
        server_profiles:
        - internet-dc1-leaf1a-Ethernet7
        - internet-dc1-leaf1b-Ethernet7
    dynamic_peers:
      enabled: true
    static_peers:
    - router_ip: 10.255.255.10
      name: dc1-leaf1a
      ipv4_addresses:
      - 100.64.1.2
    - router_ip: 10.255.255.20
      name: dc1-leaf1b
      ipv4_addresses:
      - 100.64.2.2
  - name: LAN_HA
    id: 65535
    ipsec_profile: DP-PROFILE
    flow_assignment: lan
    local_interfaces:
    - name: Ethernet1
    - name: Ethernet2
    static_peers:
    - router_ip: 10.255.1.2
      name: dc1-wan2
      ipv4_addresses:
      - 10.255.255.5
      - 10.255.255.7
  load_balance_policies:
  - name: LB-DEFAULT-POLICY-CONTROL-PLANE
    path_groups:
    - name: internet
    - name: mpls
    - name: LAN_HA
  - name: LB-DEFAULT-POLICY-DEFAULT
    path_groups:
    - name: internet
    - name: mpls
    - name: LAN_HA
  tcp_mss_ceiling:
    ipv4_segment_size: auto
router_traffic_engineering:
  enabled: true
service_routing_protocols_model: multi-agent
spanning_tree:
  mode: none
static_routes:
- vrf: MGMT
  destination_address_prefix: 0.0.0.0/0
  gateway: 172.16.1.1
- destination_address_prefix: 172.18.0.0/16
  gateway: 172.18.3.1
- destination_address_prefix: 100.64.0.0/16
  gateway: 100.64.3.1
stun:
  client:
    server_profiles:
    - name: mpls-dc1-leaf1a-Ethernet6
      ip_address: 172.18.1.2
      ssl_profile: STUN-DTLS
    - name: mpls-dc1-leaf1b-Ethernet6
      ip_address: 172.18.2.2
      ssl_profile: STUN-DTLS
    - name: internet-dc1-leaf1a-Ethernet7
      ip_address: 100.64.1.2
      ssl_profile: STUN-DTLS
    - name: internet-dc1-leaf1b-Ethernet7
      ip_address: 100.64.2.2
      ssl_profile: STUN-DTLS
transceiver_qsfp_default_mode_4x10: false
vrfs:
- name: MGMT
  ip_routing: false
vxlan_interface:
  vxlan1:
    description: dc1-wan1_VTEP
    vxlan:
      source_interface: Dps1
      udp_port: 4789
      vrfs:
      - name: default
<<<<<<< HEAD
        vni: 1
flow_tracking:
  sampled:
    sample: 10000
    trackers:
    - name: FLOW-TRACKER
      record_export:
        on_inactive_timeout: 70000
        on_interval: 300000
      exporters:
      - name: CV-TELEMETRY
        collector:
          host: 127.0.0.1
        local_interface: Loopback0
        template_interval: 3600000
    shutdown: false
metadata:
  cv_tags:
    device_tags:
    - name: Role
      value: edge
    - name: Region
      value: Global
    - name: Zone
      value: Global-ZONE
    - name: Site
      value: DC1
    interface_tags:
    - interface: Ethernet1
      tags:
      - name: Type
        value: lan
    - interface: Ethernet2
      tags:
      - name: Type
        value: lan
    - interface: Ethernet3
      tags:
      - name: Type
        value: wan
      - name: Carrier
        value: mpls-sp-1
      - name: Circuit
        value: DC1-MPLS-3
    - interface: Ethernet4
      tags:
      - name: Type
        value: wan
      - name: Carrier
        value: isp-1
      - name: Circuit
        value: DC1-INET-3
  cv_pathfinder:
    role: edge
    ssl_profile: STUN-DTLS
    vtep_ip: 10.255.1.1
    region: Global
    zone: Global-ZONE
    site: DC1
    interfaces:
    - name: Ethernet3
      carrier: mpls-sp-1
      circuit_id: DC1-MPLS-3
      pathgroup: mpls
    - name: Ethernet4
      carrier: isp-1
      circuit_id: DC1-INET-3
      pathgroup: internet
    pathfinders:
    - vtep_ip: 10.255.255.10
    - vtep_ip: 10.255.255.20
  fabric_name: FABRIC
dns_domain: dc1.local
=======
        vni: 1
>>>>>>> 6ac93b3e
<|MERGE_RESOLUTION|>--- conflicted
+++ resolved
@@ -225,6 +225,7 @@
       carrier: isp-1
       circuit_id: DC1-INET-3
       pathgroup: internet
+  fabric_name: FABRIC
 prefix_lists:
 - name: PL-LOOPBACKS-EVPN-OVERLAY
   sequence_numbers:
@@ -587,80 +588,4 @@
       udp_port: 4789
       vrfs:
       - name: default
-<<<<<<< HEAD
-        vni: 1
-flow_tracking:
-  sampled:
-    sample: 10000
-    trackers:
-    - name: FLOW-TRACKER
-      record_export:
-        on_inactive_timeout: 70000
-        on_interval: 300000
-      exporters:
-      - name: CV-TELEMETRY
-        collector:
-          host: 127.0.0.1
-        local_interface: Loopback0
-        template_interval: 3600000
-    shutdown: false
-metadata:
-  cv_tags:
-    device_tags:
-    - name: Role
-      value: edge
-    - name: Region
-      value: Global
-    - name: Zone
-      value: Global-ZONE
-    - name: Site
-      value: DC1
-    interface_tags:
-    - interface: Ethernet1
-      tags:
-      - name: Type
-        value: lan
-    - interface: Ethernet2
-      tags:
-      - name: Type
-        value: lan
-    - interface: Ethernet3
-      tags:
-      - name: Type
-        value: wan
-      - name: Carrier
-        value: mpls-sp-1
-      - name: Circuit
-        value: DC1-MPLS-3
-    - interface: Ethernet4
-      tags:
-      - name: Type
-        value: wan
-      - name: Carrier
-        value: isp-1
-      - name: Circuit
-        value: DC1-INET-3
-  cv_pathfinder:
-    role: edge
-    ssl_profile: STUN-DTLS
-    vtep_ip: 10.255.1.1
-    region: Global
-    zone: Global-ZONE
-    site: DC1
-    interfaces:
-    - name: Ethernet3
-      carrier: mpls-sp-1
-      circuit_id: DC1-MPLS-3
-      pathgroup: mpls
-    - name: Ethernet4
-      carrier: isp-1
-      circuit_id: DC1-INET-3
-      pathgroup: internet
-    pathfinders:
-    - vtep_ip: 10.255.255.10
-    - vtep_ip: 10.255.255.20
-  fabric_name: FABRIC
-dns_domain: dc1.local
-=======
-        vni: 1
->>>>>>> 6ac93b3e
+        vni: 1