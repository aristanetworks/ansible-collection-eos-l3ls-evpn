--- conflicted
+++ resolved
@@ -15,10 +15,7 @@
                 DC1-SPINE4:
                   ansible_host: 192.168.200.104
                 DC1-SPINE5:
-<<<<<<< HEAD
-=======
                 DC1-SPINE6:
->>>>>>> 8a0b901a
             DC1_LEAFS:
               children:
                 DC1_LEAF1:
@@ -35,13 +32,10 @@
                   hosts:
                     DC1-LEAF3A:
                     DC1-LEAF3B:
-<<<<<<< HEAD
-=======
                 DC1_LEAF4:
                   hosts:
                     DC1-LEAF4A:
                     DC1-LEAF4B:
->>>>>>> 8a0b901a
                 DC1_SVC3:
                   hosts:
                     DC1-SVC3A:
