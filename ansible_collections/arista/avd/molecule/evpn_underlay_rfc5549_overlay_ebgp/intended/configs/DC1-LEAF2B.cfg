!
no enable password
no aaa root
!
username admin privilege 15 role network-admin nopassword
username cvpadmin privilege 15 role network-admin secret sha512 $6$rZKcbIZ7iWGAWTUM$TCgDn1KcavS0s.OV8lacMTUkxTByfzcGlFlYUWroxYuU7M/9bIodhRO7nXGzMweUxvbk8mJmQl8Bh44cRktUj.
!
management api http-commands
   protocol https
   no shutdown
   !
   vrf MGMT
      no shutdown
!
daemon TerminAttr
   exec /usr/bin/TerminAttr -cvaddr=192.168.200.11:9910 -cvauth=key,telarista -cvvrf=MGMT -smashexcludes=ale,flexCounter,hardware,kni,pulse,strata -ingestexclude=/Sysdb/cell/1/agent,/Sysdb/cell/2/agent -taillogs
   no shutdown
!
vlan internal order ascending range 1006 1199
!
no ip igmp snooping vlan 120
!
transceiver qsfp default-mode 4x10G
!
service routing protocols model multi-agent
!
hostname DC1-LEAF2B
ip name-server vrf MGMT 8.8.8.8
ip name-server vrf MGMT 192.168.200.5
!
platform sand lag hardware-only
!
spanning-tree mode mstp
no spanning-tree vlan-id 4093-4094
spanning-tree mst 0 priority 4096
!
vlan 2
   name MLAG_L3_VRF_Tenant_C_OP_Zone
   trunk group MLAG
!
vlan 110
   name Tenant_A_OP_Zone_1
!
vlan 111
   name Tenant_A_OP_Zone_2
!
vlan 120
   name Tenant_A_WEB_Zone_1
!
vlan 121
   name Tenant_A_WEBZone_2
!
vlan 130
   name Tenant_A_APP_Zone_1
!
vlan 131
   name Tenant_A_APP_Zone_2
!
vlan 140
   name Tenant_A_DB_BZone_1
!
vlan 141
   name Tenant_A_DB_Zone_2
!
vlan 160
   name Tenant_A_VMOTION
!
vlan 161
   name Tenant_A_NFS
!
vlan 210
   name Tenant_B_OP_Zone_1
!
vlan 211
   name Tenant_B_OP_Zone_2
!
vlan 310
   name Tenant_C_OP_Zone_1
!
vlan 311
   name Tenant_C_OP_Zone_2
!
vlan 3009
   name MLAG_L3_VRF_Tenant_A_OP_Zone
   trunk group MLAG
!
vlan 3010
   name MLAG_L3_VRF_Tenant_A_WEB_Zone
   trunk group MLAG
!
vlan 3011
   name MLAG_L3_VRF_Tenant_A_APP_Zone
   trunk group MLAG
!
vlan 3012
   name MLAG_L3_VRF_Tenant_A_DB_Zone
   trunk group MLAG
!
vlan 3019
   name MLAG_L3_VRF_Tenant_B_OP_Zone
   trunk group MLAG
!
vlan 4093
   name MLAG_L3
   trunk group MLAG
!
vlan 4094
   name MLAG
   trunk group MLAG
!
vrf instance MGMT
!
vrf instance Tenant_A_APP_Zone
!
vrf instance Tenant_A_DB_Zone
!
vrf instance Tenant_A_OP_Zone
!
vrf instance Tenant_A_WEB_Zone
!
vrf instance Tenant_B_OP_Zone
!
vrf instance Tenant_C_OP_Zone
!
interface Port-Channel5
   description MLAG_DC1-LEAF2A_Port-Channel5
   no shutdown
   switchport mode trunk
   switchport trunk group MLAG
   switchport
!
interface Port-Channel7
   description DC1-L2LEAF1A_Po1
   no shutdown
   switchport trunk allowed vlan 110-111,120-121,130-131,160-161
   switchport mode trunk
   switchport
   mlag 7
!
interface Port-Channel10
   description PortChanne1
   no shutdown
   switchport trunk allowed vlan 210-211
   switchport mode trunk
   switchport
   mlag 10
!
interface Port-Channel11
   description PortChanne1
   no shutdown
   mtu 1600
   switchport access vlan 110
   switchport mode access
   switchport
   mlag 11
!
interface Port-Channel12
   description PortChanne1
   no shutdown
   mtu 1601
   switchport
   mlag 12
!
interface Ethernet1
   description P2P_DC1-SPINE1_Ethernet3
   no shutdown
   mtu 1500
   no switchport
   ipv6 enable
!
interface Ethernet2
   description P2P_DC1-SPINE2_Ethernet3
   no shutdown
   mtu 1500
   no switchport
   ipv6 enable
!
interface Ethernet3
   description P2P_DC1-SPINE3_Ethernet3
   no shutdown
   mtu 1500
   no switchport
   ipv6 enable
!
interface Ethernet4
   description P2P_DC1-SPINE4_Ethernet3
   no shutdown
   mtu 1500
   no switchport
   ipv6 enable
!
interface Ethernet5
   description MLAG_DC1-LEAF2A_Ethernet5
   no shutdown
   channel-group 5 mode active
!
interface Ethernet6
   description MLAG_DC1-LEAF2A_Ethernet6
   no shutdown
   channel-group 5 mode active
!
interface Ethernet7
   description DC1-L2LEAF1A_Ethernet2
   no shutdown
   channel-group 7 mode active
!
interface Ethernet10
   description SERVER_server01_MLAG_Eth3
   no shutdown
   channel-group 10 mode active
!
interface Ethernet11
   description SERVER_server01_MTU_PROFILE_MLAG_Eth5
   no shutdown
   channel-group 11 mode active
!
interface Ethernet12
   description SERVER_server01_MTU_ADAPTOR_MLAG_Eth7
   no shutdown
   channel-group 12 mode active
!
interface Loopback0
   description ROUTER_ID
   no shutdown
   ip address 192.168.255.7/32
!
interface Loopback1
   description VXLAN_TUNNEL_SOURCE
   no shutdown
   ip address 192.168.254.6/32
!
interface Loopback100
   description Tenant_A_OP_Zone_VTEP_DIAGNOSTICS
   no shutdown
   vrf Tenant_A_OP_Zone
   ip address 10.255.1.7/32
!
interface Management1
   description OOB_MANAGEMENT
   no shutdown
   vrf MGMT
   ip address 192.168.200.107/24
!
interface Vlan2
   description MLAG_L3_VRF_Tenant_C_OP_Zone
   no shutdown
   mtu 1500
   vrf Tenant_C_OP_Zone
   ip address 10.255.251.3/31
!
interface Vlan110
   description Tenant_A_OP_Zone_1
   no shutdown
   vrf Tenant_A_OP_Zone
   ip address virtual 10.1.10.1/24
!
interface Vlan111
   description Tenant_A_OP_Zone_2
   no shutdown
   vrf Tenant_A_OP_Zone
   ip helper-address 1.1.1.1 vrf MGMT source-interface lo100
   ip address virtual 10.1.11.1/24
!
interface Vlan120
   description Tenant_A_WEB_Zone_1
   no shutdown
   vrf Tenant_A_WEB_Zone
   ip helper-address 1.1.1.1 vrf TEST source-interface lo100
   ip address virtual 10.1.20.1/24
!
interface Vlan121
   description Tenant_A_WEBZone_2
   shutdown
   mtu 1560
   vrf Tenant_A_WEB_Zone
   ip address virtual 10.1.10.254/24
!
interface Vlan130
   description Tenant_A_APP_Zone_1
   no shutdown
   vrf Tenant_A_APP_Zone
   ip address virtual 10.1.30.1/24
!
interface Vlan131
   description Tenant_A_APP_Zone_2
   no shutdown
   vrf Tenant_A_APP_Zone
   ip address virtual 10.1.31.1/24
!
interface Vlan140
   description Tenant_A_DB_BZone_1
   no shutdown
   vrf Tenant_A_DB_Zone
   ip address virtual 10.1.40.1/24
!
interface Vlan141
   description Tenant_A_DB_Zone_2
   no shutdown
   vrf Tenant_A_DB_Zone
   ip address virtual 10.1.41.1/24
!
interface Vlan210
   description Tenant_B_OP_Zone_1
   no shutdown
   vrf Tenant_B_OP_Zone
   ip address virtual 10.2.10.1/24
!
interface Vlan211
   description Tenant_B_OP_Zone_2
   no shutdown
   vrf Tenant_B_OP_Zone
   ip address virtual 10.2.11.1/24
!
interface Vlan310
   description Tenant_C_OP_Zone_1
   no shutdown
   vrf Tenant_C_OP_Zone
   ip address virtual 10.3.10.1/24
!
interface Vlan311
   description Tenant_C_OP_Zone_2
   no shutdown
   vrf Tenant_C_OP_Zone
   ip address virtual 10.3.11.1/24
!
interface Vlan3009
   description MLAG_L3_VRF_Tenant_A_OP_Zone
   no shutdown
   mtu 1500
   vrf Tenant_A_OP_Zone
   ip address 10.255.251.3/31
!
interface Vlan3010
   description MLAG_L3_VRF_Tenant_A_WEB_Zone
   no shutdown
   mtu 1500
   vrf Tenant_A_WEB_Zone
   ip address 10.255.251.3/31
!
interface Vlan3011
   description MLAG_L3_VRF_Tenant_A_APP_Zone
   no shutdown
   mtu 1500
   vrf Tenant_A_APP_Zone
   ip address 10.255.251.3/31
!
interface Vlan3012
   description MLAG_L3_VRF_Tenant_A_DB_Zone
   no shutdown
   mtu 1500
   vrf Tenant_A_DB_Zone
   ip address 10.255.251.3/31
!
interface Vlan3019
   description MLAG_L3_VRF_Tenant_B_OP_Zone
   no shutdown
   mtu 1500
   vrf Tenant_B_OP_Zone
   ip address 10.255.251.3/31
!
interface Vlan4093
   description MLAG_L3
   no shutdown
   mtu 1500
   ipv6 enable
!
interface Vlan4094
   description MLAG
   no shutdown
   mtu 1500
   no autostate
   ip address 10.255.252.3/31
!
interface Vxlan1
   description DC1-LEAF2B_VTEP
   vxlan source-interface Loopback1
   vxlan virtual-router encapsulation mac-address mlag-system-id
   vxlan udp-port 4789
   vxlan vlan 110 vni 10110
   vxlan vlan 111 vni 50111
   vxlan vlan 120 vni 10120
   vxlan vlan 121 vni 10121
   vxlan vlan 130 vni 10130
   vxlan vlan 131 vni 10131
   vxlan vlan 140 vni 10140
   vxlan vlan 141 vni 10141
   vxlan vlan 160 vni 10160
   vxlan vlan 161 vni 10161
   vxlan vlan 210 vni 20210
   vxlan vlan 211 vni 20211
   vxlan vlan 310 vni 30310
   vxlan vlan 311 vni 30311
   vxlan vrf Tenant_A_APP_Zone vni 12
   vxlan vrf Tenant_A_DB_Zone vni 13
   vxlan vrf Tenant_A_OP_Zone vni 10
   vxlan vrf Tenant_A_WEB_Zone vni 11
   vxlan vrf Tenant_B_OP_Zone vni 20
   vxlan vrf Tenant_C_OP_Zone vni 30
!
hardware tcam
   system profile vxlan-routing
!
ip virtual-router mac-address 00:dc:00:00:00:0a
!
ip address virtual source-nat vrf Tenant_A_OP_Zone address 10.255.1.7
!
ip routing ipv6 interfaces
no ip routing vrf MGMT
ip routing vrf Tenant_A_APP_Zone
ip routing vrf Tenant_A_DB_Zone
ip routing vrf Tenant_A_OP_Zone
ip routing vrf Tenant_A_WEB_Zone
ip routing vrf Tenant_B_OP_Zone
ip routing vrf Tenant_C_OP_Zone
!
ip prefix-list PL-LOOPBACKS-EVPN-OVERLAY
   seq 10 permit 192.168.255.0/24 eq 32
   seq 20 permit 192.168.254.0/24 eq 32
!
ip prefix-list PL-MLAG-PEER-VRFS
   seq 10 permit 10.255.251.2/31
!
ipv6 unicast-routing
!
mlag configuration
   domain-id DC1_LEAF2
   local-interface Vlan4094
   peer-address 10.255.252.2
   peer-link Port-Channel5
   reload-delay mlag 900
   reload-delay non-mlag 1020
!
ip route vrf MGMT 0.0.0.0/0 192.168.200.5
!
ntp local-interface vrf MGMT Management1
ntp server vrf MGMT 192.168.200.5 prefer
!
route-map RM-CONN-2-BGP permit 10
   match ip address prefix-list PL-LOOPBACKS-EVPN-OVERLAY
!
route-map RM-CONN-2-BGP-VRFS deny 10
   match ip address prefix-list PL-MLAG-PEER-VRFS
!
route-map RM-CONN-2-BGP-VRFS permit 20
!
route-map RM-MLAG-PEER-IN permit 10
   description Make routes learned over MLAG Peer-link less preferred on spines to ensure optimal routing
   set origin incomplete
!
router bfd
   multihop interval 1200 min-rx 1200 multiplier 3
!
router bgp 65102
   router-id 192.168.255.7
   maximum-paths 4 ecmp 4
   update wait-install
   no bgp default ipv4-unicast
   distance bgp 20 200 200
   neighbor EVPN-OVERLAY-PEERS peer group
   neighbor EVPN-OVERLAY-PEERS update-source Loopback0
   neighbor EVPN-OVERLAY-PEERS bfd
   neighbor EVPN-OVERLAY-PEERS ebgp-multihop 3
   neighbor EVPN-OVERLAY-PEERS password 7 q+VNViP5i4rVjW1cxFv2wA==
   neighbor EVPN-OVERLAY-PEERS send-community
   neighbor EVPN-OVERLAY-PEERS maximum-routes 0
   neighbor MLAG_PEER peer group
   neighbor MLAG_PEER remote-as 65102
   neighbor MLAG_PEER next-hop-self
   neighbor MLAG_PEER description DC1-LEAF2A
   neighbor MLAG_PEER password 7 arwUnrq9ydqIhjfTwRhAlg==
   neighbor MLAG_PEER send-community
   neighbor MLAG_PEER maximum-routes 12000
   neighbor MLAG_PEER route-map RM-MLAG-PEER-IN in
   neighbor UNDERLAY_PEERS peer group
   neighbor UNDERLAY_PEERS password 7 af6F4WLl4wUrWRZcwbEwkQ==
   neighbor UNDERLAY_PEERS send-community
   neighbor UNDERLAY_PEERS maximum-routes 12000
   neighbor interface Ethernet1 peer-group UNDERLAY_PEERS remote-as 65001
   neighbor interface Ethernet2 peer-group UNDERLAY_PEERS remote-as 65001
   neighbor interface Ethernet3 peer-group UNDERLAY_PEERS remote-as 65001
   neighbor interface Ethernet4 peer-group UNDERLAY_PEERS remote-as 65001
   neighbor interface Vlan4093 peer-group MLAG_PEER remote-as 65102
   neighbor 192.168.255.1 peer group EVPN-OVERLAY-PEERS
   neighbor 192.168.255.1 remote-as 65001
   neighbor 192.168.255.1 description DC1-SPINE1_Loopback0
   neighbor 192.168.255.2 peer group EVPN-OVERLAY-PEERS
   neighbor 192.168.255.2 remote-as 65001
   neighbor 192.168.255.2 description DC1-SPINE2_Loopback0
   neighbor 192.168.255.3 peer group EVPN-OVERLAY-PEERS
   neighbor 192.168.255.3 remote-as 65001
   neighbor 192.168.255.3 description DC1-SPINE3_Loopback0
   neighbor 192.168.255.4 peer group EVPN-OVERLAY-PEERS
   neighbor 192.168.255.4 remote-as 65001
   neighbor 192.168.255.4 description DC1-SPINE4_Loopback0
   redistribute connected route-map RM-CONN-2-BGP
   !
   vlan-aware-bundle Tenant_A_APP_Zone
      rd 192.168.255.7:12
      route-target both 12:12
      redistribute learned
      vlan 130-131
   !
   vlan-aware-bundle Tenant_A_DB_Zone
      rd 192.168.255.7:13
      route-target both 13:13
      redistribute learned
      vlan 140-141
   !
   vlan-aware-bundle Tenant_A_NFS
      rd 192.168.255.7:10161
      route-target both 10161:10161
      redistribute learned
      vlan 161
   !
   vlan-aware-bundle Tenant_A_OP_Zone
      rd 192.168.255.7:10
      route-target both 10:10
      redistribute learned
      vlan 110-111
   !
   vlan-aware-bundle Tenant_A_VMOTION
      rd 192.168.255.7:10160
      route-target both 10160:10160
      redistribute learned
      vlan 160
   !
   vlan-aware-bundle Tenant_A_WEB_Zone
      rd 192.168.255.7:11
      route-target both 11:11
      redistribute learned
      vlan 120-121
   !
   vlan-aware-bundle Tenant_B_OP_Zone
      rd 192.168.255.7:20
      route-target both 20:20
      redistribute learned
      vlan 210-211
   !
   vlan-aware-bundle Tenant_C_OP_Zone
      rd 192.168.255.7:30
      route-target both 30:30
      redistribute learned
      vlan 310-311
   !
   address-family evpn
      host-flap detection window 20 threshold 30
      neighbor EVPN-OVERLAY-PEERS activate
   !
   address-family ipv4
      no neighbor EVPN-OVERLAY-PEERS activate
      neighbor MLAG_PEER next-hop address-family ipv6 originate
      neighbor MLAG_PEER activate
      neighbor UNDERLAY_PEERS next-hop address-family ipv6 originate
      neighbor UNDERLAY_PEERS activate
   !
   vrf Tenant_A_APP_Zone
      rd 192.168.255.7:12
      route-target import evpn 12:12
      route-target export evpn 12:12
      router-id 192.168.255.7
      update wait-install
      neighbor 10.255.251.2 peer group MLAG_PEER
<<<<<<< HEAD
      neighbor 10.255.251.2 description DC1-LEAF2A
      redistribute connected route-map RM-CONN-2-BGP-VRFS
=======
      neighbor 10.255.251.2 description DC1-LEAF2A_Vlan3011
      redistribute connected
>>>>>>> 9b3695e5
      !
      address-family ipv4
         no neighbor 10.255.251.2 next-hop address-family ipv6
   !
   vrf Tenant_A_DB_Zone
      rd 192.168.255.7:13
      route-target import evpn 13:13
      route-target export evpn 13:13
      router-id 192.168.255.7
      update wait-install
      neighbor 10.255.251.2 peer group MLAG_PEER
<<<<<<< HEAD
      neighbor 10.255.251.2 description DC1-LEAF2A
      redistribute connected route-map RM-CONN-2-BGP-VRFS
=======
      neighbor 10.255.251.2 description DC1-LEAF2A_Vlan3012
      redistribute connected
>>>>>>> 9b3695e5
      !
      address-family ipv4
         no neighbor 10.255.251.2 next-hop address-family ipv6
   !
   vrf Tenant_A_OP_Zone
      rd 192.168.255.7:10
      route-target import evpn 10:10
      route-target export evpn 10:10
      router-id 192.168.255.7
      update wait-install
      neighbor 10.255.251.2 peer group MLAG_PEER
<<<<<<< HEAD
      neighbor 10.255.251.2 description DC1-LEAF2A
      redistribute connected route-map RM-CONN-2-BGP-VRFS
=======
      neighbor 10.255.251.2 description DC1-LEAF2A_Vlan3009
      redistribute connected
>>>>>>> 9b3695e5
      !
      address-family ipv4
         no neighbor 10.255.251.2 next-hop address-family ipv6
   !
   vrf Tenant_A_WEB_Zone
      rd 192.168.255.7:11
      route-target import evpn 11:11
      route-target export evpn 11:11
      router-id 192.168.255.7
      update wait-install
      neighbor 10.255.251.2 peer group MLAG_PEER
<<<<<<< HEAD
      neighbor 10.255.251.2 description DC1-LEAF2A
      redistribute connected route-map RM-CONN-2-BGP-VRFS
=======
      neighbor 10.255.251.2 description DC1-LEAF2A_Vlan3010
      redistribute connected
>>>>>>> 9b3695e5
      !
      address-family ipv4
         no neighbor 10.255.251.2 next-hop address-family ipv6
   !
   vrf Tenant_B_OP_Zone
      rd 192.168.255.7:20
      route-target import evpn 20:20
      route-target export evpn 20:20
      router-id 192.168.255.7
      update wait-install
      neighbor 10.255.251.2 peer group MLAG_PEER
<<<<<<< HEAD
      neighbor 10.255.251.2 description DC1-LEAF2A
      redistribute connected route-map RM-CONN-2-BGP-VRFS
=======
      neighbor 10.255.251.2 description DC1-LEAF2A_Vlan3019
      redistribute connected
>>>>>>> 9b3695e5
      !
      address-family ipv4
         no neighbor 10.255.251.2 next-hop address-family ipv6
   !
   vrf Tenant_C_OP_Zone
      rd 192.168.255.7:30
      route-target import evpn 30:30
      route-target export evpn 30:30
      router-id 192.168.255.7
      update wait-install
      neighbor 10.255.251.2 peer group MLAG_PEER
<<<<<<< HEAD
      neighbor 10.255.251.2 description DC1-LEAF2A
      redistribute connected route-map RM-CONN-2-BGP-VRFS
=======
      neighbor 10.255.251.2 description DC1-LEAF2A_Vlan2
      redistribute connected
>>>>>>> 9b3695e5
      !
      address-family ipv4
         no neighbor 10.255.251.2 next-hop address-family ipv6
!
end<|MERGE_RESOLUTION|>--- conflicted
+++ resolved
@@ -560,13 +560,8 @@
       router-id 192.168.255.7
       update wait-install
       neighbor 10.255.251.2 peer group MLAG_PEER
-<<<<<<< HEAD
-      neighbor 10.255.251.2 description DC1-LEAF2A
+      neighbor 10.255.251.2 description DC1-LEAF2A_Vlan3011
       redistribute connected route-map RM-CONN-2-BGP-VRFS
-=======
-      neighbor 10.255.251.2 description DC1-LEAF2A_Vlan3011
-      redistribute connected
->>>>>>> 9b3695e5
       !
       address-family ipv4
          no neighbor 10.255.251.2 next-hop address-family ipv6
@@ -578,13 +573,8 @@
       router-id 192.168.255.7
       update wait-install
       neighbor 10.255.251.2 peer group MLAG_PEER
-<<<<<<< HEAD
-      neighbor 10.255.251.2 description DC1-LEAF2A
+      neighbor 10.255.251.2 description DC1-LEAF2A_Vlan3012
       redistribute connected route-map RM-CONN-2-BGP-VRFS
-=======
-      neighbor 10.255.251.2 description DC1-LEAF2A_Vlan3012
-      redistribute connected
->>>>>>> 9b3695e5
       !
       address-family ipv4
          no neighbor 10.255.251.2 next-hop address-family ipv6
@@ -596,13 +586,8 @@
       router-id 192.168.255.7
       update wait-install
       neighbor 10.255.251.2 peer group MLAG_PEER
-<<<<<<< HEAD
-      neighbor 10.255.251.2 description DC1-LEAF2A
+      neighbor 10.255.251.2 description DC1-LEAF2A_Vlan3009
       redistribute connected route-map RM-CONN-2-BGP-VRFS
-=======
-      neighbor 10.255.251.2 description DC1-LEAF2A_Vlan3009
-      redistribute connected
->>>>>>> 9b3695e5
       !
       address-family ipv4
          no neighbor 10.255.251.2 next-hop address-family ipv6
@@ -614,13 +599,8 @@
       router-id 192.168.255.7
       update wait-install
       neighbor 10.255.251.2 peer group MLAG_PEER
-<<<<<<< HEAD
-      neighbor 10.255.251.2 description DC1-LEAF2A
+      neighbor 10.255.251.2 description DC1-LEAF2A_Vlan3010
       redistribute connected route-map RM-CONN-2-BGP-VRFS
-=======
-      neighbor 10.255.251.2 description DC1-LEAF2A_Vlan3010
-      redistribute connected
->>>>>>> 9b3695e5
       !
       address-family ipv4
          no neighbor 10.255.251.2 next-hop address-family ipv6
@@ -632,13 +612,8 @@
       router-id 192.168.255.7
       update wait-install
       neighbor 10.255.251.2 peer group MLAG_PEER
-<<<<<<< HEAD
-      neighbor 10.255.251.2 description DC1-LEAF2A
+      neighbor 10.255.251.2 description DC1-LEAF2A_Vlan3019
       redistribute connected route-map RM-CONN-2-BGP-VRFS
-=======
-      neighbor 10.255.251.2 description DC1-LEAF2A_Vlan3019
-      redistribute connected
->>>>>>> 9b3695e5
       !
       address-family ipv4
          no neighbor 10.255.251.2 next-hop address-family ipv6
@@ -650,13 +625,8 @@
       router-id 192.168.255.7
       update wait-install
       neighbor 10.255.251.2 peer group MLAG_PEER
-<<<<<<< HEAD
-      neighbor 10.255.251.2 description DC1-LEAF2A
+      neighbor 10.255.251.2 description DC1-LEAF2A_Vlan2
       redistribute connected route-map RM-CONN-2-BGP-VRFS
-=======
-      neighbor 10.255.251.2 description DC1-LEAF2A_Vlan2
-      redistribute connected
->>>>>>> 9b3695e5
       !
       address-family ipv4
          no neighbor 10.255.251.2 next-hop address-family ipv6
