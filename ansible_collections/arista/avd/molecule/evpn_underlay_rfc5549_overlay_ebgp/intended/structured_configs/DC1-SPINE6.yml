aaa_root:
  disabled: true
config_end: true
daemon_terminattr:
  cvaddrs:
  - 192.168.200.11:9910
  cvauth:
    method: key
    key: telarista
  cvvrf: MGMT
  disable_aaa: false
  ingestexclude: /Sysdb/cell/1/agent,/Sysdb/cell/2/agent
  smashexcludes: ale,flexCounter,hardware,kni,pulse,strata
enable_password:
  disabled: true
ethernet_interfaces:
- name: Ethernet1
  description: P2P_DC1-LEAF4A_Ethernet1
  shutdown: false
  mtu: 1500
  ipv6_enable: true
  peer: DC1-LEAF4A
  peer_interface: Ethernet1
  peer_type: l3leaf
  switchport:
    enabled: false
- name: Ethernet2
  description: P2P_DC1-LEAF4B_Ethernet1
  shutdown: false
  mtu: 1500
  ipv6_enable: true
  peer: DC1-LEAF4B
  peer_interface: Ethernet1
  peer_type: l3leaf
  switchport:
    enabled: false
hostname: DC1-SPINE6
ip_name_servers:
- ip_address: 192.168.200.5
  vrf: MGMT
- ip_address: 8.8.8.8
  vrf: MGMT
ip_routing_ipv6_interfaces: true
ipv6_prefix_lists:
- name: PL-LOOPBACKS-EVPN-OVERLAY-V6
  sequence_numbers:
  - sequence: 10
    action: permit 2001:1::/64 eq 128
ipv6_unicast_routing: true
is_deployed: true
local_users:
- name: admin
  privilege: 15
  role: network-admin
  no_password: true
- name: cvpadmin
  privilege: 15
  role: network-admin
  sha512_password: $6$rZKcbIZ7iWGAWTUM$TCgDn1KcavS0s.OV8lacMTUkxTByfzcGlFlYUWroxYuU7M/9bIodhRO7nXGzMweUxvbk8mJmQl8Bh44cRktUj.
loopback_interfaces:
- name: Loopback0
  description: ROUTER_ID
  shutdown: false
  ip_address: 192.168.255.6/32
  ipv6_address: 2001:1::6/128
management_api_http:
  enable_https: true
  enable_vrfs:
  - name: MGMT
management_interfaces:
- name: Management1
  description: OOB_MANAGEMENT
  shutdown: false
  vrf: MGMT
  ip_address: 192.168.200.105/24
  type: oob
  gateway: 192.168.200.5
metadata:
  platform: 7050X3
ntp:
  local_interface:
    name: Management1
    vrf: MGMT
  servers:
  - name: 192.168.200.5
    preferred: true
    vrf: MGMT
prefix_lists:
- name: PL-LOOPBACKS-EVPN-OVERLAY
  sequence_numbers:
  - sequence: 10
    action: permit 192.168.255.0/24 eq 32
route_maps:
- name: RM-CONN-2-BGP
  sequence_numbers:
  - sequence: 10
    type: permit
    match:
    - ip address prefix-list PL-LOOPBACKS-EVPN-OVERLAY
  - sequence: 30
    type: permit
    match:
    - ipv6 address prefix-list PL-LOOPBACKS-EVPN-OVERLAY-V6
router_bfd:
  multihop:
    interval: 1200
    min_rx: 1200
    multiplier: 3
<<<<<<< HEAD
metadata:
  platform: 7050X3
  fabric_name: DC1_FABRIC
=======
router_bgp:
  as: '65001'
  router_id: 192.168.255.6
  maximum_paths:
    paths: 4
    ecmp: 4
  updates:
    wait_install: true
  bgp_defaults:
  - distance bgp 20 200 200
  bgp:
    default:
      ipv4_unicast: false
  peer_groups:
  - name: UNDERLAY_PEERS
    type: ipv4
    password: af6F4WLl4wUrWRZcwbEwkQ==
    send_community: all
    maximum_routes: 12000
  - name: EVPN-OVERLAY-PEERS
    type: evpn
    next_hop_unchanged: true
    update_source: Loopback0
    bfd: true
    ebgp_multihop: 3
    password: q+VNViP5i4rVjW1cxFv2wA==
    send_community: all
    maximum_routes: 0
  neighbors:
  - ip_address: 192.168.255.14
    peer_group: EVPN-OVERLAY-PEERS
    remote_as: '65107'
    peer: DC1-LEAF4A
    description: DC1-LEAF4A_Loopback0
  - ip_address: 192.168.255.15
    peer_group: EVPN-OVERLAY-PEERS
    remote_as: '65107'
    peer: DC1-LEAF4B
    description: DC1-LEAF4B_Loopback0
  neighbor_interfaces:
  - name: Ethernet1
    remote_as: '65107'
    peer: DC1-LEAF4A
    peer_group: UNDERLAY_PEERS
    description: DC1-LEAF4A_Ethernet1
  - name: Ethernet2
    remote_as: '65107'
    peer: DC1-LEAF4B
    peer_group: UNDERLAY_PEERS
    description: DC1-LEAF4B_Ethernet1
  redistribute:
    connected:
      enabled: true
      route_map: RM-CONN-2-BGP
  address_family_evpn:
    peer_groups:
    - name: EVPN-OVERLAY-PEERS
      activate: true
  address_family_ipv4:
    peer_groups:
    - name: UNDERLAY_PEERS
      activate: true
      next_hop:
        address_family_ipv6:
          enabled: true
          originate: true
    - name: EVPN-OVERLAY-PEERS
      activate: false
  address_family_ipv6:
    peer_groups:
    - name: UNDERLAY_PEERS
      activate: true
service_routing_protocols_model: multi-agent
spanning_tree:
  mode: none
static_routes:
- vrf: MGMT
  destination_address_prefix: 0.0.0.0/0
  gateway: 192.168.200.5
transceiver_qsfp_default_mode_4x10: true
vlan_internal_order:
  allocation: ascending
  range:
    beginning: 1006
    ending: 1199
vrfs:
- name: MGMT
  ip_routing: false
>>>>>>> 6ac93b3e
<|MERGE_RESOLUTION|>--- conflicted
+++ resolved
@@ -77,6 +77,7 @@
   gateway: 192.168.200.5
 metadata:
   platform: 7050X3
+  fabric_name: DC1_FABRIC
 ntp:
   local_interface:
     name: Management1
@@ -106,11 +107,6 @@
     interval: 1200
     min_rx: 1200
     multiplier: 3
-<<<<<<< HEAD
-metadata:
-  platform: 7050X3
-  fabric_name: DC1_FABRIC
-=======
 router_bgp:
   as: '65001'
   router_id: 192.168.255.6
@@ -198,5 +194,4 @@
     ending: 1199
 vrfs:
 - name: MGMT
-  ip_routing: false
->>>>>>> 6ac93b3e
+  ip_routing: false