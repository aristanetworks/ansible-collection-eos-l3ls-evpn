--- conflicted
+++ resolved
@@ -110,6 +110,7 @@
   gateway: 192.168.200.5
 metadata:
   platform: 7280R
+  fabric_name: DC1_FABRIC
 mlag_configuration:
   domain_id: DC1_LEAF3
   local_interface: Vlan4094
@@ -803,14 +804,4 @@
       - name: Tenant_B_OP_Zone
         vni: 20
       - name: Tenant_C_OP_Zone
-<<<<<<< HEAD
-        vni: 30
-virtual_source_nat_vrfs:
-- name: Tenant_A_OP_Zone
-  ip_address: 10.255.1.13
-metadata:
-  platform: 7280R
-  fabric_name: DC1_FABRIC
-=======
-        vni: 30
->>>>>>> 6ac93b3e
+        vni: 30