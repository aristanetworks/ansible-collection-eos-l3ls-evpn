--- conflicted
+++ resolved
@@ -45,13 +45,6 @@
     peer_groups:
     - name: UNDERLAY_PEERS
       activate: true
-<<<<<<< HEAD
-  redistribute:
-    connected:
-      enabled: true
-      route_map: RM-CONN-2-BGP
-=======
->>>>>>> ec81f6cc
   neighbor_interfaces:
   - name: Ethernet1
     peer_group: UNDERLAY_PEERS
