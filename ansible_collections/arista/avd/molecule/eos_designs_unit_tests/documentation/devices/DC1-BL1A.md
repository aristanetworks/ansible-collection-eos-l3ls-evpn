--- conflicted
+++ resolved
@@ -1,5 +1,3 @@
-<<<<<<< HEAD
-=======
 # DC1-BL1A
 # Table of Contents
 
@@ -1022,5 +1020,4 @@
 platform sand lag hardware-only
 ```
 
-# Quality Of Service
->>>>>>> 04661f5f
+# Quality Of Service