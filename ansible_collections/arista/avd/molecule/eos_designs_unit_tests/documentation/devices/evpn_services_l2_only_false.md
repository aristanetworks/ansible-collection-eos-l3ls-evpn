# evpn_services_l2_only_false
# Table of Contents

- [Management](#management)
  - [Name Servers](#name-servers)
  - [NTP](#ntp)
  - [Management API HTTP](#management-api-http)
- [Authentication](#authentication)
  - [Local Users](#local-users)
- [Monitoring](#monitoring)
  - [TerminAttr Daemon](#terminattr-daemon)
  - [SNMP](#snmp)
- [Internal VLAN Allocation Policy](#internal-vlan-allocation-policy)
  - [Internal VLAN Allocation Policy Summary](#internal-vlan-allocation-policy-summary)
  - [Internal VLAN Allocation Policy Configuration](#internal-vlan-allocation-policy-configuration)
- [VLANs](#vlans)
  - [VLANs Summary](#vlans-summary)
  - [VLANs Device Configuration](#vlans-device-configuration)
- [Interfaces](#interfaces)
  - [Loopback Interfaces](#loopback-interfaces)
  - [VLAN Interfaces](#vlan-interfaces)
  - [VXLAN Interface](#vxlan-interface)
- [Routing](#routing)
  - [Service Routing Protocols Model](#service-routing-protocols-model)
  - [Virtual Router MAC Address](#virtual-router-mac-address)
  - [IP Routing](#ip-routing)
  - [IPv6 Routing](#ipv6-routing)
  - [Static Routes](#static-routes)
  - [Router BGP](#router-bgp)
- [BFD](#bfd)
  - [Router BFD](#router-bfd)
- [Multicast](#multicast)
  - [IP IGMP Snooping](#ip-igmp-snooping)
- [Filters](#filters)
  - [Prefix-lists](#prefix-lists)
  - [Route-maps](#route-maps)
- [ACL](#acl)
- [VRF Instances](#vrf-instances)
  - [VRF Instances Summary](#vrf-instances-summary)
  - [VRF Instances Device Configuration](#vrf-instances-device-configuration)
- [Virtual Source NAT](#virtual-source-nat)
  - [Virtual Source NAT Summary](#virtual-source-nat-summary)
  - [Virtual Source NAT Configuration](#virtual-source-nat-configuration)
- [Quality Of Service](#quality-of-service)

# Management

## Name Servers

### Name Servers Summary

| Name Server | Source VRF |
| ----------- | ---------- |
| 192.168.200.5 | MGMT |
| 8.8.8.8 | MGMT |

### Name Servers Device Configuration

```eos
ip name-server vrf MGMT 8.8.8.8
ip name-server vrf MGMT 192.168.200.5
```

## NTP

### NTP Summary

#### NTP Local Interface

| Interface | VRF |
| --------- | --- |
| Management1 | MGMT |

#### NTP Servers

| Server | VRF | Preferred | Burst | iBurst | Version | Min Poll | Max Poll | Local-interface | Key |
| ------ | --- | --------- | ----- | ------ | ------- | -------- | -------- | --------------- | --- |
| 192.168.200.5 | MGMT | True | - | - | - | - | - | - | - |

### NTP Device Configuration

```eos
!
ntp local-interface vrf MGMT Management1
ntp server vrf MGMT 192.168.200.5 prefer
```

## Management API HTTP

### Management API HTTP Summary

| HTTP | HTTPS |
| ---- | ----- |
| False | True |

### Management API VRF Access

| VRF Name | IPv4 ACL | IPv6 ACL |
| -------- | -------- | -------- |
| MGMT | - | - |

### Management API HTTP Configuration

```eos
!
management api http-commands
   protocol https
   no shutdown
   !
   vrf MGMT
      no shutdown
```

# Authentication

## Local Users

### Local Users Summary

| User | Privilege | Role |
| ---- | --------- | ---- |
| admin | 15 | network-admin |
| cvpadmin | 15 | network-admin |

### Local Users Device Configuration

```eos
!
username admin privilege 15 role network-admin nopassword
username cvpadmin privilege 15 role network-admin secret sha512 $6$rZKcbIZ7iWGAWTUM$TCgDn1KcavS0s.OV8lacMTUkxTByfzcGlFlYUWroxYuU7M/9bIodhRO7nXGzMweUxvbk8mJmQl8Bh44cRktUj.
username cvpadmin ssh-key ssh-rsa AAAAB3NzaC1yc2EAA82spi2mkxp4FgaLi4CjWkpnL1A/MD7WhrSNgqXToF7QCb9Lidagy9IHafQxfu7LwkFdyQIMu8XNwDZIycuf29wHbDdz1N+YNVK8zwyNAbMOeKMqblsEm2YIorgjzQX1m9+/rJeFBKz77PSgeMp/Rc3txFVuSmFmeTy3aMkU= cvpadmin@hostmachine.local
```

# Monitoring

## TerminAttr Daemon

### TerminAttr Daemon Summary

| CV Compression | CloudVision Servers | VRF | Authentication | Smash Excludes | Ingest Exclude | Bypass AAA |
| -------------- | ------------------- | --- | -------------- | -------------- | -------------- | ---------- |
| gzip | 192.168.200.11:9910 | MGMT | key,telarista | ale,flexCounter,hardware,kni,pulse,strata | /Sysdb/cell/1/agent,/Sysdb/cell/2/agent | False |

### TerminAttr Daemon Device Configuration

```eos
!
daemon TerminAttr
   exec /usr/bin/TerminAttr -cvaddr=192.168.200.11:9910 -cvauth=key,telarista -cvvrf=MGMT -smashexcludes=ale,flexCounter,hardware,kni,pulse,strata -ingestexclude=/Sysdb/cell/1/agent,/Sysdb/cell/2/agent -taillogs
   no shutdown
```

## SNMP

### SNMP Configuration Summary

| Contact | Location | SNMP Traps | State |
| ------- | -------- | ---------- | ----- |
| example@example.com | DC1_FABRIC evpn_services_l2_only_false | All | Disabled |

### SNMP Device Configuration

```eos
!
snmp-server contact example@example.com
snmp-server location DC1_FABRIC evpn_services_l2_only_false
```

# Internal VLAN Allocation Policy

## Internal VLAN Allocation Policy Summary

| Policy Allocation | Range Beginning | Range Ending |
| ------------------| --------------- | ------------ |
| ascending | 1006 | 1199 |

## Internal VLAN Allocation Policy Configuration

```eos
!
vlan internal order ascending range 1006 1199
```

# VLANs

## VLANs Summary

| VLAN ID | Name | Trunk Groups |
| ------- | ---- | ------------ |
| 110 | Tenant_A_OP_Zone_1 | - |
| 111 | Tenant_A_OP_Zone_2 | - |
| 112 | Tenant_A_OP_Zone_3 | - |
| 120 | Tenant_A_WEB_Zone_1 | - |
| 121 | Tenant_A_WEBZone_2 | - |
| 130 | Tenant_A_APP_Zone_1 | - |
| 131 | Tenant_A_APP_Zone_2 | - |
| 132 | Tenant_A_APP_Zone_3 | - |
| 140 | Tenant_A_DB_BZone_1 | - |
| 141 | Tenant_A_DB_Zone_2 | - |
| 150 | Tenant_A_WAN_Zone_1 | - |
| 160 | Tenant_A_VMOTION | - |
| 161 | Tenant_A_NFS | - |
| 210 | Tenant_B_OP_Zone_1 | - |
| 211 | Tenant_B_OP_Zone_2 | - |
| 250 | Tenant_B_WAN_Zone_1 | - |
| 310 | Tenant_C_OP_Zone_1 | - |
| 311 | Tenant_C_OP_Zone_2 | - |
| 350 | Tenant_C_WAN_Zone_1 | - |

## VLANs Device Configuration

```eos
!
vlan 110
   name Tenant_A_OP_Zone_1
!
vlan 111
   name Tenant_A_OP_Zone_2
!
vlan 112
   name Tenant_A_OP_Zone_3
!
vlan 120
   name Tenant_A_WEB_Zone_1
!
vlan 121
   name Tenant_A_WEBZone_2
!
vlan 130
   name Tenant_A_APP_Zone_1
!
vlan 131
   name Tenant_A_APP_Zone_2
!
vlan 132
   name Tenant_A_APP_Zone_3
!
vlan 140
   name Tenant_A_DB_BZone_1
!
vlan 141
   name Tenant_A_DB_Zone_2
!
vlan 150
   name Tenant_A_WAN_Zone_1
!
vlan 160
   name Tenant_A_VMOTION
!
vlan 161
   name Tenant_A_NFS
!
vlan 210
   name Tenant_B_OP_Zone_1
!
vlan 211
   name Tenant_B_OP_Zone_2
!
vlan 250
   name Tenant_B_WAN_Zone_1
!
vlan 310
   name Tenant_C_OP_Zone_1
!
vlan 311
   name Tenant_C_OP_Zone_2
!
vlan 350
   name Tenant_C_WAN_Zone_1
```

# Interfaces

## Loopback Interfaces

### Loopback Interfaces Summary

#### IPv4

| Interface | Description | VRF | IP Address |
| --------- | ----------- | --- | ---------- |
| Loopback0 | EVPN_Overlay_Peering | default | 192.168.255.109/32 |
| Loopback1 | VTEP_VXLAN_Tunnel_Source | default | 192.168.254.109/32 |
| Loopback100 | Tenant_A_OP_Zone_VTEP_DIAGNOSTICS | Tenant_A_OP_Zone | 10.255.1.109/32 |

#### IPv6

| Interface | Description | VRF | IPv6 Address |
| --------- | ----------- | --- | ------------ |
| Loopback0 | EVPN_Overlay_Peering | default | - |
| Loopback1 | VTEP_VXLAN_Tunnel_Source | default | - |
| Loopback100 | Tenant_A_OP_Zone_VTEP_DIAGNOSTICS | Tenant_A_OP_Zone | - |


### Loopback Interfaces Device Configuration

```eos
!
interface Loopback0
   description EVPN_Overlay_Peering
   no shutdown
   ip address 192.168.255.109/32
!
interface Loopback1
   description VTEP_VXLAN_Tunnel_Source
   no shutdown
   ip address 192.168.254.109/32
!
interface Loopback100
   description Tenant_A_OP_Zone_VTEP_DIAGNOSTICS
   no shutdown
   vrf Tenant_A_OP_Zone
   ip address 10.255.1.109/32
```

## VLAN Interfaces

### VLAN Interfaces Summary

| Interface | Description | VRF |  MTU | Shutdown |
| --------- | ----------- | --- | ---- | -------- |
<<<<<<< HEAD
| Vlan110 | Tenant_A_OP_Zone_1 | Tenant_A_OP_Zone | - | false |
| Vlan111 | Tenant_A_OP_Zone_2 | Tenant_A_OP_Zone | - | false |
| Vlan120 | Tenant_A_WEB_Zone_1 | Tenant_A_WEB_Zone | - | false |
| Vlan121 | Tenant_A_WEBZone_2 | Tenant_A_WEB_Zone | 1560 | true |
| Vlan130 | Tenant_A_APP_Zone_1 | Tenant_A_APP_Zone | - | false |
| Vlan131 | Tenant_A_APP_Zone_2 | Tenant_A_APP_Zone | - | false |
| Vlan132 | Tenant_A_APP_Zone_3 | Tenant_A_APP_Zone | - | false |
| Vlan140 | Tenant_A_DB_BZone_1 | Tenant_A_DB_Zone | - | false |
| Vlan141 | Tenant_A_DB_Zone_2 | Tenant_A_DB_Zone | - | false |
| Vlan150 | Tenant_A_WAN_Zone_1 | Tenant_A_WAN_Zone | - | false |
| Vlan210 | Tenant_B_OP_Zone_1 | Tenant_B_OP_Zone | - | false |
| Vlan211 | Tenant_B_OP_Zone_2 | Tenant_B_OP_Zone | - | false |
| Vlan250 | Tenant_B_WAN_Zone_1 | Tenant_B_WAN_Zone | - | false |
| Vlan310 | Tenant_C_OP_Zone_1 | Tenant_C_OP_Zone | - | false |
| Vlan311 | Tenant_C_OP_Zone_2 | Tenant_C_OP_Zone | - | false |
| Vlan350 | Tenant_C_WAN_Zone_1 | Tenant_C_WAN_Zone | - | false |
=======
| Vlan110 |  Tenant_A_OP_Zone_1  |  Tenant_A_OP_Zone  |  -  |  false  |
| Vlan111 |  Tenant_A_OP_Zone_2  |  Tenant_A_OP_Zone  |  -  |  false  |
| Vlan112 |  Tenant_A_OP_Zone_3  |  Tenant_A_OP_Zone  |  1560  |  false  |
| Vlan120 |  Tenant_A_WEB_Zone_1  |  Tenant_A_WEB_Zone  |  -  |  false  |
| Vlan121 |  Tenant_A_WEBZone_2  |  Tenant_A_WEB_Zone  |  1560  |  true  |
| Vlan130 |  Tenant_A_APP_Zone_1  |  Tenant_A_APP_Zone  |  -  |  false  |
| Vlan131 |  Tenant_A_APP_Zone_2  |  Tenant_A_APP_Zone  |  -  |  false  |
| Vlan132 |  Tenant_A_APP_Zone_3  |  Tenant_A_APP_Zone  |  -  |  false  |
| Vlan140 |  Tenant_A_DB_BZone_1  |  Tenant_A_DB_Zone  |  -  |  false  |
| Vlan141 |  Tenant_A_DB_Zone_2  |  Tenant_A_DB_Zone  |  -  |  false  |
| Vlan150 |  Tenant_A_WAN_Zone_1  |  Tenant_A_WAN_Zone  |  -  |  false  |
| Vlan210 |  Tenant_B_OP_Zone_1  |  Tenant_B_OP_Zone  |  -  |  false  |
| Vlan211 |  Tenant_B_OP_Zone_2  |  Tenant_B_OP_Zone  |  -  |  false  |
| Vlan250 |  Tenant_B_WAN_Zone_1  |  Tenant_B_WAN_Zone  |  -  |  false  |
| Vlan310 |  Tenant_C_OP_Zone_1  |  Tenant_C_OP_Zone  |  -  |  false  |
| Vlan311 |  Tenant_C_OP_Zone_2  |  Tenant_C_OP_Zone  |  -  |  false  |
| Vlan350 |  Tenant_C_WAN_Zone_1  |  Tenant_C_WAN_Zone  |  -  |  false  |
>>>>>>> 4664ff10

#### IPv4

| Interface | VRF | IP Address | IP Address Virtual | IP Router Virtual Address | VRRP | ACL In | ACL Out |
| --------- | --- | ---------- | ------------------ | ------------------------- | ---- | ------ | ------- |
| Vlan110 |  Tenant_A_OP_Zone  |  -  |  10.1.10.1/24  |  -  |  -  |  -  |  -  |
| Vlan111 |  Tenant_A_OP_Zone  |  -  |  10.1.11.1/24  |  -  |  -  |  -  |  -  |
| Vlan112 |  Tenant_A_OP_Zone  |  -  |  -  |  -  |  -  |  -  |  -  |
| Vlan120 |  Tenant_A_WEB_Zone  |  -  |  10.1.20.1/24  |  -  |  -  |  -  |  -  |
| Vlan121 |  Tenant_A_WEB_Zone  |  -  |  10.1.10.254/24  |  -  |  -  |  -  |  -  |
| Vlan130 |  Tenant_A_APP_Zone  |  -  |  10.1.30.1/24  |  -  |  -  |  -  |  -  |
| Vlan131 |  Tenant_A_APP_Zone  |  -  |  10.1.31.1/24  |  -  |  -  |  -  |  -  |
| Vlan132 |  Tenant_A_APP_Zone  |  -  |  -  |  10.1.32.254, 10.2.32.254/24, 10.3.32.254/24  |  -  |  -  |  -  |
| Vlan140 |  Tenant_A_DB_Zone  |  -  |  10.1.40.1/24  |  -  |  -  |  -  |  -  |
| Vlan141 |  Tenant_A_DB_Zone  |  -  |  10.1.41.1/24  |  -  |  -  |  -  |  -  |
| Vlan150 |  Tenant_A_WAN_Zone  |  -  |  10.1.40.1/24  |  -  |  -  |  -  |  -  |
| Vlan210 |  Tenant_B_OP_Zone  |  -  |  10.2.10.1/24  |  -  |  -  |  -  |  -  |
| Vlan211 |  Tenant_B_OP_Zone  |  -  |  10.2.11.1/24  |  -  |  -  |  -  |  -  |
| Vlan250 |  Tenant_B_WAN_Zone  |  -  |  10.2.50.1/24  |  -  |  -  |  -  |  -  |
| Vlan310 |  Tenant_C_OP_Zone  |  -  |  10.3.10.1/24  |  -  |  -  |  -  |  -  |
| Vlan311 |  Tenant_C_OP_Zone  |  -  |  10.3.11.1/24  |  -  |  -  |  -  |  -  |
| Vlan350 |  Tenant_C_WAN_Zone  |  -  |  10.3.50.1/24  |  -  |  -  |  -  |  -  |


### VLAN Interfaces Device Configuration

```eos
!
interface Vlan110
   description Tenant_A_OP_Zone_1
   no shutdown
   vrf Tenant_A_OP_Zone
   ip address virtual 10.1.10.1/24
!
interface Vlan111
   description Tenant_A_OP_Zone_2
   no shutdown
   vrf Tenant_A_OP_Zone
   ip address virtual 10.1.11.1/24
   ip helper-address 1.1.1.1 vrf MGMT source-interface lo100
!
interface Vlan112
   description Tenant_A_OP_Zone_3
   no shutdown
   mtu 1560
   vrf Tenant_A_OP_Zone
   ip helper-address 2.2.2.2 vrf MGMT source-interface lo101
!
interface Vlan120
   description Tenant_A_WEB_Zone_1
   no shutdown
   vrf Tenant_A_WEB_Zone
   ip address virtual 10.1.20.1/24
   ip address virtual 10.2.20.1/24 secondary
   ip address virtual 10.2.21.1/24 secondary
   ip helper-address 1.1.1.1 vrf TEST source-interface lo100
!
interface Vlan121
   description Tenant_A_WEBZone_2
   shutdown
   mtu 1560
   vrf Tenant_A_WEB_Zone
   ip address virtual 10.1.10.254/24
!
interface Vlan130
   description Tenant_A_APP_Zone_1
   no shutdown
   vrf Tenant_A_APP_Zone
   ip address virtual 10.1.30.1/24
!
interface Vlan131
   description Tenant_A_APP_Zone_2
   no shutdown
   vrf Tenant_A_APP_Zone
   ip address virtual 10.1.31.1/24
!
interface Vlan132
   description Tenant_A_APP_Zone_3
   no shutdown
   vrf Tenant_A_APP_Zone
   ip virtual-router address 10.1.32.254
   ip virtual-router address 10.2.32.254/24
   ip virtual-router address 10.3.32.254/24
!
interface Vlan140
   description Tenant_A_DB_BZone_1
   no shutdown
   vrf Tenant_A_DB_Zone
   ip address virtual 10.1.40.1/24
!
interface Vlan141
   description Tenant_A_DB_Zone_2
   no shutdown
   vrf Tenant_A_DB_Zone
   ip address virtual 10.1.41.1/24
!
interface Vlan150
   description Tenant_A_WAN_Zone_1
   no shutdown
   vrf Tenant_A_WAN_Zone
   ip address virtual 10.1.40.1/24
   ip ospf area 1
   ip ospf cost 100
   ip ospf authentication
   ip ospf authentication-key 7 AQQvKeimxJu+uGQ/yYvv9w==
!
interface Vlan210
   description Tenant_B_OP_Zone_1
   no shutdown
   vrf Tenant_B_OP_Zone
   ip address virtual 10.2.10.1/24
!
interface Vlan211
   description Tenant_B_OP_Zone_2
   no shutdown
   vrf Tenant_B_OP_Zone
   ip address virtual 10.2.11.1/24
!
interface Vlan250
   description Tenant_B_WAN_Zone_1
   no shutdown
   vrf Tenant_B_WAN_Zone
   ip address virtual 10.2.50.1/24
!
interface Vlan310
   description Tenant_C_OP_Zone_1
   no shutdown
   vrf Tenant_C_OP_Zone
   ip address virtual 10.3.10.1/24
!
interface Vlan311
   description Tenant_C_OP_Zone_2
   no shutdown
   vrf Tenant_C_OP_Zone
   ip address virtual 10.3.11.1/24
!
interface Vlan350
   description Tenant_C_WAN_Zone_1
   no shutdown
   vrf Tenant_C_WAN_Zone
   ip address virtual 10.3.50.1/24
```

## VXLAN Interface

### VXLAN Interface Summary

| Setting | Value |
| ------- | ----- |
| Source Interface | Loopback1 |
| UDP port | 4789 |

#### VLAN to VNI, Flood List and Multicast Group Mappings

| VLAN | VNI | Flood List | Multicast Group |
| ---- | --- | ---------- | --------------- |
| 110 | 10110 | - | - |
| 111 | 50111 | - | - |
| 112 | 10112 | - | - |
| 120 | 10120 | - | - |
| 121 | 10121 | - | - |
| 130 | 10130 | - | - |
| 131 | 10131 | - | - |
| 132 | 10132 | - | - |
| 140 | 10140 | - | - |
| 141 | 10141 | - | - |
| 150 | 10150 | - | - |
| 160 | 10160 | - | - |
| 161 | 10161 | - | - |
| 210 | 20210 | - | - |
| 211 | 20211 | - | - |
| 250 | 20250 | - | - |
| 310 | 30310 | - | - |
| 311 | 30311 | - | - |
| 350 | 30350 | - | - |

#### VRF to VNI and Multicast Group Mappings

| VRF | VNI | Multicast Group |
| ---- | --- | --------------- |
| Tenant_A_APP_Zone | 12 | - |
| Tenant_A_DB_Zone | 13 | - |
| Tenant_A_OP_Zone | 10 | - |
| Tenant_A_WAN_Zone | 14 | - |
| Tenant_A_WEB_Zone | 11 | - |
| Tenant_B_OP_Zone | 20 | - |
| Tenant_B_WAN_Zone | 21 | - |
| Tenant_C_OP_Zone | 30 | - |
| Tenant_C_WAN_Zone | 31 | - |

### VXLAN Interface Device Configuration

```eos
!
interface Vxlan1
   description evpn_services_l2_only_false_VTEP
   vxlan source-interface Loopback1
   vxlan udp-port 4789
   vxlan vlan 110 vni 10110
   vxlan vlan 111 vni 50111
   vxlan vlan 112 vni 10112
   vxlan vlan 120 vni 10120
   vxlan vlan 121 vni 10121
   vxlan vlan 130 vni 10130
   vxlan vlan 131 vni 10131
   vxlan vlan 132 vni 10132
   vxlan vlan 140 vni 10140
   vxlan vlan 141 vni 10141
   vxlan vlan 150 vni 10150
   vxlan vlan 160 vni 10160
   vxlan vlan 161 vni 10161
   vxlan vlan 210 vni 20210
   vxlan vlan 211 vni 20211
   vxlan vlan 250 vni 20250
   vxlan vlan 310 vni 30310
   vxlan vlan 311 vni 30311
   vxlan vlan 350 vni 30350
   vxlan vrf Tenant_A_APP_Zone vni 12
   vxlan vrf Tenant_A_DB_Zone vni 13
   vxlan vrf Tenant_A_OP_Zone vni 10
   vxlan vrf Tenant_A_WAN_Zone vni 14
   vxlan vrf Tenant_A_WEB_Zone vni 11
   vxlan vrf Tenant_B_OP_Zone vni 20
   vxlan vrf Tenant_B_WAN_Zone vni 21
   vxlan vrf Tenant_C_OP_Zone vni 30
   vxlan vrf Tenant_C_WAN_Zone vni 31
```

# Routing
## Service Routing Protocols Model

Multi agent routing protocol model enabled

```eos
!
service routing protocols model multi-agent
```

## Virtual Router MAC Address

### Virtual Router MAC Address Summary

#### Virtual Router MAC Address: 00:dc:00:00:00:0a

### Virtual Router MAC Address Configuration

```eos
!
ip virtual-router mac-address 00:dc:00:00:00:0a
```

## IP Routing

### IP Routing Summary

| VRF | Routing Enabled |
| --- | --------------- |
| default | true |
| MGMT | false |
| Tenant_A_APP_Zone | true |
| Tenant_A_DB_Zone | true |
| Tenant_A_OP_Zone | true |
| Tenant_A_WAN_Zone | true |
| Tenant_A_WEB_Zone | true |
| Tenant_B_OP_Zone | true |
| Tenant_B_WAN_Zone | true |
| Tenant_C_OP_Zone | true |
| Tenant_C_WAN_Zone | true |

### IP Routing Device Configuration

```eos
!
ip routing
no ip routing vrf MGMT
ip routing vrf Tenant_A_APP_Zone
ip routing vrf Tenant_A_DB_Zone
ip routing vrf Tenant_A_OP_Zone
ip routing vrf Tenant_A_WAN_Zone
ip routing vrf Tenant_A_WEB_Zone
ip routing vrf Tenant_B_OP_Zone
ip routing vrf Tenant_B_WAN_Zone
ip routing vrf Tenant_C_OP_Zone
ip routing vrf Tenant_C_WAN_Zone
```
## IPv6 Routing

### IPv6 Routing Summary

| VRF | Routing Enabled |
| --- | --------------- |
| default | false |
| MGMT | false |
| Tenant_A_APP_Zone | false |
| Tenant_A_DB_Zone | false |
| Tenant_A_OP_Zone | false |
| Tenant_A_WAN_Zone | false |
| Tenant_A_WEB_Zone | false |
| Tenant_B_OP_Zone | false |
| Tenant_B_WAN_Zone | false |
| Tenant_C_OP_Zone | false |
| Tenant_C_WAN_Zone | false |

## Static Routes

### Static Routes Summary

| VRF | Destination Prefix | Next Hop IP             | Exit interface      | Administrative Distance       | Tag               | Route Name                    | Metric         |
| --- | ------------------ | ----------------------- | ------------------- | ----------------------------- | ----------------- | ----------------------------- | -------------- |
| MGMT | 0.0.0.0/0 | 192.168.200.5 | - | 1 | - | - | - |
| Tenant_A_APP_Zone | 10.2.32.0/24 | - | Vlan132 | 1 | - | VARP | - |
| Tenant_A_APP_Zone | 10.3.32.0/24 | - | Vlan132 | 1 | - | VARP | - |

### Static Routes Device Configuration

```eos
!
ip route vrf MGMT 0.0.0.0/0 192.168.200.5
ip route vrf Tenant_A_APP_Zone 10.2.32.0/24 Vlan132 name VARP
ip route vrf Tenant_A_APP_Zone 10.3.32.0/24 Vlan132 name VARP
```

## Router BGP

### Router BGP Summary

| BGP AS | Router ID |
| ------ | --------- |
| 101|  192.168.255.109 |

| BGP Tuning |
| ---------- |
| maximum-paths 4 ecmp 4 |

### Router BGP Peer Groups

#### EVPN-OVERLAY-PEERS

| Settings | Value |
| -------- | ----- |
| Address Family | evpn |
| Source | Loopback0 |
| BFD | True |
| Ebgp multihop | 3 |
| Send community | all |
| Maximum routes | 0 (no limit) |

#### UNDERLAY-PEERS

| Settings | Value |
| -------- | ----- |
| Address Family | ipv4 |
| Send community | all |
| Maximum routes | 12000 |

### Router BGP EVPN Address Family

#### EVPN Peer Groups

| Peer Group | Activate |
| ---------- | -------- |
| EVPN-OVERLAY-PEERS | True |

### Router BGP VLAN Aware Bundles

| VLAN Aware Bundle | Route-Distinguisher | Both Route-Target | Import Route Target | Export Route-Target | Redistribute | VLANs |
| ----------------- | ------------------- | ----------------- | ------------------- | ------------------- | ------------ | ----- |
| Tenant_A_APP_Zone | 192.168.255.109:12 | 12:12 | - | - | learned | 130-132 |
| Tenant_A_DB_Zone | 192.168.255.109:13 | 13:13 | - | - | learned | 140-141 |
| Tenant_A_NFS | 192.168.255.109:20161 | 20161:20161 | - | - | learned | 161 |
| Tenant_A_OP_Zone | 192.168.255.109:9 | 9:9 | - | - | learned | 110-112 |
| Tenant_A_VMOTION | 192.168.255.109:20160 | 20160:20160 | - | - | learned | 160 |
| Tenant_A_WAN_Zone | 192.168.255.109:14 | 14:14 | - | - | learned | 150 |
| Tenant_A_WEB_Zone | 192.168.255.109:11 | 11:11 | - | - | learned | 120-121 |
| Tenant_B_OP_Zone | 192.168.255.109:20 | 20:20 | - | - | learned | 210-211 |
| Tenant_B_WAN_Zone | 192.168.255.109:21 | 21:21 | - | - | learned | 250 |
| Tenant_C_OP_Zone | 192.168.255.109:30 | 30:30 | - | - | learned | 310-311 |
| Tenant_C_WAN_Zone | 192.168.255.109:31 | 31:31 | - | - | learned | 350 |

### Router BGP VRFs

| VRF | Route-Distinguisher | Redistribute |
| --- | ------------------- | ------------ |
| Tenant_A_APP_Zone | 192.168.255.109:12 | connected |
| Tenant_A_DB_Zone | 192.168.255.109:13 | connected |
| Tenant_A_OP_Zone | 192.168.255.109:9 | connected |
| Tenant_A_WAN_Zone | 192.168.255.109:14 | connected |
| Tenant_A_WEB_Zone | 192.168.255.109:11 | connected |
| Tenant_B_OP_Zone | 192.168.255.109:20 | connected |
| Tenant_B_WAN_Zone | 192.168.255.109:21 | connected |
| Tenant_C_OP_Zone | 192.168.255.109:30 | connected |
| Tenant_C_WAN_Zone | 192.168.255.109:31 | connected |

### Router BGP Device Configuration

```eos
!
router bgp 101
   router-id 192.168.255.109
   maximum-paths 4 ecmp 4
   neighbor EVPN-OVERLAY-PEERS peer group
   neighbor EVPN-OVERLAY-PEERS update-source Loopback0
   neighbor EVPN-OVERLAY-PEERS bfd
   neighbor EVPN-OVERLAY-PEERS ebgp-multihop 3
   neighbor EVPN-OVERLAY-PEERS password 7 q+VNViP5i4rVjW1cxFv2wA==
   neighbor EVPN-OVERLAY-PEERS send-community
   neighbor EVPN-OVERLAY-PEERS maximum-routes 0
   neighbor UNDERLAY-PEERS peer group
   neighbor UNDERLAY-PEERS password 7 AQQvKeimxJu+uGQ/yYvv9w==
   neighbor UNDERLAY-PEERS send-community
   neighbor UNDERLAY-PEERS maximum-routes 12000
   redistribute connected route-map RM-CONN-2-BGP
   !
   vlan-aware-bundle Tenant_A_APP_Zone
      rd 192.168.255.109:12
      route-target both 12:12
      redistribute learned
      vlan 130-132
   !
   vlan-aware-bundle Tenant_A_DB_Zone
      rd 192.168.255.109:13
      route-target both 13:13
      redistribute learned
      vlan 140-141
   !
   vlan-aware-bundle Tenant_A_NFS
      rd 192.168.255.109:20161
      route-target both 20161:20161
      redistribute learned
      vlan 161
   !
   vlan-aware-bundle Tenant_A_OP_Zone
      rd 192.168.255.109:9
      route-target both 9:9
      redistribute learned
      vlan 110-112
   !
   vlan-aware-bundle Tenant_A_VMOTION
      rd 192.168.255.109:20160
      route-target both 20160:20160
      redistribute learned
      vlan 160
   !
   vlan-aware-bundle Tenant_A_WAN_Zone
      rd 192.168.255.109:14
      route-target both 14:14
      redistribute learned
      vlan 150
   !
   vlan-aware-bundle Tenant_A_WEB_Zone
      rd 192.168.255.109:11
      route-target both 11:11
      redistribute learned
      vlan 120-121
   !
   vlan-aware-bundle Tenant_B_OP_Zone
      rd 192.168.255.109:20
      route-target both 20:20
      redistribute learned
      vlan 210-211
   !
   vlan-aware-bundle Tenant_B_WAN_Zone
      rd 192.168.255.109:21
      route-target both 21:21
      redistribute learned
      vlan 250
   !
   vlan-aware-bundle Tenant_C_OP_Zone
      rd 192.168.255.109:30
      route-target both 30:30
      redistribute learned
      vlan 310-311
   !
   vlan-aware-bundle Tenant_C_WAN_Zone
      rd 192.168.255.109:31
      route-target both 31:31
      redistribute learned
      vlan 350
   !
   address-family evpn
      neighbor EVPN-OVERLAY-PEERS activate
   !
   address-family ipv4
      no neighbor EVPN-OVERLAY-PEERS activate
      neighbor UNDERLAY-PEERS activate
   !
   vrf Tenant_A_APP_Zone
      rd 192.168.255.109:12
      route-target import evpn 12:12
      route-target export evpn 12:12
      router-id 192.168.255.109
      redistribute connected
   !
   vrf Tenant_A_DB_Zone
      rd 192.168.255.109:13
      route-target import evpn 13:13
      route-target export evpn 13:13
      router-id 192.168.255.109
      redistribute connected
   !
   vrf Tenant_A_OP_Zone
      rd 192.168.255.109:9
      route-target import evpn 9:9
      route-target export evpn 9:9
      router-id 192.168.255.109
      redistribute connected
   !
   vrf Tenant_A_WAN_Zone
      rd 192.168.255.109:14
      route-target import evpn 14:14
      route-target import evpn 65000:456
      route-target export evpn 14:14
      route-target export evpn 65000:789
      router-id 192.168.255.109
      redistribute connected
   !
   vrf Tenant_A_WEB_Zone
      rd 192.168.255.109:11
      route-target import evpn 11:11
      route-target export evpn 11:11
      router-id 192.168.255.109
      redistribute connected
   !
   vrf Tenant_B_OP_Zone
      rd 192.168.255.109:20
      route-target import evpn 20:20
      route-target export evpn 20:20
      router-id 192.168.255.109
      redistribute connected
   !
   vrf Tenant_B_WAN_Zone
      rd 192.168.255.109:21
      route-target import evpn 21:21
      route-target export evpn 21:21
      router-id 192.168.255.109
      redistribute connected
   !
   vrf Tenant_C_OP_Zone
      rd 192.168.255.109:30
      route-target import evpn 30:30
      route-target export evpn 30:30
      router-id 192.168.255.109
      redistribute connected
   !
   vrf Tenant_C_WAN_Zone
      rd 192.168.255.109:31
      route-target import evpn 31:31
      route-target export evpn 31:31
      router-id 192.168.255.109
      redistribute connected
```

# BFD

## Router BFD

### Router BFD Multihop Summary

| Interval | Minimum RX | Multiplier |
| -------- | ---------- | ---------- |
| 1200 | 1200 | 3 |

### Router BFD Device Configuration

```eos
!
router bfd
   multihop interval 1200 min-rx 1200 multiplier 3
```

# Multicast

## IP IGMP Snooping

### IP IGMP Snooping Summary

| IGMP Snooping | Fast Leave | Interface Restart Query | Proxy | Restart Query Interval | Robustness Variable |
| ------------- | ---------- | ----------------------- | ----- | ---------------------- | ------------------- |
| Enabled | - | - | - | - | - |

#### IP IGMP Snooping Vlan Summary

| Vlan | IGMP Snooping | Fast Leave | Max Groups | Proxy |
| ---- | ------------- | ---------- | ---------- | ----- |
| 120 | False | - | - | - |

### IP IGMP Snooping Device Configuration

```eos
!
no ip igmp snooping vlan 120
```

# Filters

## Prefix-lists

### Prefix-lists Summary

#### PL-LOOPBACKS-EVPN-OVERLAY

| Sequence | Action |
| -------- | ------ |
| 10 | permit 192.168.255.0/24 eq 32 |
| 20 | permit 192.168.254.0/24 eq 32 |

### Prefix-lists Device Configuration

```eos
!
ip prefix-list PL-LOOPBACKS-EVPN-OVERLAY
   seq 10 permit 192.168.255.0/24 eq 32
   seq 20 permit 192.168.254.0/24 eq 32
```

## Route-maps

### Route-maps Summary

#### RM-CONN-2-BGP

| Sequence | Type | Match and/or Set |
| -------- | ---- | ---------------- |
| 10 | permit | match ip address prefix-list PL-LOOPBACKS-EVPN-OVERLAY |

### Route-maps Device Configuration

```eos
!
route-map RM-CONN-2-BGP permit 10
   match ip address prefix-list PL-LOOPBACKS-EVPN-OVERLAY
```

# ACL

# VRF Instances

## VRF Instances Summary

| VRF Name | IP Routing |
| -------- | ---------- |
| MGMT | disabled |
| Tenant_A_APP_Zone | enabled |
| Tenant_A_DB_Zone | enabled |
| Tenant_A_OP_Zone | enabled |
| Tenant_A_WAN_Zone | enabled |
| Tenant_A_WEB_Zone | enabled |
| Tenant_B_OP_Zone | enabled |
| Tenant_B_WAN_Zone | enabled |
| Tenant_C_OP_Zone | enabled |
| Tenant_C_WAN_Zone | enabled |

## VRF Instances Device Configuration

```eos
!
vrf instance MGMT
!
vrf instance Tenant_A_APP_Zone
!
vrf instance Tenant_A_DB_Zone
!
vrf instance Tenant_A_OP_Zone
   description Tenant_A_OP_Zone
!
vrf instance Tenant_A_WAN_Zone
!
vrf instance Tenant_A_WEB_Zone
!
vrf instance Tenant_B_OP_Zone
!
vrf instance Tenant_B_WAN_Zone
!
vrf instance Tenant_C_OP_Zone
!
vrf instance Tenant_C_WAN_Zone
```

# Virtual Source NAT

## Virtual Source NAT Summary

| Source NAT VRF | Source NAT IP Address |
| -------------- | --------------------- |
| Tenant_A_OP_Zone | 10.255.1.109 |

## Virtual Source NAT Configuration

```eos
!
ip address virtual source-nat vrf Tenant_A_OP_Zone address 10.255.1.109
```

# Quality Of Service<|MERGE_RESOLUTION|>--- conflicted
+++ resolved
@@ -319,7 +319,6 @@
 
 | Interface | Description | VRF |  MTU | Shutdown |
 | --------- | ----------- | --- | ---- | -------- |
-<<<<<<< HEAD
 | Vlan110 | Tenant_A_OP_Zone_1 | Tenant_A_OP_Zone | - | false |
 | Vlan111 | Tenant_A_OP_Zone_2 | Tenant_A_OP_Zone | - | false |
 | Vlan120 | Tenant_A_WEB_Zone_1 | Tenant_A_WEB_Zone | - | false |
@@ -336,25 +335,6 @@
 | Vlan310 | Tenant_C_OP_Zone_1 | Tenant_C_OP_Zone | - | false |
 | Vlan311 | Tenant_C_OP_Zone_2 | Tenant_C_OP_Zone | - | false |
 | Vlan350 | Tenant_C_WAN_Zone_1 | Tenant_C_WAN_Zone | - | false |
-=======
-| Vlan110 |  Tenant_A_OP_Zone_1  |  Tenant_A_OP_Zone  |  -  |  false  |
-| Vlan111 |  Tenant_A_OP_Zone_2  |  Tenant_A_OP_Zone  |  -  |  false  |
-| Vlan112 |  Tenant_A_OP_Zone_3  |  Tenant_A_OP_Zone  |  1560  |  false  |
-| Vlan120 |  Tenant_A_WEB_Zone_1  |  Tenant_A_WEB_Zone  |  -  |  false  |
-| Vlan121 |  Tenant_A_WEBZone_2  |  Tenant_A_WEB_Zone  |  1560  |  true  |
-| Vlan130 |  Tenant_A_APP_Zone_1  |  Tenant_A_APP_Zone  |  -  |  false  |
-| Vlan131 |  Tenant_A_APP_Zone_2  |  Tenant_A_APP_Zone  |  -  |  false  |
-| Vlan132 |  Tenant_A_APP_Zone_3  |  Tenant_A_APP_Zone  |  -  |  false  |
-| Vlan140 |  Tenant_A_DB_BZone_1  |  Tenant_A_DB_Zone  |  -  |  false  |
-| Vlan141 |  Tenant_A_DB_Zone_2  |  Tenant_A_DB_Zone  |  -  |  false  |
-| Vlan150 |  Tenant_A_WAN_Zone_1  |  Tenant_A_WAN_Zone  |  -  |  false  |
-| Vlan210 |  Tenant_B_OP_Zone_1  |  Tenant_B_OP_Zone  |  -  |  false  |
-| Vlan211 |  Tenant_B_OP_Zone_2  |  Tenant_B_OP_Zone  |  -  |  false  |
-| Vlan250 |  Tenant_B_WAN_Zone_1  |  Tenant_B_WAN_Zone  |  -  |  false  |
-| Vlan310 |  Tenant_C_OP_Zone_1  |  Tenant_C_OP_Zone  |  -  |  false  |
-| Vlan311 |  Tenant_C_OP_Zone_2  |  Tenant_C_OP_Zone  |  -  |  false  |
-| Vlan350 |  Tenant_C_WAN_Zone_1  |  Tenant_C_WAN_Zone  |  -  |  false  |
->>>>>>> 4664ff10
 
 #### IPv4
 
