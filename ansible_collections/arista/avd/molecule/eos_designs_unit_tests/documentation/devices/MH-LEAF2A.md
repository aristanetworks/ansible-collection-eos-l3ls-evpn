--- conflicted
+++ resolved
@@ -1,5 +1,3 @@
-<<<<<<< HEAD
-=======
 # MH-LEAF2A
 # Table of Contents
 
@@ -808,5 +806,4 @@
 ip address virtual source-nat vrf Tenant_X_OP_Zone address 10.255.1.35
 ```
 
-# Quality Of Service
->>>>>>> 04661f5f
+# Quality Of Service