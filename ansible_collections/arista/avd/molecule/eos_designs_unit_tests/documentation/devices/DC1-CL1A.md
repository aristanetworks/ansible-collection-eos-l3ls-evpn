<<<<<<< HEAD
=======
# DC1-CL1A
# Table of Contents

- [Management](#management)
  - [Management Interfaces](#management-interfaces)
  - [Name Servers](#name-servers)
  - [NTP](#ntp)
  - [Management API HTTP](#management-api-http)
- [Authentication](#authentication)
  - [Local Users](#local-users)
- [System Boot Settings](#system-boot-settings)
  - [Boot Secret Summary](#boot-secret-summary)
  - [System Boot Configuration](#system-boot-configuration)
- [Monitoring](#monitoring)
  - [TerminAttr Daemon](#terminattr-daemon)
  - [SNMP](#snmp)
- [MLAG](#mlag)
  - [MLAG Summary](#mlag-summary)
  - [MLAG Device Configuration](#mlag-device-configuration)
- [Spanning Tree](#spanning-tree)
  - [Spanning Tree Summary](#spanning-tree-summary)
  - [Spanning Tree Device Configuration](#spanning-tree-device-configuration)
- [Internal VLAN Allocation Policy](#internal-vlan-allocation-policy)
  - [Internal VLAN Allocation Policy Summary](#internal-vlan-allocation-policy-summary)
  - [Internal VLAN Allocation Policy Configuration](#internal-vlan-allocation-policy-configuration)
- [VLANs](#vlans)
  - [VLANs Summary](#vlans-summary)
  - [VLANs Device Configuration](#vlans-device-configuration)
- [Interfaces](#interfaces)
  - [Ethernet Interfaces](#ethernet-interfaces)
  - [Port-Channel Interfaces](#port-channel-interfaces)
  - [Loopback Interfaces](#loopback-interfaces)
  - [VLAN Interfaces](#vlan-interfaces)
  - [VXLAN Interface](#vxlan-interface)
- [Routing](#routing)
  - [Service Routing Protocols Model](#service-routing-protocols-model)
  - [IP Routing](#ip-routing)
  - [IPv6 Routing](#ipv6-routing)
  - [Static Routes](#static-routes)
  - [Router BGP](#router-bgp)
- [BFD](#bfd)
  - [Router BFD](#router-bfd)
- [Multicast](#multicast)
  - [IP IGMP Snooping](#ip-igmp-snooping)
- [Filters](#filters)
  - [Prefix-lists](#prefix-lists)
  - [Route-maps](#route-maps)
- [ACL](#acl)
- [VRF Instances](#vrf-instances)
  - [VRF Instances Summary](#vrf-instances-summary)
  - [VRF Instances Device Configuration](#vrf-instances-device-configuration)
- [Quality Of Service](#quality-of-service)

# Management

## Management Interfaces

### Management Interfaces Summary

#### IPv4

| Management Interface | description | Type | VRF | IP Address | Gateway |
| -------------------- | ----------- | ---- | --- | ---------- | ------- |
| Management0 | oob_management | oob | MGMT | 192.168.200.119/24 | 192.168.200.5 |

#### IPv6

| Management Interface | description | Type | VRF | IPv6 Address | IPv6 Gateway |
| -------------------- | ----------- | ---- | --- | ------------ | ------------ |
| Management0 | oob_management | oob | MGMT | -  | - |

### Management Interfaces Device Configuration

```eos
!
interface Management0
   description oob_management
   no shutdown
   vrf MGMT
   ip address 192.168.200.119/24
```

## Name Servers

### Name Servers Summary

| Name Server | Source VRF |
| ----------- | ---------- |
| 192.168.200.5 | MGMT |
| 8.8.8.8 | MGMT |

### Name Servers Device Configuration

```eos
ip name-server vrf MGMT 8.8.8.8
ip name-server vrf MGMT 192.168.200.5
```

## NTP

### NTP Summary

#### NTP Local Interface

| Interface | VRF |
| --------- | --- |
| Management1 | MGMT |

#### NTP Servers

| Server | VRF | Preferred | Burst | iBurst | Version | Min Poll | Max Poll | Local-interface | Key |
| ------ | --- | --------- | ----- | ------ | ------- | -------- | -------- | --------------- | --- |
| 192.168.200.5 | MGMT | True | - | - | - | - | - | - | - |

### NTP Device Configuration

```eos
!
ntp local-interface vrf MGMT Management1
ntp server vrf MGMT 192.168.200.5 prefer
```

## Management API HTTP

### Management API HTTP Summary

| HTTP | HTTPS | Default Services |
| ---- | ----- | ---------------- |
| False | True | False |

### Management API VRF Access

| VRF Name | IPv4 ACL | IPv6 ACL |
| -------- | -------- | -------- |
| MGMT | - | - |

### Management API HTTP Configuration

```eos
!
management api http-commands
   protocol https
   no default-services
   no shutdown
   !
   vrf MGMT
      no shutdown
```

# Authentication

## Local Users

### Local Users Summary

| User | Privilege | Role |
| ---- | --------- | ---- |
| admin | 15 | network-admin |
| cvpadmin | 15 | network-admin |

### Local Users Device Configuration

```eos
!
username admin privilege 15 role network-admin nopassword
username cvpadmin privilege 15 role network-admin secret sha512 $6$rZKcbIZ7iWGAWTUM$TCgDn1KcavS0s.OV8lacMTUkxTByfzcGlFlYUWroxYuU7M/9bIodhRO7nXGzMweUxvbk8mJmQl8Bh44cRktUj.
username cvpadmin ssh-key ssh-rsa AAAAB3NzaC1yc2EAA82spi2mkxp4FgaLi4CjWkpnL1A/MD7WhrSNgqXToF7QCb9Lidagy9IHafQxfu7LwkFdyQIMu8XNwDZIycuf29wHbDdz1N+YNVK8zwyNAbMOeKMqblsEm2YIorgjzQX1m9+/rJeFBKz77PSgeMp/Rc3txFVuSmFmeTy3aMkU= cvpadmin@hostmachine.local
```

# System Boot Settings

## Boot Secret Summary

- The sha512 hashed Aboot password is configured

## System Boot Configuration

```eos
!
boot secret sha512 a153de6290ff1409257ade45f
```

# Monitoring

## TerminAttr Daemon

### TerminAttr Daemon Summary

| CV Compression | CloudVision Servers | VRF | Authentication | Smash Excludes | Ingest Exclude | Bypass AAA |
| -------------- | ------------------- | --- | -------------- | -------------- | -------------- | ---------- |
| gzip | 192.168.200.11:9910 | MGMT | key,telarista | ale,flexCounter,hardware,kni,pulse,strata | /Sysdb/cell/1/agent,/Sysdb/cell/2/agent | False |

### TerminAttr Daemon Device Configuration

```eos
!
daemon TerminAttr
   exec /usr/bin/TerminAttr -cvaddr=192.168.200.11:9910 -cvauth=key,telarista -cvvrf=MGMT -smashexcludes=ale,flexCounter,hardware,kni,pulse,strata -ingestexclude=/Sysdb/cell/1/agent,/Sysdb/cell/2/agent -taillogs
   no shutdown
```

## SNMP

### SNMP Configuration Summary

| Contact | Location | SNMP Traps | State |
| ------- | -------- | ---------- | ----- |
| example@example.com | DC1_FABRIC DC1-CL1A | All | Disabled |

### SNMP Device Configuration

```eos
!
snmp-server contact example@example.com
snmp-server location DC1_FABRIC DC1-CL1A
```

# MLAG

## MLAG Summary

| Domain-id | Local-interface | Peer-address | Peer-link |
| --------- | --------------- | ------------ | --------- |
| DC1_CL1 | Vlan4092 | 10.255.252.19 | Port-Channel5 |

Dual primary detection is disabled.

## MLAG Device Configuration

```eos
!
mlag configuration
   domain-id DC1_CL1
   local-interface Vlan4092
   peer-address 10.255.252.19
   peer-link Port-Channel5
   reload-delay mlag 300
   reload-delay non-mlag 330
```

# Spanning Tree

## Spanning Tree Summary

STP mode: **mstp**

STP Root Super: **True**

### MSTP Instance and Priority

| Instance(s) | Priority |
| -------- | -------- |
| 0 | 4096 |

### Global Spanning-Tree Settings

- Spanning Tree disabled for VLANs: **4090,4092**

## Spanning Tree Device Configuration

```eos
!
spanning-tree root super
spanning-tree mode mstp
no spanning-tree vlan-id 4090,4092
spanning-tree mst 0 priority 4096
```

# Internal VLAN Allocation Policy

## Internal VLAN Allocation Policy Summary

| Policy Allocation | Range Beginning | Range Ending |
| ------------------| --------------- | ------------ |
| ascending | 1006 | 1199 |

## Internal VLAN Allocation Policy Configuration

```eos
!
vlan internal order ascending range 1006 1199
```

# VLANs

## VLANs Summary

| VLAN ID | Name | Trunk Groups |
| ------- | ---- | ------------ |
| 110 | Tenant_A_OP_Zone_1 | - |
| 111 | Tenant_A_OP_Zone_2 | - |
| 112 | Tenant_A_OP_Zone_3 | - |
| 120 | Tenant_A_WEB_Zone_1 | - |
| 121 | Tenant_A_WEBZone_2 | - |
| 130 | Tenant_A_APP_Zone_1 | - |
| 131 | Tenant_A_APP_Zone_2 | - |
| 140 | Tenant_A_DB_BZone_1 | - |
| 141 | Tenant_A_DB_Zone_2 | - |
| 150 | Tenant_A_WAN_Zone_1 | - |
| 160 | Tenant_A_VMOTION | - |
| 161 | Tenant_A_NFS | - |
| 210 | Tenant_B_OP_Zone_1 | - |
| 211 | Tenant_B_OP_Zone_2 | - |
| 250 | Tenant_B_WAN_Zone_1 | - |
| 310 | Tenant_C_OP_Zone_1 | - |
| 311 | Tenant_C_OP_Zone_2 | - |
| 350 | Tenant_C_WAN_Zone_1 | - |
| 4090 | LEAF_PEER_L3 | LEAF_PEER_L3 |
| 4092 | MLAG_PEER | MLAG |

## VLANs Device Configuration

```eos
!
vlan 110
   name Tenant_A_OP_Zone_1
!
vlan 111
   name Tenant_A_OP_Zone_2
!
vlan 112
   name Tenant_A_OP_Zone_3
!
vlan 120
   name Tenant_A_WEB_Zone_1
!
vlan 121
   name Tenant_A_WEBZone_2
!
vlan 130
   name Tenant_A_APP_Zone_1
!
vlan 131
   name Tenant_A_APP_Zone_2
!
vlan 140
   name Tenant_A_DB_BZone_1
!
vlan 141
   name Tenant_A_DB_Zone_2
!
vlan 150
   name Tenant_A_WAN_Zone_1
!
vlan 160
   name Tenant_A_VMOTION
!
vlan 161
   name Tenant_A_NFS
!
vlan 210
   name Tenant_B_OP_Zone_1
!
vlan 211
   name Tenant_B_OP_Zone_2
!
vlan 250
   name Tenant_B_WAN_Zone_1
!
vlan 310
   name Tenant_C_OP_Zone_1
!
vlan 311
   name Tenant_C_OP_Zone_2
!
vlan 350
   name Tenant_C_WAN_Zone_1
!
vlan 4090
   name LEAF_PEER_L3
   trunk group LEAF_PEER_L3
!
vlan 4092
   name MLAG_PEER
   trunk group MLAG
```

# Interfaces

## Ethernet Interfaces

### Ethernet Interfaces Summary

#### L2

| Interface | Description | Mode | VLANs | Native VLAN | Trunk Group | Channel-Group |
| --------- | ----------- | ---- | ----- | ----------- | ----------- | ------------- |
| Ethernet5 | MLAG_PEER_DC1-CL1B_Ethernet5 | *trunk | *1-4094 | *- | *['LEAF_PEER_L3', 'MLAG'] | 5 |
| Ethernet6 | MLAG_PEER_DC1-CL1B_Ethernet6 | *trunk | *1-4094 | *- | *['LEAF_PEER_L3', 'MLAG'] | 5 |

*Inherited from Port-Channel Interface

#### IPv4

| Interface | Description | Type | Channel Group | IP Address | VRF |  MTU | Shutdown | ACL In | ACL Out |
| --------- | ----------- | -----| ------------- | ---------- | ----| ---- | -------- | ------ | ------- |
| Ethernet1 | P2P_LINK_TO_DC1-SPINE1_Ethernet14 | routed | - | 172.31.255.145/31 | default | 1500 | false | - | - |
| Ethernet2 | P2P_LINK_TO_DC1-SPINE2_Ethernet14 | routed | - | 172.31.255.147/31 | default | 1500 | false | - | - |
| Ethernet3 | P2P_LINK_TO_DC1-SPINE3_Ethernet14 | routed | - | 172.31.255.149/31 | default | 1500 | false | - | - |
| Ethernet4 | P2P_LINK_TO_DC1-SPINE4_Ethernet14 | routed | - | 172.31.255.151/31 | default | 1500 | false | - | - |

### Ethernet Interfaces Device Configuration

```eos
!
interface Ethernet1
   description P2P_LINK_TO_DC1-SPINE1_Ethernet14
   no shutdown
   mtu 1500
   speed forced 100gfull
   no switchport
   ip address 172.31.255.145/31
!
interface Ethernet2
   description P2P_LINK_TO_DC1-SPINE2_Ethernet14
   no shutdown
   mtu 1500
   speed forced 100gfull
   no switchport
   ip address 172.31.255.147/31
!
interface Ethernet3
   description P2P_LINK_TO_DC1-SPINE3_Ethernet14
   no shutdown
   mtu 1500
   speed forced 100gfull
   no switchport
   ip address 172.31.255.149/31
!
interface Ethernet4
   description P2P_LINK_TO_DC1-SPINE4_Ethernet14
   no shutdown
   mtu 1500
   speed forced 100gfull
   no switchport
   ip address 172.31.255.151/31
!
interface Ethernet5
   description MLAG_PEER_DC1-CL1B_Ethernet5
   no shutdown
   speed 100g
   channel-group 5 mode active
!
interface Ethernet6
   description MLAG_PEER_DC1-CL1B_Ethernet6
   no shutdown
   speed 100g
   channel-group 5 mode active
```

## Port-Channel Interfaces

### Port-Channel Interfaces Summary

#### L2

| Interface | Description | Type | Mode | VLANs | Native VLAN | Trunk Group | LACP Fallback Timeout | LACP Fallback Mode | MLAG ID | EVPN ESI |
| --------- | ----------- | ---- | ---- | ----- | ----------- | ------------| --------------------- | ------------------ | ------- | -------- |
| Port-Channel5 | MLAG_PEER_DC1-CL1B_Po5 | switched | trunk | 1-4094 | - | ['LEAF_PEER_L3', 'MLAG'] | - | - | - | - |

### Port-Channel Interfaces Device Configuration

```eos
!
interface Port-Channel5
   description MLAG_PEER_DC1-CL1B_Po5
   no shutdown
   switchport
   switchport trunk allowed vlan 1-4094
   switchport mode trunk
   switchport trunk group LEAF_PEER_L3
   switchport trunk group MLAG
```

## Loopback Interfaces

### Loopback Interfaces Summary

#### IPv4

| Interface | Description | VRF | IP Address |
| --------- | ----------- | --- | ---------- |
| Loopback0 | EVPN_Overlay_Peering | default | 192.168.255.18/32 |
| Loopback1 | VTEP_VXLAN_Tunnel_Source | default | 192.168.254.18/32 |

#### IPv6

| Interface | Description | VRF | IPv6 Address |
| --------- | ----------- | --- | ------------ |
| Loopback0 | EVPN_Overlay_Peering | default | - |
| Loopback1 | VTEP_VXLAN_Tunnel_Source | default | - |


### Loopback Interfaces Device Configuration

```eos
!
interface Loopback0
   description EVPN_Overlay_Peering
   no shutdown
   ip address 192.168.255.18/32
!
interface Loopback1
   description VTEP_VXLAN_Tunnel_Source
   no shutdown
   ip address 192.168.254.18/32
```

## VLAN Interfaces

### VLAN Interfaces Summary

| Interface | Description | VRF |  MTU | Shutdown |
| --------- | ----------- | --- | ---- | -------- |
| Vlan4090 | MLAG_PEER_L3_PEERING | default | 1500 | false |
| Vlan4092 | MLAG_PEER | default | 1500 | false |

#### IPv4

| Interface | VRF | IP Address | IP Address Virtual | IP Router Virtual Address | VRRP | ACL In | ACL Out |
| --------- | --- | ---------- | ------------------ | ------------------------- | ---- | ------ | ------- |
| Vlan4090 |  default  |  10.255.251.18/31  |  -  |  -  |  -  |  -  |  -  |
| Vlan4092 |  default  |  10.255.252.18/31  |  -  |  -  |  -  |  -  |  -  |

### VLAN Interfaces Device Configuration

```eos
!
interface Vlan4090
   description MLAG_PEER_L3_PEERING
   no shutdown
   mtu 1500
   ip address 10.255.251.18/31
!
interface Vlan4092
   description MLAG_PEER
   no shutdown
   mtu 1500
   no autostate
   ip address 10.255.252.18/31
```

## VXLAN Interface

### VXLAN Interface Summary

| Setting | Value |
| ------- | ----- |
| Source Interface | Loopback1 |
| UDP port | 4789 |
| EVPN MLAG Shared Router MAC | mlag-system-id |

#### VLAN to VNI, Flood List and Multicast Group Mappings

| VLAN | VNI | Flood List | Multicast Group |
| ---- | --- | ---------- | --------------- |
| 110 | 10110 | - | - |
| 111 | 50111 | - | - |
| 112 | 10112 | - | - |
| 120 | 10120 | - | - |
| 121 | 10121 | - | - |
| 130 | 10130 | - | - |
| 131 | 10131 | - | - |
| 140 | 10140 | - | - |
| 141 | 10141 | - | - |
| 150 | 10150 | - | - |
| 160 | 10160 | - | - |
| 161 | 10161 | - | - |
| 210 | 20210 | - | - |
| 211 | 20211 | - | - |
| 250 | 20250 | - | - |
| 310 | 30310 | - | - |
| 311 | 30311 | - | - |
| 350 | 30350 | - | - |

### VXLAN Interface Device Configuration

```eos
!
interface Vxlan1
   description DC1-CL1A_VTEP
   vxlan source-interface Loopback1
   vxlan virtual-router encapsulation mac-address mlag-system-id
   vxlan udp-port 4789
   vxlan vlan 110 vni 10110
   vxlan vlan 111 vni 50111
   vxlan vlan 112 vni 10112
   vxlan vlan 120 vni 10120
   vxlan vlan 121 vni 10121
   vxlan vlan 130 vni 10130
   vxlan vlan 131 vni 10131
   vxlan vlan 140 vni 10140
   vxlan vlan 141 vni 10141
   vxlan vlan 150 vni 10150
   vxlan vlan 160 vni 10160
   vxlan vlan 161 vni 10161
   vxlan vlan 210 vni 20210
   vxlan vlan 211 vni 20211
   vxlan vlan 250 vni 20250
   vxlan vlan 310 vni 30310
   vxlan vlan 311 vni 30311
   vxlan vlan 350 vni 30350
```

# Routing
## Service Routing Protocols Model

Multi agent routing protocol model enabled

```eos
!
service routing protocols model multi-agent
```

## IP Routing

### IP Routing Summary

| VRF | Routing Enabled |
| --- | --------------- |
| default | true |
| MGMT | false |

### IP Routing Device Configuration

```eos
!
ip routing
no ip routing vrf MGMT
```
## IPv6 Routing

### IPv6 Routing Summary

| VRF | Routing Enabled |
| --- | --------------- |
| default | false |
| MGMT | false |

## Static Routes

### Static Routes Summary

| VRF | Destination Prefix | Next Hop IP             | Exit interface      | Administrative Distance       | Tag               | Route Name                    | Metric         |
| --- | ------------------ | ----------------------- | ------------------- | ----------------------------- | ----------------- | ----------------------------- | -------------- |
| MGMT | 0.0.0.0/0 | 192.168.200.5 | - | 1 | - | - | - |

### Static Routes Device Configuration

```eos
!
ip route vrf MGMT 0.0.0.0/0 192.168.200.5
```

## Router BGP

### Router BGP Summary

| BGP AS | Router ID |
| ------ | --------- |
| 65108|  192.168.255.18 |

| BGP Tuning |
| ---------- |
| no bgp default ipv4-unicast |
| distance bgp 20 200 200 |
| maximum-paths 4 ecmp 4 |

### Router BGP Peer Groups

#### EVPN-OVERLAY-PEERS

| Settings | Value |
| -------- | ----- |
| Address Family | evpn |
| Source | Loopback0 |
| BFD | True |
| Ebgp multihop | 3 |
| Send community | all |
| Maximum routes | 0 (no limit) |

#### MLAG-PEERS

| Settings | Value |
| -------- | ----- |
| Address Family | ipv4 |
| Remote AS | 65108 |
| Next-hop self | True |
| Send community | all |
| Maximum routes | 12000 |

#### UNDERLAY-PEERS

| Settings | Value |
| -------- | ----- |
| Address Family | ipv4 |
| Send community | all |
| Maximum routes | 12000 |

### BGP Neighbors

| Neighbor | Remote AS | VRF | Shutdown | Send-community | Maximum-routes | Allowas-in | BFD | RIB Pre-Policy Retain |
| -------- | --------- | --- | -------- | -------------- | -------------- | ---------- | --- | --------------------- |
| 10.255.251.19 | Inherited from peer group MLAG-PEERS | default | - | Inherited from peer group MLAG-PEERS | Inherited from peer group MLAG-PEERS | - | - | - |
| 172.31.255.144 | 65001 | default | - | Inherited from peer group UNDERLAY-PEERS | Inherited from peer group UNDERLAY-PEERS | - | - | - |
| 172.31.255.146 | 65001 | default | - | Inherited from peer group UNDERLAY-PEERS | Inherited from peer group UNDERLAY-PEERS | - | - | - |
| 172.31.255.148 | 65001 | default | - | Inherited from peer group UNDERLAY-PEERS | Inherited from peer group UNDERLAY-PEERS | - | - | - |
| 172.31.255.150 | 65001 | default | - | Inherited from peer group UNDERLAY-PEERS | Inherited from peer group UNDERLAY-PEERS | - | - | - |
| 192.168.255.1 | 65001 | default | - | Inherited from peer group EVPN-OVERLAY-PEERS | Inherited from peer group EVPN-OVERLAY-PEERS | - | Inherited from peer group EVPN-OVERLAY-PEERS | - |
| 192.168.255.2 | 65001 | default | - | Inherited from peer group EVPN-OVERLAY-PEERS | Inherited from peer group EVPN-OVERLAY-PEERS | - | Inherited from peer group EVPN-OVERLAY-PEERS | - |
| 192.168.255.3 | 65001 | default | - | Inherited from peer group EVPN-OVERLAY-PEERS | Inherited from peer group EVPN-OVERLAY-PEERS | - | Inherited from peer group EVPN-OVERLAY-PEERS | - |
| 192.168.255.4 | 65001 | default | - | Inherited from peer group EVPN-OVERLAY-PEERS | Inherited from peer group EVPN-OVERLAY-PEERS | - | Inherited from peer group EVPN-OVERLAY-PEERS | - |

### Router BGP EVPN Address Family

#### EVPN Peer Groups

| Peer Group | Activate |
| ---------- | -------- |
| EVPN-OVERLAY-PEERS | True |

#### EVPN Host Flapping Settings

| State | Window | Threshold | Expiry Timeout |
| ----- | ------ | --------- | -------------- |
| Enabled | 180 Seconds | 5 | 10 Seconds |

### Router BGP VLAN Aware Bundles

| VLAN Aware Bundle | Route-Distinguisher | Both Route-Target | Import Route Target | Export Route-Target | Redistribute | VLANs |
| ----------------- | ------------------- | ----------------- | ------------------- | ------------------- | ------------ | ----- |
| Tenant_A_APP_Zone | 192.168.255.18:12 | 12:12 | - | - | learned | 130-131 |
| Tenant_A_DB_Zone | 192.168.255.18:13 | 13:13 | - | - | learned | 140-141 |
| Tenant_A_NFS | 192.168.255.18:20161 | 20161:20161 | - | - | learned | 161 |
| Tenant_A_OP_Zone | 192.168.255.18:9 | 9:9 | - | - | learned | 110-112 |
| Tenant_A_VMOTION | 192.168.255.18:20160 | 20160:20160 | - | - | learned | 160 |
| Tenant_A_WAN_Zone | 192.168.255.18:14 | 14:14 | - | - | learned | 150 |
| Tenant_A_WEB_Zone | 192.168.255.18:11 | 11:11 | - | - | learned | 120-121 |
| Tenant_B_OP_Zone | 192.168.255.18:20 | 20:20 | - | - | learned | 210-211 |
| Tenant_B_WAN_Zone | 192.168.255.18:21 | 21:21 | - | - | learned | 250 |
| Tenant_C_OP_Zone | 192.168.255.18:30 | 30:30 | - | - | learned | 310-311 |
| Tenant_C_WAN_Zone | 192.168.255.18:31 | 31:31 | - | - | learned | 350 |

### Router BGP Device Configuration

```eos
!
router bgp 65108
   router-id 192.168.255.18
   no bgp default ipv4-unicast
   distance bgp 20 200 200
   maximum-paths 4 ecmp 4
   neighbor EVPN-OVERLAY-PEERS peer group
   neighbor EVPN-OVERLAY-PEERS update-source Loopback0
   neighbor EVPN-OVERLAY-PEERS bfd
   neighbor EVPN-OVERLAY-PEERS ebgp-multihop 3
   neighbor EVPN-OVERLAY-PEERS password 7 q+VNViP5i4rVjW1cxFv2wA==
   neighbor EVPN-OVERLAY-PEERS send-community
   neighbor EVPN-OVERLAY-PEERS maximum-routes 0
   neighbor MLAG-PEERS peer group
   neighbor MLAG-PEERS remote-as 65108
   neighbor MLAG-PEERS next-hop-self
   neighbor MLAG-PEERS description DC1-CL1B
   neighbor MLAG-PEERS password 7 vnEaG8gMeQf3d3cN6PktXQ==
   neighbor MLAG-PEERS send-community
   neighbor MLAG-PEERS maximum-routes 12000
   neighbor MLAG-PEERS route-map RM-MLAG-PEER-IN in
   neighbor UNDERLAY-PEERS peer group
   neighbor UNDERLAY-PEERS password 7 AQQvKeimxJu+uGQ/yYvv9w==
   neighbor UNDERLAY-PEERS send-community
   neighbor UNDERLAY-PEERS maximum-routes 12000
   neighbor 10.255.251.19 peer group MLAG-PEERS
   neighbor 10.255.251.19 description DC1-CL1B
   neighbor 172.31.255.144 peer group UNDERLAY-PEERS
   neighbor 172.31.255.144 remote-as 65001
   neighbor 172.31.255.144 description DC1-SPINE1_Ethernet14
   neighbor 172.31.255.146 peer group UNDERLAY-PEERS
   neighbor 172.31.255.146 remote-as 65001
   neighbor 172.31.255.146 description DC1-SPINE2_Ethernet14
   neighbor 172.31.255.148 peer group UNDERLAY-PEERS
   neighbor 172.31.255.148 remote-as 65001
   neighbor 172.31.255.148 description DC1-SPINE3_Ethernet14
   neighbor 172.31.255.150 peer group UNDERLAY-PEERS
   neighbor 172.31.255.150 remote-as 65001
   neighbor 172.31.255.150 description DC1-SPINE4_Ethernet14
   neighbor 192.168.255.1 peer group EVPN-OVERLAY-PEERS
   neighbor 192.168.255.1 remote-as 65001
   neighbor 192.168.255.1 description DC1-SPINE1
   neighbor 192.168.255.2 peer group EVPN-OVERLAY-PEERS
   neighbor 192.168.255.2 remote-as 65001
   neighbor 192.168.255.2 description DC1-SPINE2
   neighbor 192.168.255.3 peer group EVPN-OVERLAY-PEERS
   neighbor 192.168.255.3 remote-as 65001
   neighbor 192.168.255.3 description DC1-SPINE3
   neighbor 192.168.255.4 peer group EVPN-OVERLAY-PEERS
   neighbor 192.168.255.4 remote-as 65001
   neighbor 192.168.255.4 description DC1-SPINE4
   redistribute connected route-map RM-CONN-2-BGP
   !
   vlan-aware-bundle Tenant_A_APP_Zone
      rd 192.168.255.18:12
      route-target both 12:12
      redistribute learned
      vlan 130-131
   !
   vlan-aware-bundle Tenant_A_DB_Zone
      rd 192.168.255.18:13
      route-target both 13:13
      redistribute learned
      vlan 140-141
   !
   vlan-aware-bundle Tenant_A_NFS
      rd 192.168.255.18:20161
      route-target both 20161:20161
      redistribute learned
      vlan 161
   !
   vlan-aware-bundle Tenant_A_OP_Zone
      rd 192.168.255.18:9
      route-target both 9:9
      redistribute learned
      vlan 110-112
   !
   vlan-aware-bundle Tenant_A_VMOTION
      rd 192.168.255.18:20160
      route-target both 20160:20160
      redistribute learned
      vlan 160
   !
   vlan-aware-bundle Tenant_A_WAN_Zone
      rd 192.168.255.18:14
      route-target both 14:14
      redistribute learned
      vlan 150
   !
   vlan-aware-bundle Tenant_A_WEB_Zone
      rd 192.168.255.18:11
      route-target both 11:11
      redistribute learned
      vlan 120-121
   !
   vlan-aware-bundle Tenant_B_OP_Zone
      rd 192.168.255.18:20
      route-target both 20:20
      redistribute learned
      vlan 210-211
   !
   vlan-aware-bundle Tenant_B_WAN_Zone
      rd 192.168.255.18:21
      route-target both 21:21
      redistribute learned
      vlan 250
   !
   vlan-aware-bundle Tenant_C_OP_Zone
      rd 192.168.255.18:30
      route-target both 30:30
      redistribute learned
      vlan 310-311
   !
   vlan-aware-bundle Tenant_C_WAN_Zone
      rd 192.168.255.18:31
      route-target both 31:31
      redistribute learned
      vlan 350
   !
   address-family evpn
      host-flap detection window 180 threshold 5 expiry timeout 10 seconds
      neighbor EVPN-OVERLAY-PEERS activate
   !
   address-family ipv4
      no neighbor EVPN-OVERLAY-PEERS activate
      neighbor MLAG-PEERS activate
      neighbor UNDERLAY-PEERS activate
```

# BFD

## Router BFD

### Router BFD Multihop Summary

| Interval | Minimum RX | Multiplier |
| -------- | ---------- | ---------- |
| 1200 | 1200 | 3 |

### Router BFD Device Configuration

```eos
!
router bfd
   multihop interval 1200 min-rx 1200 multiplier 3
```

# Multicast

## IP IGMP Snooping

### IP IGMP Snooping Summary

| IGMP Snooping | Fast Leave | Interface Restart Query | Proxy | Restart Query Interval | Robustness Variable |
| ------------- | ---------- | ----------------------- | ----- | ---------------------- | ------------------- |
| Enabled | - | - | - | - | - |

#### IP IGMP Snooping Vlan Summary

| Vlan | IGMP Snooping | Fast Leave | Max Groups | Proxy |
| ---- | ------------- | ---------- | ---------- | ----- |
| 120 | False | - | - | - |

### IP IGMP Snooping Device Configuration

```eos
!
no ip igmp snooping vlan 120
```

# Filters

## Prefix-lists

### Prefix-lists Summary

#### PL-LOOPBACKS-EVPN-OVERLAY

| Sequence | Action |
| -------- | ------ |
| 10 | permit 192.168.255.0/24 eq 32 |
| 20 | permit 192.168.254.0/24 eq 32 |

### Prefix-lists Device Configuration

```eos
!
ip prefix-list PL-LOOPBACKS-EVPN-OVERLAY
   seq 10 permit 192.168.255.0/24 eq 32
   seq 20 permit 192.168.254.0/24 eq 32
```

## Route-maps

### Route-maps Summary

#### RM-CONN-2-BGP

| Sequence | Type | Match and/or Set |
| -------- | ---- | ---------------- |
| 10 | permit | match ip address prefix-list PL-LOOPBACKS-EVPN-OVERLAY |

#### RM-MLAG-PEER-IN

| Sequence | Type | Match and/or Set |
| -------- | ---- | ---------------- |
| 10 | permit | set origin incomplete |

### Route-maps Device Configuration

```eos
!
route-map RM-CONN-2-BGP permit 10
   match ip address prefix-list PL-LOOPBACKS-EVPN-OVERLAY
!
route-map RM-MLAG-PEER-IN permit 10
   description Make routes learned over MLAG Peer-link less preferred on spines to ensure optimal routing
   set origin incomplete
```

# ACL

# VRF Instances

## VRF Instances Summary

| VRF Name | IP Routing |
| -------- | ---------- |
| MGMT | disabled |

## VRF Instances Device Configuration

```eos
!
vrf instance MGMT
```

# Quality Of Service
>>>>>>> 04661f5f
<|MERGE_RESOLUTION|>--- conflicted
+++ resolved
@@ -1,5 +1,3 @@
-<<<<<<< HEAD
-=======
 # DC1-CL1A
 # Table of Contents
 
@@ -983,5 +981,4 @@
 vrf instance MGMT
 ```
 
-# Quality Of Service
->>>>>>> 04661f5f
+# Quality Of Service