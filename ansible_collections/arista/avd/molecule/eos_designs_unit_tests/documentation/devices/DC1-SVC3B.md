--- conflicted
+++ resolved
@@ -1,5 +1,3 @@
-<<<<<<< HEAD
-=======
 # DC1-SVC3B
 # Table of Contents
 
@@ -1811,5 +1809,4 @@
 ip address virtual source-nat vrf Tenant_A_OP_Zone address 10.255.1.13
 ```
 
-# Quality Of Service
->>>>>>> 04661f5f
+# Quality Of Service