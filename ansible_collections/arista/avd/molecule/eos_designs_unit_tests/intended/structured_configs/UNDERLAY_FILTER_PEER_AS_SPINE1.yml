--- conflicted
+++ resolved
@@ -23,13 +23,6 @@
     peer_groups:
     - name: IPv4-UNDERLAY-PEERS
       activate: true
-<<<<<<< HEAD
-  redistribute:
-    connected:
-      enabled: true
-      route_map: RM-CONN-2-BGP
-=======
->>>>>>> ec81f6cc
   neighbors:
   - ip_address: 192.168.0.1
     peer_group: IPv4-UNDERLAY-PEERS
