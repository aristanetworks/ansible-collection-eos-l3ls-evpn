aaa_root:
  disabled: true
config_end: true
enable_password:
  disabled: true
ethernet_interfaces:
- name: Ethernet1
  description: P2P_UNDERLAY_FILTER_PEER_AS_L3LEAF1_Ethernet1
  shutdown: false
  mtu: 9214
  ip_address: 192.168.0.0/31
  peer: UNDERLAY_FILTER_PEER_AS_L3LEAF1
  peer_interface: Ethernet1
  peer_type: l3leaf
  switchport:
    enabled: false
hostname: UNDERLAY_FILTER_PEER_AS_SPINE1
ip_routing: true
is_deployed: true
loopback_interfaces:
- name: Loopback0
  description: ROUTER_ID
  shutdown: false
  ip_address: 192.168.255.1/32
management_api_http:
  enable_https: true
  enable_vrfs:
  - name: MGMT
prefix_lists:
- name: PL-LOOPBACKS-EVPN-OVERLAY
  sequence_numbers:
  - sequence: 10
    action: permit 192.168.255.0/24 eq 32
route_maps:
- name: RM-CONN-2-BGP
  sequence_numbers:
  - sequence: 10
    type: permit
    match:
    - ip address prefix-list PL-LOOPBACKS-EVPN-OVERLAY
- name: RM-BGP-AS65001-OUT
  sequence_numbers:
  - sequence: 10
    type: deny
    match:
    - as 65001
  - sequence: 20
    type: permit
<<<<<<< HEAD
metadata:
  fabric_name: EOS_DESIGNS_UNIT_TESTS
=======
router_bgp:
  as: '65000'
  router_id: 192.168.255.1
  maximum_paths:
    paths: 4
    ecmp: 4
  updates:
    wait_install: true
  bgp:
    default:
      ipv4_unicast: false
  peer_groups:
  - name: IPv4-UNDERLAY-PEERS
    type: ipv4
    send_community: all
    maximum_routes: 12000
  neighbors:
  - ip_address: 192.168.0.1
    peer_group: IPv4-UNDERLAY-PEERS
    remote_as: '65001'
    peer: UNDERLAY_FILTER_PEER_AS_L3LEAF1
    description: UNDERLAY_FILTER_PEER_AS_L3LEAF1_Ethernet1
    route_map_out: RM-BGP-AS65001-OUT
  redistribute:
    connected:
      enabled: true
      route_map: RM-CONN-2-BGP
  address_family_ipv4:
    peer_groups:
    - name: IPv4-UNDERLAY-PEERS
      activate: true
service_routing_protocols_model: multi-agent
spanning_tree:
  mode: none
transceiver_qsfp_default_mode_4x10: true
vlan_internal_order:
  allocation: ascending
  range:
    beginning: 1006
    ending: 1199
vrfs:
- name: MGMT
  ip_routing: false
>>>>>>> 6ac93b3e
<|MERGE_RESOLUTION|>--- conflicted
+++ resolved
@@ -26,6 +26,8 @@
   enable_https: true
   enable_vrfs:
   - name: MGMT
+metadata:
+  fabric_name: EOS_DESIGNS_UNIT_TESTS
 prefix_lists:
 - name: PL-LOOPBACKS-EVPN-OVERLAY
   sequence_numbers:
@@ -46,10 +48,6 @@
     - as 65001
   - sequence: 20
     type: permit
-<<<<<<< HEAD
-metadata:
-  fabric_name: EOS_DESIGNS_UNIT_TESTS
-=======
 router_bgp:
   as: '65000'
   router_id: 192.168.255.1
@@ -92,5 +90,4 @@
     ending: 1199
 vrfs:
 - name: MGMT
-  ip_routing: false
->>>>>>> 6ac93b3e
+  ip_routing: false