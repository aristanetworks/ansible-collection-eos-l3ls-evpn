--- conflicted
+++ resolved
@@ -76,6 +76,7 @@
   gateway: 192.168.200.5
 metadata:
   platform: vEOS-LAB
+  fabric_name: EOS_DESIGNS_UNIT_TESTS
 mlag_configuration:
   domain_id: DC1_LEAF2
   local_interface: Vlan4094
@@ -282,12 +283,5 @@
     description: UNDERLAY-MULTICAST-L3LEAF2A_VTEP
     vxlan:
       source_interface: Loopback1
-<<<<<<< HEAD
-      virtual_router_encapsulation_mac_address: mlag-system-id
-metadata:
-  platform: vEOS-LAB
-  fabric_name: EOS_DESIGNS_UNIT_TESTS
-=======
       udp_port: 4789
-      virtual_router_encapsulation_mac_address: mlag-system-id
->>>>>>> 6ac93b3e
+      virtual_router_encapsulation_mac_address: mlag-system-id