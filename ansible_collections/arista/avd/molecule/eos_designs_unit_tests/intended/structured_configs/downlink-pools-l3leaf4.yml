aaa_root:
  disabled: true
config_end: true
enable_password:
  disabled: true
ethernet_interfaces:
- name: Ethernet1
  description: P2P_downlink-pools-spine1_Ethernet6
  shutdown: false
  mtu: 9214
  ip_address: 10.0.1.7/31
  peer: downlink-pools-spine1
  peer_interface: Ethernet6
  peer_type: spine
  switchport:
    enabled: false
- name: Ethernet2
  description: P2P_downlink-pools-spine2_Ethernet6
  shutdown: false
  mtu: 9214
  ip_address: 10.0.4.3/31
  peer: downlink-pools-spine2
  peer_interface: Ethernet6
  peer_type: spine
  switchport:
    enabled: false
- name: Ethernet3
  description: P2P_downlink-pools-spine1_Ethernet16
  shutdown: false
  mtu: 9214
  ip_address: 10.0.3.19/31
  peer: downlink-pools-spine1
  peer_interface: Ethernet16
  peer_type: spine
  switchport:
    enabled: false
- name: Ethernet4
  description: P2P_downlink-pools-spine2_Ethernet16
  shutdown: false
  mtu: 9214
  ip_address: 10.0.4.7/31
  peer: downlink-pools-spine2
  peer_interface: Ethernet16
  peer_type: spine
  switchport:
    enabled: false
hostname: downlink-pools-l3leaf4
ip_igmp_snooping:
  globally_enabled: true
ip_routing: true
is_deployed: true
loopback_interfaces:
- name: Loopback0
  description: ROUTER_ID
  shutdown: false
  ip_address: 192.168.1.40/32
- name: Loopback1
  description: VXLAN_TUNNEL_SOURCE
  shutdown: false
  ip_address: 192.168.2.40/32
management_api_http:
  enable_https: true
  enable_vrfs:
  - name: MGMT
prefix_lists:
- name: PL-LOOPBACKS-EVPN-OVERLAY
  sequence_numbers:
  - sequence: 10
    action: permit 192.168.1.0/24 eq 32
  - sequence: 20
    action: permit 192.168.2.0/24 eq 32
route_maps:
- name: RM-CONN-2-BGP
  sequence_numbers:
  - sequence: 10
    type: permit
    match:
    - ip address prefix-list PL-LOOPBACKS-EVPN-OVERLAY
router_bfd:
  multihop:
    interval: 300
    min_rx: 300
    multiplier: 3
router_bgp:
  as: '65039'
  router_id: 192.168.1.40
  maximum_paths:
    paths: 4
    ecmp: 4
  updates:
    wait_install: true
  bgp:
    default:
      ipv4_unicast: false
  peer_groups:
  - name: IPv4-UNDERLAY-PEERS
    type: ipv4
    send_community: all
    maximum_routes: 12000
  - name: EVPN-OVERLAY-PEERS
    type: evpn
    update_source: Loopback0
    bfd: true
    ebgp_multihop: 3
    send_community: all
    maximum_routes: 0
  neighbors:
  - ip_address: 10.0.1.6
    peer_group: IPv4-UNDERLAY-PEERS
    remote_as: '65000'
    peer: downlink-pools-spine1
    description: downlink-pools-spine1_Ethernet6
  - ip_address: 10.0.4.2
    peer_group: IPv4-UNDERLAY-PEERS
    remote_as: '65000'
    peer: downlink-pools-spine2
    description: downlink-pools-spine2_Ethernet6
  - ip_address: 10.0.3.18
    peer_group: IPv4-UNDERLAY-PEERS
    remote_as: '65000'
    peer: downlink-pools-spine1
    description: downlink-pools-spine1_Ethernet16
  - ip_address: 10.0.4.6
    peer_group: IPv4-UNDERLAY-PEERS
    remote_as: '65000'
    peer: downlink-pools-spine2
    description: downlink-pools-spine2_Ethernet16
  - ip_address: 192.168.0.10
    peer_group: EVPN-OVERLAY-PEERS
    remote_as: '65000'
    peer: downlink-pools-spine1
    description: downlink-pools-spine1_Loopback0
  - ip_address: 192.168.0.20
    peer_group: EVPN-OVERLAY-PEERS
    remote_as: '65000'
    peer: downlink-pools-spine2
    description: downlink-pools-spine2_Loopback0
  redistribute:
    connected:
      enabled: true
      route_map: RM-CONN-2-BGP
  address_family_evpn:
    peer_groups:
    - name: EVPN-OVERLAY-PEERS
      activate: true
  address_family_ipv4:
    peer_groups:
    - name: IPv4-UNDERLAY-PEERS
      activate: true
    - name: EVPN-OVERLAY-PEERS
      activate: false
service_routing_protocols_model: multi-agent
transceiver_qsfp_default_mode_4x10: true
vlan_internal_order:
  allocation: ascending
  range:
    beginning: 1006
    ending: 1199
vrfs:
- name: MGMT
  ip_routing: false
vxlan_interface:
  vxlan1:
    description: downlink-pools-l3leaf4_VTEP
    vxlan:
<<<<<<< HEAD
      udp_port: 4789
      source_interface: Loopback1
metadata:
  fabric_name: EOS_DESIGNS_UNIT_TESTS
=======
      source_interface: Loopback1
      udp_port: 4789
>>>>>>> 6ac93b3e
<|MERGE_RESOLUTION|>--- conflicted
+++ resolved
@@ -62,6 +62,8 @@
   enable_https: true
   enable_vrfs:
   - name: MGMT
+metadata:
+  fabric_name: EOS_DESIGNS_UNIT_TESTS
 prefix_lists:
 - name: PL-LOOPBACKS-EVPN-OVERLAY
   sequence_numbers:
@@ -163,12 +165,5 @@
   vxlan1:
     description: downlink-pools-l3leaf4_VTEP
     vxlan:
-<<<<<<< HEAD
-      udp_port: 4789
       source_interface: Loopback1
-metadata:
-  fabric_name: EOS_DESIGNS_UNIT_TESTS
-=======
-      source_interface: Loopback1
-      udp_port: 4789
->>>>>>> 6ac93b3e
+      udp_port: 4789