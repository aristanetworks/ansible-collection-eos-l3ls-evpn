--- conflicted
+++ resolved
@@ -235,6 +235,7 @@
   gateway: 192.168.200.1
 metadata:
   platform: vEOS-LAB
+  fabric_name: EOS_DESIGNS_UNIT_TESTS
 mlag_configuration:
   domain_id: EVPN_MULTICAST_L3LEAF1
   local_interface: Vlan4094
@@ -1809,89 +1810,4 @@
         multicast_group: 232.0.96.51
       - name: TEN_E_PEG_L3_MULTICAST_ENABLED
         vni: 51
-<<<<<<< HEAD
-        multicast_group: 232.0.96.50
-virtual_source_nat_vrfs:
-- name: TEN_C_L3_MULTICAST_DISABLED_330_331
-  ip_address: 10.255.3.3
-- name: TEN_C_L3_MULTICAST_ENABLED_130_131
-  ip_address: 10.255.1.3
-- name: TEN_C_L3_MULTICAST_ENABLED_230_DISABLED_231
-  ip_address: 10.255.2.3
-- name: TEN_D_L3_MULTICAST_DISABLED_240_241
-  ip_address: 10.255.42.3
-- name: TEN_D_L3_MULTICAST_ENABLED_140_DISABLED_141
-  ip_address: 10.255.41.3
-- name: TEN_E_L3_MULTICAST_ENABLED_PEG_OVERRIDE
-  ip_address: 10.255.55.3
-- name: TEN_E_L3_MULTICAST_EVPN_PEG_RP_NODES
-  ip_address: 10.255.60.3
-- name: TEN_E_L3_MULTICAST_TRANSIT
-  ip_address: 10.255.52.3
-- name: TEN_E_PEG_L3_MULTICAST_ENABLED
-  ip_address: 10.255.51.3
-router_pim_sparse_mode:
-  vrfs:
-  - name: TEN_E_L3_MULTICAST_ENABLED_PEG_OVERRIDE
-    ipv4:
-      rp_addresses:
-      - address: 10.20.20.20
-        groups:
-        - 232.0.0.0/21
-      - address: 10.40.40.40
-      - address: 10.20.20.30
-        access_lists:
-        - RP_ACL_VRF_OVERRIDE
-  - name: TEN_E_L3_MULTICAST_EVPN_PEG_RP_NODES
-    ipv4:
-      rp_addresses:
-      - address: 10.30.30.30
-  - name: TEN_E_L3_MULTICAST_TRANSIT
-    ipv4:
-      rp_addresses:
-      - address: 10.30.30.30
-  - name: TEN_E_PEG_L3_MULTICAST_ENABLED
-    ipv4:
-      rp_addresses:
-      - address: 10.1.50.100
-        groups:
-        - 232.0.112.0/21
-      - address: 10.1.51.130
-      - address: 10.1.52.130
-      - address: 10.1.51.140
-        access_lists:
-        - RPS_ACL_VRF_Tenant_E_1
-      - address: 10.1.52.140
-        access_lists:
-        - RPS_ACL_VRF_Tenant_E_1
-      - address: 10.1.50.150
-        access_lists:
-        - RPS_ACL_VRF_Tenant_E_2
-standard_access_lists:
-- name: RP_ACL_VRF_OVERRIDE
-  sequence_numbers:
-  - sequence: 10
-    action: permit 232.1.0.0/21
-- name: RPS_ACL_VRF_Tenant_E_1
-  sequence_numbers:
-  - sequence: 10
-    action: permit 232.0.120.0/21
-  - sequence: 20
-    action: permit 232.0.128.0/21
-- name: RPS_ACL_VRF_Tenant_E_2
-  sequence_numbers:
-  - sequence: 10
-    action: permit 232.0.136.0/21
-sflow:
-  run: true
-  vrfs:
-  - name: sflow_vrf
-    destinations:
-    - destination: 10.10.10.12
-      port: 1234
-metadata:
-  platform: vEOS-LAB
-  fabric_name: EOS_DESIGNS_UNIT_TESTS
-=======
-        multicast_group: 232.0.96.50
->>>>>>> 6ac93b3e
+        multicast_group: 232.0.96.50