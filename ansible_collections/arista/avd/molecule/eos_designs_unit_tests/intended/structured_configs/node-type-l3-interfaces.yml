--- conflicted
+++ resolved
@@ -91,14 +91,10 @@
   peer_type: l3_interface
   ip_address: 192.168.42.42/24
   shutdown: true
-<<<<<<< HEAD
   switchport:
     enabled: false
-=======
-  type: routed
   sflow:
     enable: true
->>>>>>> f6d38e71
 loopback_interfaces:
 - name: Loopback0
   description: ROUTER_ID
