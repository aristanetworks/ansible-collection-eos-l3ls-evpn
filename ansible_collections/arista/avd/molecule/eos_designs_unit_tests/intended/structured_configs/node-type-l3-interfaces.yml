--- conflicted
+++ resolved
@@ -65,6 +65,8 @@
   enable_https: true
   enable_vrfs:
   - name: MGMT
+metadata:
+  fabric_name: EOS_DESIGNS_UNIT_TESTS
 prefix_lists:
 - name: PL-LOOPBACKS-EVPN-OVERLAY
   sequence_numbers:
@@ -108,10 +110,6 @@
     destinations:
     - destination: 10.10.10.12
       port: 1234
-<<<<<<< HEAD
-metadata:
-  fabric_name: EOS_DESIGNS_UNIT_TESTS
-=======
   run: true
 spanning_tree:
   mode: none
@@ -126,5 +124,4 @@
     ending: 1199
 vrfs:
 - name: MGMT
-  ip_routing: false
->>>>>>> 6ac93b3e
+  ip_routing: false