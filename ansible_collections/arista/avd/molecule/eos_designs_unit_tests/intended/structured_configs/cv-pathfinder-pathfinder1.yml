aaa_root:
  disabled: true
agents:
- name: KernelFib
  environment_variables:
  - name: KERNELFIB_PROGRAM_ALL_ECMP
    value: '1'
application_traffic_recognition:
  categories:
  - name: VIDEO1
    applications:
    - name: CUSTOM-APPLICATION-2
    - name: CUSTOM-DSCP-APPLICATION
    - name: microsoft-teams
  field_sets:
    l4_ports:
    - name: TCP-SRC-2
      port_values:
      - '42'
    - name: TCP-DEST-2
      port_values:
      - '666'
      - '777'
    ipv4_prefixes:
    - name: CUSTOM-SRC-PREFIX-1
      prefix_values:
      - 42.42.42.0/24
    - name: CUSTOM-DEST-PREFIX-1
      prefix_values:
      - 6.6.6.0/24
    - name: PFX-LOCAL-VTEP-IP
      prefix_values:
      - 192.168.144.2/32
  applications:
    ipv4_applications:
    - name: CUSTOM-APPLICATION-1
      src_prefix_set_name: CUSTOM-SRC-PREFIX-1
      dest_prefix_set_name: CUSTOM-DEST-PREFIX-1
      protocols:
      - tcp
    - name: CUSTOM-APPLICATION-2
      protocols:
      - tcp
      tcp_src_port_set_name: TCP-SRC-2
      tcp_dest_port_set_name: TCP-DEST-2
    - name: CUSTOM-DSCP-APPLICATION
      dscp_ranges:
      - ef
      - 12-14
      - cs6
      - '42'
    - name: APP-CONTROL-PLANE
      src_prefix_set_name: PFX-LOCAL-VTEP-IP
  application_profiles:
  - name: VIDEO
    applications:
    - name: CUSTOM-APPLICATION-1
    - name: skype
    application_transports:
    - rtp
    categories:
    - name: VIDEO1
  - name: VOICE
    applications:
    - name: CUSTOM-VOICE-APPLICATION
  - name: MPLS-ONLY
  - name: APP-PROFILE-CONTROL-PLANE
    applications:
    - name: APP-CONTROL-PLANE
config_end: true
dps_interfaces:
- name: Dps1
  description: DPS Interface
  mtu: 9194
  ip_address: 192.168.144.2/32
  flow_tracker:
    hardware: FLOW-TRACKER
enable_password:
  disabled: true
ethernet_interfaces:
- name: Ethernet1
  description: Orange_888
  shutdown: false
  ip_address: 10.8.8.8/31
  peer_type: l3_interface
  switchport:
    enabled: false
flow_tracking:
  hardware:
    trackers:
    - name: FLOW-TRACKER
      record_export:
        on_inactive_timeout: 70000
        on_interval: 300000
      exporters:
      - name: CV-TELEMETRY
        collector:
          host: 127.0.0.1
        local_interface: Loopback0
        template_interval: 3600000
    shutdown: false
hostname: cv-pathfinder-pathfinder1
ip_extcommunity_lists:
- name: ECL-EVPN-SOO
  entries:
  - type: permit
    extcommunities: soo 192.168.44.2:0
ip_routing: true
ip_security:
  ike_policies:
  - name: CP-IKE-POLICY
    local_id: 192.168.144.2
  sa_policies:
  - name: CP-SA-POLICY
    esp:
      encryption: aes256gcm128
    pfs_dh_group: 14
  profiles:
  - name: CP-PROFILE
    ike_policy: CP-IKE-POLICY
    sa_policy: CP-SA-POLICY
    connection: start
    shared_key: ABCDEF1234567890
    dpd:
      interval: 10
      time: 50
      action: clear
    mode: transport
is_deployed: true
loopback_interfaces:
- name: Loopback0
  description: ROUTER_ID
  shutdown: false
  ip_address: 192.168.44.2/32
management_api_http:
  enable_https: true
  enable_vrfs:
  - name: MGMT
management_security:
  ssl_profiles:
  - name: profileB
    tls_versions: '1.2'
    trust_certificate:
      certificates:
      - aristaDeviceCertProvisionerDefaultRootCA.crt
    certificate:
      file: profileB.crt
      key: profileB.key
metadata:
  cv_tags:
    device_tags:
    - name: Role
      value: pathfinder
    - name: Region
      value: AVD_Land_West
    - name: PathfinderSet
      value: PATHFINDERS
    interface_tags:
    - interface: Ethernet1
      tags:
      - name: Type
        value: wan
      - name: Carrier
        value: Orange
      - name: Circuit
        value: '888'
  cv_pathfinder:
    role: pathfinder
    region: AVD_Land_West
    site: Site423
    vtep_ip: 192.168.144.2
    ssl_profile: profileB
    address: Somewhere-warm
    interfaces:
    - name: Ethernet1
      carrier: Orange
      circuit_id: '888'
      pathgroup: INET
      public_ip: 10.8.8.8
    pathgroups:
    - name: MPLS
      carriers:
      - name: Colt
      - name: ATT-MPLS
    - name: INET
      carriers:
      - name: Comcast
      - name: ATT
      - name: Bouygues_Telecom
      - name: SFR
      - name: Orange
      - name: Another-ISP
    - name: LTE
      carriers:
      - name: Comcast-5G
    - name: Equinix
    - name: Satellite
      carriers:
      - name: Inmrasat
    - name: AWS
      carriers:
      - name: AWS-1
    regions:
    - id: 42
      name: AVD_Land_West
      zones:
      - id: 1
        name: AVD_Land_West-ZONE
        sites:
        - id: 404
          name: Site404
          location:
            address: Atlantis
        - id: 405
          name: Site405
          location:
            address: El Dorado
        - id: 422
          name: Site422
          location:
            address: Somewhere
        - id: 423
          name: Site423
          location:
            address: Somewhere-warm
    - id: 43
      name: AVD_Land_East
      zones:
      - id: 1
        name: AVD_Land_East-ZONE
        sites:
        - id: 511
          name: Site511
          location:
            address: Miami
    vrfs:
    - name: default
      vni: 1
      avts:
      - id: 254
        name: DEFAULT-AVT-POLICY-CONTROL-PLANE
        pathgroups:
        - name: AWS
          preference: preferred
        - name: Equinix
          preference: alternate
        - name: INET
          preference: preferred
        - name: MPLS
          preference: preferred
        - name: Satellite
          preference: alternate
        - name: LAN_HA
          preference: preferred
        application_profiles:
        - APP-PROFILE-CONTROL-PLANE
      - id: 3
        name: DEFAULT-AVT-POLICY-VIDEO
        pathgroups:
        - name: MPLS
          preference: preferred
        - name: INET
          preference: preferred
        - name: Equinix
          preference: preferred
        - name: LAN_HA
          preference: preferred
        application_profiles:
        - VIDEO
      - id: 1
        name: DEFAULT-AVT-POLICY-DEFAULT
        pathgroups:
        - name: INET
          preference: preferred
        - name: Equinix
          preference: alternate
        - name: MPLS
          preference: alternate
        - name: LAN_HA
          preference: preferred
    - name: PROD
      vni: 42
      avts:
      - constraints:
          jitter: 42
          hop_count: lowest
        id: 2
        name: PROD-AVT-POLICY-VOICE
        pathgroups:
        - name: MPLS
          preference: preferred
        - name: INET
          preference: alternate
        - name: LAN_HA
          preference: preferred
        application_profiles:
        - VOICE
      - constraints:
          lossrate: '42.0'
        id: 4
        name: PROD-AVT-POLICY-VIDEO
        pathgroups:
        - name: MPLS
          preference: preferred
        - name: LTE
          preference: preferred
        - name: INET
          preference: alternate
        - name: LAN_HA
          preference: preferred
        application_profiles:
        - VIDEO
      - id: 5
        name: PROD-AVT-POLICY-MPLS-ONLY
        pathgroups:
        - name: MPLS
          preference: preferred
        - name: LAN_HA
          preference: preferred
        application_profiles:
        - MPLS-ONLY
      - id: 1
        name: PROD-AVT-POLICY-DEFAULT
        pathgroups:
        - name: INET
          preference: preferred
        - name: MPLS
          preference: alternate
        - name: LAN_HA
          preference: preferred
    - name: IT
      vni: 100
      avts:
      - id: 3
        name: DEFAULT-AVT-POLICY-VIDEO
        pathgroups:
        - name: MPLS
          preference: preferred
        - name: INET
          preference: preferred
        - name: Equinix
          preference: preferred
        - name: LAN_HA
          preference: preferred
        application_profiles:
        - VIDEO
      - id: 1
        name: DEFAULT-AVT-POLICY-DEFAULT
        pathgroups:
        - name: INET
          preference: preferred
        - name: Equinix
          preference: alternate
        - name: MPLS
          preference: alternate
        - name: LAN_HA
          preference: preferred
    - name: TRANSIT
      vni: 66
      avts:
      - id: 42
        name: CUSTOM-VOICE-PROFILE-NAME
        pathgroups:
        - name: MPLS
          preference: preferred
        - name: INET
          preference: alternate
        - name: LAN_HA
          preference: preferred
        application_profiles:
        - VOICE
      - id: 1
        name: TRANSIT-AVT-POLICY-DEFAULT
        pathgroups:
        - name: INET
          preference: preferred
        - name: MPLS
          preference: alternate
        - name: LAN_HA
          preference: preferred
    - name: ATTRACTED-VRF-FROM-UPLINK
      vni: 166
      avts:
      - id: 1
        name: DEFAULT-POLICY-DEFAULT
        pathgroups:
        - name: AWS
          preference: preferred
        - name: Equinix
          preference: alternate
        - name: INET
          preference: preferred
        - name: MPLS
          preference: preferred
        - name: Satellite
          preference: alternate
        - name: LAN_HA
          preference: preferred
<<<<<<< HEAD
  cv_tags:
    device_tags:
    - name: Role
      value: pathfinder
    - name: Region
      value: AVD_Land_West
    - name: PathfinderSet
      value: PATHFINDERS
    interface_tags:
    - interface: Ethernet1
      tags:
      - name: Type
        value: wan
      - name: Carrier
        value: Orange
      - name: Circuit
        value: '888'
  fabric_name: EOS_DESIGNS_UNIT_TESTS
flow_tracking:
  hardware:
    trackers:
    - name: FLOW-TRACKER
      record_export:
        on_inactive_timeout: 70000
        on_interval: 300000
      exporters:
      - name: CV-TELEMETRY
        collector:
          host: 127.0.0.1
        local_interface: Loopback0
        template_interval: 3600000
    shutdown: false
=======
    applications:
      profiles:
      - name: VIDEO
        builtin_applications:
        - name: skype
        user_defined_applications:
        - name: CUSTOM-APPLICATION-1
        categories:
        - category: VIDEO1
        transport_protocols:
        - rtp
      - name: VOICE
        builtin_applications:
        - name: CUSTOM-VOICE-APPLICATION
      - name: MPLS-ONLY
      - name: APP-PROFILE-CONTROL-PLANE
        user_defined_applications:
        - name: APP-CONTROL-PLANE
      categories:
        builtin_applications:
        - name: microsoft-teams
          category: VIDEO1
        user_defined_applications:
        - name: CUSTOM-APPLICATION-2
          category: VIDEO1
        - name: CUSTOM-DSCP-APPLICATION
          category: VIDEO1
platform:
  sfe:
    data_plane_cpu_allocation_max: 3
prefix_lists:
- name: PL-LOOPBACKS-EVPN-OVERLAY
  sequence_numbers:
  - sequence: 10
    action: permit 192.168.44.0/24 eq 32
route_maps:
- name: RM-CONN-2-BGP
  sequence_numbers:
  - sequence: 10
    type: permit
    match:
    - ip address prefix-list PL-LOOPBACKS-EVPN-OVERLAY
    set:
    - extcommunity soo 192.168.44.2:0 additive
- name: RM-EVPN-EXPORT-VRF-DEFAULT
  sequence_numbers:
  - sequence: 10
    type: permit
    match:
    - extcommunity ECL-EVPN-SOO
router_adaptive_virtual_topology:
  topology_role: pathfinder
  profiles:
  - name: DEFAULT-AVT-POLICY-CONTROL-PLANE
    load_balance_policy: LB-DEFAULT-AVT-POLICY-CONTROL-PLANE
  - name: DEFAULT-AVT-POLICY-VIDEO
    load_balance_policy: LB-DEFAULT-AVT-POLICY-VIDEO
  - name: DEFAULT-AVT-POLICY-DEFAULT
    load_balance_policy: LB-DEFAULT-AVT-POLICY-DEFAULT
  - name: PROD-AVT-POLICY-VOICE
    load_balance_policy: LB-PROD-AVT-POLICY-VOICE
  - name: PROD-AVT-POLICY-VIDEO
    load_balance_policy: LB-PROD-AVT-POLICY-VIDEO
  - name: PROD-AVT-POLICY-MPLS-ONLY
    load_balance_policy: LB-PROD-AVT-POLICY-MPLS-ONLY
  - name: PROD-AVT-POLICY-DEFAULT
    load_balance_policy: LB-PROD-AVT-POLICY-DEFAULT
  - name: CUSTOM-VOICE-PROFILE-NAME
    load_balance_policy: LB-CUSTOM-VOICE-PROFILE-NAME
  - name: TRANSIT-AVT-POLICY-DEFAULT
    load_balance_policy: LB-TRANSIT-AVT-POLICY-DEFAULT
  - name: DEFAULT-POLICY-DEFAULT
    load_balance_policy: LB-DEFAULT-POLICY-DEFAULT
  policies:
  - name: DEFAULT-AVT-POLICY-WITH-CP
    matches:
    - application_profile: APP-PROFILE-CONTROL-PLANE
      avt_profile: DEFAULT-AVT-POLICY-CONTROL-PLANE
    - application_profile: VIDEO
      avt_profile: DEFAULT-AVT-POLICY-VIDEO
    - application_profile: default
      avt_profile: DEFAULT-AVT-POLICY-DEFAULT
  - name: PROD-AVT-POLICY
    matches:
    - application_profile: VOICE
      avt_profile: PROD-AVT-POLICY-VOICE
    - application_profile: VIDEO
      avt_profile: PROD-AVT-POLICY-VIDEO
    - application_profile: MPLS-ONLY
      avt_profile: PROD-AVT-POLICY-MPLS-ONLY
    - application_profile: default
      avt_profile: PROD-AVT-POLICY-DEFAULT
  - name: DEFAULT-AVT-POLICY
    matches:
    - application_profile: VIDEO
      avt_profile: DEFAULT-AVT-POLICY-VIDEO
    - application_profile: default
      avt_profile: DEFAULT-AVT-POLICY-DEFAULT
  - name: TRANSIT-AVT-POLICY
    matches:
    - application_profile: VOICE
      avt_profile: CUSTOM-VOICE-PROFILE-NAME
    - application_profile: default
      avt_profile: TRANSIT-AVT-POLICY-DEFAULT
  - name: DEFAULT-POLICY
    matches:
    - application_profile: default
      avt_profile: DEFAULT-POLICY-DEFAULT
  vrfs:
  - name: default
    policy: DEFAULT-AVT-POLICY-WITH-CP
    profiles:
    - name: DEFAULT-AVT-POLICY-CONTROL-PLANE
      id: 254
    - name: DEFAULT-AVT-POLICY-VIDEO
      id: 3
    - name: DEFAULT-AVT-POLICY-DEFAULT
      id: 1
  - name: PROD
    policy: PROD-AVT-POLICY
    profiles:
    - name: PROD-AVT-POLICY-VOICE
      id: 2
    - name: PROD-AVT-POLICY-VIDEO
      id: 4
    - name: PROD-AVT-POLICY-MPLS-ONLY
      id: 5
    - name: PROD-AVT-POLICY-DEFAULT
      id: 1
  - name: IT
    policy: DEFAULT-AVT-POLICY
    profiles:
    - name: DEFAULT-AVT-POLICY-VIDEO
      id: 3
    - name: DEFAULT-AVT-POLICY-DEFAULT
      id: 1
  - name: TRANSIT
    policy: TRANSIT-AVT-POLICY
    profiles:
    - name: CUSTOM-VOICE-PROFILE-NAME
      id: 42
    - name: TRANSIT-AVT-POLICY-DEFAULT
      id: 1
  - name: ATTRACTED-VRF-FROM-UPLINK
    policy: DEFAULT-POLICY
    profiles:
    - name: DEFAULT-POLICY-DEFAULT
      id: 1
router_bfd:
  multihop:
    interval: 300
    min_rx: 300
    multiplier: 3
router_bgp:
  as: '65000'
  router_id: 192.168.44.2
  maximum_paths:
    paths: 16
  updates:
    wait_install: true
  bgp_cluster_id: 192.168.44.2
  bgp:
    default:
      ipv4_unicast: false
  listen_ranges:
  - prefix: 192.168.142.0/24
    peer_group: WAN-OVERLAY-PEERS
    remote_as: '65000'
  - prefix: 192.168.143.0/24
    peer_group: WAN-OVERLAY-PEERS
    remote_as: '65000'
  peer_groups:
  - name: IPv4-UNDERLAY-PEERS
    type: ipv4
    send_community: all
    maximum_routes: 12000
    route_map_in: RM-BGP-UNDERLAY-PEERS-IN
  - name: WAN-OVERLAY-PEERS
    type: wan
    remote_as: '65000'
    update_source: Dps1
    route_reflector_client: true
    bfd: true
    bfd_timers:
      interval: 1000
      min_rx: 1000
      multiplier: 10
    password: htm4AZe9mIQOO1uiMuGgYQ==
    send_community: all
    maximum_routes: 0
    ttl_maximum_hops: 1
  - name: WAN-RR-OVERLAY-PEERS
    type: wan
    remote_as: '65000'
    update_source: Dps1
    route_reflector_client: true
    bfd: true
    bfd_timers:
      interval: 2020
      min_rx: 2000
      multiplier: 3
    send_community: all
    maximum_routes: 0
    ttl_maximum_hops: 42
  neighbors:
  - ip_address: 192.168.144.3
    peer_group: WAN-RR-OVERLAY-PEERS
    peer: cv-pathfinder-pathfinder2
    description: cv-pathfinder-pathfinder2_Dps1
  - ip_address: 6.6.6.6
    peer_group: WAN-RR-OVERLAY-PEERS
    peer: cv-pathfinder-pathfinder3
    description: cv-pathfinder-pathfinder3_Dps1
  redistribute:
    connected:
      enabled: true
      route_map: RM-CONN-2-BGP
  address_family_evpn:
    peer_groups:
    - name: WAN-RR-OVERLAY-PEERS
      activate: true
      encapsulation: path-selection
    - name: WAN-OVERLAY-PEERS
      activate: true
      encapsulation: path-selection
    next_hop:
      resolution_disabled: true
  address_family_ipv4:
    peer_groups:
    - name: IPv4-UNDERLAY-PEERS
      activate: true
    - name: WAN-OVERLAY-PEERS
      activate: false
    - name: WAN-RR-OVERLAY-PEERS
      activate: false
  address_family_ipv4_sr_te:
    peer_groups:
    - name: WAN-OVERLAY-PEERS
      activate: true
    - name: WAN-RR-OVERLAY-PEERS
      activate: true
  address_family_link_state:
    peer_groups:
    - name: WAN-OVERLAY-PEERS
      activate: true
      missing_policy:
        direction_out_action: deny
    - name: WAN-RR-OVERLAY-PEERS
      activate: true
    path_selection:
      roles:
        consumer: true
        propagator: true
  address_family_path_selection:
    bgp:
      additional_paths:
        receive: true
        send: any
    peer_groups:
    - name: WAN-OVERLAY-PEERS
      activate: true
    - name: WAN-RR-OVERLAY-PEERS
      activate: true
  vrfs:
  - name: default
    rd: 192.168.44.2:1
    route_targets:
      import:
      - address_family: evpn
        route_targets:
        - '1:1'
      export:
      - address_family: evpn
        route_targets:
        - '1:1'
        - route-map RM-EVPN-EXPORT-VRF-DEFAULT
router_path_selection:
  peer_dynamic_source: stun
  path_groups:
  - name: MPLS
    id: 100
  - name: INET
    id: 101
    ipsec_profile: CP-PROFILE
    local_interfaces:
    - name: Ethernet1
    static_peers:
    - router_ip: 192.168.144.3
      name: cv-pathfinder-pathfinder2
      ipv4_addresses:
      - 10.9.9.6
    - router_ip: 6.6.6.6
      name: cv-pathfinder-pathfinder3
      ipv4_addresses:
      - 10.50.50.50
  - name: LTE
    id: 102
  - name: Equinix
    id: 103
  - name: Satellite
    id: 104
  - name: AWS
    id: 105
  - name: LAN_HA
    id: 65535
    flow_assignment: lan
  load_balance_policies:
  - name: LB-DEFAULT-AVT-POLICY-CONTROL-PLANE
    path_groups:
    - name: AWS
    - name: Equinix
      priority: 2
    - name: INET
    - name: MPLS
    - name: Satellite
      priority: 2
    - name: LAN_HA
  - name: LB-DEFAULT-AVT-POLICY-VIDEO
    path_groups:
    - name: MPLS
    - name: INET
    - name: Equinix
    - name: LAN_HA
  - name: LB-DEFAULT-AVT-POLICY-DEFAULT
    path_groups:
    - name: INET
    - name: Equinix
      priority: 2
    - name: MPLS
      priority: 4223
    - name: LAN_HA
  - name: LB-PROD-AVT-POLICY-VOICE
    lowest_hop_count: true
    jitter: 42
    path_groups:
    - name: MPLS
    - name: INET
      priority: 2
    - name: LAN_HA
  - name: LB-PROD-AVT-POLICY-VIDEO
    loss_rate: '42.0'
    path_groups:
    - name: MPLS
    - name: LTE
    - name: INET
      priority: 2
    - name: LAN_HA
  - name: LB-PROD-AVT-POLICY-MPLS-ONLY
    path_groups:
    - name: MPLS
    - name: LAN_HA
  - name: LB-PROD-AVT-POLICY-DEFAULT
    path_groups:
    - name: INET
    - name: MPLS
      priority: 2
    - name: LAN_HA
  - name: LB-CUSTOM-VOICE-PROFILE-NAME
    path_groups:
    - name: MPLS
    - name: INET
      priority: 2
    - name: LAN_HA
  - name: LB-TRANSIT-AVT-POLICY-DEFAULT
    path_groups:
    - name: INET
    - name: MPLS
      priority: 2
    - name: LAN_HA
  - name: LB-DEFAULT-POLICY-DEFAULT
    path_groups:
    - name: AWS
    - name: Equinix
      priority: 2
    - name: INET
    - name: MPLS
    - name: Satellite
      priority: 2
    - name: LAN_HA
  tcp_mss_ceiling:
    ipv4_segment_size: auto
router_traffic_engineering:
  enabled: true
service_routing_protocols_model: multi-agent
spanning_tree:
  mode: none
stun:
  server:
    local_interfaces:
    - Ethernet1
    ssl_profile: profileB
transceiver_qsfp_default_mode_4x10: false
vrfs:
- name: MGMT
  ip_routing: false
vxlan_interface:
  vxlan1:
    description: cv-pathfinder-pathfinder1_VTEP
    vxlan:
      source_interface: Dps1
      udp_port: 4789
      vrfs:
      - name: default
        vni: 1
      - name: PROD
        vni: 42
      - name: IT
        vni: 100
      - name: TRANSIT
        vni: 66
      - name: ATTRACTED-VRF-FROM-UPLINK
        vni: 166
>>>>>>> 6ac93b3e
<|MERGE_RESOLUTION|>--- conflicted
+++ resolved
@@ -396,40 +396,6 @@
           preference: alternate
         - name: LAN_HA
           preference: preferred
-<<<<<<< HEAD
-  cv_tags:
-    device_tags:
-    - name: Role
-      value: pathfinder
-    - name: Region
-      value: AVD_Land_West
-    - name: PathfinderSet
-      value: PATHFINDERS
-    interface_tags:
-    - interface: Ethernet1
-      tags:
-      - name: Type
-        value: wan
-      - name: Carrier
-        value: Orange
-      - name: Circuit
-        value: '888'
-  fabric_name: EOS_DESIGNS_UNIT_TESTS
-flow_tracking:
-  hardware:
-    trackers:
-    - name: FLOW-TRACKER
-      record_export:
-        on_inactive_timeout: 70000
-        on_interval: 300000
-      exporters:
-      - name: CV-TELEMETRY
-        collector:
-          host: 127.0.0.1
-        local_interface: Loopback0
-        template_interval: 3600000
-    shutdown: false
-=======
     applications:
       profiles:
       - name: VIDEO
@@ -457,6 +423,7 @@
           category: VIDEO1
         - name: CUSTOM-DSCP-APPLICATION
           category: VIDEO1
+  fabric_name: EOS_DESIGNS_UNIT_TESTS
 platform:
   sfe:
     data_plane_cpu_allocation_max: 3
@@ -841,5 +808,4 @@
       - name: TRANSIT
         vni: 66
       - name: ATTRACTED-VRF-FROM-UPLINK
-        vni: 166
->>>>>>> 6ac93b3e
+        vni: 166