aaa_root:
  disabled: true
config_end: true
daemon_terminattr:
  cvaddrs:
  - 192.168.200.11:9910
  cvauth:
    method: key
    key: telarista
  cvvrf: MGMT
  disable_aaa: false
  ingestexclude: /Sysdb/cell/1/agent,/Sysdb/cell/2/agent
  smashexcludes: ale,flexCounter,hardware,kni,pulse,strata
enable_password:
  disabled: true
ethernet_interfaces:
- name: Ethernet1/1
  description: P2P_LINK_TO_DC1-LEAF1A_Ethernet27
  shutdown: false
  speed: forced 100gfull
  mtu: 1500
  ip_address: 172.31.254.0/31
  peer: DC1-LEAF1A
  peer_interface: Ethernet27
  peer_type: l3leaf
  switchport:
    enabled: false
- name: Ethernet3/1
  description: P2P_LINK_TO_DC1-LEAF2A_Ethernet49/1
  shutdown: false
  speed: forced 100gfull
  mtu: 1500
  ip_address: 172.31.254.32/31
  peer: DC1-LEAF2A
  peer_interface: Ethernet49/1
  peer_type: l3leaf
  switchport:
    enabled: false
- name: Ethernet4/1
  description: P2P_LINK_TO_DC1-LEAF2A_Ethernet52/1
  shutdown: false
  speed: forced 100gfull
  mtu: 1500
  ip_address: 172.31.254.38/31
  peer: DC1-LEAF2A
  peer_interface: Ethernet52/1
  peer_type: l3leaf
  switchport:
    enabled: false
- name: Ethernet5/1
  description: P2P_LINK_TO_DC1-LEAF2B_Ethernet49/1
  shutdown: false
  speed: forced 100gfull
  mtu: 1500
  ip_address: 172.31.254.64/31
  peer: DC1-LEAF2B
  peer_interface: Ethernet49/1
  peer_type: l3leaf
  switchport:
    enabled: false
- name: Ethernet6/1
  description: P2P_LINK_TO_DC1-LEAF2B_Ethernet52/1
  shutdown: false
  speed: forced 100gfull
  mtu: 1500
  ip_address: 172.31.254.70/31
  peer: DC1-LEAF2B
  peer_interface: Ethernet52/1
  peer_type: l3leaf
  switchport:
    enabled: false
- name: Ethernet7/1
  description: P2P_LINK_TO_DC1-SVC3A_Ethernet49/1
  shutdown: false
  speed: forced 100gfull
  mtu: 1500
  ip_address: 172.31.254.96/31
  peer: DC1-SVC3A
  peer_interface: Ethernet49/1
  peer_type: l3leaf
  switchport:
    enabled: false
- name: Ethernet9/1
  description: P2P_LINK_TO_DC1-SVC3B_Ethernet49/1
  shutdown: false
  speed: forced 100gfull
  mtu: 1500
  ip_address: 172.31.254.128/31
  peer: DC1-SVC3B
  peer_interface: Ethernet49/1
  peer_type: l3leaf
  switchport:
    enabled: false
- name: Ethernet18
  description: P2P_LINK_TO_MLAG-OSPF-L3LEAF1A_Ethernet1
  shutdown: false
  mtu: 1500
  ip_address: 10.10.101.6/31
  peer: MLAG-OSPF-L3LEAF1A
  peer_interface: Ethernet1
  peer_type: l3leaf
  switchport:
    enabled: false
- name: Ethernet19
  description: P2P_LINK_TO_MH-LEAF1A_Ethernet1
  shutdown: false
  mtu: 1500
  ip_address: 10.10.101.0/31
  peer: MH-LEAF1A
  peer_interface: Ethernet1
  peer_type: l3leaf
  switchport:
    enabled: false
- name: Ethernet20
  description: P2P_LINK_TO_MH-LEAF1B_Ethernet1
  shutdown: false
  mtu: 1500
  ip_address: 10.10.101.2/31
  peer: MH-LEAF1B
  peer_interface: Ethernet1
  peer_type: l3leaf
  switchport:
    enabled: false
- name: Ethernet21
  description: P2P_LINK_TO_MH-LEAF2A_Ethernet1
  shutdown: false
  mtu: 1500
  ip_address: 10.10.101.4/31
  peer: MH-LEAF2A
  peer_interface: Ethernet1
  peer_type: l3leaf
  switchport:
    enabled: false
- name: Ethernet22
  description: P2P_LINK_TO_DC1-BL1A_Ethernet1
  shutdown: false
  speed: forced 100gfull
  mtu: 1500
  ip_address: 172.31.254.160/31
  peer: DC1-BL1A
  peer_interface: Ethernet1
  peer_type: l3leaf
  switchport:
    enabled: false
- name: Ethernet23
  description: P2P_LINK_TO_DC1-BL1B_Ethernet1
  shutdown: false
  speed: forced 100gfull
  mtu: 1500
  ip_address: 172.31.254.192/31
  peer: DC1-BL1B
  peer_interface: Ethernet1
  peer_type: l3leaf
  switchport:
    enabled: false
- name: Ethernet24
  description: P2P_LINK_TO_DC1-BL2A_Ethernet1
  shutdown: false
  speed: forced 100gfull
  mtu: 1500
  ip_address: 172.31.254.224/31
  peer: DC1-BL2A
  peer_interface: Ethernet1
  peer_type: l3leaf
  switchport:
    enabled: false
- name: Ethernet25
  description: P2P_LINK_TO_DC1-BL2B_Ethernet1
  shutdown: false
  speed: forced 100gfull
  mtu: 1500
  ip_address: 172.31.255.0/31
  peer: DC1-BL2B
  peer_interface: Ethernet1
  peer_type: l3leaf
  switchport:
    enabled: false
- name: Ethernet26
  description: P2P_LINK_TO_DC1-CL1A_Ethernet1
  shutdown: false
  speed: forced 100gfull
  mtu: 1500
  ip_address: 172.31.255.32/31
  peer: DC1-CL1A
  peer_interface: Ethernet1
  peer_type: l3leaf
  switchport:
    enabled: false
- name: Ethernet27
  description: P2P_LINK_TO_DC1-CL1B_Ethernet1
  shutdown: false
  speed: forced 100gfull
  mtu: 1500
  ip_address: 172.31.255.64/31
  peer: DC1-CL1B
  peer_interface: Ethernet1
  peer_type: l3leaf
  switchport:
    enabled: false
- name: Ethernet28
  description: P2P_LINK_TO_DC1_UNDEPLOYED_LEAF1A_Ethernet49/1
  shutdown: true
  speed: 100g-2
  mtu: 1500
  ip_address: 172.31.255.128/31
  peer: DC1_UNDEPLOYED_LEAF1A
  peer_interface: Ethernet49/1
  peer_type: l3leaf
  switchport:
    enabled: false
- name: Ethernet29
  description: P2P_LINK_TO_DC1_UNDEPLOYED_LEAF1B_Ethernet49/1
  shutdown: true
  speed: forced 100gfull
  mtu: 1500
  ip_address: 172.31.255.160/31
  peer: DC1_UNDEPLOYED_LEAF1B
  peer_interface: Ethernet49/1
  peer_type: l3leaf
  switchport:
    enabled: false
- name: Ethernet220
  description: P2P_LINK_TO_MLAG-OSPF-L3LEAF1B_Ethernet1
  shutdown: false
  mtu: 1500
  ip_address: 10.10.101.8/31
  peer: MLAG-OSPF-L3LEAF1B
  peer_interface: Ethernet1
  peer_type: l3leaf
  switchport:
    enabled: false
hostname: DC1-SPINE1
ip_name_servers:
- ip_address: 192.168.200.5
  vrf: MGMT
- ip_address: 8.8.8.8
  vrf: MGMT
- ip_address: 2001:db8::1
  vrf: MGMT
- ip_address: 2001:db8::2
  vrf: MGMT
ip_routing: true
is_deployed: true
local_users:
- name: admin
  disabled: true
  privilege: 15
  role: network-admin
  no_password: true
- name: cvpadmin
  privilege: 15
  role: network-admin
  sha512_password: $6$rZKcbIZ7iWGAWTUM$TCgDn1KcavS0s.OV8lacMTUkxTByfzcGlFlYUWroxYuU7M/9bIodhRO7nXGzMweUxvbk8mJmQl8Bh44cRktUj.
  ssh_key: ssh-rsa AAAAB3NzaC1yc2EAA82spi2mkxp4FgaLi4CjWkpnL1A/MD7WhrSNgqXToF7QCb9Lidagy9IHafQxfu7LwkFdyQIMu8XNwDZIycuf29wHbDdz1N+YNVK8zwyNAbMOeKMqblsEm2YIorgjzQX1m9+/rJeFBKz77PSgeMp/Rc3txFVuSmFmeTy3aMkU=
    cvpadmin@hostmachine.local
  secondary_ssh_key: ssh-rsa AAAAB3NzaC1yc2EAA82spi2mkxp4FgaLi4CjWkpnL1A/MD7WhrSNgqXToF7QCb9Lidagy9IHafQxfu7LwkFdyQIMu8XNwDZIycuf29wHbDdz1N+YNVK8zwyNAbMOeKMqblsEm2YIorgjzQX1m9+/rJeFBKz77PSgeMp/Rc3txFVuSmFmeTy3aMkz=
    cvpadmin@hostmachine.local
loopback_interfaces:
- name: Loopback0
  description: ROUTER_ID
  shutdown: false
  ip_address: 192.168.255.1/32
management_api_http:
  enable_https: true
  default_services: false
  enable_vrfs:
  - name: MGMT
management_interfaces:
- name: Management1
  description: OOB_MANAGEMENT
  shutdown: false
  vrf: MGMT
  ip_address: 192.168.200.101/24
  type: oob
  gateway: 192.168.200.5
metadata:
  platform: 7050SX3
ntp:
  local_interface:
    name: Management1
    vrf: MGMT
  servers:
  - name: 192.168.200.5
    preferred: true
    vrf: MGMT
  - name: 2001:db8::3
    vrf: MGMT
prefix_lists:
- name: PL-LOOPBACKS-EVPN-OVERLAY
  sequence_numbers:
  - sequence: 10
    action: permit 192.168.255.0/24 eq 32
route_maps:
- name: RM-CONN-2-BGP
  sequence_numbers:
  - sequence: 10
    type: permit
    match:
    - ip address prefix-list PL-LOOPBACKS-EVPN-OVERLAY
router_bfd:
  multihop:
    interval: 1200
    min_rx: 1200
    multiplier: 3
<<<<<<< HEAD
metadata:
  platform: 7050SX3
  fabric_name: EOS_DESIGNS_UNIT_TESTS
=======
router_bgp:
  as: '65001'
  router_id: 192.168.255.1
  maximum_paths:
    paths: 4
    ecmp: 4
  updates:
    wait_install: true
  bgp_defaults:
  - distance bgp 20 200 200
  bgp:
    default:
      ipv4_unicast: false
  peer_groups:
  - name: UNDERLAY-PEERS
    type: ipv4
    password: 0nsCUm70mvSTxVO0ldytrg==
    send_community: all
    maximum_routes: 12000
  - name: EVPN-OVERLAY-PEERS
    type: evpn
    next_hop_unchanged: true
    update_source: Loopback0
    bfd: true
    ebgp_multihop: 3
    password: q+VNViP5i4rVjW1cxFv2wA==
    send_community: all
    maximum_routes: 0
  neighbors:
  - ip_address: 172.31.254.1
    peer_group: UNDERLAY-PEERS
    remote_as: '65101'
    peer: DC1-LEAF1A
    description: DC1-LEAF1A_Ethernet27
  - ip_address: 172.31.254.33
    peer_group: UNDERLAY-PEERS
    remote_as: '65102'
    peer: DC1-LEAF2A
    description: DC1-LEAF2A_Ethernet49/1
  - ip_address: 172.31.254.39
    peer_group: UNDERLAY-PEERS
    remote_as: '65102'
    peer: DC1-LEAF2A
    description: DC1-LEAF2A_Ethernet52/1
  - ip_address: 172.31.254.65
    peer_group: UNDERLAY-PEERS
    remote_as: '65102'
    peer: DC1-LEAF2B
    description: DC1-LEAF2B_Ethernet49/1
  - ip_address: 172.31.254.71
    peer_group: UNDERLAY-PEERS
    remote_as: '65102'
    peer: DC1-LEAF2B
    description: DC1-LEAF2B_Ethernet52/1
  - ip_address: 172.31.254.97
    peer_group: UNDERLAY-PEERS
    remote_as: '65103'
    peer: DC1-SVC3A
    description: DC1-SVC3A_Ethernet49/1
  - ip_address: 172.31.254.129
    peer_group: UNDERLAY-PEERS
    remote_as: '65103'
    peer: DC1-SVC3B
    description: DC1-SVC3B_Ethernet49/1
  - ip_address: 10.10.101.7
    peer_group: UNDERLAY-PEERS
    remote_as: '65161'
    peer: MLAG-OSPF-L3LEAF1A
    description: MLAG-OSPF-L3LEAF1A_Ethernet1
  - ip_address: 10.10.101.1
    peer_group: UNDERLAY-PEERS
    remote_as: '65151'
    peer: MH-LEAF1A
    description: MH-LEAF1A_Ethernet1
  - ip_address: 10.10.101.3
    peer_group: UNDERLAY-PEERS
    remote_as: '65152'
    peer: MH-LEAF1B
    description: MH-LEAF1B_Ethernet1
  - ip_address: 10.10.101.5
    peer_group: UNDERLAY-PEERS
    remote_as: '65153'
    peer: MH-LEAF2A
    description: MH-LEAF2A_Ethernet1
  - ip_address: 172.31.254.161
    peer_group: UNDERLAY-PEERS
    remote_as: '65104'
    peer: DC1-BL1A
    description: DC1-BL1A_Ethernet1
  - ip_address: 172.31.254.193
    peer_group: UNDERLAY-PEERS
    remote_as: '65105'
    peer: DC1-BL1B
    description: DC1-BL1B_Ethernet1
  - ip_address: 172.31.254.225
    peer_group: UNDERLAY-PEERS
    remote_as: '65106'
    peer: DC1-BL2A
    description: DC1-BL2A_Ethernet1
  - ip_address: 172.31.255.1
    peer_group: UNDERLAY-PEERS
    remote_as: '65107'
    peer: DC1-BL2B
    description: DC1-BL2B_Ethernet1
  - ip_address: 172.31.255.33
    peer_group: UNDERLAY-PEERS
    remote_as: '65108'
    peer: DC1-CL1A
    description: DC1-CL1A_Ethernet1
  - ip_address: 172.31.255.65
    peer_group: UNDERLAY-PEERS
    remote_as: '65109'
    peer: DC1-CL1B
    description: DC1-CL1B_Ethernet1
  - ip_address: 172.31.255.129
    peer_group: UNDERLAY-PEERS
    remote_as: '65110'
    peer: DC1_UNDEPLOYED_LEAF1A
    description: DC1_UNDEPLOYED_LEAF1A_Ethernet49/1
    shutdown: true
  - ip_address: 172.31.255.161
    peer_group: UNDERLAY-PEERS
    remote_as: '65111'
    peer: DC1_UNDEPLOYED_LEAF1B
    description: DC1_UNDEPLOYED_LEAF1B_Ethernet49/1
    shutdown: true
  - ip_address: 10.10.101.9
    peer_group: UNDERLAY-PEERS
    remote_as: '65161'
    peer: MLAG-OSPF-L3LEAF1B
    description: MLAG-OSPF-L3LEAF1B_Ethernet1
  - ip_address: 192.168.255.14
    peer_group: EVPN-OVERLAY-PEERS
    remote_as: '65104'
    peer: DC1-BL1A
    description: DC1-BL1A
  - ip_address: 192.168.255.15
    peer_group: EVPN-OVERLAY-PEERS
    remote_as: '65105'
    peer: DC1-BL1B
    description: DC1-BL1B
  - ip_address: 192.168.255.16
    peer_group: EVPN-OVERLAY-PEERS
    remote_as: '65106'
    peer: DC1-BL2A
    description: DC1-BL2A
  - ip_address: 192.168.255.17
    peer_group: EVPN-OVERLAY-PEERS
    remote_as: '65107'
    peer: DC1-BL2B
    description: DC1-BL2B
  - ip_address: 192.168.255.18
    peer_group: EVPN-OVERLAY-PEERS
    remote_as: '65108'
    peer: DC1-CL1A
    description: DC1-CL1A
  - ip_address: 192.168.255.19
    peer_group: EVPN-OVERLAY-PEERS
    remote_as: '65109'
    peer: DC1-CL1B
    description: DC1-CL1B
  - ip_address: 192.168.42.42
    peer_group: EVPN-OVERLAY-PEERS
    remote_as: '65101'
    peer: DC1-LEAF1A
    description: DC1-LEAF1A
  - ip_address: 192.168.255.10
    peer_group: EVPN-OVERLAY-PEERS
    remote_as: '65102'
    peer: DC1-LEAF2A
    description: DC1-LEAF2A
  - ip_address: 192.168.255.11
    peer_group: EVPN-OVERLAY-PEERS
    remote_as: '65102'
    peer: DC1-LEAF2B
    description: DC1-LEAF2B
  - ip_address: 192.168.255.12
    peer_group: EVPN-OVERLAY-PEERS
    remote_as: '65103'
    peer: DC1-SVC3A
    description: DC1-SVC3A
  - ip_address: 192.168.255.13
    peer_group: EVPN-OVERLAY-PEERS
    remote_as: '65103'
    peer: DC1-SVC3B
    description: DC1-SVC3B
  - ip_address: 192.168.255.21
    peer_group: EVPN-OVERLAY-PEERS
    remote_as: '65110'
    peer: DC1_UNDEPLOYED_LEAF1A
    description: DC1_UNDEPLOYED_LEAF1A
    shutdown: true
  - ip_address: 192.168.255.22
    peer_group: EVPN-OVERLAY-PEERS
    remote_as: '65111'
    peer: DC1_UNDEPLOYED_LEAF1B
    description: DC1_UNDEPLOYED_LEAF1B
    shutdown: true
  - ip_address: 192.168.255.33
    peer_group: EVPN-OVERLAY-PEERS
    remote_as: '65151'
    peer: MH-LEAF1A
    description: MH-LEAF1A
  - ip_address: 192.168.255.34
    peer_group: EVPN-OVERLAY-PEERS
    remote_as: '65152'
    peer: MH-LEAF1B
    description: MH-LEAF1B
  - ip_address: 192.168.255.35
    peer_group: EVPN-OVERLAY-PEERS
    remote_as: '65153'
    peer: MH-LEAF2A
    description: MH-LEAF2A
  - ip_address: 192.168.255.36
    peer_group: EVPN-OVERLAY-PEERS
    remote_as: '65161'
    peer: MLAG-OSPF-L3LEAF1A
    description: MLAG-OSPF-L3LEAF1A
  - ip_address: 192.168.255.37
    peer_group: EVPN-OVERLAY-PEERS
    remote_as: '65161'
    peer: MLAG-OSPF-L3LEAF1B
    description: MLAG-OSPF-L3LEAF1B
  redistribute:
    connected:
      enabled: true
      route_map: RM-CONN-2-BGP
  address_family_evpn:
    peer_groups:
    - name: EVPN-OVERLAY-PEERS
      activate: true
  address_family_ipv4:
    peer_groups:
    - name: UNDERLAY-PEERS
      activate: true
    - name: EVPN-OVERLAY-PEERS
      activate: false
service_routing_protocols_model: multi-agent
snmp_server:
  contact: example@example.com
  location: EOS_DESIGNS_UNIT_TESTS DC1-SPINE1
spanning_tree:
  mode: none
static_routes:
- vrf: MGMT
  destination_address_prefix: 0.0.0.0/0
  gateway: 192.168.200.5
transceiver_qsfp_default_mode_4x10: true
vlan_internal_order:
  allocation: ascending
  range:
    beginning: 1006
    ending: 1199
vrfs:
- name: MGMT
  ip_routing: false
>>>>>>> 6ac93b3e
<|MERGE_RESOLUTION|>--- conflicted
+++ resolved
@@ -275,6 +275,7 @@
   gateway: 192.168.200.5
 metadata:
   platform: 7050SX3
+  fabric_name: EOS_DESIGNS_UNIT_TESTS
 ntp:
   local_interface:
     name: Management1
@@ -302,11 +303,6 @@
     interval: 1200
     min_rx: 1200
     multiplier: 3
-<<<<<<< HEAD
-metadata:
-  platform: 7050SX3
-  fabric_name: EOS_DESIGNS_UNIT_TESTS
-=======
 router_bgp:
   as: '65001'
   router_id: 192.168.255.1
@@ -562,5 +558,4 @@
     ending: 1199
 vrfs:
 - name: MGMT
-  ip_routing: false
->>>>>>> 6ac93b3e
+  ip_routing: false