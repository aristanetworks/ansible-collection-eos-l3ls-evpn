--- conflicted
+++ resolved
@@ -1,123 +1,6 @@
-<<<<<<< HEAD
-hostname: MH-LEAF2A
-is_deployed: true
-router_bgp:
-  as: '65153'
-  router_id: 192.168.255.35
-  bgp:
-    default:
-      ipv4_unicast: false
-  maximum_paths:
-    paths: 4
-    ecmp: 4
-  redistribute:
-    connected:
-      enabled: true
-      route_map: RM-CONN-2-BGP
-    static:
-      enabled: true
-  updates:
-    wait_install: true
-  peer_groups:
-  - name: UNDERLAY-PEERS
-    type: ipv4
-    password: 0nsCUm70mvSTxVO0ldytrg==
-    maximum_routes: 12000
-    send_community: all
-    route_map_out: RM-BGP-UNDERLAY-PEERS-OUT
-  - name: EVPN-OVERLAY-PEERS
-    type: evpn
-    update_source: Loopback0
-    bfd: true
-    password: q+VNViP5i4rVjW1cxFv2wA==
-    send_community: all
-    maximum_routes: 0
-    ebgp_multihop: 3
-  address_family_ipv4:
-    peer_groups:
-    - name: UNDERLAY-PEERS
-      activate: true
-    - name: EVPN-OVERLAY-PEERS
-      activate: false
-  neighbors:
-  - ip_address: 10.10.101.4
-    peer_group: UNDERLAY-PEERS
-    remote_as: '65001'
-    peer: DC1-SPINE1
-    description: DC1-SPINE1_Ethernet21
-  - ip_address: 192.168.255.1
-    peer_group: EVPN-OVERLAY-PEERS
-    peer: DC1-SPINE1
-    description: DC1-SPINE1
-    remote_as: '65001'
-  address_family_evpn:
-    peer_groups:
-    - name: EVPN-OVERLAY-PEERS
-      activate: true
-    evpn_hostflap_detection:
-      window: 180
-      threshold: 5
-      enabled: true
-      expiry_timeout: 10
-  vrfs:
-  - name: default
-    rd: 192.168.255.35:21
-    route_targets:
-      import:
-      - address_family: evpn
-        route_targets:
-        - '21:21'
-      export:
-      - address_family: evpn
-        route_targets:
-        - '21:21'
-        - route-map RM-EVPN-EXPORT-VRF-DEFAULT
-  - name: Tenant_X_OP_Zone
-    rd: 192.168.255.35:20
-    route_targets:
-      import:
-      - address_family: evpn
-        route_targets:
-        - '20:20'
-      export:
-      - address_family: evpn
-        route_targets:
-        - '20:20'
-    router_id: 10.255.1.35
-    redistribute:
-      connected:
-        enabled: true
-  vlan_aware_bundles:
-  - name: default
-    rd: 192.168.255.35:21
-    route_targets:
-      both:
-      - '21:21'
-    redistribute_routes:
-    - learned
-    vlan: '311'
-  - name: Tenant_X_OP_Zone
-    rd: 192.168.255.35:20
-    route_targets:
-      both:
-      - '20:20'
-    redistribute_routes:
-    - learned
-    vlan: '310'
-static_routes:
-- vrf: MGMT
-  destination_address_prefix: 0.0.0.0/0
-  gateway: 192.168.200.5
-- destination_address_prefix: 10.0.0.0/8
-  gateway: 10.2.10.100
-  vrf: default
-service_routing_protocols_model: multi-agent
-ip_routing: true
-=======
 aaa_root:
   disabled: true
 config_end: true
->>>>>>> 6ac93b3e
 daemon_terminattr:
   cvaddrs:
   - 192.168.200.11:9910
@@ -405,7 +288,7 @@
       - address_family: evpn
         route_targets:
         - '20:20'
-    router_id: 192.168.255.35
+    router_id: 10.255.1.35
     redistribute:
       connected:
         enabled: true
