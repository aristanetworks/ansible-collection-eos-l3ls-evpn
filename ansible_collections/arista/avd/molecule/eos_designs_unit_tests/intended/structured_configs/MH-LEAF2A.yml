aaa_root:
  disabled: true
config_end: true
daemon_terminattr:
  cvaddrs:
  - 192.168.200.11:9910
  cvauth:
    method: key
    key: telarista
  cvvrf: MGMT
  disable_aaa: false
  ingestexclude: /Sysdb/cell/1/agent,/Sysdb/cell/2/agent
  smashexcludes: ale,flexCounter,hardware,kni,pulse,strata
enable_password:
  disabled: true
ethernet_interfaces:
- name: Ethernet1
  description: P2P_LINK_TO_DC1-SPINE1_Ethernet21
  shutdown: false
  mtu: 1500
  link_tracking_groups:
  - name: Eth-conn-to-router
    direction: upstream
  ip_address: 10.10.101.5/31
  peer: DC1-SPINE1
  peer_interface: Ethernet21
  peer_type: spine
  switchport:
    enabled: false
- name: Ethernet2
  description: MH-L2LEAF1A_Ethernet1
  shutdown: false
  channel_group:
    id: 2
    mode: active
  peer: MH-L2LEAF1A
  peer_interface: Ethernet1
  peer_type: l2leaf
- name: Ethernet10
  description: ROUTER01_Eth1
  shutdown: false
  link_tracking_groups:
  - name: Eth-conn-to-router
    direction: downstream
  peer: ROUTER01
  peer_interface: Eth1
  peer_type: router
  port_profile: Tenant_X_LT
  switchport:
    enabled: true
    mode: access
    access_vlan: 310
hostname: MH-LEAF2A
ip_igmp_snooping:
  globally_enabled: true
ip_name_servers:
- ip_address: 192.168.200.5
  vrf: MGMT
- ip_address: 8.8.8.8
  vrf: MGMT
- ip_address: 2001:db8::1
  vrf: MGMT
- ip_address: 2001:db8::2
  vrf: MGMT
ip_routing: true
ip_virtual_router_mac_address: 00:1c:73:00:dc:01
is_deployed: true
lacp:
  port_id:
    range:
      begin: 257
      end: 768
link_tracking_groups:
- name: Eth-conn-to-router
  recovery_delay: 520
local_users:
- name: admin
  disabled: true
  privilege: 15
  role: network-admin
  no_password: true
- name: cvpadmin
  privilege: 15
  role: network-admin
  sha512_password: $6$rZKcbIZ7iWGAWTUM$TCgDn1KcavS0s.OV8lacMTUkxTByfzcGlFlYUWroxYuU7M/9bIodhRO7nXGzMweUxvbk8mJmQl8Bh44cRktUj.
  ssh_key: ssh-rsa AAAAB3NzaC1yc2EAA82spi2mkxp4FgaLi4CjWkpnL1A/MD7WhrSNgqXToF7QCb9Lidagy9IHafQxfu7LwkFdyQIMu8XNwDZIycuf29wHbDdz1N+YNVK8zwyNAbMOeKMqblsEm2YIorgjzQX1m9+/rJeFBKz77PSgeMp/Rc3txFVuSmFmeTy3aMkU=
    cvpadmin@hostmachine.local
  secondary_ssh_key: ssh-rsa AAAAB3NzaC1yc2EAA82spi2mkxp4FgaLi4CjWkpnL1A/MD7WhrSNgqXToF7QCb9Lidagy9IHafQxfu7LwkFdyQIMu8XNwDZIycuf29wHbDdz1N+YNVK8zwyNAbMOeKMqblsEm2YIorgjzQX1m9+/rJeFBKz77PSgeMp/Rc3txFVuSmFmeTy3aMkz=
    cvpadmin@hostmachine.local
loopback_interfaces:
- name: Loopback0
  description: ROUTER_ID
  shutdown: false
  ip_address: 192.168.255.35/32
- name: Loopback1
  description: VXLAN_TUNNEL_SOURCE
  shutdown: false
  ip_address: 192.168.254.35/32
- name: Loopback100
  description: Tenant_X_OP_Zone_VTEP_DIAGNOSTICS
  shutdown: false
  vrf: Tenant_X_OP_Zone
  ip_address: 10.255.1.35/32
  ipv6_address: 2001:db8:1::3/128
management_api_http:
  enable_https: true
  default_services: false
  enable_vrfs:
  - name: MGMT
management_interfaces:
- name: Management1
  description: OOB_MANAGEMENT
  shutdown: false
  vrf: MGMT
  ip_address: 192.168.201.106/24
  type: oob
  gateway: 192.168.200.5
metadata:
  platform: vEOS-LAB
ntp:
  local_interface:
    name: Management1
    vrf: MGMT
  servers:
  - name: 192.168.200.5
    preferred: true
    vrf: MGMT
  - name: 2001:db8::3
    vrf: MGMT
port_channel_interfaces:
- name: Port-Channel2
  description: MH-L2LEAF1A_Po1
  shutdown: false
  switchport:
    enabled: true
    mode: trunk
    trunk:
      allowed_vlan: '310'
prefix_lists:
- name: PL-LOOPBACKS-EVPN-OVERLAY
  sequence_numbers:
  - sequence: 10
    action: permit 192.168.255.0/24 eq 32
  - sequence: 20
    action: permit 192.168.254.0/24 eq 32
- name: PL-SVI-VRF-DEFAULT
  sequence_numbers:
  - sequence: 10
    action: permit 10.2.10.0/24
- name: PL-STATIC-VRF-DEFAULT
  sequence_numbers:
  - sequence: 10
    action: permit 10.0.0.0/8
route_maps:
- name: RM-CONN-2-BGP
  sequence_numbers:
  - sequence: 10
    type: permit
    match:
    - ip address prefix-list PL-LOOPBACKS-EVPN-OVERLAY
  - sequence: 30
    type: permit
    match:
    - ip address prefix-list PL-SVI-VRF-DEFAULT
- name: RM-EVPN-EXPORT-VRF-DEFAULT
  sequence_numbers:
  - sequence: 10
    type: permit
    match:
    - ip address prefix-list PL-SVI-VRF-DEFAULT
  - sequence: 20
    type: permit
    match:
    - ip address prefix-list PL-STATIC-VRF-DEFAULT
- name: RM-BGP-UNDERLAY-PEERS-OUT
  sequence_numbers:
  - sequence: 10
    type: deny
    match:
    - ip address prefix-list PL-SVI-VRF-DEFAULT
  - sequence: 15
    type: deny
    match:
    - ip address prefix-list PL-STATIC-VRF-DEFAULT
  - sequence: 20
    type: permit
router_bfd:
  multihop:
    interval: 1200
    min_rx: 1200
    multiplier: 3
router_bgp:
  as: '65153'
  router_id: 192.168.255.35
  maximum_paths:
    paths: 4
    ecmp: 4
  updates:
    wait_install: true
  bgp:
    default:
      ipv4_unicast: false
  peer_groups:
  - name: UNDERLAY-PEERS
    type: ipv4
    password: 0nsCUm70mvSTxVO0ldytrg==
    send_community: all
    maximum_routes: 12000
    route_map_out: RM-BGP-UNDERLAY-PEERS-OUT
  - name: EVPN-OVERLAY-PEERS
    type: evpn
    update_source: Loopback0
    bfd: true
    ebgp_multihop: 3
    password: q+VNViP5i4rVjW1cxFv2wA==
    send_community: all
    maximum_routes: 0
  neighbors:
  - ip_address: 10.10.101.4
    peer_group: UNDERLAY-PEERS
    remote_as: '65001'
    peer: DC1-SPINE1
    description: DC1-SPINE1_Ethernet21
  - ip_address: 192.168.255.1
    peer_group: EVPN-OVERLAY-PEERS
    remote_as: '65001'
    peer: DC1-SPINE1
    description: DC1-SPINE1
  redistribute:
    connected:
      enabled: true
      route_map: RM-CONN-2-BGP
    static:
      enabled: true
  vlan_aware_bundles:
  - name: default
    rd: 192.168.255.35:21
    route_targets:
      both:
      - '21:21'
    redistribute_routes:
    - learned
    vlan: '311'
  - name: Tenant_X_OP_Zone
    rd: 192.168.255.35:20
    route_targets:
      both:
      - '20:20'
    redistribute_routes:
    - learned
    vlan: '310'
  address_family_evpn:
    peer_groups:
    - name: EVPN-OVERLAY-PEERS
      activate: true
    evpn_hostflap_detection:
      enabled: true
      window: 180
      threshold: 5
      expiry_timeout: 10
  address_family_ipv4:
    peer_groups:
    - name: UNDERLAY-PEERS
      activate: true
    - name: EVPN-OVERLAY-PEERS
      activate: false
  vrfs:
  - name: default
    rd: 192.168.255.35:21
    route_targets:
      import:
      - address_family: evpn
        route_targets:
        - '21:21'
      export:
      - address_family: evpn
        route_targets:
        - '21:21'
        - route-map RM-EVPN-EXPORT-VRF-DEFAULT
  - name: Tenant_X_OP_Zone
    rd: 192.168.255.35:20
    route_targets:
      import:
      - address_family: evpn
        route_targets:
        - '20:20'
      export:
      - address_family: evpn
        route_targets:
        - '20:20'
    router_id: 192.168.255.35
    redistribute:
      connected:
        enabled: true
service_routing_protocols_model: multi-agent
snmp_server:
  contact: example@example.com
  location: EOS_DESIGNS_UNIT_TESTS MH-LEAF2A
static_routes:
- vrf: MGMT
  destination_address_prefix: 0.0.0.0/0
  gateway: 192.168.200.5
- vrf: default
  destination_address_prefix: 10.0.0.0/8
  gateway: 10.2.10.100
transceiver_qsfp_default_mode_4x10: true
virtual_source_nat_vrfs:
- name: Tenant_X_OP_Zone
  ip_address: 10.255.1.35
  ipv6_address: 2001:db8:1::3
vlan_interfaces:
- name: Vlan311
  description: Tenant_default_vrf
  shutdown: false
  ip_address_virtual: 10.2.10.1/24
  tenant: Tenant_X
  tags:
  - default_vrf
- name: Vlan310
  description: Tenant_X_OP_Zone_1
  shutdown: false
  vrf: Tenant_X_OP_Zone
  ip_address_virtual: 10.1.10.1/24
  tenant: Tenant_X
  tags:
  - opzone
vlan_internal_order:
  allocation: ascending
  range:
    beginning: 1006
    ending: 1199
vlans:
- id: 311
  name: Tenant_default_vrf
  tenant: Tenant_X
- id: 310
  name: Tenant_X_OP_Zone_1
  tenant: Tenant_X
vrfs:
- name: MGMT
  ip_routing: false
- name: Tenant_X_OP_Zone
  ip_routing: true
  tenant: Tenant_X
vxlan_interface:
  vxlan1:
    description: MH-LEAF2A_VTEP
    vxlan:
      source_interface: Loopback1
      udp_port: 4789
      vlans:
      - id: 311
        vni: 11311
      - id: 310
        vni: 11310
      vrfs:
      - name: default
        vni: 21
      - name: Tenant_X_OP_Zone
<<<<<<< HEAD
        vni: 20
virtual_source_nat_vrfs:
- name: Tenant_X_OP_Zone
  ip_address: 10.255.1.35
  ipv6_address: 2001:db8:1::3
metadata:
  platform: vEOS-LAB
  fabric_name: EOS_DESIGNS_UNIT_TESTS
=======
        vni: 20
>>>>>>> 6ac93b3e
<|MERGE_RESOLUTION|>--- conflicted
+++ resolved
@@ -117,6 +117,7 @@
   gateway: 192.168.200.5
 metadata:
   platform: vEOS-LAB
+  fabric_name: EOS_DESIGNS_UNIT_TESTS
 ntp:
   local_interface:
     name: Management1
@@ -357,15 +358,4 @@
       - name: default
         vni: 21
       - name: Tenant_X_OP_Zone
-<<<<<<< HEAD
-        vni: 20
-virtual_source_nat_vrfs:
-- name: Tenant_X_OP_Zone
-  ip_address: 10.255.1.35
-  ipv6_address: 2001:db8:1::3
-metadata:
-  platform: vEOS-LAB
-  fabric_name: EOS_DESIGNS_UNIT_TESTS
-=======
-        vni: 20
->>>>>>> 6ac93b3e
+        vni: 20