hostname: uplink_lan_wan_router2
is_deployed: true
router_bgp:
  as: '65100'
  router_id: 192.168.1.2
  bgp:
    default:
      ipv4_unicast: false
  maximum_paths:
    paths: 16
  updates:
    wait_install: true
  redistribute_routes:
  - source_protocol: connected
    route_map: RM-CONN-2-BGP
  peer_groups:
  - name: WAN-OVERLAY-PEERS
    type: wan
    update_source: Dps1
    bfd: true
    send_community: all
    maximum_routes: 0
    remote_as: '65100'
    ttl_maximum_hops: 1
    bfd_timers:
      interval: 1000
      min_rx: 1000
      multiplier: 10
  address_family_evpn:
    peer_groups:
    - name: WAN-OVERLAY-PEERS
      activate: true
      route_map_in: RM-EVPN-SOO-IN
      route_map_out: RM-EVPN-SOO-OUT
  address_family_ipv4:
    peer_groups:
    - name: WAN-OVERLAY-PEERS
      activate: false
  address_family_ipv4_sr_te:
    peer_groups:
    - name: WAN-OVERLAY-PEERS
      activate: true
  address_family_link_state:
    peer_groups:
    - name: WAN-OVERLAY-PEERS
      activate: true
    path_selection:
      roles:
        producer: true
  address_family_path_selection:
    peer_groups:
    - name: WAN-OVERLAY-PEERS
      activate: true
    bgp:
      additional_paths:
        receive: true
        send:
          any: true
  vrfs:
  - name: VRF1
    rd: 192.168.1.2:123
    route_targets:
      import:
      - address_family: evpn
        route_targets:
        - 123:123
      export:
      - address_family: evpn
        route_targets:
        - 123:123
    router_id: 192.168.1.2
    redistribute_routes:
    - source_protocol: connected
  - name: default
    rd: 192.168.1.2:1
    route_targets:
      import:
      - address_family: evpn
        route_targets:
        - '1:1'
      export:
      - address_family: evpn
        route_targets:
        - '1:1'
        - route-map RM-EVPN-EXPORT-VRF-DEFAULT
service_routing_protocols_model: multi-agent
ip_routing: true
aaa_root:
  disabled: true
config_end: true
enable_password:
  disabled: true
transceiver_qsfp_default_mode_4x10: false
spanning_tree:
  mode: none
vrfs:
- name: MGMT
  ip_routing: false
- name: VRF1
  tenant: TEST
  ip_routing: true
  ipv6_routing: true
management_api_http:
  enable_vrfs:
  - name: MGMT
  enable_https: true
ethernet_interfaces:
- name: Ethernet2
  peer: uplink_lan_l2leaf
  peer_interface: Ethernet2
  peer_type: l2leaf
  description: UPLINK_LAN_L2LEAF_Ethernet2
  shutdown: false
<<<<<<< HEAD
  switchport:
    enabled: false
  mtu: 9214
=======
  type: routed
  mtu: 9218
>>>>>>> f6d38e71
- name: Ethernet2.10
  peer: uplink_lan_l2leaf
  peer_interface: Ethernet2 VLAN 10
  peer_type: l2leaf
  description: VLAN10_NATIVE
  shutdown: false
  type: l3dot1q
  encapsulation_dot1q_vlan: 10
  vrf: VRF1
  ip_address: 10.0.10.1/24
  mtu: 9218
  flow_tracker:
    hardware: FLOW-TRACKER
- name: Ethernet2.100
  peer: uplink_lan_l2leaf
  peer_interface: Ethernet2 VLAN 100
  peer_type: l2leaf
  description: My vlan 100
  shutdown: false
  type: l3dot1q
  encapsulation_dot1q_vlan: 100
  vrf: VRF1
  ip_address: 10.0.100.1/24
  ipv6_address: cafe::cafe/64
  ipv6_enable: true
  eos_cli: comment yo
  flow_tracker:
    hardware: FLOW-TRACKER
  _custom_key: custom_value
- name: Ethernet1
  peer_type: l3_interface
  ip_address: 10.9.9.1/31
  shutdown: false
  switchport:
    enabled: false
  description: Comcast_999
loopback_interfaces:
- name: Loopback0
  description: ROUTER_ID
  shutdown: false
  ip_address: 192.168.1.2/32
prefix_lists:
- name: PL-LOOPBACKS-EVPN-OVERLAY
  sequence_numbers:
  - sequence: 10
    action: permit 192.168.1.0/24 eq 32
route_maps:
- name: RM-CONN-2-BGP
  sequence_numbers:
  - sequence: 10
    type: permit
    match:
    - ip address prefix-list PL-LOOPBACKS-EVPN-OVERLAY
    set:
    - extcommunity soo 192.168.1.2:2 additive
- name: RM-EVPN-SOO-IN
  sequence_numbers:
  - sequence: 10
    type: deny
    match:
    - extcommunity ECL-EVPN-SOO
  - sequence: 20
    type: permit
- name: RM-EVPN-SOO-OUT
  sequence_numbers:
  - sequence: 10
    type: permit
    set:
    - extcommunity soo 192.168.1.2:2 additive
- name: RM-EVPN-EXPORT-VRF-DEFAULT
  sequence_numbers:
  - sequence: 10
    type: permit
    match:
    - extcommunity ECL-EVPN-SOO
agents:
- name: KernelFib
  environment_variables:
  - name: KERNELFIB_PROGRAM_ALL_ECMP
    value: '1'
ip_extcommunity_lists:
- name: ECL-EVPN-SOO
  entries:
  - type: permit
    extcommunities: soo 192.168.1.2:2
ip_security:
  ike_policies:
  - name: CP-IKE-POLICY
    local_id: 192.168.2.2
  sa_policies:
  - name: CP-SA-POLICY
    esp:
      encryption: aes256gcm128
    pfs_dh_group: 14
  profiles:
  - name: CP-PROFILE
    ike_policy: CP-IKE-POLICY
    sa_policy: CP-SA-POLICY
    connection: start
    shared_key: test
    dpd:
      interval: 10
      time: 50
      action: clear
    mode: transport
  key_controller:
    profile: CP-PROFILE
management_security:
  ssl_profiles:
  - name: STUN-DTLS
    certificate:
      file: STUN-DTLS.crt
      key: STUN-DTLS.key
    trust_certificate:
      certificates:
      - aristaDeviceCertProvisionerDefaultRootCA.crt
    tls_versions: '1.2'
router_adaptive_virtual_topology:
  topology_role: edge
  region:
    name: region1
    id: 1
  zone:
    name: region1-ZONE
    id: 1
  site:
    name: site2
    id: 2
  profiles:
  - name: DEFAULT-POLICY-DEFAULT
    load_balance_policy: LB-DEFAULT-POLICY-DEFAULT
  - name: DEFAULT-POLICY-CONTROL-PLANE
    load_balance_policy: LB-DEFAULT-POLICY-CONTROL-PLANE
  vrfs:
  - name: VRF1
    policy: DEFAULT-POLICY
    profiles:
    - name: DEFAULT-POLICY-DEFAULT
      id: 1
  - name: default
    policy: DEFAULT-POLICY-WITH-CP
    profiles:
    - name: DEFAULT-POLICY-CONTROL-PLANE
      id: 254
    - name: DEFAULT-POLICY-DEFAULT
      id: 1
  policies:
  - name: DEFAULT-POLICY
    matches:
    - application_profile: default
      avt_profile: DEFAULT-POLICY-DEFAULT
  - name: DEFAULT-POLICY-WITH-CP
    matches:
    - application_profile: APP-PROFILE-CONTROL-PLANE
      avt_profile: DEFAULT-POLICY-CONTROL-PLANE
    - application_profile: default
      avt_profile: DEFAULT-POLICY-DEFAULT
router_bfd:
  multihop:
    interval: 300
    min_rx: 300
    multiplier: 3
router_path_selection:
  tcp_mss_ceiling:
    ipv4_segment_size: auto
  path_groups:
  - name: INET
    id: 100
    local_interfaces:
    - name: Ethernet1
    dynamic_peers:
      enabled: true
  load_balance_policies:
  - name: LB-DEFAULT-POLICY-DEFAULT
    path_groups:
    - name: INET
  - name: LB-DEFAULT-POLICY-CONTROL-PLANE
    path_groups:
    - name: INET
router_traffic_engineering:
  enabled: true
application_traffic_recognition:
  application_profiles:
  - name: APP-PROFILE-CONTROL-PLANE
    applications:
    - name: APP-CONTROL-PLANE
  applications:
    ipv4_applications:
    - name: APP-CONTROL-PLANE
      dest_prefix_set_name: PFX-PATHFINDERS
  field_sets:
    ipv4_prefixes:
    - name: PFX-PATHFINDERS
dps_interfaces:
- name: Dps1
  description: DPS Interface
  mtu: 9194
  ip_address: 192.168.2.2/32
  flow_tracker:
    hardware: FLOW-TRACKER
vxlan_interface:
  vxlan1:
    description: uplink_lan_wan_router2_VTEP
    vxlan:
      udp_port: 4789
      source_interface: Dps1
      vrfs:
      - name: VRF1
        vni: 123
      - name: default
        vni: 1
flow_tracking:
  hardware:
    trackers:
    - name: FLOW-TRACKER
      record_export:
        on_inactive_timeout: 70000
        on_interval: 300000
      exporters:
      - name: CV-TELEMETRY
        collector:
          host: 127.0.0.1
        local_interface: Loopback0
        template_interval: 3600000
    shutdown: false
metadata:
  cv_tags:
    device_tags:
    - name: Role
      value: edge
    - name: Region
      value: region1
    - name: Zone
      value: region1-ZONE
    - name: Site
      value: site2
    interface_tags:
    - interface: Ethernet2
      tags:
      - name: Type
        value: lan
    - interface: Ethernet2.10
      tags:
      - name: Type
        value: lan
    - interface: Ethernet2.100
      tags:
      - name: Type
        value: lan
    - interface: Ethernet1
      tags:
      - name: Type
        value: wan
      - name: Carrier
        value: Comcast
      - name: Circuit
        value: '999'
  cv_pathfinder:
    role: edge
    ssl_profile: STUN-DTLS
    vtep_ip: 192.168.2.2
    region: region1
    zone: region1-ZONE
    site: site2
    interfaces:
    - name: Ethernet1
      carrier: Comcast
      circuit_id: '999'
      pathgroup: INET<|MERGE_RESOLUTION|>--- conflicted
+++ resolved
@@ -111,14 +111,9 @@
   peer_type: l2leaf
   description: UPLINK_LAN_L2LEAF_Ethernet2
   shutdown: false
-<<<<<<< HEAD
   switchport:
     enabled: false
-  mtu: 9214
-=======
-  type: routed
   mtu: 9218
->>>>>>> f6d38e71
 - name: Ethernet2.10
   peer: uplink_lan_l2leaf
   peer_interface: Ethernet2 VLAN 10
