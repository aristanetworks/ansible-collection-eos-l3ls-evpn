hostname: uplink_lan_wan_router2
is_deployed: true
router_bgp:
  as: '65100'
  router_id: 192.168.1.2
  bgp:
    default:
      ipv4_unicast: false
  maximum_paths:
    paths: 16
  updates:
    wait_install: true
  redistribute_routes:
  - source_protocol: connected
    route_map: RM-CONN-2-BGP
  peer_groups:
  - name: WAN-OVERLAY-PEERS
    type: wan
    update_source: Dps1
    bfd: true
    send_community: all
    maximum_routes: 0
    remote_as: '65100'
    ttl_maximum_hops: 1
    bfd_timers:
      interval: 1000
      min_rx: 1000
      multiplier: 10
  address_family_evpn:
    peer_groups:
    - name: WAN-OVERLAY-PEERS
      activate: true
      route_map_in: RM-EVPN-SOO-IN
      route_map_out: RM-EVPN-SOO-OUT
  address_family_ipv4:
    peer_groups:
    - name: WAN-OVERLAY-PEERS
      activate: false
  address_family_ipv4_sr_te:
    peer_groups:
    - name: WAN-OVERLAY-PEERS
      activate: true
  address_family_link_state:
    peer_groups:
    - name: WAN-OVERLAY-PEERS
      activate: true
    path_selection:
      roles:
        producer: true
  address_family_path_selection:
    peer_groups:
    - name: WAN-OVERLAY-PEERS
      activate: true
    bgp:
      additional_paths:
        receive: true
        send:
          any: true
  vrfs:
  - name: VRF1
    router_id: 192.168.1.2
    rd: 192.168.1.2:123
    route_targets:
      import:
      - address_family: evpn
        route_targets:
        - 123:123
      export:
      - address_family: evpn
        route_targets:
        - 123:123
    redistribute_routes:
    - source_protocol: connected
  - name: default
    rd: 192.168.1.2:1
    route_targets:
      import:
      - address_family: evpn
        route_targets:
        - '1:1'
      export:
      - address_family: evpn
        route_targets:
        - '1:1'
        - route-map RM-EVPN-EXPORT-VRF-DEFAULT
service_routing_protocols_model: multi-agent
ip_routing: true
transceiver_qsfp_default_mode_4x10: false
spanning_tree:
  mode: none
vrfs:
- name: MGMT
  ip_routing: false
- name: VRF1
  tenant: TEST
  ip_routing: true
  ipv6_routing: true
management_api_http:
  enable_vrfs:
  - name: MGMT
  enable_https: true
ethernet_interfaces:
- name: Ethernet2
  peer: uplink_lan_l2leaf
  peer_interface: Ethernet2
  peer_type: l2leaf
  description: UPLINK_LAN_L2LEAF_Ethernet2
  shutdown: false
  type: routed
  mtu: 9214
- name: Ethernet2.10
  peer: uplink_lan_l2leaf
  peer_interface: Ethernet2 VLAN 10
  peer_type: l2leaf
  description: VLAN10_NATIVE
  shutdown: false
  type: l3dot1q
  encapsulation_dot1q_vlan: 10
  vrf: VRF1
  ip_address: 10.0.10.1/24
  mtu: 9214
  flow_tracker:
    hardware: WAN-FLOW-TRACKER
- name: Ethernet2.100
  peer: uplink_lan_l2leaf
  peer_interface: Ethernet2 VLAN 100
  peer_type: l2leaf
  description: My vlan 100
  shutdown: false
  type: l3dot1q
  encapsulation_dot1q_vlan: 100
  vrf: VRF1
  ip_address: 10.0.100.1/24
  ipv6_address: cafe::cafe/64
  ipv6_enable: true
  eos_cli: comment yo
  flow_tracker:
    hardware: WAN-FLOW-TRACKER
  _custom_key: custom_value
loopback_interfaces:
- name: Loopback0
  description: Router_ID
  shutdown: false
  ip_address: 192.168.1.2/32
as_path:
  access_lists:
  - name: ASPATH-WAN
    entries:
    - type: permit
      match: '65100'
prefix_lists:
- name: PL-LOOPBACKS-EVPN-OVERLAY
  sequence_numbers:
  - sequence: 10
    action: permit 192.168.1.0/24 eq 32
route_maps:
- name: RM-CONN-2-BGP
  sequence_numbers:
  - sequence: 10
    type: permit
    match:
    - ip address prefix-list PL-LOOPBACKS-EVPN-OVERLAY
    set:
    - extcommunity soo 192.168.1.2:2 additive
- name: RM-BGP-UNDERLAY-PEERS-IN
  sequence_numbers:
  - sequence: 40
    type: permit
    description: Mark prefixes originated from the LAN
    set:
    - extcommunity soo 192.168.1.2:2 additive
- name: RM-BGP-UNDERLAY-PEERS-OUT
  sequence_numbers:
  - sequence: 10
    type: permit
    description: Advertise local routes towards LAN
    match:
    - extcommunity ECL-EVPN-SOO
  - sequence: 20
    type: permit
    description: Advertise routes received from WAN iBGP towards LAN
    match:
    - route-type internal
- name: RM-EVPN-SOO-IN
  sequence_numbers:
  - sequence: 10
    type: deny
    match:
    - extcommunity ECL-EVPN-SOO
  - sequence: 20
    type: permit
- name: RM-EVPN-SOO-OUT
  sequence_numbers:
  - sequence: 10
    type: permit
    set:
    - extcommunity soo 192.168.1.2:2 additive
- name: RM-EVPN-EXPORT-VRF-DEFAULT
  sequence_numbers:
  - sequence: 10
    type: permit
    match:
    - extcommunity ECL-EVPN-SOO
<<<<<<< HEAD
agents:
- name: KernelFib
  environment_variables:
  - name: KERNELFIB_PROGRAM_ALL_ECMP
    value: '1'
=======
flow_tracking:
  hardware:
    trackers:
    - name: WAN-FLOW-TRACKER
      record_export:
        on_inactive_timeout: 70000
        on_interval: 5000
      exporters:
      - name: DPI-EXPORTER
        collector:
          host: 127.0.0.1
        local_interface: Loopback0
        template_interval: 5000
    shutdown: false
>>>>>>> 0a612536
ip_extcommunity_lists:
- name: ECL-EVPN-SOO
  entries:
  - type: permit
    extcommunities: soo 192.168.1.2:2
ip_security:
  ike_policies:
  - name: CP-IKE-POLICY
    local_id: 192.168.2.2
  sa_policies:
  - name: CP-SA-POLICY
    esp:
      encryption: aes256gcm128
    pfs_dh_group: 14
  profiles:
  - name: CP-PROFILE
    ike_policy: CP-IKE-POLICY
    sa_policy: CP-SA-POLICY
    connection: start
    shared_key: test
    dpd:
      interval: 10
      time: 50
      action: clear
    mode: transport
  key_controller:
    profile: CP-PROFILE
management_security:
  ssl_profiles:
  - name: STUN-DTLS
    certificate:
      file: STUN-DTLS.crt
      key: STUN-DTLS.key
    trust_certificate:
      certificates:
      - aristaDeviceCertProvisionerDefaultRootCA.crt
    tls_versions: '1.2'
router_adaptive_virtual_topology:
  topology_role: edge
  region:
    name: region1
    id: 1
  zone:
    name: region1-ZONE
    id: 1
  site:
    name: site2
    id: 2
  profiles:
  - name: DEFAULT-POLICY-CONTROL-PLANE
    load_balance_policy: LB-DEFAULT-POLICY-CONTROL-PLANE
  - name: DEFAULT-POLICY-DEFAULT
    load_balance_policy: LB-DEFAULT-POLICY-DEFAULT
  vrfs:
  - name: VRF1
    policy: DEFAULT-POLICY
    profiles:
    - name: DEFAULT-POLICY-DEFAULT
      id: 1
  - name: default
    policy: DEFAULT-POLICY-WITH-CP
    profiles:
    - name: DEFAULT-POLICY-CONTROL-PLANE
      id: 254
    - name: DEFAULT-POLICY-DEFAULT
      id: 1
  policies:
  - name: DEFAULT-POLICY
    matches:
    - application_profile: default
      avt_profile: DEFAULT-POLICY-DEFAULT
  - name: DEFAULT-POLICY-WITH-CP
    matches:
    - application_profile: APP-PROFILE-CONTROL-PLANE
      avt_profile: DEFAULT-POLICY-CONTROL-PLANE
    - application_profile: default
      avt_profile: DEFAULT-POLICY-DEFAULT
router_bfd:
  multihop:
    interval: 300
    min_rx: 300
    multiplier: 3
router_path_selection:
  tcp_mss_ceiling:
    ipv4_segment_size: auto
  load_balance_policies:
  - name: LB-DEFAULT-POLICY-DEFAULT
  - name: LB-DEFAULT-POLICY-CONTROL-PLANE
router_traffic_engineering:
  enabled: true
application_traffic_recognition:
  application_profiles:
  - name: APP-PROFILE-CONTROL-PLANE
    applications:
    - name: APP-CONTROL-PLANE
  applications:
    ipv4_applications:
    - name: APP-CONTROL-PLANE
      dest_prefix_set_name: PFX-PATHFINDERS
  field_sets:
    ipv4_prefixes:
    - name: PFX-PATHFINDERS
dps_interfaces:
- name: Dps1
  description: DPS Interface
  mtu: 9214
  ip_address: 192.168.2.2/32
  flow_tracker:
    hardware: WAN-FLOW-TRACKER
vxlan_interface:
  Vxlan1:
    description: uplink_lan_wan_router2_VTEP
    vxlan:
      udp_port: 4789
      source_interface: Dps1
      vrfs:
      - name: VRF1
        vni: 123
      - name: default
        vni: 1
metadata:
  cv_tags:
    device_tags:
    - name: Role
      value: edge
    - name: Region
      value: region1
    - name: Zone
      value: region1-ZONE
    - name: Site
      value: site2
    interface_tags:
    - interface: Ethernet2
      tags:
      - name: Type
        value: lan
    - interface: Ethernet2.10
      tags:
      - name: Type
        value: lan
    - interface: Ethernet2.100
      tags:
      - name: Type
        value: lan
  cv_pathfinder:
    role: edge
    vtep_ip: 192.168.2.2
    region: region1
    zone: region1-ZONE
    site: site2<|MERGE_RESOLUTION|>--- conflicted
+++ resolved
@@ -201,13 +201,11 @@
     type: permit
     match:
     - extcommunity ECL-EVPN-SOO
-<<<<<<< HEAD
 agents:
 - name: KernelFib
   environment_variables:
   - name: KERNELFIB_PROGRAM_ALL_ECMP
     value: '1'
-=======
 flow_tracking:
   hardware:
     trackers:
@@ -222,7 +220,6 @@
         local_interface: Loopback0
         template_interval: 5000
     shutdown: false
->>>>>>> 0a612536
 ip_extcommunity_lists:
 - name: ECL-EVPN-SOO
   entries:
