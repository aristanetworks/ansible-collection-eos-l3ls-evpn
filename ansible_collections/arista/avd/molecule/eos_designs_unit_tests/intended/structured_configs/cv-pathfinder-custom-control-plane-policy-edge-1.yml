aaa_root:
  disabled: true
agents:
- name: KernelFib
  environment_variables:
  - name: KERNELFIB_PROGRAM_ALL_ECMP
    value: '1'
application_traffic_recognition:
  categories:
  - name: VIDEO1
    applications:
    - name: CUSTOM-APPLICATION-2
    - name: CUSTOM-DSCP-APPLICATION
    - name: microsoft-teams
  field_sets:
    l4_ports:
    - name: TCP-SRC-2
      port_values:
      - '42'
    - name: TCP-DEST-2
      port_values:
      - '666'
      - '777'
    ipv4_prefixes:
    - name: CUSTOM-SRC-PREFIX-1
      prefix_values:
      - 42.42.42.0/24
    - name: CUSTOM-DEST-PREFIX-1
      prefix_values:
      - 6.6.6.0/24
    - name: PFX-PATHFINDERS
      prefix_values:
      - 192.168.144.1/32
  applications:
    ipv4_applications:
    - name: CUSTOM-APPLICATION-1
      src_prefix_set_name: CUSTOM-SRC-PREFIX-1
      dest_prefix_set_name: CUSTOM-DEST-PREFIX-1
      protocols:
      - tcp
    - name: CUSTOM-APPLICATION-2
      protocols:
      - tcp
      tcp_src_port_set_name: TCP-SRC-2
      tcp_dest_port_set_name: TCP-DEST-2
    - name: CUSTOM-DSCP-APPLICATION
      dscp_ranges:
      - ef
      - 12-14
      - cs6
      - '42'
    - name: APP-CONTROL-PLANE
      dest_prefix_set_name: PFX-PATHFINDERS
  application_profiles:
  - name: VIDEO
    applications:
    - name: CUSTOM-APPLICATION-1
    - name: skype
    application_transports:
    - rtp
    categories:
    - name: VIDEO1
  - name: APP-PROFILE-CONTROL-PLANE
    applications:
    - name: APP-CONTROL-PLANE
config_end: true
dps_interfaces:
- name: Dps1
  description: DPS Interface
  mtu: 9194
  ip_address: 192.168.142.1/32
  flow_tracker:
    hardware: FLOW-TRACKER
enable_password:
  disabled: true
ethernet_interfaces:
- name: Ethernet1
  description: ATT_666_peer3_Ethernet42
  shutdown: false
  ip_address: dhcp
  dhcp_client_accept_default_route: true
  peer: peer3
  peer_interface: Ethernet42
  peer_type: l3_interface
  switchport:
    enabled: false
flow_tracking:
  hardware:
    trackers:
    - name: FLOW-TRACKER
      record_export:
        on_inactive_timeout: 70000
        on_interval: 300000
      exporters:
      - name: CV-TELEMETRY
        collector:
          host: 127.0.0.1
        local_interface: Loopback0
        template_interval: 3600000
    shutdown: false
hostname: cv-pathfinder-custom-control-plane-policy-edge-1
ip_extcommunity_lists:
- name: ECL-EVPN-SOO
  entries:
  - type: permit
    extcommunities: soo 192.168.42.1:511
ip_routing: true
ip_security:
  ike_policies:
  - name: CP-IKE-POLICY
    local_id: 192.168.142.1
  sa_policies:
  - name: DP-SA-POLICY
    esp:
      encryption: aes256gcm128
    pfs_dh_group: 14
  - name: CP-SA-POLICY
    esp:
      encryption: aes256gcm128
    pfs_dh_group: 14
  profiles:
  - name: DP-PROFILE
    sa_policy: DP-SA-POLICY
    connection: start
    shared_key: ABCDEF1234567890666
    dpd:
      interval: 10
      time: 50
      action: clear
    mode: transport
  - name: CP-PROFILE
    ike_policy: CP-IKE-POLICY
    sa_policy: CP-SA-POLICY
    connection: start
    shared_key: ABCDEF1234567890
    dpd:
      interval: 10
      time: 50
      action: clear
    mode: transport
  key_controller:
    profile: DP-PROFILE
is_deployed: true
loopback_interfaces:
- name: Loopback0
  description: ROUTER_ID
  shutdown: false
  ip_address: 192.168.42.1/32
management_api_http:
  enable_https: true
  enable_vrfs:
  - name: MGMT
management_security:
  ssl_profiles:
  - name: profileA
    tls_versions: '1.2'
    trust_certificate:
      certificates:
      - aristaDeviceCertProvisionerDefaultRootCA.crt
    certificate:
      file: profileA.crt
      key: profileA.key
metadata:
  cv_tags:
    device_tags:
    - name: Role
      value: edge
    - name: Region
      value: AVD_Land_East
    - name: Zone
      value: AVD_Land_East-ZONE
    - name: Site
      value: Site511
    interface_tags:
    - interface: Ethernet1
      tags:
      - name: Type
        value: wan
      - name: Carrier
        value: ATT
      - name: Circuit
        value: '666'
  cv_pathfinder:
    role: edge
    region: AVD_Land_East
    zone: AVD_Land_East-ZONE
    site: Site511
    vtep_ip: 192.168.142.1
    ssl_profile: profileA
    pathfinders:
    - vtep_ip: 192.168.144.1
    interfaces:
    - name: Ethernet1
      carrier: ATT
      circuit_id: '666'
      pathgroup: INET
prefix_lists:
- name: PL-LOOPBACKS-EVPN-OVERLAY
  sequence_numbers:
  - sequence: 10
    action: permit 192.168.42.0/24 eq 32
route_maps:
- name: RM-CONN-2-BGP
  sequence_numbers:
  - sequence: 10
    type: permit
    match:
    - ip address prefix-list PL-LOOPBACKS-EVPN-OVERLAY
    set:
    - extcommunity soo 192.168.42.1:511 additive
- name: RM-BGP-UNDERLAY-PEERS-IN
  sequence_numbers:
  - sequence: 40
    type: permit
    description: Mark prefixes originated from the LAN
    set:
    - extcommunity soo 192.168.42.1:511 additive
- name: RM-EVPN-SOO-IN
  sequence_numbers:
  - sequence: 10
    type: deny
    match:
    - extcommunity ECL-EVPN-SOO
  - sequence: 20
    type: permit
- name: RM-EVPN-SOO-OUT
  sequence_numbers:
  - sequence: 10
    type: permit
    set:
    - extcommunity soo 192.168.42.1:511 additive
- name: RM-EVPN-EXPORT-VRF-DEFAULT
  sequence_numbers:
  - sequence: 10
    type: permit
    match:
    - extcommunity ECL-EVPN-SOO
router_adaptive_virtual_topology:
  topology_role: edge
  region:
    name: AVD_Land_East
    id: 43
  zone:
    name: AVD_Land_East-ZONE
    id: 1
  site:
    name: Site511
    id: 511
  profiles:
  - name: CUSTOM-CP-POLICY
    load_balance_policy: LB-CUSTOM-CP-POLICY
  - name: DEFAULT-POLICY-VIDEO
    load_balance_policy: LB-DEFAULT-POLICY-VIDEO
  - name: DEFAULT-POLICY-DEFAULT
    load_balance_policy: LB-DEFAULT-POLICY-DEFAULT
  policies:
  - name: DEFAULT-POLICY-WITH-CP
    matches:
    - application_profile: APP-PROFILE-CONTROL-PLANE
      avt_profile: CUSTOM-CP-POLICY
    - application_profile: VIDEO
      avt_profile: DEFAULT-POLICY-VIDEO
    - application_profile: default
      avt_profile: DEFAULT-POLICY-DEFAULT
  - name: DEFAULT-POLICY
    matches:
    - application_profile: VIDEO
      avt_profile: DEFAULT-POLICY-VIDEO
    - application_profile: default
      avt_profile: DEFAULT-POLICY-DEFAULT
  vrfs:
  - name: default
    policy: DEFAULT-POLICY-WITH-CP
    profiles:
    - name: CUSTOM-CP-POLICY
      id: 254
    - name: DEFAULT-POLICY-VIDEO
      id: 3
    - name: DEFAULT-POLICY-DEFAULT
      id: 1
  - name: PROD
    policy: DEFAULT-POLICY
    profiles:
    - name: DEFAULT-POLICY-VIDEO
      id: 3
    - name: DEFAULT-POLICY-DEFAULT
      id: 1
  - name: IT
    policy: DEFAULT-POLICY
    profiles:
    - name: DEFAULT-POLICY-VIDEO
      id: 3
    - name: DEFAULT-POLICY-DEFAULT
      id: 1
router_bfd:
  multihop:
    interval: 300
    min_rx: 300
    multiplier: 3
router_bgp:
  as: '65000'
  router_id: 192.168.42.1
  maximum_paths:
    paths: 16
  updates:
    wait_install: true
  bgp:
    default:
      ipv4_unicast: false
  peer_groups:
  - name: IPv4-UNDERLAY-PEERS
    type: ipv4
    send_community: all
    maximum_routes: 12000
    route_map_in: RM-BGP-UNDERLAY-PEERS-IN
  - name: WAN-OVERLAY-PEERS
    type: wan
    remote_as: '65000'
    update_source: Dps1
    bfd: true
    bfd_timers:
      interval: 1000
      min_rx: 1000
      multiplier: 10
    password: htm4AZe9mIQOO1uiMuGgYQ==
    send_community: all
    maximum_routes: 0
    ttl_maximum_hops: 1
  neighbors:
  - ip_address: 192.168.144.1
    peer_group: WAN-OVERLAY-PEERS
    peer: cv-pathfinder-pathfinder
    description: cv-pathfinder-pathfinder_Dps1
  redistribute:
    connected:
      enabled: true
      route_map: RM-CONN-2-BGP
  address_family_evpn:
    peer_groups:
    - name: WAN-OVERLAY-PEERS
      activate: true
      route_map_in: RM-EVPN-SOO-IN
      route_map_out: RM-EVPN-SOO-OUT
      encapsulation: path-selection
  address_family_ipv4:
    peer_groups:
    - name: IPv4-UNDERLAY-PEERS
      activate: true
    - name: WAN-OVERLAY-PEERS
      activate: false
  address_family_ipv4_sr_te:
    peer_groups:
    - name: WAN-OVERLAY-PEERS
      activate: true
  address_family_link_state:
    peer_groups:
    - name: WAN-OVERLAY-PEERS
      activate: true
    path_selection:
      roles:
        producer: true
  address_family_path_selection:
    bgp:
      additional_paths:
        receive: true
        send: any
    peer_groups:
    - name: WAN-OVERLAY-PEERS
      activate: true
  vrfs:
  - name: default
    rd: 192.168.42.1:1
    route_targets:
      import:
      - address_family: evpn
        route_targets:
        - '1:1'
      export:
      - address_family: evpn
        route_targets:
        - '1:1'
        - route-map RM-EVPN-EXPORT-VRF-DEFAULT
  - name: IT
    rd: 192.168.42.1:1000
    route_targets:
      import:
      - address_family: evpn
        route_targets:
        - 1000:1000
      export:
      - address_family: evpn
        route_targets:
        - 1000:1000
    router_id: 192.168.42.1
    redistribute:
      connected:
        enabled: true
  - name: PROD
    rd: 192.168.42.1:142
    route_targets:
      import:
      - address_family: evpn
        route_targets:
        - 142:142
      export:
      - address_family: evpn
        route_targets:
        - 142:142
    router_id: 192.168.42.1
    redistribute:
      connected:
        enabled: true
router_path_selection:
  path_groups:
  - name: INET
    id: 101
    ipsec_profile: CP-PROFILE
    local_interfaces:
    - name: Ethernet1
      stun:
        server_profiles:
        - INET-cv-pathfinder-pathfinder-Ethernet1
        - INET-cv-pathfinder-pathfinder-Ethernet3
    dynamic_peers:
      enabled: true
    static_peers:
    - router_ip: 192.168.144.1
      name: cv-pathfinder-pathfinder
      ipv4_addresses:
      - 172.17.7.7
      - 10.9.9.9
  load_balance_policies:
  - name: LB-CUSTOM-CP-POLICY
    lowest_hop_count: true
    jitter: 5
    path_groups:
    - name: INET
  - name: LB-DEFAULT-POLICY-VIDEO
    path_groups:
    - name: INET
  - name: LB-DEFAULT-POLICY-DEFAULT
    path_groups:
    - name: INET
  tcp_mss_ceiling:
    ipv4_segment_size: auto
router_traffic_engineering:
  enabled: true
service_routing_protocols_model: multi-agent
spanning_tree:
  mode: none
stun:
  client:
    server_profiles:
    - name: INET-cv-pathfinder-pathfinder-Ethernet1
      ip_address: 172.17.7.7
      ssl_profile: profileA
    - name: INET-cv-pathfinder-pathfinder-Ethernet3
      ip_address: 10.9.9.9
      ssl_profile: profileA
transceiver_qsfp_default_mode_4x10: false
vrfs:
- name: MGMT
  ip_routing: false
- name: IT
  ip_routing: true
  tenant: TenantA
- name: PROD
  ip_routing: true
  tenant: TenantA
vxlan_interface:
  vxlan1:
    description: cv-pathfinder-custom-control-plane-policy-edge-1_VTEP
    vxlan:
      source_interface: Dps1
      udp_port: 4789
      vrfs:
      - name: default
        vni: 1
      - name: IT
        vni: 14
      - name: PROD
<<<<<<< HEAD
        vni: 42
flow_tracking:
  hardware:
    trackers:
    - name: FLOW-TRACKER
      record_export:
        on_inactive_timeout: 70000
        on_interval: 300000
      exporters:
      - name: CV-TELEMETRY
        collector:
          host: 127.0.0.1
        local_interface: Loopback0
        template_interval: 3600000
    shutdown: false
metadata:
  cv_tags:
    device_tags:
    - name: Role
      value: edge
    - name: Region
      value: AVD_Land_East
    - name: Zone
      value: AVD_Land_East-ZONE
    - name: Site
      value: Site511
    interface_tags:
    - interface: Ethernet1
      tags:
      - name: Type
        value: wan
      - name: Carrier
        value: ATT
      - name: Circuit
        value: '666'
  cv_pathfinder:
    role: edge
    ssl_profile: profileA
    vtep_ip: 192.168.142.1
    region: AVD_Land_East
    zone: AVD_Land_East-ZONE
    site: Site511
    interfaces:
    - name: Ethernet1
      carrier: ATT
      circuit_id: '666'
      pathgroup: INET
    pathfinders:
    - vtep_ip: 192.168.144.1
  fabric_name: EOS_DESIGNS_UNIT_TESTS
=======
        vni: 42
>>>>>>> 6ac93b3e
<|MERGE_RESOLUTION|>--- conflicted
+++ resolved
@@ -194,6 +194,7 @@
       carrier: ATT
       circuit_id: '666'
       pathgroup: INET
+  fabric_name: EOS_DESIGNS_UNIT_TESTS
 prefix_lists:
 - name: PL-LOOPBACKS-EVPN-OVERLAY
   sequence_numbers:
@@ -479,57 +480,4 @@
       - name: IT
         vni: 14
       - name: PROD
-<<<<<<< HEAD
-        vni: 42
-flow_tracking:
-  hardware:
-    trackers:
-    - name: FLOW-TRACKER
-      record_export:
-        on_inactive_timeout: 70000
-        on_interval: 300000
-      exporters:
-      - name: CV-TELEMETRY
-        collector:
-          host: 127.0.0.1
-        local_interface: Loopback0
-        template_interval: 3600000
-    shutdown: false
-metadata:
-  cv_tags:
-    device_tags:
-    - name: Role
-      value: edge
-    - name: Region
-      value: AVD_Land_East
-    - name: Zone
-      value: AVD_Land_East-ZONE
-    - name: Site
-      value: Site511
-    interface_tags:
-    - interface: Ethernet1
-      tags:
-      - name: Type
-        value: wan
-      - name: Carrier
-        value: ATT
-      - name: Circuit
-        value: '666'
-  cv_pathfinder:
-    role: edge
-    ssl_profile: profileA
-    vtep_ip: 192.168.142.1
-    region: AVD_Land_East
-    zone: AVD_Land_East-ZONE
-    site: Site511
-    interfaces:
-    - name: Ethernet1
-      carrier: ATT
-      circuit_id: '666'
-      pathgroup: INET
-    pathfinders:
-    - vtep_ip: 192.168.144.1
-  fabric_name: EOS_DESIGNS_UNIT_TESTS
-=======
-        vni: 42
->>>>>>> 6ac93b3e
+        vni: 42