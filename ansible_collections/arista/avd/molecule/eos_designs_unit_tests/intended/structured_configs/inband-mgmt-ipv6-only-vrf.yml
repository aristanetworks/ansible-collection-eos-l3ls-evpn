aaa_root:
  disabled: true
config_end: true
daemon_terminattr:
  cvaddrs:
  - apiserver.arista.io:443
  cvauth:
    method: token-secure
    token_file: /tmp/cv-onboarding-token
  cvvrf: MGMT
  disable_aaa: false
  ingestexclude: /Sysdb/cell/1/agent,/Sysdb/cell/2/agent
  smashexcludes: ale,flexCounter,hardware,kni,pulse,strata
enable_password:
  disabled: true
ethernet_interfaces:
- name: Ethernet1
  description: INBAND-MGMT-PARENT-IPV6-1_Ethernet27
  shutdown: false
  channel_group:
    id: 1
    mode: active
  peer: inband-mgmt-parent-ipv6-1
  peer_interface: Ethernet27
  peer_type: l3leaf
- name: Ethernet2
  description: INBAND-MGMT-PARENT-IPV6-2_Ethernet27
  shutdown: false
  channel_group:
    id: 1
    mode: active
  peer: inband-mgmt-parent-ipv6-2
  peer_interface: Ethernet27
  peer_type: l3leaf
hostname: inband-mgmt-ipv6-only-vrf
ip_igmp_snooping:
  globally_enabled: true
ip_name_servers:
- ip_address: 1.1.1.1
  vrf: MGMT
- ip_address: 8.8.8.8
  vrf: MGMT
ipv6_static_routes:
- vrf: INBANDMGMT
  destination_address_prefix: ::/0
  gateway: 2a00:107::1
is_deployed: true
management_api_http:
  enable_https: true
  enable_vrfs:
  - name: MGMT
ntp:
  servers:
  - name: 2.2.2.55
    preferred: true
  - name: pool.ntp.org
port_channel_interfaces:
- name: Port-Channel1
  description: inband-mgmt-parents-ipv6_Po27
  shutdown: false
  switchport:
    enabled: true
    mode: trunk
    trunk:
      allowed_vlan: '107'
service_routing_protocols_model: multi-agent
transceiver_qsfp_default_mode_4x10: true
vlan_interfaces:
- name: Vlan107
  description: Inband Management
  shutdown: false
  vrf: INBANDMGMT
  ipv6_enable: true
  ipv6_address: 2a00:107::a/64
  mtu: 1500
  type: inband_mgmt
<<<<<<< HEAD
ipv6_static_routes:
- destination_address_prefix: ::/0
  gateway: 2a00:107::1
  vrf: INBANDMGMT
metadata:
  fabric_name: EOS_DESIGNS_UNIT_TESTS
=======
vlan_internal_order:
  allocation: ascending
  range:
    beginning: 1006
    ending: 1199
vlans:
- id: 107
  name: INBAND_MGMT
  tenant: system
vrfs:
- name: MGMT
  ip_routing: false
>>>>>>> 6ac93b3e
<|MERGE_RESOLUTION|>--- conflicted
+++ resolved
@@ -49,6 +49,8 @@
   enable_https: true
   enable_vrfs:
   - name: MGMT
+metadata:
+  fabric_name: EOS_DESIGNS_UNIT_TESTS
 ntp:
   servers:
   - name: 2.2.2.55
@@ -74,14 +76,6 @@
   ipv6_address: 2a00:107::a/64
   mtu: 1500
   type: inband_mgmt
-<<<<<<< HEAD
-ipv6_static_routes:
-- destination_address_prefix: ::/0
-  gateway: 2a00:107::1
-  vrf: INBANDMGMT
-metadata:
-  fabric_name: EOS_DESIGNS_UNIT_TESTS
-=======
 vlan_internal_order:
   allocation: ascending
   range:
@@ -93,5 +87,4 @@
   tenant: system
 vrfs:
 - name: MGMT
-  ip_routing: false
->>>>>>> 6ac93b3e
+  ip_routing: false