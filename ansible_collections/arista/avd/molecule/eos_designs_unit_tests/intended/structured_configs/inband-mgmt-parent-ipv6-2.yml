--- conflicted
+++ resolved
@@ -154,6 +154,8 @@
   enable_https: true
   enable_vrfs:
   - name: MGMT
+metadata:
+  fabric_name: EOS_DESIGNS_UNIT_TESTS
 mlag_configuration:
   domain_id: inband-mgmt-parents-ipv6
   local_interface: Vlan4094
@@ -347,11 +349,5 @@
     description: inband-mgmt-parent-ipv6-2_VTEP
     vxlan:
       source_interface: Loopback1
-<<<<<<< HEAD
-      virtual_router_encapsulation_mac_address: mlag-system-id
-metadata:
-  fabric_name: EOS_DESIGNS_UNIT_TESTS
-=======
       udp_port: 4789
-      virtual_router_encapsulation_mac_address: mlag-system-id
->>>>>>> 6ac93b3e
+      virtual_router_encapsulation_mac_address: mlag-system-id