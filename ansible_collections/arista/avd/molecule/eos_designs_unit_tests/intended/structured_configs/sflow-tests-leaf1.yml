--- conflicted
+++ resolved
@@ -30,13 +30,6 @@
       activate: true
     - name: EVPN-OVERLAY-PEERS
       activate: false
-<<<<<<< HEAD
-  redistribute:
-    connected:
-      enabled: true
-      route_map: RM-CONN-2-BGP
-=======
->>>>>>> ec81f6cc
   neighbors:
   - ip_address: 10.254.2.0
     peer_group: IPv4-UNDERLAY-PEERS
