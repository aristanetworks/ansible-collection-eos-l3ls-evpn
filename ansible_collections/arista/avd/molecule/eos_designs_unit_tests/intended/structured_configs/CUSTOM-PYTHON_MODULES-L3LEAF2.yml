--- conflicted
+++ resolved
@@ -46,6 +46,7 @@
   - name: MGMT
 metadata:
   platform: vEOS-LAB
+  fabric_name: EOS_DESIGNS_UNIT_TESTS
 prefix_lists:
 - name: PL-LOOPBACKS-EVPN-OVERLAY
   sequence_numbers:
@@ -179,11 +180,4 @@
         vni: 11110
       vrfs:
       - name: TEST_VRF
-<<<<<<< HEAD
-        vni: 1
-metadata:
-  platform: vEOS-LAB
-  fabric_name: EOS_DESIGNS_UNIT_TESTS
-=======
-        vni: 1
->>>>>>> 6ac93b3e
+        vni: 1