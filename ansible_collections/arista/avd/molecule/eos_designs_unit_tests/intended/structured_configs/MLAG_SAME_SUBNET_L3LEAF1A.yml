--- conflicted
+++ resolved
@@ -50,6 +50,7 @@
   type: oob
 metadata:
   platform: vEOS-LAB
+  fabric_name: FABRIC_IP_ADDRESSING
 mlag_configuration:
   domain_id: MLAG_SAME_SUBNET_L3LEAF1
   local_interface: Vlan4094
@@ -261,11 +262,4 @@
         vni: 10
       vrfs:
       - name: TEST
-<<<<<<< HEAD
-        vni: 1
-metadata:
-  platform: vEOS-LAB
-  fabric_name: FABRIC_IP_ADDRESSING
-=======
-        vni: 1
->>>>>>> 6ac93b3e
+        vni: 1