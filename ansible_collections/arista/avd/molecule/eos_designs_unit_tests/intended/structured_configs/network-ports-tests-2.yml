--- conflicted
+++ resolved
@@ -735,6 +735,8 @@
   enable_https: true
   enable_vrfs:
   - name: MGMT
+metadata:
+  fabric_name: EOS_DESIGNS_UNIT_TESTS
 mlag_configuration:
   domain_id: mlag
   local_interface: Vlan4094
@@ -752,10 +754,6 @@
   destinations:
   - Ethernet17
   encapsulation_gre_metadata_tx: true
-<<<<<<< HEAD
-metadata:
-  fabric_name: EOS_DESIGNS_UNIT_TESTS
-=======
 port_channel_interfaces:
 - name: Port-Channel101
   description: MLAG_network-ports-tests.1_Port-Channel101
@@ -836,5 +834,4 @@
   tenant: TEST
 vrfs:
 - name: MGMT
-  ip_routing: false
->>>>>>> 6ac93b3e
+  ip_routing: false