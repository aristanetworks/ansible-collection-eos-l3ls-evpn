--- conflicted
+++ resolved
@@ -234,6 +234,7 @@
   gateway: 192.168.200.5
 metadata:
   platform: 7280R
+  fabric_name: EOS_DESIGNS_UNIT_TESTS
 ntp: null
 platform:
   sand:
@@ -738,18 +739,4 @@
       - name: Tenant_C_WAN_Zone
         vni: 31
       - name: TENANT_D_WAN_ZONE
-<<<<<<< HEAD
-        vni: 42
-metadata:
-  platform: 7280R
-  fabric_name: EOS_DESIGNS_UNIT_TESTS
-sflow:
-  vrfs:
-  - name: OOB
-    destinations:
-    - destination: 192.168.200.10
-    - destination: 10.0.200.90
-    source_interface: Management99
-=======
-        vni: 42
->>>>>>> 6ac93b3e
+        vni: 42