aaa_root:
  disabled: true
config_end: true
daemon_terminattr:
  cvaddrs:
  - 192.168.200.11:9910
  cvauth:
    method: key
    key: telarista
  cvvrf: MGMT
  disable_aaa: false
  ingestexclude: /Sysdb/cell/1/agent,/Sysdb/cell/2/agent
  smashexcludes: ale,flexCounter,hardware,kni,pulse,strata
enable_password:
  disabled: true
ethernet_interfaces:
- name: Ethernet1
  description: P2P_LINK_TO_DC1-SPINE1_Ethernet23
  shutdown: false
  speed: forced 100gfull
  mtu: 1500
  ip_address: 172.31.254.193/31
  peer: DC1-SPINE1
  peer_interface: Ethernet23
  peer_type: spine
  switchport:
    enabled: false
- name: Ethernet2
  description: P2P_LINK_TO_DC1-SPINE2_Ethernet23
  shutdown: false
  speed: forced 100gfull
  mtu: 1500
  ip_address: 172.31.254.195/31
  peer: DC1-SPINE2
  peer_interface: Ethernet23
  peer_type: spine
  switchport:
    enabled: false
- name: Ethernet3
  description: P2P_LINK_TO_DC1-SPINE3_Ethernet23
  shutdown: false
  speed: forced 100gfull
  mtu: 1500
  ip_address: 172.31.254.197/31
  peer: DC1-SPINE3
  peer_interface: Ethernet23
  peer_type: spine
  switchport:
    enabled: false
- name: Ethernet4
  description: P2P_LINK_TO_DC1-SPINE4_Ethernet23
  shutdown: false
  speed: forced 100gfull
  mtu: 1500
  ip_address: 172.31.254.199/31
  peer: DC1-SPINE4
  peer_interface: Ethernet23
  peer_type: spine
  switchport:
    enabled: false
- name: Ethernet8
  description: test
  shutdown: false
  mtu: 9000
  vrf: Tenant_A_L3_VRF_Zone
  ip_address: 10.10.30.10/24
  peer_type: l3_interface
  switchport:
    enabled: false
- name: Ethernet9
  description: test
  shutdown: false
  mtu: 9000
  vrf: Tenant_A_L3_VRF_Zone
  ip_address: 10.10.40.20/24
  peer_type: l3_interface
  switchport:
    enabled: false
- name: Ethernet10
  description: test-DC1-BL1B
  shutdown: false
  mtu: 9000
  vrf: Tenant_A_L3_VRF_Zone
  ip_address: 10.10.40.20/24
  peer_type: l3_interface
  switchport:
    enabled: false
- name: Ethernet11
  description: DC1-BL1B descriptions preferred over single description
  shutdown: false
  mtu: 9000
  vrf: Tenant_A_L3_VRF_Zone
  ip_address: 10.10.40.20/24
  peer_type: l3_interface
  switchport:
    enabled: false
- name: Ethernet12
  description: test l3 interfaces acls
  shutdown: false
  mtu: 9000
  vrf: Tenant_A_L3_VRF_Zone
  ip_address: 10.10.50.10/24
  access_group_in: TEST-IPV4-ACL-WITH-IP-FIELDS-IN_Ethernet12
  access_group_out: TEST-IPV4-ACL-WITH-IP-FIELDS-OUT_Ethernet12
  peer_type: l3_interface
  switchport:
    enabled: false
- name: Ethernet13.10
  description: test l3 interfaces acls
  shutdown: false
  mtu: 9000
  vrf: Tenant_A_L3_VRF_Zone
  encapsulation_dot1q:
    vlan: 10
  ip_address: 10.10.50.20/24
  access_group_in: TEST-IPV4-ACL-WITH-IP-FIELDS-IN_Ethernet13.10
  access_group_out: TEST-IPV4-ACL-WITH-IP-FIELDS-OUT_Ethernet13.10
  peer_type: l3_interface
- name: Ethernet7
  description: test
  shutdown: false
  mtu: 9000
  vrf: Tenant_A_WAN_Zone
  ip_address: 10.10.20.20/24
  peer_type: l3_interface
  switchport:
    enabled: false
- name: Ethernet13
  shutdown: false
  peer_type: l3_interface
  switchport:
    enabled: false
- name: Ethernet4000
  description: My second test
  shutdown: false
  mtu: 1500
  ip_address: 10.1.2.3/12
  peer: MY-own-peer
  peer_interface: Ethernet123
  peer_type: my_precious
  switchport:
    enabled: false
hardware:
  speed_groups:
  - speed_group: '1'
    serdes: 10G
  - speed_group: '2'
    serdes: 25G
  - speed_group: '3'
    serdes: 25G
  - speed_group: '4'
    serdes: 10G
  - speed_group: 5/1
    serdes: 25G
hostname: DC1-BL1B
ip_access_lists:
- name: TEST-IPV4-ACL-WITH-IP-FIELDS-IN_Ethernet12
  entries:
  - sequence: 15
    action: deny
    protocol: ip
    source: any
    destination: 10.10.50.10
- name: TEST-IPV4-ACL-WITH-IP-FIELDS-IN_Ethernet13.10
  entries:
  - sequence: 15
    action: deny
    protocol: ip
    source: any
    destination: 10.10.50.20
- name: TEST-IPV4-ACL-WITH-IP-FIELDS-OUT_Ethernet12
  entries:
  - remark: Some remark will not require source and destination fields.
  - action: permit
    protocol: ip
    source: 10.10.50.10
    destination: any
- name: TEST-IPV4-ACL-WITH-IP-FIELDS-OUT_Ethernet13.10
  entries:
  - remark: Some remark will not require source and destination fields.
  - action: permit
    protocol: ip
    source: 10.10.50.20
    destination: any
ip_igmp_snooping:
  globally_enabled: true
ip_name_servers:
- ip_address: 192.168.200.5
  vrf: MGMT
- ip_address: 8.8.8.8
  vrf: MGMT
- ip_address: 2001:db8::1
  vrf: MGMT
- ip_address: 2001:db8::2
  vrf: MGMT
ip_routing: true
ip_virtual_router_mac_address: 00:dc:00:00:00:0a
is_deployed: true
local_users:
- name: admin
  disabled: true
  privilege: 15
  role: network-admin
  no_password: true
- name: cvpadmin
  privilege: 15
  role: network-admin
  sha512_password: $6$rZKcbIZ7iWGAWTUM$TCgDn1KcavS0s.OV8lacMTUkxTByfzcGlFlYUWroxYuU7M/9bIodhRO7nXGzMweUxvbk8mJmQl8Bh44cRktUj.
  ssh_key: ssh-rsa AAAAB3NzaC1yc2EAA82spi2mkxp4FgaLi4CjWkpnL1A/MD7WhrSNgqXToF7QCb9Lidagy9IHafQxfu7LwkFdyQIMu8XNwDZIycuf29wHbDdz1N+YNVK8zwyNAbMOeKMqblsEm2YIorgjzQX1m9+/rJeFBKz77PSgeMp/Rc3txFVuSmFmeTy3aMkU=
    cvpadmin@hostmachine.local
  secondary_ssh_key: ssh-rsa AAAAB3NzaC1yc2EAA82spi2mkxp4FgaLi4CjWkpnL1A/MD7WhrSNgqXToF7QCb9Lidagy9IHafQxfu7LwkFdyQIMu8XNwDZIycuf29wHbDdz1N+YNVK8zwyNAbMOeKMqblsEm2YIorgjzQX1m9+/rJeFBKz77PSgeMp/Rc3txFVuSmFmeTy3aMkz=
    cvpadmin@hostmachine.local
loopback_interfaces:
- name: Loopback0
  description: ROUTER_ID
  shutdown: false
  ip_address: 192.168.255.15/32
- name: Loopback1
  description: VXLAN_TUNNEL_SOURCE
  shutdown: false
  ip_address: 192.168.254.15/32
management_api_http:
  enable_https: true
  default_services: false
  enable_vrfs:
  - name: MGMT
management_interfaces:
- name: Management99
  description: OOB_MANAGEMENT
  shutdown: false
  vrf: MGMT
  ip_address: 192.168.200.111/24
  type: oob
  gateway: 192.168.200.5
metadata:
  platform: 7280R
ntp: null
platform:
  sand:
    lag:
      hardware_only: true
prefix_lists:
- name: PL-LOOPBACKS-EVPN-OVERLAY
  sequence_numbers:
  - sequence: 10
    action: permit 192.168.255.0/24 eq 32
  - sequence: 20
    action: permit 192.168.254.0/24 eq 32
route_maps:
- name: RM-CONN-2-BGP
  sequence_numbers:
  - sequence: 10
    type: permit
    match:
    - ip address prefix-list PL-LOOPBACKS-EVPN-OVERLAY
- name: RM-Tenant_A_WAN_Zone-123.1.1.10-SET-NEXT-HOP-OUT
  sequence_numbers:
  - sequence: 10
    type: permit
    set:
    - ip next-hop 123.1.1.1
- name: RM-Tenant_A_WAN_Zone-fd5a:fe45:8831:06c5::a-SET-NEXT-HOP-OUT
  sequence_numbers:
  - sequence: 10
    type: permit
    set:
    - ipv6 next-hop fd5a:fe45:8831:06c5::1
router_bfd:
  multihop:
    interval: 1200
    min_rx: 1200
    multiplier: 3
router_bgp:
  as: '65105'
  router_id: 192.168.255.15
  maximum_paths:
    paths: 4
    ecmp: 4
  updates:
    wait_install: true
  bgp_defaults:
  - distance bgp 20 200 200
  bgp:
    default:
      ipv4_unicast: false
  peer_groups:
  - name: UNDERLAY-PEERS
    type: ipv4
    password: 0nsCUm70mvSTxVO0ldytrg==
    send_community: all
    maximum_routes: 12000
  - name: EVPN-OVERLAY-PEERS
    type: evpn
    update_source: Loopback0
    bfd: true
    ebgp_multihop: 3
    password: q+VNViP5i4rVjW1cxFv2wA==
    send_community: all
    maximum_routes: 0
  - name: EVPN-OVERLAY-CORE
    type: evpn
    update_source: Loopback0
    bfd: true
    ebgp_multihop: 15
    send_community: all
    maximum_routes: 0
  neighbors:
  - ip_address: 172.31.254.192
    peer_group: UNDERLAY-PEERS
    remote_as: '65001'
    peer: DC1-SPINE1
    description: DC1-SPINE1_Ethernet23
  - ip_address: 172.31.254.194
    peer_group: UNDERLAY-PEERS
    remote_as: '65001'
    peer: DC1-SPINE2
    description: DC1-SPINE2_Ethernet23
  - ip_address: 172.31.254.196
    peer_group: UNDERLAY-PEERS
    remote_as: '65001'
    peer: DC1-SPINE3
    description: DC1-SPINE3_Ethernet23
  - ip_address: 172.31.254.198
    peer_group: UNDERLAY-PEERS
    remote_as: '65001'
    peer: DC1-SPINE4
    description: DC1-SPINE4_Ethernet23
  - ip_address: 192.168.255.1
    peer_group: EVPN-OVERLAY-PEERS
    remote_as: '65001'
    peer: DC1-SPINE1
    description: DC1-SPINE1
  - ip_address: 192.168.255.2
    peer_group: EVPN-OVERLAY-PEERS
    remote_as: '65001'
    peer: DC1-SPINE2
    description: DC1-SPINE2
  - ip_address: 192.168.255.3
    peer_group: EVPN-OVERLAY-PEERS
    remote_as: '65001'
    peer: DC1-SPINE3
    description: DC1-SPINE3
  - ip_address: 192.168.255.4
    peer_group: EVPN-OVERLAY-PEERS
    remote_as: '65001'
    peer: DC1-SPINE4
    description: DC1-SPINE4
  - ip_address: 1.1.1.1
    peer_group: EVPN-OVERLAY-CORE
    remote_as: '65555'
    peer: MY_EVPN_GW1_USER_DEFINED
    description: MY_EVPN_GW1_USER_DEFINED
  - ip_address: 2.2.2.2
    peer_group: EVPN-OVERLAY-CORE
    remote_as: '65555'
    peer: MY_EVPN_GW2_USER_DEFINED
    description: MY_EVPN_GW2_USER_DEFINED
  redistribute:
    connected:
      enabled: true
      route_map: RM-CONN-2-BGP
  vlan_aware_bundles:
  - name: Tenant_A_WAN_Zone
    rd: 192.168.254.15:14
    rd_evpn_domain:
      domain: remote
      rd: 192.168.254.15:14
    route_targets:
      both:
      - '65105:14'
      import_export_evpn_domains:
      - domain: remote
        route_target: '65105:14'
    redistribute_routes:
    - learned
    vlan: '150'
  - name: Tenant_B_WAN_Zone
    rd: 192.168.254.15:21
    route_targets:
      both:
      - '65105:21'
    redistribute_routes:
    - learned
    vlan: '250'
  - name: Tenant_C_WAN_Zone
    rd: 192.168.254.15:31
    route_targets:
      both:
      - '65105:31'
    redistribute_routes:
    - learned
    vlan: '350'
  - name: TENANT_D_WAN_ZONE
    rd: 192.168.254.15:42
    rd_evpn_domain:
      domain: remote
      rd: 192.168.254.15:42
    route_targets:
      both:
      - '65105:42'
      import_export_evpn_domains:
      - domain: remote
        route_target: '65105:42'
    redistribute_routes:
    - learned
    vlan: '453'
  address_family_evpn:
    neighbor_default:
      next_hop_self_received_evpn_routes:
        enable: true
        inter_domain: false
    peer_groups:
    - name: EVPN-OVERLAY-CORE
      activate: true
      domain_remote: true
    - name: EVPN-OVERLAY-PEERS
      activate: true
    evpn_hostflap_detection:
      enabled: true
      window: 180
      threshold: 5
      expiry_timeout: 10
  address_family_rtc:
    peer_groups:
    - name: EVPN-OVERLAY-CORE
      activate: true
    - name: EVPN-OVERLAY-PEERS
      activate: true
  address_family_ipv4:
    peer_groups:
    - name: UNDERLAY-PEERS
      activate: true
    - name: EVPN-OVERLAY-PEERS
      activate: false
    - name: EVPN-OVERLAY-CORE
      activate: false
  vrfs:
  - name: Tenant_A_L3_VRF_Zone
    rd: 192.168.254.15:15
    route_targets:
      import:
      - address_family: evpn
        route_targets:
        - '65105:15'
      export:
      - address_family: evpn
        route_targets:
        - '65105:15'
    router_id: 192.168.255.15
    redistribute:
      connected:
        enabled: true
  - name: Tenant_A_WAN_Zone
    rd: 192.168.254.15:14
    route_targets:
      import:
      - address_family: evpn
        route_targets:
        - '65105:14'
        - 65000:456
      - address_family: vpn-ipv4
        route_targets:
        - 65000:123
      export:
      - address_family: evpn
        route_targets:
        - '65105:14'
        - 65000:789
      - address_family: vpn-ipv4
        route_targets:
        - 65000:123
    router_id: 192.168.255.15
    updates:
      wait_install: true
    neighbors:
    - ip_address: 123.1.1.10
      remote_as: '1234'
      password: oBztv71m2uhR7hh58/OCNA==
      local_as: '123'
      description: External IPv4 BGP peer
      ebgp_multihop: 3
      shutdown: true
      send_community: standard extended
      maximum_routes: 0
      maximum_routes_warning_only: true
      default_originate:
        always: false
        route_map: RM-Tenant_A_WAN_Zone-123.1.1.10-SET-NEXT-HOP-OUT
      update_source: Loopback123
      route_map_in: RM-123-1-1-10-IN
      route_map_out: RM-Tenant_A_WAN_Zone-123.1.1.10-SET-NEXT-HOP-OUT
    - ip_address: 123.1.1.11
      remote_as: '65000.100'
      password: oBztv71m2uhR7hh58/OCNA==
      local_as: '123'
      description: External IPv4 BGP peer
      ebgp_multihop: 3
      bfd: true
      send_community: standard extended
      maximum_routes: 0
      default_originate:
        always: false
      update_source: Loopback123
      route_map_in: RM-123-1-1-11-IN
      route_map_out: RM-123-1-1-11-OUT
    - ip_address: fd5a:fe45:8831:06c5::a
      remote_as: '12345'
      send_community: all
      route_map_out: RM-Tenant_A_WAN_Zone-fd5a:fe45:8831:06c5::a-SET-NEXT-HOP-OUT
    - ip_address: fd5a:fe45:8831:06c5::b
      remote_as: '12345'
    redistribute:
      connected:
        enabled: true
      ospf:
        enabled: true
      static:
        enabled: true
    address_family_ipv4:
      neighbors:
      - ip_address: 123.1.1.10
        activate: true
      - ip_address: 123.1.1.11
        activate: true
        prefix_list_in: PL-TEST-IN-AF4
        prefix_list_out: PL-TEST-OUT-AF4
    address_family_ipv6:
      neighbors:
      - ip_address: fd5a:fe45:8831:06c5::a
        activate: true
        prefix_list_in: PL-TEST-IN-AF6
        prefix_list_out: PL-TEST-OUT-AF6
      - ip_address: fd5a:fe45:8831:06c5::b
        activate: true
  - name: Tenant_B_OP_Zone
    rd: 192.168.254.15:20
    route_targets:
      import:
      - address_family: evpn
        route_targets:
        - '65105:20'
      export:
      - address_family: evpn
        route_targets:
        - '65105:20'
    router_id: 192.168.255.15
    redistribute:
      connected:
        enabled: true
  - name: Tenant_B_WAN_Zone
    rd: 192.168.254.15:21
    route_targets:
      import:
      - address_family: evpn
        route_targets:
        - '65105:21'
      export:
      - address_family: evpn
        route_targets:
        - '65105:21'
    router_id: 192.168.255.15
    redistribute:
      connected:
        enabled: true
  - name: Tenant_C_WAN_Zone
    rd: 192.168.254.15:31
    route_targets:
      import:
      - address_family: evpn
        route_targets:
        - '65105:31'
      export:
      - address_family: evpn
        route_targets:
        - '65105:31'
    router_id: 192.168.255.15
    redistribute:
      connected:
        enabled: true
  - name: TENANT_D_WAN_ZONE
    rd: 192.168.254.15:42
    route_targets:
      import:
      - address_family: evpn
        route_targets:
        - '65105:42'
      export:
      - address_family: evpn
        route_targets:
        - '65105:42'
    router_id: 192.168.255.15
router_ospf:
  process_ids:
  - id: 14
    vrf: Tenant_A_WAN_Zone
    passive_interface_default: true
    router_id: 192.168.255.15
    no_passive_interfaces:
    - Vlan150
    max_lsa: 15000
    redistribute:
      connected:
        enabled: true
        route_map: RM_TEST
      bgp:
        enabled: true
service_routing_protocols_model: multi-agent
sflow:
  vrfs:
  - name: OOB
    destinations:
    - destination: 192.168.200.10
    - destination: 10.0.200.90
    source_interface: Management99
snmp_server:
  contact: example@example.com
  location: EOS_DESIGNS_UNIT_TESTS DC1-BL1B
spanning_tree:
  root_super: true
  mode: mstp
  mst_instances:
  - id: '0'
    priority: 4096
static_routes:
- vrf: MGMT
  destination_address_prefix: 0.0.0.0/0
  gateway: 192.168.200.5
- vrf: Tenant_A_WAN_Zone
  destination_address_prefix: 10.3.4.0/24
  gateway: 1.2.3.4
tcam_profile:
  system: vxlan-routing
transceiver_qsfp_default_mode_4x10: true
vlan_interfaces:
- name: Vlan150
  description: Tenant_A_WAN_Zone_1
  shutdown: false
  vrf: Tenant_A_WAN_Zone
  ip_address_virtual: 10.1.40.1/24
  ospf_network_point_to_point: false
  ospf_area: '1'
  ospf_cost: 100
  ospf_authentication: simple
  ospf_authentication_key: AQQvKeimxJu+uGQ/yYvv9w==
  tenant: Tenant_A
  tags:
  - wan
- name: Vlan250
  description: Tenant_B_WAN_Zone_1
  shutdown: false
  vrf: Tenant_B_WAN_Zone
  ip_address_virtual: 10.2.50.1/24
  tenant: Tenant_B
  tags:
  - wan
- name: Vlan350
  description: Tenant_C_WAN_Zone_1
  shutdown: false
  vrf: Tenant_C_WAN_Zone
  ip_address_virtual: 10.3.50.1/24
  tenant: Tenant_C
  tags:
  - wan
- name: Vlan453
  description: Tenant_D_WAN_Zone_1
  shutdown: false
  vrf: TENANT_D_WAN_ZONE
  ipv6_enable: true
  ipv6_address_virtuals:
  - 10.0.10.1/24
<<<<<<< HEAD
  vrf: TENANT_D_WAN_ZONE
router_ospf:
  process_ids:
  - id: 14
    vrf: Tenant_A_WAN_Zone
    passive_interface_default: true
    no_passive_interfaces:
    - Vlan150
    max_lsa: 15000
    redistribute:
      bgp:
        enabled: true
      connected:
        enabled: true
        route_map: RM_TEST
=======
  tenant: Tenant_D
  tags:
  - wan
vlan_internal_order:
  allocation: ascending
  range:
    beginning: 1006
    ending: 1199
vlans:
- id: 150
  name: Tenant_A_WAN_Zone_1
  tenant: Tenant_A
- id: 250
  name: Tenant_B_WAN_Zone_1
  tenant: Tenant_B
- id: 350
  name: Tenant_C_WAN_Zone_1
  tenant: Tenant_C
- id: 453
  name: Tenant_D_WAN_Zone_1
  tenant: Tenant_D
vrfs:
- name: MGMT
  ip_routing: false
- name: Tenant_A_L3_VRF_Zone
  ip_routing: true
  tenant: Tenant_A
- name: Tenant_A_WAN_Zone
  ip_routing: true
  tenant: Tenant_A
- name: Tenant_B_OP_Zone
  ip_routing: true
  tenant: Tenant_B
- name: Tenant_B_WAN_Zone
  ip_routing: true
  tenant: Tenant_B
- name: Tenant_C_WAN_Zone
  ip_routing: true
  tenant: Tenant_C
- name: TENANT_D_WAN_ZONE
  ip_routing: true
  ipv6_routing: true
  tenant: Tenant_D
>>>>>>> 6ac93b3e
vxlan_interface:
  vxlan1:
    description: DC1-BL1B_VTEP
    vxlan:
      source_interface: Loopback1
      udp_port: 4789
      vlans:
      - id: 150
        vni: 10150
      - id: 250
        vni: 20250
      - id: 350
        vni: 30350
      - id: 453
        vni: 40453
      vrfs:
      - name: Tenant_A_L3_VRF_Zone
        vni: 15
      - name: Tenant_A_WAN_Zone
        vni: 14
      - name: Tenant_B_OP_Zone
        vni: 20
      - name: Tenant_B_WAN_Zone
        vni: 21
      - name: Tenant_C_WAN_Zone
        vni: 31
      - name: TENANT_D_WAN_ZONE
        vni: 42<|MERGE_RESOLUTION|>--- conflicted
+++ resolved
@@ -594,7 +594,6 @@
   - id: 14
     vrf: Tenant_A_WAN_Zone
     passive_interface_default: true
-    router_id: 192.168.255.15
     no_passive_interfaces:
     - Vlan150
     max_lsa: 15000
@@ -668,23 +667,6 @@
   ipv6_enable: true
   ipv6_address_virtuals:
   - 10.0.10.1/24
-<<<<<<< HEAD
-  vrf: TENANT_D_WAN_ZONE
-router_ospf:
-  process_ids:
-  - id: 14
-    vrf: Tenant_A_WAN_Zone
-    passive_interface_default: true
-    no_passive_interfaces:
-    - Vlan150
-    max_lsa: 15000
-    redistribute:
-      bgp:
-        enabled: true
-      connected:
-        enabled: true
-        route_map: RM_TEST
-=======
   tenant: Tenant_D
   tags:
   - wan
@@ -728,7 +710,6 @@
   ip_routing: true
   ipv6_routing: true
   tenant: Tenant_D
->>>>>>> 6ac93b3e
 vxlan_interface:
   vxlan1:
     description: DC1-BL1B_VTEP
