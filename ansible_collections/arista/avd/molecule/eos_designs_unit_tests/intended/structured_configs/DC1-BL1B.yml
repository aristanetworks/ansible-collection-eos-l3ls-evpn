hostname: DC1-BL1B
is_deployed: true
router_bgp:
  as: '65105'
  router_id: 192.168.255.15
  bgp_defaults:
  - distance bgp 20 200 200
  bgp:
    default:
      ipv4_unicast: false
  maximum_paths:
    paths: 4
    ecmp: 4
  redistribute:
    connected:
      enabled: true
      route_map: RM-CONN-2-BGP
  updates:
    wait_install: true
  peer_groups:
  - name: UNDERLAY-PEERS
    type: ipv4
    password: 0nsCUm70mvSTxVO0ldytrg==
    maximum_routes: 12000
    send_community: all
  - name: EVPN-OVERLAY-PEERS
    type: evpn
    update_source: Loopback0
    bfd: true
    password: q+VNViP5i4rVjW1cxFv2wA==
    send_community: all
    maximum_routes: 0
    ebgp_multihop: 3
  - name: EVPN-OVERLAY-CORE
    type: evpn
    update_source: Loopback0
    bfd: true
    send_community: all
    maximum_routes: 0
    ebgp_multihop: 15
  address_family_ipv4:
    peer_groups:
    - name: UNDERLAY-PEERS
      activate: true
    - name: EVPN-OVERLAY-PEERS
      activate: false
    - name: EVPN-OVERLAY-CORE
      activate: false
  neighbors:
  - ip_address: 172.31.254.192
    peer_group: UNDERLAY-PEERS
    remote_as: '65001'
    peer: DC1-SPINE1
    description: DC1-SPINE1_Ethernet23
  - ip_address: 172.31.254.194
    peer_group: UNDERLAY-PEERS
    remote_as: '65001'
    peer: DC1-SPINE2
    description: DC1-SPINE2_Ethernet23
  - ip_address: 172.31.254.196
    peer_group: UNDERLAY-PEERS
    remote_as: '65001'
    peer: DC1-SPINE3
    description: DC1-SPINE3_Ethernet23
  - ip_address: 172.31.254.198
    peer_group: UNDERLAY-PEERS
    remote_as: '65001'
    peer: DC1-SPINE4
    description: DC1-SPINE4_Ethernet23
  - ip_address: 192.168.255.1
    peer_group: EVPN-OVERLAY-PEERS
    peer: DC1-SPINE1
    description: DC1-SPINE1
    remote_as: '65001'
  - ip_address: 192.168.255.2
    peer_group: EVPN-OVERLAY-PEERS
    peer: DC1-SPINE2
    description: DC1-SPINE2
    remote_as: '65001'
  - ip_address: 192.168.255.3
    peer_group: EVPN-OVERLAY-PEERS
    peer: DC1-SPINE3
    description: DC1-SPINE3
    remote_as: '65001'
  - ip_address: 192.168.255.4
    peer_group: EVPN-OVERLAY-PEERS
    peer: DC1-SPINE4
    description: DC1-SPINE4
    remote_as: '65001'
  - ip_address: 1.1.1.1
    peer_group: EVPN-OVERLAY-CORE
    peer: MY_EVPN_GW1_USER_DEFINED
    description: MY_EVPN_GW1_USER_DEFINED
    remote_as: '65555'
  - ip_address: 2.2.2.2
    peer_group: EVPN-OVERLAY-CORE
    peer: MY_EVPN_GW2_USER_DEFINED
    description: MY_EVPN_GW2_USER_DEFINED
    remote_as: '65555'
  address_family_evpn:
    neighbor_default:
      next_hop_self_received_evpn_routes:
        enable: true
        inter_domain: false
    peer_groups:
    - name: EVPN-OVERLAY-CORE
      domain_remote: true
      activate: true
    - name: EVPN-OVERLAY-PEERS
      activate: true
    evpn_hostflap_detection:
      window: 180
      threshold: 5
      enabled: true
      expiry_timeout: 10
  address_family_rtc:
    peer_groups:
    - name: EVPN-OVERLAY-CORE
      activate: true
    - name: EVPN-OVERLAY-PEERS
      activate: true
  vrfs:
  - name: Tenant_A_L3_VRF_Zone
    rd: 192.168.254.15:15
    route_targets:
      import:
      - address_family: evpn
        route_targets:
        - '65105:15'
      export:
      - address_family: evpn
        route_targets:
        - '65105:15'
    router_id: 192.168.255.15
    redistribute:
      connected:
        enabled: true
  - name: Tenant_A_WAN_Zone
    rd: 192.168.254.15:14
    route_targets:
      import:
      - address_family: evpn
        route_targets:
        - '65105:14'
        - 65000:456
      - address_family: vpn-ipv4
        route_targets:
        - 65000:123
      export:
      - address_family: evpn
        route_targets:
        - '65105:14'
        - 65000:789
      - address_family: vpn-ipv4
        route_targets:
        - 65000:123
    router_id: 192.168.255.15
    redistribute:
      connected:
        enabled: true
      static:
        enabled: true
      ospf:
        enabled: true
    address_family_ipv4:
      neighbors:
      - ip_address: 123.1.1.10
        activate: true
      - ip_address: 123.1.1.11
        activate: true
        prefix_list_in: PL-TEST-IN-AF4
        prefix_list_out: PL-TEST-OUT-AF4
    neighbors:
    - ip_address: 123.1.1.10
      remote_as: '1234'
      password: oBztv71m2uhR7hh58/OCNA==
      description: External IPv4 BGP peer
      send_community: standard extended
      maximum_routes: 0
      maximum_routes_warning_only: true
      default_originate:
        always: false
        route_map: RM-Tenant_A_WAN_Zone-123.1.1.10-SET-NEXT-HOP-OUT
      update_source: Loopback123
      ebgp_multihop: 3
      route_map_in: RM-123-1-1-10-IN
      shutdown: true
      route_map_out: RM-Tenant_A_WAN_Zone-123.1.1.10-SET-NEXT-HOP-OUT
      local_as: '123'
    - ip_address: 123.1.1.11
      remote_as: '65000.100'
      password: oBztv71m2uhR7hh58/OCNA==
      description: External IPv4 BGP peer
      send_community: standard extended
      maximum_routes: 0
      default_originate:
        always: false
      update_source: Loopback123
      ebgp_multihop: 3
      route_map_in: RM-123-1-1-11-IN
      route_map_out: RM-123-1-1-11-OUT
      local_as: '123'
      bfd: true
    - ip_address: fd5a:fe45:8831:06c5::a
      remote_as: '12345'
      send_community: all
      route_map_out: RM-Tenant_A_WAN_Zone-fd5a:fe45:8831:06c5::a-SET-NEXT-HOP-OUT
    - ip_address: fd5a:fe45:8831:06c5::b
      remote_as: '12345'
    address_family_ipv6:
      neighbors:
      - ip_address: fd5a:fe45:8831:06c5::a
        activate: true
        prefix_list_in: PL-TEST-IN-AF6
        prefix_list_out: PL-TEST-OUT-AF6
      - ip_address: fd5a:fe45:8831:06c5::b
        activate: true
    updates:
      wait_install: true
  - name: Tenant_B_OP_Zone
    rd: 192.168.254.15:20
    route_targets:
      import:
      - address_family: evpn
        route_targets:
        - '65105:20'
      export:
      - address_family: evpn
        route_targets:
        - '65105:20'
    router_id: 192.168.255.15
    redistribute:
      connected:
        enabled: true
  - name: Tenant_B_WAN_Zone
    rd: 192.168.254.15:21
    route_targets:
      import:
      - address_family: evpn
        route_targets:
        - '65105:21'
      export:
      - address_family: evpn
        route_targets:
        - '65105:21'
    router_id: 192.168.255.15
    redistribute:
      connected:
        enabled: true
  - name: Tenant_C_WAN_Zone
    rd: 192.168.254.15:31
    route_targets:
      import:
      - address_family: evpn
        route_targets:
        - '65105:31'
      export:
      - address_family: evpn
        route_targets:
        - '65105:31'
    router_id: 192.168.255.15
<<<<<<< HEAD
    redistribute_routes:
    - source_protocol: connected
  - name: TENANT_D_WAN_ZONE
    rd: 192.168.254.15:42
    route_targets:
      import:
      - address_family: evpn
        route_targets:
        - '65105:42'
      export:
      - address_family: evpn
        route_targets:
        - '65105:42'
    router_id: 192.168.255.15
=======
    redistribute:
      connected:
        enabled: true
>>>>>>> 9e080bd9
  vlan_aware_bundles:
  - name: Tenant_A_WAN_Zone
    rd: 192.168.254.15:14
    route_targets:
      both:
      - '65105:14'
      import_export_evpn_domains:
      - domain: remote
        route_target: '65105:14'
    redistribute_routes:
    - learned
    vlan: '150'
    rd_evpn_domain:
      domain: remote
      rd: 192.168.254.15:14
  - name: Tenant_B_WAN_Zone
    rd: 192.168.254.15:21
    route_targets:
      both:
      - '65105:21'
    redistribute_routes:
    - learned
    vlan: '250'
  - name: Tenant_C_WAN_Zone
    rd: 192.168.254.15:31
    route_targets:
      both:
      - '65105:31'
    redistribute_routes:
    - learned
    vlan: '350'
  - name: TENANT_D_WAN_ZONE
    rd: 192.168.254.15:42
    route_targets:
      both:
      - '65105:42'
      import_export_evpn_domains:
      - domain: remote
        route_target: '65105:42'
    redistribute_routes:
    - learned
    vlan: '453'
    rd_evpn_domain:
      domain: remote
      rd: 192.168.254.15:42
static_routes:
- vrf: MGMT
  destination_address_prefix: 0.0.0.0/0
  gateway: 192.168.200.5
- destination_address_prefix: 10.3.4.0/24
  gateway: 1.2.3.4
  vrf: Tenant_A_WAN_Zone
service_routing_protocols_model: multi-agent
ip_routing: true
hardware:
  speed_groups:
  - speed_group: '1'
    serdes: 10G
  - speed_group: '2'
    serdes: 25G
  - speed_group: '3'
    serdes: 25G
  - speed_group: '4'
    serdes: 10G
  - speed_group: 5/1
    serdes: 25G
daemon_terminattr:
  cvaddrs:
  - 192.168.200.11:9910
  cvauth:
    method: key
    key: telarista
  cvvrf: MGMT
  smashexcludes: ale,flexCounter,hardware,kni,pulse,strata
  ingestexclude: /Sysdb/cell/1/agent,/Sysdb/cell/2/agent
  disable_aaa: false
vlan_internal_order:
  allocation: ascending
  range:
    beginning: 1006
    ending: 1199
aaa_root:
  disabled: true
config_end: true
enable_password:
  disabled: true
transceiver_qsfp_default_mode_4x10: true
ip_name_servers:
- ip_address: 192.168.200.5
  vrf: MGMT
- ip_address: 8.8.8.8
  vrf: MGMT
- ip_address: 2001:db8::1
  vrf: MGMT
- ip_address: 2001:db8::2
  vrf: MGMT
spanning_tree:
  root_super: true
  mode: mstp
  mst_instances:
  - id: '0'
    priority: 4096
local_users:
- name: admin
  disabled: true
  privilege: 15
  role: network-admin
  no_password: true
- name: cvpadmin
  privilege: 15
  role: network-admin
  sha512_password: $6$rZKcbIZ7iWGAWTUM$TCgDn1KcavS0s.OV8lacMTUkxTByfzcGlFlYUWroxYuU7M/9bIodhRO7nXGzMweUxvbk8mJmQl8Bh44cRktUj.
  ssh_key: ssh-rsa AAAAB3NzaC1yc2EAA82spi2mkxp4FgaLi4CjWkpnL1A/MD7WhrSNgqXToF7QCb9Lidagy9IHafQxfu7LwkFdyQIMu8XNwDZIycuf29wHbDdz1N+YNVK8zwyNAbMOeKMqblsEm2YIorgjzQX1m9+/rJeFBKz77PSgeMp/Rc3txFVuSmFmeTy3aMkU=
    cvpadmin@hostmachine.local
  secondary_ssh_key: ssh-rsa AAAAB3NzaC1yc2EAA82spi2mkxp4FgaLi4CjWkpnL1A/MD7WhrSNgqXToF7QCb9Lidagy9IHafQxfu7LwkFdyQIMu8XNwDZIycuf29wHbDdz1N+YNVK8zwyNAbMOeKMqblsEm2YIorgjzQX1m9+/rJeFBKz77PSgeMp/Rc3txFVuSmFmeTy3aMkz=
    cvpadmin@hostmachine.local
vrfs:
- name: MGMT
  ip_routing: false
- name: Tenant_A_L3_VRF_Zone
  tenant: Tenant_A
  ip_routing: true
- name: Tenant_A_WAN_Zone
  tenant: Tenant_A
  ip_routing: true
- name: Tenant_B_OP_Zone
  tenant: Tenant_B
  ip_routing: true
- name: Tenant_B_WAN_Zone
  tenant: Tenant_B
  ip_routing: true
- name: Tenant_C_WAN_Zone
  tenant: Tenant_C
  ip_routing: true
- name: TENANT_D_WAN_ZONE
  tenant: Tenant_D
  ip_routing: true
  ipv6_routing: true
management_interfaces:
- name: Management99
  description: OOB_MANAGEMENT
  shutdown: false
  vrf: MGMT
  ip_address: 192.168.200.111/24
  gateway: 192.168.200.5
  type: oob
tcam_profile:
  system: vxlan-routing
platform:
  sand:
    lag:
      hardware_only: true
management_api_http:
  enable_vrfs:
  - name: MGMT
  enable_https: true
  default_services: false
ntp: null
snmp_server:
  contact: example@example.com
  location: EOS_DESIGNS_UNIT_TESTS DC1-BL1B
ethernet_interfaces:
- name: Ethernet1
  peer: DC1-SPINE1
  peer_interface: Ethernet23
  peer_type: spine
  description: P2P_LINK_TO_DC1-SPINE1_Ethernet23
  speed: forced 100gfull
  shutdown: false
  mtu: 1500
  switchport:
    enabled: false
  ip_address: 172.31.254.193/31
- name: Ethernet2
  peer: DC1-SPINE2
  peer_interface: Ethernet23
  peer_type: spine
  description: P2P_LINK_TO_DC1-SPINE2_Ethernet23
  speed: forced 100gfull
  shutdown: false
  mtu: 1500
  switchport:
    enabled: false
  ip_address: 172.31.254.195/31
- name: Ethernet3
  peer: DC1-SPINE3
  peer_interface: Ethernet23
  peer_type: spine
  description: P2P_LINK_TO_DC1-SPINE3_Ethernet23
  speed: forced 100gfull
  shutdown: false
  mtu: 1500
  switchport:
    enabled: false
  ip_address: 172.31.254.197/31
- name: Ethernet4
  peer: DC1-SPINE4
  peer_interface: Ethernet23
  peer_type: spine
  description: P2P_LINK_TO_DC1-SPINE4_Ethernet23
  speed: forced 100gfull
  shutdown: false
  mtu: 1500
  switchport:
    enabled: false
  ip_address: 172.31.254.199/31
- name: Ethernet8
  peer_type: l3_interface
  ip_address: 10.10.30.10/24
  mtu: 9000
  shutdown: false
  description: test
  switchport:
    enabled: false
  vrf: Tenant_A_L3_VRF_Zone
- name: Ethernet9
  peer_type: l3_interface
  ip_address: 10.10.40.20/24
  mtu: 9000
  shutdown: false
  description: test
  switchport:
    enabled: false
  vrf: Tenant_A_L3_VRF_Zone
- name: Ethernet10
  peer_type: l3_interface
  ip_address: 10.10.40.20/24
  mtu: 9000
  shutdown: false
  description: test-DC1-BL1B
  switchport:
    enabled: false
  vrf: Tenant_A_L3_VRF_Zone
- name: Ethernet11
  peer_type: l3_interface
  ip_address: 10.10.40.20/24
  mtu: 9000
  shutdown: false
  description: DC1-BL1B descriptions preferred over single description
  switchport:
    enabled: false
  vrf: Tenant_A_L3_VRF_Zone
- name: Ethernet12
  peer_type: l3_interface
  ip_address: 10.10.50.10/24
  mtu: 9000
  shutdown: false
  description: test l3 interfaces acls
  access_group_in: TEST-IPV4-ACL-WITH-IP-FIELDS-IN_Ethernet12
  access_group_out: TEST-IPV4-ACL-WITH-IP-FIELDS-OUT_Ethernet12
  switchport:
    enabled: false
  vrf: Tenant_A_L3_VRF_Zone
- name: Ethernet13.10
  peer_type: l3_interface
  ip_address: 10.10.50.20/24
  mtu: 9000
  shutdown: false
  description: test l3 interfaces acls
  access_group_in: TEST-IPV4-ACL-WITH-IP-FIELDS-IN_Ethernet13.10
  access_group_out: TEST-IPV4-ACL-WITH-IP-FIELDS-OUT_Ethernet13.10
  encapsulation_dot1q:
    vlan: 10
  vrf: Tenant_A_L3_VRF_Zone
- name: Ethernet7
  peer_type: l3_interface
  ip_address: 10.10.20.20/24
  mtu: 9000
  shutdown: false
  description: test
  switchport:
    enabled: false
  vrf: Tenant_A_WAN_Zone
- name: Ethernet13
  switchport:
    enabled: false
  peer_type: l3_interface
  shutdown: false
- name: Ethernet4000
  description: My second test
  ip_address: 10.1.2.3/12
  shutdown: false
  switchport:
    enabled: false
  mtu: 1500
  peer: MY-own-peer
  peer_interface: Ethernet123
  peer_type: my_precious
loopback_interfaces:
- name: Loopback0
  description: ROUTER_ID
  shutdown: false
  ip_address: 192.168.255.15/32
- name: Loopback1
  description: VXLAN_TUNNEL_SOURCE
  shutdown: false
  ip_address: 192.168.254.15/32
prefix_lists:
- name: PL-LOOPBACKS-EVPN-OVERLAY
  sequence_numbers:
  - sequence: 10
    action: permit 192.168.255.0/24 eq 32
  - sequence: 20
    action: permit 192.168.254.0/24 eq 32
route_maps:
- name: RM-CONN-2-BGP
  sequence_numbers:
  - sequence: 10
    type: permit
    match:
    - ip address prefix-list PL-LOOPBACKS-EVPN-OVERLAY
- name: RM-Tenant_A_WAN_Zone-123.1.1.10-SET-NEXT-HOP-OUT
  sequence_numbers:
  - sequence: 10
    type: permit
    set:
    - ip next-hop 123.1.1.1
- name: RM-Tenant_A_WAN_Zone-fd5a:fe45:8831:06c5::a-SET-NEXT-HOP-OUT
  sequence_numbers:
  - sequence: 10
    type: permit
    set:
    - ipv6 next-hop fd5a:fe45:8831:06c5::1
router_bfd:
  multihop:
    interval: 1200
    min_rx: 1200
    multiplier: 3
vlans:
- id: 150
  name: Tenant_A_WAN_Zone_1
  tenant: Tenant_A
- id: 250
  name: Tenant_B_WAN_Zone_1
  tenant: Tenant_B
- id: 350
  name: Tenant_C_WAN_Zone_1
  tenant: Tenant_C
- id: 453
  name: Tenant_D_WAN_Zone_1
  tenant: Tenant_D
ip_access_lists:
- name: TEST-IPV4-ACL-WITH-IP-FIELDS-IN_Ethernet12
  entries:
  - sequence: 15
    action: deny
    protocol: ip
    source: any
    destination: 10.10.50.10
- name: TEST-IPV4-ACL-WITH-IP-FIELDS-IN_Ethernet13.10
  entries:
  - sequence: 15
    action: deny
    protocol: ip
    source: any
    destination: 10.10.50.20
- name: TEST-IPV4-ACL-WITH-IP-FIELDS-OUT_Ethernet12
  entries:
  - remark: Some remark will not require source and destination fields.
  - action: permit
    protocol: ip
    source: 10.10.50.10
    destination: any
- name: TEST-IPV4-ACL-WITH-IP-FIELDS-OUT_Ethernet13.10
  entries:
  - remark: Some remark will not require source and destination fields.
  - action: permit
    protocol: ip
    source: 10.10.50.20
    destination: any
ip_igmp_snooping:
  globally_enabled: true
ip_virtual_router_mac_address: 00:dc:00:00:00:0a
vlan_interfaces:
- name: Vlan150
  tenant: Tenant_A
  tags:
  - wan
  description: Tenant_A_WAN_Zone_1
  shutdown: false
  ip_address_virtual: 10.1.40.1/24
  vrf: Tenant_A_WAN_Zone
  ospf_area: '1'
  ospf_network_point_to_point: false
  ospf_cost: 100
  ospf_authentication: simple
  ospf_authentication_key: AQQvKeimxJu+uGQ/yYvv9w==
- name: Vlan250
  tenant: Tenant_B
  tags:
  - wan
  description: Tenant_B_WAN_Zone_1
  shutdown: false
  ip_address_virtual: 10.2.50.1/24
  vrf: Tenant_B_WAN_Zone
- name: Vlan350
  tenant: Tenant_C
  tags:
  - wan
  description: Tenant_C_WAN_Zone_1
  shutdown: false
  ip_address_virtual: 10.3.50.1/24
  vrf: Tenant_C_WAN_Zone
- name: Vlan453
  tenant: Tenant_D
  tags:
  - wan
  description: Tenant_D_WAN_Zone_1
  shutdown: false
  ipv6_enable: true
  ipv6_address_virtuals:
  - 10.0.10.1/24
  vrf: TENANT_D_WAN_ZONE
router_ospf:
  process_ids:
  - id: 14
    vrf: Tenant_A_WAN_Zone
    passive_interface_default: true
    router_id: 192.168.255.15
    no_passive_interfaces:
    - Vlan150
    max_lsa: 15000
    redistribute:
      bgp:
        enabled: true
      connected:
        enabled: true
        route_map: RM_TEST
vxlan_interface:
  vxlan1:
    description: DC1-BL1B_VTEP
    vxlan:
      udp_port: 4789
      source_interface: Loopback1
      vlans:
      - id: 150
        vni: 10150
      - id: 250
        vni: 20250
      - id: 350
        vni: 30350
      - id: 453
        vni: 40453
      vrfs:
      - name: Tenant_A_L3_VRF_Zone
        vni: 15
      - name: Tenant_A_WAN_Zone
        vni: 14
      - name: Tenant_B_OP_Zone
        vni: 20
      - name: Tenant_B_WAN_Zone
        vni: 21
      - name: Tenant_C_WAN_Zone
        vni: 31
      - name: TENANT_D_WAN_ZONE
        vni: 42
metadata:
  platform: 7280R
sflow:
  vrfs:
  - name: OOB
    destinations:
    - destination: 192.168.200.10
    - destination: 10.0.200.90
    source_interface: Management99<|MERGE_RESOLUTION|>--- conflicted
+++ resolved
@@ -259,9 +259,9 @@
         route_targets:
         - '65105:31'
     router_id: 192.168.255.15
-<<<<<<< HEAD
-    redistribute_routes:
-    - source_protocol: connected
+    redistribute:
+      connected:
+        enabled: true
   - name: TENANT_D_WAN_ZONE
     rd: 192.168.254.15:42
     route_targets:
@@ -274,11 +274,6 @@
         route_targets:
         - '65105:42'
     router_id: 192.168.255.15
-=======
-    redistribute:
-      connected:
-        enabled: true
->>>>>>> 9e080bd9
   vlan_aware_bundles:
   - name: Tenant_A_WAN_Zone
     rd: 192.168.254.15:14
