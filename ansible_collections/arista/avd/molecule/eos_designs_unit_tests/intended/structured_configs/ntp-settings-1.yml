--- conflicted
+++ resolved
@@ -18,6 +18,8 @@
   vrf: MGMT
   ip_address: 192.168.0.2/24
   type: oob
+metadata:
+  fabric_name: EOS_DESIGNS_UNIT_TESTS
 ntp:
   servers:
   - name: 10.10.10.1
@@ -31,12 +33,6 @@
     minpoll: 3
     version: 4
     vrf: default
-<<<<<<< HEAD
-ip_igmp_snooping:
-  globally_enabled: true
-metadata:
-  fabric_name: EOS_DESIGNS_UNIT_TESTS
-=======
   authenticate: true
   authenticate_servers_only: true
   authentication_keys:
@@ -54,5 +50,4 @@
     ending: 1199
 vrfs:
 - name: MGMT
-  ip_routing: false
->>>>>>> 6ac93b3e
+  ip_routing: false