aaa_root:
  disabled: true
config_end: true
enable_password:
  disabled: true
ethernet_interfaces:
- name: Ethernet1
  description: P2P_UNDERLAY-MULTICAST-L3LEAF1A_Ethernet1
  shutdown: false
  mtu: 9214
  ip_address: 172.31.255.0/31
  pim:
    ipv4:
      sparse_mode: true
  peer: UNDERLAY-MULTICAST-L3LEAF1A
  peer_interface: Ethernet1
  peer_type: l3leaf
  switchport:
    enabled: false
- name: Ethernet2
  description: P2P_UNDERLAY-MULTICAST-L3LEAF1B_Ethernet1
  shutdown: false
  mtu: 9214
  ip_address: 172.31.255.4/31
  pim:
    ipv4:
      sparse_mode: true
  peer: UNDERLAY-MULTICAST-L3LEAF1B
  peer_interface: Ethernet1
  peer_type: l3leaf
  switchport:
    enabled: false
- name: Ethernet3
  description: P2P_UNDERLAY-MULTICAST-L3LEAF2A_Ethernet1
  shutdown: false
  mtu: 9214
  ip_address: 172.31.255.8/31
  pim:
    ipv4:
      sparse_mode: true
  peer: UNDERLAY-MULTICAST-L3LEAF2A
  peer_interface: Ethernet1
  peer_type: l3leaf
  switchport:
    enabled: false
- name: Ethernet4
  description: P2P_UNDERLAY-MULTICAST-L3LEAF2B_Ethernet1
  shutdown: false
  mtu: 9214
  ip_address: 172.31.255.12/31
  pim:
    ipv4:
      sparse_mode: true
  peer: UNDERLAY-MULTICAST-L3LEAF2B
  peer_interface: Ethernet1
  peer_type: l3leaf
  switchport:
    enabled: false
hostname: UNDERLAY-MULTICAST-SPINE1
ip_routing: true
is_deployed: true
loopback_interfaces:
- name: Loopback0
  description: ROUTER_ID
  shutdown: false
  ip_address: 192.168.255.1/32
management_api_http:
  enable_https: true
  enable_vrfs:
  - name: MGMT
management_interfaces:
- name: Management1
  description: OOB_MANAGEMENT
  shutdown: false
  vrf: MGMT
  ip_address: 192.168.200.101/24
  type: oob
  gateway: 192.168.200.5
metadata:
  platform: vEOS-LAB
prefix_lists:
- name: PL-LOOPBACKS-EVPN-OVERLAY
  sequence_numbers:
  - sequence: 10
    action: permit 192.168.255.0/24 eq 32
route_maps:
- name: RM-CONN-2-BGP
  sequence_numbers:
  - sequence: 10
    type: permit
    match:
    - ip address prefix-list PL-LOOPBACKS-EVPN-OVERLAY
router_bfd:
  multihop:
    interval: 300
    min_rx: 300
    multiplier: 3
router_bgp:
  as: '65001'
  router_id: 192.168.255.1
  maximum_paths:
    paths: 4
    ecmp: 4
  updates:
    wait_install: true
  bgp:
    default:
      ipv4_unicast: false
  peer_groups:
  - name: IPv4-UNDERLAY-PEERS
    type: ipv4
    send_community: all
    maximum_routes: 12000
  - name: EVPN-OVERLAY-PEERS
    type: evpn
    next_hop_unchanged: true
    update_source: Loopback0
    bfd: true
    ebgp_multihop: 3
    send_community: all
    maximum_routes: 0
  neighbors:
  - ip_address: 172.31.255.1
    peer_group: IPv4-UNDERLAY-PEERS
    remote_as: '65101'
    peer: UNDERLAY-MULTICAST-L3LEAF1A
    description: UNDERLAY-MULTICAST-L3LEAF1A_Ethernet1
  - ip_address: 172.31.255.5
    peer_group: IPv4-UNDERLAY-PEERS
    remote_as: '65101'
    peer: UNDERLAY-MULTICAST-L3LEAF1B
    description: UNDERLAY-MULTICAST-L3LEAF1B_Ethernet1
  - ip_address: 172.31.255.9
    peer_group: IPv4-UNDERLAY-PEERS
    remote_as: '65102'
    peer: UNDERLAY-MULTICAST-L3LEAF2A
    description: UNDERLAY-MULTICAST-L3LEAF2A_Ethernet1
  - ip_address: 172.31.255.13
    peer_group: IPv4-UNDERLAY-PEERS
    remote_as: '65102'
    peer: UNDERLAY-MULTICAST-L3LEAF2B
    description: UNDERLAY-MULTICAST-L3LEAF2B_Ethernet1
  - ip_address: 192.168.255.3
    peer_group: EVPN-OVERLAY-PEERS
    remote_as: '65101'
    peer: UNDERLAY-MULTICAST-L3LEAF1A
    description: UNDERLAY-MULTICAST-L3LEAF1A_Loopback0
  - ip_address: 192.168.255.4
    peer_group: EVPN-OVERLAY-PEERS
    remote_as: '65101'
    peer: UNDERLAY-MULTICAST-L3LEAF1B
    description: UNDERLAY-MULTICAST-L3LEAF1B_Loopback0
  - ip_address: 192.168.255.5
    peer_group: EVPN-OVERLAY-PEERS
    remote_as: '65102'
    peer: UNDERLAY-MULTICAST-L3LEAF2A
    description: UNDERLAY-MULTICAST-L3LEAF2A_Loopback0
  - ip_address: 192.168.255.6
    peer_group: EVPN-OVERLAY-PEERS
    remote_as: '65102'
    peer: UNDERLAY-MULTICAST-L3LEAF2B
    description: UNDERLAY-MULTICAST-L3LEAF2B_Loopback0
  redistribute:
    connected:
      enabled: true
      route_map: RM-CONN-2-BGP
  address_family_evpn:
    peer_groups:
    - name: EVPN-OVERLAY-PEERS
      activate: true
  address_family_ipv4:
    peer_groups:
    - name: IPv4-UNDERLAY-PEERS
      activate: true
    - name: EVPN-OVERLAY-PEERS
      activate: false
router_multicast:
  ipv4:
    routing: true
router_pim_sparse_mode:
  ipv4:
    rp_addresses:
    - address: 192.168.200.1
      groups:
      - 239.255.1.0/24
    - address: 192.168.200.2
      access_lists:
      - RP_ACL_2
    - address: 192.168.200.3
      access_lists:
      - RP_ACL_3
    - address: 192.168.200.4
      access_lists:
      - RP_ACL_4
    - address: 192.168.200.5
      access_lists:
      - RP_ACL_5
service_routing_protocols_model: multi-agent
spanning_tree:
  mode: none
standard_access_lists:
- name: RP_ACL_2
  sequence_numbers:
  - sequence: 10
    action: permit 239.255.2.0/24
- name: RP_ACL_3
  sequence_numbers:
  - sequence: 10
    action: permit 239.255.3.0/24
- name: RP_ACL_4
  sequence_numbers:
  - sequence: 10
    action: permit 239.255.4.0/24
- name: RP_ACL_5
  sequence_numbers:
  - sequence: 10
    action: permit 239.255.5.0/24
<<<<<<< HEAD
router_bfd:
  multihop:
    interval: 300
    min_rx: 300
    multiplier: 3
metadata:
  platform: vEOS-LAB
  fabric_name: EOS_DESIGNS_UNIT_TESTS
=======
static_routes:
- vrf: MGMT
  destination_address_prefix: 0.0.0.0/0
  gateway: 192.168.200.5
transceiver_qsfp_default_mode_4x10: true
vlan_internal_order:
  allocation: ascending
  range:
    beginning: 1006
    ending: 1199
vrfs:
- name: MGMT
  ip_routing: false
>>>>>>> 6ac93b3e
<|MERGE_RESOLUTION|>--- conflicted
+++ resolved
@@ -78,6 +78,7 @@
   gateway: 192.168.200.5
 metadata:
   platform: vEOS-LAB
+  fabric_name: EOS_DESIGNS_UNIT_TESTS
 prefix_lists:
 - name: PL-LOOPBACKS-EVPN-OVERLAY
   sequence_numbers:
@@ -215,16 +216,6 @@
   sequence_numbers:
   - sequence: 10
     action: permit 239.255.5.0/24
-<<<<<<< HEAD
-router_bfd:
-  multihop:
-    interval: 300
-    min_rx: 300
-    multiplier: 3
-metadata:
-  platform: vEOS-LAB
-  fabric_name: EOS_DESIGNS_UNIT_TESTS
-=======
 static_routes:
 - vrf: MGMT
   destination_address_prefix: 0.0.0.0/0
@@ -237,5 +228,4 @@
     ending: 1199
 vrfs:
 - name: MGMT
-  ip_routing: false
->>>>>>> 6ac93b3e
+  ip_routing: false