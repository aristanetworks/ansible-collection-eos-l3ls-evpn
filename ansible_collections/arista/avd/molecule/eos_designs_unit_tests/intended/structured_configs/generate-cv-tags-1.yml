--- conflicted
+++ resolved
@@ -52,12 +52,10 @@
         value: Someotherdevice
       - name: UPPERCASE_INTERFACE_TAG
         value: something else with spaces
-<<<<<<< HEAD
   rack: ABC567
   pod_name: POD1
   dc_name: DC23
   fabric_name: EOS_DESIGNS_UNIT_TESTS
-=======
 prefix_lists:
 - name: PL-LOOPBACKS-EVPN-OVERLAY
   sequence_numbers:
@@ -124,5 +122,4 @@
     ending: 1199
 vrfs:
 - name: MGMT
-  ip_routing: false
->>>>>>> 6ac93b3e
+  ip_routing: false