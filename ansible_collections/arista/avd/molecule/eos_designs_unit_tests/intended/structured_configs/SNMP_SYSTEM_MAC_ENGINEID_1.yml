aaa_root:
  disabled: true
config_end: true
enable_password:
  disabled: true
hostname: SNMP_SYSTEM_MAC_ENGINEID_1
ip_igmp_snooping:
  globally_enabled: true
is_deployed: true
management_api_http:
  enable_https: true
  enable_vrfs:
  - name: MGMT
metadata:
  system_mac_address: '42:42:42:42:42:42'
service_routing_protocols_model: multi-agent
snmp_server:
  engine_ids:
    local: f5717f42424242424200
  contact: example@example.com
  location: EOS_DESIGNS_UNIT_TESTS SNMP_SYSTEM_MAC_ENGINEID_1
  users:
  - name: usertest-auth-priv
    group: usergroup
    version: v3
    localized: f5717f42424242424200
    auth: sha
    auth_passphrase: 6c3164e279e6606e37028356bfbe9f1d0ad65ec1
    priv: aes192
    priv_passphrase: cf2421b898bda979625eb46b766dce3e13044c78633b2762
  - name: usertest-auth-no-priv
    group: usergroup
    version: v3
    localized: f5717f42424242424200
    auth: sha512
    auth_passphrase: 004b542796d9c64301dfba392a9484ef6c5c46e5091ede1551756c71c507cf36e970dda92b250fbbc693162a3c8759e181432ea0d5a08d7492588a16b51c66ee
  - name: usertest-no-auth-no-priv
    group: usergroup
    version: v3
    localized: f5717f42424242424200
  - name: usertest-v2c
    group: usergroup
    version: v2c
<<<<<<< HEAD
ip_igmp_snooping:
  globally_enabled: true
metadata:
  system_mac_address: '42:42:42:42:42:42'
  fabric_name: EOS_DESIGNS_UNIT_TESTS
=======
transceiver_qsfp_default_mode_4x10: true
vlan_internal_order:
  allocation: ascending
  range:
    beginning: 1006
    ending: 1199
vrfs:
- name: MGMT
  ip_routing: false
serial_number: A37383692F12C7DE733D9A9B8E2B37AE
>>>>>>> 6ac93b3e
<|MERGE_RESOLUTION|>--- conflicted
+++ resolved
@@ -13,6 +13,7 @@
   - name: MGMT
 metadata:
   system_mac_address: '42:42:42:42:42:42'
+  fabric_name: EOS_DESIGNS_UNIT_TESTS
 service_routing_protocols_model: multi-agent
 snmp_server:
   engine_ids:
@@ -41,13 +42,6 @@
   - name: usertest-v2c
     group: usergroup
     version: v2c
-<<<<<<< HEAD
-ip_igmp_snooping:
-  globally_enabled: true
-metadata:
-  system_mac_address: '42:42:42:42:42:42'
-  fabric_name: EOS_DESIGNS_UNIT_TESTS
-=======
 transceiver_qsfp_default_mode_4x10: true
 vlan_internal_order:
   allocation: ascending
@@ -57,5 +51,4 @@
 vrfs:
 - name: MGMT
   ip_routing: false
-serial_number: A37383692F12C7DE733D9A9B8E2B37AE
->>>>>>> 6ac93b3e
+serial_number: A37383692F12C7DE733D9A9B8E2B37AE