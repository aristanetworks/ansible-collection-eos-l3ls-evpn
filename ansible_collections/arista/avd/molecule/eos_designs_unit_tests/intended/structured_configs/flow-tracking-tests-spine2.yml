aaa_root:
  disabled: true
config_end: true
enable_password:
  disabled: true
ethernet_interfaces:
- name: Ethernet2
  description: P2P_flow-tracking-tests-leaf1_Ethernet2
  shutdown: false
  mtu: 9214
  flow_tracker:
    hardware: FLOW-TRACKER-2
  ip_address: 10.254.2.2/31
  peer: flow-tracking-tests-leaf1
  peer_interface: Ethernet2
  peer_type: l3leaf
  switchport:
    enabled: false
- name: Ethernet4
  description: P2P_flow-tracking-tests-leaf2_Ethernet2
  shutdown: false
  mtu: 9214
  flow_tracker:
    hardware: FLOW-TRACKER-2
  ip_address: 10.254.2.6/31
  peer: flow-tracking-tests-leaf2
  peer_interface: Ethernet2
  peer_type: l3leaf
  switchport:
    enabled: false
- name: Ethernet6
  description: P2P_flow-tracking-tests-leaf3_Ethernet2
  shutdown: false
  mtu: 9214
  flow_tracker:
    hardware: FLOW-TRACKER-2
  ip_address: 10.254.2.18/31
  peer: flow-tracking-tests-leaf3
  peer_interface: Ethernet2
  peer_type: l3leaf
  switchport:
    enabled: false
- name: Ethernet8
  description: P2P_flow-tracking-tests-leaf4_Ethernet2
  shutdown: false
  mtu: 9214
  flow_tracker:
    hardware: FLOW-TRACKER-2
  ip_address: 10.254.2.22/31
  peer: flow-tracking-tests-leaf4
  peer_interface: Ethernet2
  peer_type: l3leaf
  switchport:
    enabled: false
- name: Ethernet9
  description: P2P_flow-tracking-tests-spine1_Ethernet9
  shutdown: false
  mtu: 9214
  flow_tracker:
    hardware: FLOW-TRACKER-2
  peer: flow-tracking-tests-spine1
  peer_interface: Ethernet9
  peer_type: spine
  switchport:
    enabled: false
- name: Ethernet10
  description: P2P_flow-tracking-tests-spine1_Ethernet10
  shutdown: false
  mtu: 9214
  flow_tracker:
    hardware: FLOW-TRACKER-1
  peer: flow-tracking-tests-spine1
  peer_interface: Ethernet10
  peer_type: spine
  switchport:
    enabled: false
- name: Ethernet11
  description: P2P_flow-tracking-tests-spine1_Ethernet11
  shutdown: false
  mtu: 9214
  peer: flow-tracking-tests-spine1
  peer_interface: Ethernet11
  peer_type: spine
  switchport:
    enabled: false
- name: Ethernet12
  description: P2P_flow-tracking-tests-spine1_Ethernet12
  shutdown: false
  mtu: 9214
  peer: flow-tracking-tests-spine1
  peer_interface: Ethernet12
  peer_type: spine
  switchport:
    enabled: false
- name: Ethernet13
  description: P2P_flow-tracking-tests-spine1_Ethernet13
  shutdown: false
  mtu: 9214
  flow_tracker:
    hardware: FLOW-TRACKER-2
  peer: flow-tracking-tests-spine1
  peer_interface: Ethernet13
  peer_type: spine
  switchport:
    enabled: false
- name: Ethernet14
  description: P2P_flow-tracking-tests-spine1_Ethernet14
  shutdown: false
  mtu: 9214
  flow_tracker:
    hardware: FLOW-TRACKER-1
  peer: flow-tracking-tests-spine1
  peer_interface: Ethernet14
  peer_type: spine
  switchport:
    enabled: false
- name: Ethernet15
  description: P2P_flow-tracking-tests-spine1_Ethernet15
  shutdown: false
  mtu: 9214
  peer: flow-tracking-tests-spine1
  peer_interface: Ethernet15
  peer_type: spine
  switchport:
    enabled: false
- name: Ethernet16
  description: P2P_flow-tracking-tests-spine1_Ethernet16
  shutdown: false
  mtu: 9214
  peer: flow-tracking-tests-spine1
  peer_interface: Ethernet16
  peer_type: spine
  switchport:
    enabled: false
flow_tracking:
  hardware:
    record:
      format_ipfix_standard_timestamps_counters: true
    trackers:
    - name: FLOW-TRACKER-1
      record_export:
        on_inactive_timeout: 50000
        on_interval: 300331
      exporters:
      - name: ayush_exporter
        collector:
          host: 127.0.0.1
        local_interface: Loopback0
        template_interval: 40000
    - name: FLOW-TRACKER-2
      record_export:
        on_inactive_timeout: 50020
        on_interval: 300321
      exporters:
      - name: ayush_exporter
        collector:
          host: 127.0.2.1
        local_interface: Loopback0
        template_interval: 40020
    shutdown: false
hostname: flow-tracking-tests-spine2
ip_routing: true
is_deployed: true
loopback_interfaces:
- name: Loopback0
  description: ROUTER_ID
  shutdown: false
  ip_address: 10.255.0.2/32
management_api_http:
  enable_https: true
  enable_vrfs:
  - name: MGMT
management_interfaces:
- name: Management1
  description: OOB_MANAGEMENT
  shutdown: false
  vrf: MGMT
  ip_address: 192.168.0.21/24
  type: oob
  gateway: 192.168.0.1
metadata:
  platform: vEOS-LAB
prefix_lists:
- name: PL-LOOPBACKS-EVPN-OVERLAY
  sequence_numbers:
  - sequence: 10
    action: permit 10.255.0.0/27 eq 32
route_maps:
- name: RM-CONN-2-BGP
  sequence_numbers:
  - sequence: 10
    type: permit
    match:
    - ip address prefix-list PL-LOOPBACKS-EVPN-OVERLAY
router_bfd:
  multihop:
    interval: 300
    min_rx: 300
    multiplier: 3
<<<<<<< HEAD
flow_tracking:
  hardware:
    record:
      format_ipfix_standard_timestamps_counters: true
    trackers:
    - name: FLOW-TRACKER-2
      record_export:
        on_inactive_timeout: 50020
        on_interval: 300321
      exporters:
      - name: ayush_exporter
        collector:
          host: 127.0.2.1
        local_interface: Loopback0
        template_interval: 40020
    - name: FLOW-TRACKER-1
      record_export:
        on_inactive_timeout: 50000
        on_interval: 300331
      exporters:
      - name: ayush_exporter
        collector:
          host: 127.0.0.1
        local_interface: Loopback0
        template_interval: 40000
    shutdown: false
metadata:
  platform: vEOS-LAB
  fabric_name: FLOW_TRACKING_TESTS
=======
router_bgp:
  as: '65200'
  router_id: 10.255.0.2
  maximum_paths:
    paths: 4
    ecmp: 4
  updates:
    wait_install: true
  bgp:
    default:
      ipv4_unicast: false
  peer_groups:
  - name: IPv4-UNDERLAY-PEERS
    type: ipv4
    send_community: all
    maximum_routes: 12000
  - name: EVPN-OVERLAY-PEERS
    type: evpn
    next_hop_unchanged: true
    update_source: Loopback0
    bfd: true
    ebgp_multihop: 3
    send_community: all
    maximum_routes: 0
  neighbors:
  - ip_address: 10.254.2.3
    peer_group: IPv4-UNDERLAY-PEERS
    remote_as: '65101'
    peer: flow-tracking-tests-leaf1
    description: flow-tracking-tests-leaf1_Ethernet2
  - ip_address: 10.254.2.7
    peer_group: IPv4-UNDERLAY-PEERS
    remote_as: '65102'
    peer: flow-tracking-tests-leaf2
    description: flow-tracking-tests-leaf2_Ethernet2
  - ip_address: 10.254.2.19
    peer_group: IPv4-UNDERLAY-PEERS
    remote_as: '65105'
    peer: flow-tracking-tests-leaf3
    description: flow-tracking-tests-leaf3_Ethernet2
  - ip_address: 10.254.2.23
    peer_group: IPv4-UNDERLAY-PEERS
    remote_as: '65105'
    peer: flow-tracking-tests-leaf4
    description: flow-tracking-tests-leaf4_Ethernet2
  - ip_address: 10.254.1.1
    peer_group: EVPN-OVERLAY-PEERS
    remote_as: '65101'
    peer: flow-tracking-tests-leaf1
    description: flow-tracking-tests-leaf1_Loopback0
  - ip_address: 10.254.1.2
    peer_group: EVPN-OVERLAY-PEERS
    remote_as: '65102'
    peer: flow-tracking-tests-leaf2
    description: flow-tracking-tests-leaf2_Loopback0
  - ip_address: 10.254.1.5
    peer_group: EVPN-OVERLAY-PEERS
    remote_as: '65105'
    peer: flow-tracking-tests-leaf3
    description: flow-tracking-tests-leaf3_Loopback0
  - ip_address: 10.254.1.6
    peer_group: EVPN-OVERLAY-PEERS
    remote_as: '65105'
    peer: flow-tracking-tests-leaf4
    description: flow-tracking-tests-leaf4_Loopback0
  redistribute:
    connected:
      enabled: true
      route_map: RM-CONN-2-BGP
  address_family_evpn:
    peer_groups:
    - name: EVPN-OVERLAY-PEERS
      activate: true
  address_family_ipv4:
    peer_groups:
    - name: IPv4-UNDERLAY-PEERS
      activate: true
    - name: EVPN-OVERLAY-PEERS
      activate: false
service_routing_protocols_model: multi-agent
spanning_tree:
  mode: none
static_routes:
- vrf: MGMT
  destination_address_prefix: 0.0.0.0/0
  gateway: 192.168.0.1
transceiver_qsfp_default_mode_4x10: true
vlan_internal_order:
  allocation: ascending
  range:
    beginning: 1006
    ending: 1199
vrfs:
- name: MGMT
  ip_routing: false
>>>>>>> 6ac93b3e
<|MERGE_RESOLUTION|>--- conflicted
+++ resolved
@@ -180,6 +180,7 @@
   gateway: 192.168.0.1
 metadata:
   platform: vEOS-LAB
+  fabric_name: FLOW_TRACKING_TESTS
 prefix_lists:
 - name: PL-LOOPBACKS-EVPN-OVERLAY
   sequence_numbers:
@@ -197,37 +198,6 @@
     interval: 300
     min_rx: 300
     multiplier: 3
-<<<<<<< HEAD
-flow_tracking:
-  hardware:
-    record:
-      format_ipfix_standard_timestamps_counters: true
-    trackers:
-    - name: FLOW-TRACKER-2
-      record_export:
-        on_inactive_timeout: 50020
-        on_interval: 300321
-      exporters:
-      - name: ayush_exporter
-        collector:
-          host: 127.0.2.1
-        local_interface: Loopback0
-        template_interval: 40020
-    - name: FLOW-TRACKER-1
-      record_export:
-        on_inactive_timeout: 50000
-        on_interval: 300331
-      exporters:
-      - name: ayush_exporter
-        collector:
-          host: 127.0.0.1
-        local_interface: Loopback0
-        template_interval: 40000
-    shutdown: false
-metadata:
-  platform: vEOS-LAB
-  fabric_name: FLOW_TRACKING_TESTS
-=======
 router_bgp:
   as: '65200'
   router_id: 10.255.0.2
@@ -322,5 +292,4 @@
     ending: 1199
 vrfs:
 - name: MGMT
-  ip_routing: false
->>>>>>> 6ac93b3e
+  ip_routing: false