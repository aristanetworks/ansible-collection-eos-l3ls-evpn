hostname: bgp-peer-groups-2
is_deployed: true
router_bgp:
  as: '65001'
  router_id: 192.168.255.112
  bgp:
    default:
      ipv4_unicast: false
  maximum_paths:
    paths: 4
    ecmp: 4
  redistribute_routes:
  - source_protocol: connected
    route_map: RM-CONN-2-BGP
  updates:
    wait_install: true
  peer_groups:
  - name: MLAG-IPv4-UNDERLAY-PEER
    type: ipv4
    remote_as: '65001'
    next_hop_self: true
    description: Description for mlag_ipv4_underlay_peer via structured_config
    bfd: true
    maximum_routes: 12000
    send_community: all
    route_map_in: RM-MLAG-PEER-IN
  - name: IPv4-UNDERLAY-PEERS
    type: ipv4
    bfd: true
    maximum_routes: 12000
    send_community: all
    description: Description for ipv4_underlay_peers via structured_config
  - name: EVPN-OVERLAY-PEERS
    type: evpn
    update_source: Loopback0
    bfd: false
    send_community: all
    maximum_routes: 0
    remote_as: '65001'
    route_reflector_client: true
    description: Description for evpn_overlay_peers via structured_config
  - name: RR-OVERLAY-PEERS
    type: mpls
    update_source: Loopback0
    bfd: false
    send_community: all
    maximum_routes: 0
    remote_as: '65001'
    description: Description for rr_overlay_peers via structured_config
  address_family_ipv4:
    peer_groups:
    - name: MLAG-IPv4-UNDERLAY-PEER
      activate: true
    - name: IPv4-UNDERLAY-PEERS
      activate: true
    - name: EVPN-OVERLAY-PEERS
      activate: false
    - name: RR-OVERLAY-PEERS
      activate: false
  neighbors:
  - ip_address: 192.168.253.204
    peer_group: MLAG-IPv4-UNDERLAY-PEER
    peer: bgp-peer-groups-1
    description: bgp-peer-groups-1_Vlan4094
  - ip_address: 192.168.255.111
    peer_group: EVPN-OVERLAY-PEERS
    peer: bgp-peer-groups-1
    description: bgp-peer-groups-1_Loopback0
<<<<<<< HEAD
  redistribute:
    connected:
      enabled: true
      route_map: RM-CONN-2-BGP
=======
>>>>>>> ec81f6cc
  bgp_cluster_id: 192.168.255.112
  address_family_evpn:
    peer_groups:
    - name: EVPN-OVERLAY-PEERS
      activate: true
  address_family_vpn_ipv4:
    peer_groups:
    - name: RR-OVERLAY-PEERS
      activate: true
static_routes:
- vrf: MGMT
  destination_address_prefix: 0.0.0.0/0
  gateway: 192.168.0.1
service_routing_protocols_model: multi-agent
ip_routing: true
vlan_internal_order:
  allocation: ascending
  range:
    beginning: 1006
    ending: 1199
aaa_root:
  disabled: true
config_end: true
enable_password:
  disabled: true
transceiver_qsfp_default_mode_4x10: true
vrfs:
- name: MGMT
  ip_routing: false
management_api_http:
  enable_vrfs:
  - name: MGMT
  enable_https: true
spanning_tree:
  no_spanning_tree_vlan: '4094'
vlans:
- id: 4094
  tenant: system
  name: MLAG
  trunk_groups:
  - MLAG
vlan_interfaces:
- name: Vlan4094
  description: MLAG
  shutdown: false
  no_autostate: true
  mtu: 9214
  ip_address: 192.168.253.205/31
port_channel_interfaces:
- name: Port-Channel3
  description: MLAG_bgp-peer-groups-1_Port-Channel3
  switchport:
    enabled: true
    mode: trunk
    trunk:
      groups:
      - MLAG
  shutdown: false
ethernet_interfaces:
- name: Ethernet3
  peer: bgp-peer-groups-1
  peer_interface: Ethernet3
  peer_type: mlag_peer
  description: MLAG_bgp-peer-groups-1_Ethernet3
  shutdown: false
  channel_group:
    id: 3
    mode: active
mlag_configuration:
  domain_id: mlag
  local_interface: Vlan4094
  peer_address: 192.168.253.204
  peer_link: Port-Channel3
  reload_delay_mlag: '300'
  reload_delay_non_mlag: '330'
route_maps:
- name: RM-MLAG-PEER-IN
  sequence_numbers:
  - sequence: 10
    type: permit
    set:
    - origin incomplete
    description: Make routes learned over MLAG Peer-link less preferred on spines to ensure optimal routing
- name: RM-CONN-2-BGP
  sequence_numbers:
  - sequence: 10
    type: permit
    match:
    - ip address prefix-list PL-LOOPBACKS-EVPN-OVERLAY
loopback_interfaces:
- name: Loopback0
  description: ROUTER_ID
  shutdown: false
  ip_address: 192.168.255.112/32
- name: Loopback1
  description: VXLAN_TUNNEL_SOURCE
  shutdown: false
  ip_address: 192.168.254.111/32
prefix_lists:
- name: PL-LOOPBACKS-EVPN-OVERLAY
  sequence_numbers:
  - sequence: 10
    action: permit 192.168.255.0/24 eq 32
  - sequence: 20
    action: permit 192.168.254.0/24 eq 32
router_bfd:
  multihop:
    interval: 300
    min_rx: 300
    multiplier: 3
ip_igmp_snooping:
  globally_enabled: true
vxlan_interface:
  vxlan1:
    description: bgp-peer-groups-2_VTEP
    vxlan:
      udp_port: 4789
      source_interface: Loopback1
      virtual_router_encapsulation_mac_address: mlag-system-id<|MERGE_RESOLUTION|>--- conflicted
+++ resolved
@@ -66,13 +66,6 @@
     peer_group: EVPN-OVERLAY-PEERS
     peer: bgp-peer-groups-1
     description: bgp-peer-groups-1_Loopback0
-<<<<<<< HEAD
-  redistribute:
-    connected:
-      enabled: true
-      route_map: RM-CONN-2-BGP
-=======
->>>>>>> ec81f6cc
   bgp_cluster_id: 192.168.255.112
   address_family_evpn:
     peer_groups:
