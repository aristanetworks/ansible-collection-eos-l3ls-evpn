aaa_root:
  disabled: true
config_end: true
enable_password:
  disabled: true
ethernet_interfaces:
- name: Ethernet9
  description: MLAG_ptp-tests-leaf2_Ethernet9
  shutdown: false
  channel_group:
    id: 9
    mode: active
  peer: ptp-tests-leaf2
  peer_interface: Ethernet9
  peer_type: mlag_peer
- name: Ethernet10
  description: MLAG_ptp-tests-leaf2_Ethernet10
  shutdown: false
  channel_group:
    id: 9
    mode: active
  peer: ptp-tests-leaf2
  peer_interface: Ethernet10
  peer_type: mlag_peer
- name: Ethernet1
  description: P2P_ptp-tests-spine1_Ethernet1
  shutdown: false
  mtu: 9214
  ip_address: 10.254.2.1/31
  ptp:
    enable: true
    announce:
      interval: 0
      timeout: 3
    delay_req: -3
    sync_message:
      interval: -3
    transport: ipv4
  peer: ptp-tests-spine1
  peer_interface: Ethernet1
  peer_type: spine
  switchport:
    enabled: false
- name: Ethernet2
  description: P2P_ptp-tests-spine1_Ethernet2
  shutdown: false
  mtu: 9214
  ip_address: 10.254.2.3/31
  ptp:
    enable: true
    announce:
      interval: 0
      timeout: 3
    delay_req: -3
    sync_message:
      interval: -3
    transport: ipv4
  peer: ptp-tests-spine1
  peer_interface: Ethernet2
  peer_type: spine
  switchport:
    enabled: false
- name: Ethernet11
  description: L2_ptp-tests-l2leaf1-ptp-disabled_Ethernet1
  shutdown: false
  channel_group:
    id: 11
    mode: active
  peer: ptp-tests-l2leaf1-ptp-disabled
  peer_interface: Ethernet1
  peer_type: l2leaf
- name: Ethernet12
  description: L2_ptp-tests-l2leaf2-ptp-enabled_Ethernet1
  shutdown: false
  channel_group:
    id: 12
    mode: active
  peer: ptp-tests-l2leaf2-ptp-enabled
  peer_interface: Ethernet1
  peer_type: l2leaf
- name: Ethernet14
  description: L2_ptp-tests-l2leaf2-ptp-enabled-uplink-disabled_Ethernet1
  shutdown: false
  channel_group:
    id: 14
    mode: active
  peer: ptp-tests-l2leaf2-ptp-enabled-uplink-disabled
  peer_interface: Ethernet1
  peer_type: l2leaf
- name: Ethernet13
  description: SERVER_dynamic-endpoint_eth1
  shutdown: false
  ptp:
    enable: true
    announce:
      interval: 0
      timeout: 3
    delay_req: -3
    sync_message:
      interval: -3
    transport: ipv4
  peer: dynamic-endpoint
  peer_interface: eth1
  peer_type: server
  port_profile: PTP-profile-dynamic
  switchport:
    enabled: true
    mode: access
    access_vlan: 11
- name: Ethernet5
  description: SERVER_video-endpoint_PCI1
  shutdown: false
  ptp:
    enable: true
    announce:
      interval: 0
      timeout: 3
    delay_req: -3
    sync_message:
      interval: -3
    role: master
    transport: ipv4
  spanning_tree_portfast: edge
  peer: video-endpoint
  peer_interface: PCI1
  peer_type: server
  switchport:
    enabled: true
    mode: access
    access_vlan: 11
- name: Ethernet6
  description: SERVER_Endpoint-with-mpass_PCI1
  shutdown: false
  channel_group:
    id: 6
    mode: active
  peer: Endpoint-with-mpass
  peer_interface: PCI1
  peer_type: server
- name: Ethernet3
  description: SERVER_Endpoint-with-specific-PTP-profile_eth3
  shutdown: false
  ptp:
    enable: true
    announce:
      interval: -2
      timeout: 3
    delay_req: -4
    sync_message:
      interval: -4
    role: master
    transport: ipv4
  peer: Endpoint-with-specific-PTP-profile
  peer_interface: eth3
  peer_type: server
  switchport:
    enabled: true
    mode: access
    access_vlan: 11
hostname: ptp-tests-leaf1
ip_igmp_snooping:
  globally_enabled: true
ip_routing: true
is_deployed: true
loopback_interfaces:
- name: Loopback0
  description: ROUTER_ID
  shutdown: false
  ip_address: 10.254.1.1/32
- name: Loopback1
  description: VXLAN_TUNNEL_SOURCE
  shutdown: false
  ip_address: 10.254.11.1/32
management_api_http:
  enable_https: true
  enable_vrfs:
  - name: MGMT
management_interfaces:
- name: Management1
  description: OOB_MANAGEMENT
  shutdown: false
  vrf: MGMT
  ip_address: 192.168.0.101/24
  type: oob
  gateway: 192.168.0.1
metadata:
  platform: vEOS-lab
mlag_configuration:
  domain_id: ptp-test-leaf
  local_interface: Vlan4094
  peer_address: 10.254.1.65
  peer_link: Port-Channel9
  reload_delay_mlag: '300'
  reload_delay_non_mlag: '330'
port_channel_interfaces:
- name: Port-Channel9
  description: MLAG_ptp-tests-leaf2_Port-Channel9
  shutdown: false
  ptp:
    enable: true
    announce:
      interval: 0
      timeout: 3
    delay_req: -3
    sync_message:
      interval: -3
    transport: ipv4
  switchport:
    enabled: true
    mode: trunk
    trunk:
      groups:
      - MLAG
- name: Port-Channel11
  description: L2_ptp-tests-l2leaf1-ptp-disabled_Port-Channel1
  shutdown: false
  mlag: 11
  switchport:
    enabled: true
    mode: trunk
    trunk:
      allowed_vlan: '11'
- name: Port-Channel12
  description: L2_ptp-tests-l2leaf2-ptp-enabled_Port-Channel1
  shutdown: false
  mlag: 12
  ptp:
    enable: true
    announce:
      interval: 0
      timeout: 3
    delay_req: -3
    sync_message:
      interval: -3
    transport: ipv4
  switchport:
    enabled: true
    mode: trunk
    trunk:
      allowed_vlan: '11'
- name: Port-Channel14
  description: L2_ptp-tests-l2leaf2-ptp-enabled-uplink-disabled_Port-Channel1
  shutdown: false
  mlag: 14
  switchport:
    enabled: true
    mode: trunk
    trunk:
      allowed_vlan: '11'
- name: Port-Channel6
  description: SERVER_Endpoint-with-mpass
  shutdown: false
  mlag: 6
  ptp:
    enable: true
    announce:
      interval: 0
      timeout: 3
    delay_req: -3
    sync_message:
      interval: -3
    role: master
    transport: ipv4
    mpass: true
  switchport:
    enabled: true
    mode: access
    access_vlan: 11
prefix_lists:
- name: PL-LOOPBACKS-EVPN-OVERLAY
  sequence_numbers:
  - sequence: 10
    action: permit 10.254.1.0/27 eq 32
  - sequence: 20
    action: permit 10.254.11.0/27 eq 32
- name: PL-MLAG-PEER-VRFS
  sequence_numbers:
  - sequence: 10
    action: permit 10.254.1.96/31
ptp:
  mode: boundary
  mode_one_step: true
  clock_identity: '11:11:11:11:11:11'
  priority1: 30
  priority2: 1
  domain: 127
  monitor:
    enabled: true
    threshold:
      offset_from_master: 250
      mean_path_delay: 1500
    missing_message:
      sequence_ids:
        enabled: true
        announce: 3
        delay_resp: 3
        follow_up: 3
        sync: 3
route_maps:
- name: RM-MLAG-PEER-IN
  sequence_numbers:
  - sequence: 10
    type: permit
    description: Make routes learned over MLAG Peer-link less preferred on spines to ensure optimal routing
    set:
    - origin incomplete
- name: RM-CONN-2-BGP
  sequence_numbers:
  - sequence: 10
    type: permit
    match:
    - ip address prefix-list PL-LOOPBACKS-EVPN-OVERLAY
- name: RM-CONN-2-BGP-VRFS
  sequence_numbers:
  - sequence: 10
    type: deny
    match:
    - ip address prefix-list PL-MLAG-PEER-VRFS
  - sequence: 20
    type: permit
router_bfd:
  multihop:
    interval: 300
    min_rx: 300
    multiplier: 3
router_bgp:
  as: '65101'
  router_id: 10.254.1.1
  maximum_paths:
    paths: 4
    ecmp: 4
  bgp:
    default:
      ipv4_unicast: false
  peer_groups:
  - name: MLAG-IPv4-UNDERLAY-PEER
    type: ipv4
    remote_as: '65101'
    description: ptp-tests-leaf2
    next_hop_self: true
    send_community: all
    maximum_routes: 12000
    route_map_in: RM-MLAG-PEER-IN
  - name: IPv4-UNDERLAY-PEERS
    type: ipv4
    send_community: all
    maximum_routes: 12000
  - name: EVPN-OVERLAY-PEERS
    type: evpn
    update_source: Loopback0
    bfd: true
    ebgp_multihop: 3
    send_community: all
    maximum_routes: 0
  neighbors:
  - ip_address: 10.254.1.97
    peer_group: MLAG-IPv4-UNDERLAY-PEER
    peer: ptp-tests-leaf2
    description: ptp-tests-leaf2_Vlan4093
  - ip_address: 10.254.2.0
    peer_group: IPv4-UNDERLAY-PEERS
    remote_as: '65200'
    peer: ptp-tests-spine1
    description: ptp-tests-spine1_Ethernet1
  - ip_address: 10.254.2.2
    peer_group: IPv4-UNDERLAY-PEERS
    remote_as: '65200'
    peer: ptp-tests-spine1
    description: ptp-tests-spine1_Ethernet2
  - ip_address: 10.255.0.1
    peer_group: EVPN-OVERLAY-PEERS
    remote_as: '65200'
    peer: ptp-tests-spine1
    description: ptp-tests-spine1_Loopback0
  redistribute:
    connected:
      enabled: true
      route_map: RM-CONN-2-BGP
  vlans:
  - id: 11
    tenant: PTP
    rd: 10.254.1.1:10011
    route_targets:
      both:
      - 10011:10011
    redistribute_routes:
    - learned
  address_family_evpn:
    peer_groups:
    - name: EVPN-OVERLAY-PEERS
      activate: true
  address_family_ipv4:
    peer_groups:
    - name: MLAG-IPv4-UNDERLAY-PEER
      activate: true
    - name: IPv4-UNDERLAY-PEERS
      activate: true
    - name: EVPN-OVERLAY-PEERS
      activate: false
  vrfs:
  - name: VRF1
    rd: 10.254.1.1:1
    route_targets:
      import:
      - address_family: evpn
        route_targets:
        - '1:1'
      export:
      - address_family: evpn
        route_targets:
        - '1:1'
    router_id: 10.254.1.1
    neighbors:
    - ip_address: 10.254.1.97
      peer_group: MLAG-IPv4-UNDERLAY-PEER
      description: ptp-tests-leaf2_Vlan3000
    redistribute:
      connected:
        enabled: true
        route_map: RM-CONN-2-BGP-VRFS
service_routing_protocols_model: multi-agent
spanning_tree:
  mode: mstp
  mst_instances:
  - id: '0'
    priority: 4096
  no_spanning_tree_vlan: 4093-4094
static_routes:
- vrf: MGMT
  destination_address_prefix: 0.0.0.0/0
  gateway: 192.168.0.1
transceiver_qsfp_default_mode_4x10: true
vlan_interfaces:
- name: Vlan4093
  description: MLAG_L3
  shutdown: false
  ip_address: 10.254.1.96/31
  mtu: 9214
- name: Vlan4094
  description: MLAG
  shutdown: false
  ip_address: 10.254.1.64/31
  mtu: 9214
  no_autostate: true
- name: Vlan11
  description: VLAN11
  shutdown: false
  vrf: VRF1
  ip_address: 172.16.11.1/24
  tenant: PTP
- name: Vlan3000
  description: MLAG_L3_VRF_VRF1
  shutdown: false
  vrf: VRF1
  ip_address: 10.254.1.96/31
  mtu: 9214
  tenant: PTP
  type: underlay_peering
vlan_internal_order:
  allocation: ascending
  range:
    beginning: 1006
    ending: 1199
vlans:
- id: 4093
  name: MLAG_L3
  trunk_groups:
  - MLAG
  tenant: system
- id: 4094
  name: MLAG
  trunk_groups:
  - MLAG
  tenant: system
- id: 11
  name: VLAN11
  tenant: PTP
- id: 3000
  name: MLAG_L3_VRF_VRF1
  trunk_groups:
  - MLAG
  tenant: PTP
vrfs:
- name: MGMT
  ip_routing: false
- name: VRF1
  ip_routing: true
  tenant: PTP
vxlan_interface:
  vxlan1:
    description: ptp-tests-leaf1_VTEP
    vxlan:
      source_interface: Loopback1
      udp_port: 4789
      virtual_router_encapsulation_mac_address: mlag-system-id
      vlans:
      - id: 11
        vni: 10011
      vrfs:
      - name: VRF1
<<<<<<< HEAD
        vni: 1
metadata:
  platform: vEOS-lab
  fabric_name: PTP_TESTS
=======
        vni: 1
>>>>>>> 6ac93b3e
<|MERGE_RESOLUTION|>--- conflicted
+++ resolved
@@ -185,6 +185,7 @@
   gateway: 192.168.0.1
 metadata:
   platform: vEOS-lab
+  fabric_name: PTP_TESTS
 mlag_configuration:
   domain_id: ptp-test-leaf
   local_interface: Vlan4094
@@ -498,11 +499,4 @@
         vni: 10011
       vrfs:
       - name: VRF1
-<<<<<<< HEAD
-        vni: 1
-metadata:
-  platform: vEOS-lab
-  fabric_name: PTP_TESTS
-=======
-        vni: 1
->>>>>>> 6ac93b3e
+        vni: 1