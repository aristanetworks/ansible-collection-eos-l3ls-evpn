--- conflicted
+++ resolved
@@ -185,9 +185,7 @@
   gateway: 192.168.0.1
 metadata:
   platform: vEOS-LAB
-<<<<<<< HEAD
   fabric_name: FLOW_TRACKING_TESTS
-=======
 prefix_lists:
 - name: PL-LOOPBACKS-EVPN-OVERLAY
   sequence_numbers:
@@ -299,5 +297,4 @@
     ending: 1199
 vrfs:
 - name: MGMT
-  ip_routing: false
->>>>>>> 6ac93b3e
+  ip_routing: false