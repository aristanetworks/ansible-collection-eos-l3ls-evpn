aaa_root:
  disabled: true
config_end: true
enable_password:
  disabled: true
ethernet_interfaces:
- name: Ethernet1
  description: P2P_LINK_TO_CORE-2-OSPF-LDP_Ethernet1
  shutdown: false
  speed: forced 1000full
  mtu: 1500
  ip_address: unnumbered loopback0
  ipv6_enable: true
  isis_enable: CORE
  isis_metric: 60
  isis_network_point_to_point: true
  isis_circuit_type: level-2
  isis_hello_padding: false
  isis_authentication:
    both:
      key_type: '7'
      key: $1c$sTNAlR6rKSw=
      mode: md5
  mpls:
    ip: true
    ldp:
      interface: true
      igp_sync: true
  peer: core-2-ospf-ldp
  peer_interface: Ethernet1
  peer_type: core_router
  switchport:
    enabled: false
- name: Ethernet2
  description: P2P_LINK_TO_CORE-2-OSPF-LDP_Ethernet2
  shutdown: false
  speed: 100full
  mtu: 1601
  ip_address: 100.123.123.2/31
  isis_enable: CORE
  isis_metric: 60
  isis_network_point_to_point: false
  isis_circuit_type: level-1
  isis_hello_padding: true
  service_profile: test_qos_profile
  mpls:
    ip: true
    ldp:
      interface: true
      igp_sync: true
  peer: core-2-ospf-ldp
  peer_interface: Ethernet2
  peer_type: core_router
  switchport:
    enabled: false
- name: Ethernet3
  description: P2P_LINK_TO_CORE-2-OSPF-LDP_Ethernet3
  shutdown: false
  speed: forced 1000full
  mtu: 1500
  ip_address: 100.64.48.4/31
  ipv6_enable: true
  isis_enable: CORE
  isis_metric: 60
  isis_network_point_to_point: true
  isis_circuit_type: level-2
  isis_hello_padding: false
  isis_authentication:
    both:
      key_type: '7'
      key: $1c$sTNAlR6rKSw=
      mode: md5
  mpls:
    ip: true
    ldp:
      interface: true
      igp_sync: true
  peer: core-2-ospf-ldp
  peer_interface: Ethernet3
  peer_type: core_router
  switchport:
    enabled: false
- name: Ethernet4
  description: P2P_LINK_TO_CORE-2-OSPF-LDP_Ethernet4
  shutdown: false
  speed: forced 1000full
  mtu: 1500
  ip_address: 100.64.48.6/31
  ipv6_enable: true
  isis_enable: CORE
  isis_metric: 60
  isis_network_point_to_point: true
  isis_circuit_type: level-2
  isis_hello_padding: false
  isis_authentication:
    both:
      key_type: '7'
      key: $1c$sTNAlR6rKSw=
      mode: md5
  peer: core-2-ospf-ldp
  peer_interface: Ethernet4
  peer_type: core_router
  switchport:
    enabled: false
- name: Ethernet5
  description: P2P_LINK_TO_CORE-2-OSPF-LDP_Ethernet5
  shutdown: false
  speed: forced 1000full
  mtu: 1500
  ip_address: 100.64.48.8/31
  ipv6_enable: true
  isis_enable: CORE
  isis_metric: 60
  isis_network_point_to_point: true
  isis_circuit_type: level-2
  isis_hello_padding: false
  isis_authentication:
    both:
      key_type: '7'
      key: $1c$sTNAlR6rKSw=
      mode: md5
  mpls:
    ip: true
  peer: core-2-ospf-ldp
  peer_interface: Ethernet5
  peer_type: core_router
  switchport:
    enabled: false
- name: Ethernet6
  description: Custom description on core-1-isis-sr-ldp eth6
  shutdown: false
  speed: 100full
  mtu: 1602
  ip_address: unnumbered loopback0
  ipv6_enable: true
  isis_enable: CORE
  isis_metric: 70
  isis_network_point_to_point: true
  isis_circuit_type: level-1-2
  isis_hello_padding: true
  isis_authentication:
    both:
      key_type: '7'
      key: $1c$sTNAlR6rKSw=
      mode: md5
  service_profile: test_qos_profile
  mpls:
    ip: true
    ldp:
      interface: true
      igp_sync: true
  peer: core-2-ospf-ldp
  peer_interface: Ethernet6
  peer_type: core_router
  switchport:
    enabled: false
- name: Ethernet10
  description: P2P_LINK_TO_CORE-2-OSPF-LDP_Ethernet10
  shutdown: false
  speed: forced 1000full
  mtu: 1500
  l2_mtu: 2222
  l2_mru: 2222
  ip_address: 100.64.48.12/31
  isis_enable: CORE
  isis_metric: 50
  isis_network_point_to_point: true
  isis_circuit_type: level-2
  isis_hello_padding: true
  ptp:
    enable: true
    announce:
      interval: 0
      timeout: 3
    delay_req: -3
    sync_message:
      interval: -3
    transport: ipv4
  mpls:
    ip: true
    ldp:
      interface: true
      igp_sync: true
  peer: core-2-ospf-ldp
  peer_interface: Ethernet10
  peer_type: core_router
  switchport:
    enabled: false
- name: Ethernet12
  description: P2P_LINK_TO_CORE-2-OSPF-LDP_Ethernet12
  shutdown: false
  speed: forced 1000full
  channel_group:
    id: 12
    mode: active
  peer: core-2-ospf-ldp
  peer_interface: Ethernet12
  peer_type: core_router
- name: Ethernet13
  description: P2P_LINK_TO_CORE-2-OSPF-LDP_Ethernet13
  shutdown: false
  speed: forced 1000full
  channel_group:
    id: 12
    mode: active
  peer: core-2-ospf-ldp
  peer_interface: Ethernet13
  peer_type: core_router
- name: Ethernet14
  description: CUSTOM_DESCRIPTION_ON_P2P_LINK_A
  shutdown: false
  speed: forced 1000full
  channel_group:
    id: 14
    mode: active
  peer: core-2-ospf-ldp
  peer_interface: Ethernet14
  peer_type: core_router
- name: Ethernet15
  description: CUSTOM_DESCRIPTION_ON_P2P_LINK_A
  shutdown: false
  speed: forced 1000full
  channel_group:
    id: 14
    mode: active
  peer: core-2-ospf-ldp
  peer_interface: Ethernet15
  peer_type: core_router
- name: Ethernet16
  description: CUSTOM_DESCRIPTION_ON_P2P_LINK_A
  shutdown: false
  speed: forced 1000full
  channel_group:
    id: 16
    mode: active
  peer: core-2-ospf-ldp
  peer_interface: Ethernet16
  peer_type: core_router
- name: Ethernet17
  description: CUSTOM_DESCRIPTION_ON_P2P_LINK_A
  shutdown: false
  speed: forced 1000full
  channel_group:
    id: 16
    mode: active
  peer: core-2-ospf-ldp
  peer_interface: Ethernet17
  peer_type: core_router
- name: ethernet21
  description: P2P_LINK_TO_PEER2_ethernet21
  shutdown: false
  mtu: 1600
  ip_address: 192.168.0.2/31
  isis_enable: CORE
  isis_metric: 50
  isis_network_point_to_point: true
  isis_circuit_type: level-2
  isis_hello_padding: true
  peer: peer2
  peer_interface: ethernet21
  peer_type: other
  switchport:
    enabled: false
- name: ethernet22
  description: P2P_LINK_TO_PEER3_ethernet22
  shutdown: false
  mtu: 1600
  ip_address: 172.16.0.0/31
  mpls:
    ip: true
  peer: peer3
  peer_interface: ethernet22
  peer_type: other
  switchport:
    enabled: false
- name: ethernet23
  description: P2P_LINK_TO_PEER4_ethernet23
  shutdown: false
  mtu: 1600
  ip_address: 172.16.0.2/31
  mpls:
    ip: true
  peer: peer4
  peer_interface: ethernet23
  peer_type: other
  switchport:
    enabled: false
- name: ethernet24
  description: P2P_LINK_TO_PEER5_ethernet22
  shutdown: false
  mtu: 1600
  ip_address: 172.16.1.1/29
  mpls:
    ip: true
  peer: peer5
  peer_interface: ethernet22
  peer_type: other
  switchport:
    enabled: false
- name: ethernet25
  description: P2P_LINK_TO_PEER6_ethernet23
  shutdown: false
  mtu: 1600
  ip_address: 172.16.1.9/29
  mpls:
    ip: true
  peer: peer6
  peer_interface: ethernet23
  peer_type: other
  switchport:
    enabled: false
hostname: core-1-isis-sr-ldp
ip_routing: true
ipv6_unicast_routing: true
is_deployed: true
loopback_interfaces:
- name: Loopback0
  description: ROUTER_ID
  shutdown: false
  ip_address: 10.0.0.1/32
  ipv6_address: 2000:1234:ffff:ffff::1/128
  mpls:
    ldp:
      interface: true
  isis_enable: CORE
  isis_passive: true
  node_segment:
    ipv4_index: 201
    ipv6_index: 201
management_api_http:
  enable_https: true
  enable_vrfs:
  - name: MGMT
mpls:
  ip: true
  ldp:
    interface_disabled_default: true
    shutdown: false
    transport_address_interface: Loopback0
port_channel_interfaces:
- name: Port-Channel12
  description: P2P_LINK_TO_core-2-ospf-ldp_Port-Channel12
  shutdown: false
  mtu: 1500
  mpls:
    ip: true
    ldp:
      interface: true
      igp_sync: true
  isis_enable: CORE
  isis_metric: 60
  isis_network_point_to_point: true
  isis_circuit_type: level-2
  isis_hello_padding: false
  isis_authentication:
    both:
      key_type: '7'
      key: $1c$sTNAlR6rKSw=
      mode: md5
  ip_address: 100.64.48.16/31
  ipv6_enable: true
  peer: core-2-ospf-ldp
  peer_interface: Port-Channel12
  peer_type: core_router
  switchport:
    enabled: false
- name: Port-Channel14
  description: CUSTOM_DESCRIPTION_ON_P2P_PORT_CHANNEL_14
  shutdown: false
  mtu: 1500
  mpls:
    ip: true
    ldp:
      interface: true
      igp_sync: true
  isis_enable: CORE
  isis_metric: 60
  isis_network_point_to_point: true
  isis_circuit_type: level-2
  isis_hello_padding: false
  isis_authentication:
    both:
      key_type: '7'
      key: $1c$sTNAlR6rKSw=
      mode: md5
  ip_address: 100.64.48.16/31
  ipv6_enable: true
  peer: core-2-ospf-ldp
  peer_interface: Port-Channel14
  peer_type: core_router
  switchport:
    enabled: false
- name: Port-Channel16
  description: CUSTOM_DESCRIPTION_ON_P2P_LINK_A
  shutdown: false
  mtu: 1500
  mpls:
    ip: true
    ldp:
      interface: true
      igp_sync: true
  isis_enable: CORE
  isis_metric: 60
  isis_network_point_to_point: true
  isis_circuit_type: level-2
  isis_hello_padding: false
  isis_authentication:
    both:
      key_type: '7'
      key: $1c$sTNAlR6rKSw=
      mode: md5
  ptp:
    enable: true
    announce:
      interval: 0
      timeout: 3
    delay_req: -3
    sync_message:
      interval: -3
    transport: ipv4
  ip_address: 100.64.48.16/31
  ipv6_enable: true
<<<<<<< HEAD
  isis_enable: CORE
  isis_metric: 60
  isis_network_point_to_point: true
  isis_hello_padding: false
  isis_circuit_type: level-2
  isis_authentication:
    both:
      mode: md5
      key: $1c$sTNAlR6rKSw=
      key_type: '7'
  mpls:
    ip: true
    ldp:
      interface: true
      igp_sync: true
  description: CUSTOM_DESCRIPTION_ON_P2P_LINK_A
metadata:
  fabric_name: EOS_DESIGNS_UNIT_TESTS
=======
  peer: core-2-ospf-ldp
  peer_interface: Port-Channel16
  peer_type: core_router
  switchport:
    enabled: false
ptp:
  mode: boundary
  clock_identity: 00:1C:73:7f:00:01
  priority1: 127
  priority2: 1
  domain: 127
  monitor:
    enabled: true
    threshold:
      offset_from_master: 250
      mean_path_delay: 1500
    missing_message:
      sequence_ids:
        enabled: true
        announce: 3
        delay_resp: 3
        follow_up: 3
        sync: 3
router_general:
  router_id:
    ipv4: 10.0.0.1
    ipv6: 2000:1234:ffff:ffff::1
router_isis:
  instance: CORE
  net: 49.0001.0100.0000.0001.00
  is_type: level-2
  log_adjacency_changes: true
  mpls_ldp_sync_default: true
  timers:
    local_convergence:
      protected_prefixes: true
      delay: 15000
  advertise:
    passive_only: true
  address_family_ipv4:
    enabled: true
    maximum_paths: 4
    fast_reroute_ti_lfa:
      mode: link-protection
  address_family_ipv6:
    enabled: true
    maximum_paths: 4
    fast_reroute_ti_lfa:
      mode: link-protection
  segment_routing_mpls:
    enabled: true
    router_id: 10.0.0.1
service_routing_protocols_model: multi-agent
spanning_tree:
  mode: none
static_routes:
- vrf: MGMT
  destination_address_prefix: 0.0.0.0/0
  gateway: 192.168.0.1
transceiver_qsfp_default_mode_4x10: true
vlan_internal_order:
  allocation: ascending
  range:
    beginning: 1006
    ending: 1199
vrfs:
- name: MGMT
  ip_routing: false
>>>>>>> 6ac93b3e
<|MERGE_RESOLUTION|>--- conflicted
+++ resolved
@@ -331,6 +331,8 @@
   enable_https: true
   enable_vrfs:
   - name: MGMT
+metadata:
+  fabric_name: EOS_DESIGNS_UNIT_TESTS
 mpls:
   ip: true
   ldp:
@@ -420,26 +422,6 @@
     transport: ipv4
   ip_address: 100.64.48.16/31
   ipv6_enable: true
-<<<<<<< HEAD
-  isis_enable: CORE
-  isis_metric: 60
-  isis_network_point_to_point: true
-  isis_hello_padding: false
-  isis_circuit_type: level-2
-  isis_authentication:
-    both:
-      mode: md5
-      key: $1c$sTNAlR6rKSw=
-      key_type: '7'
-  mpls:
-    ip: true
-    ldp:
-      interface: true
-      igp_sync: true
-  description: CUSTOM_DESCRIPTION_ON_P2P_LINK_A
-metadata:
-  fabric_name: EOS_DESIGNS_UNIT_TESTS
-=======
   peer: core-2-ospf-ldp
   peer_interface: Port-Channel16
   peer_type: core_router
@@ -507,5 +489,4 @@
     ending: 1199
 vrfs:
 - name: MGMT
-  ip_routing: false
->>>>>>> 6ac93b3e
+  ip_routing: false