aaa_root:
  disabled: true
config_end: true
enable_password:
  disabled: true
ethernet_interfaces:
- name: Ethernet1
  description: L2_flow-tracking-tests-leaf3_Ethernet32
  shutdown: false
  channel_group:
    id: 1
    mode: active
  peer: flow-tracking-tests-leaf3
  peer_interface: Ethernet32
  peer_type: l3leaf
- name: Ethernet2
  description: L2_flow-tracking-tests-leaf4_Ethernet32
  shutdown: false
  channel_group:
    id: 1
    mode: active
  peer: flow-tracking-tests-leaf4
  peer_interface: Ethernet32
  peer_type: l3leaf
flow_tracking:
  sampled:
    sample: 10000
    trackers:
    - record_export:
        on_inactive_timeout: 70000
        on_interval: 300000
      name: FLOW-TRACKER
      exporters:
      - name: CV-TELEMETRY
        collector:
          host: 127.0.0.1
        local_interface: Loopback0
        template_interval: 3600000
    shutdown: false
hostname: flow-tracking-tests-l2-leaf2
ip_igmp_snooping:
  globally_enabled: true
is_deployed: true
management_api_http:
  enable_https: true
  enable_vrfs:
  - name: MGMT
management_interfaces:
- name: Management1
  description: OOB_MANAGEMENT
  shutdown: false
  vrf: MGMT
  ip_address: 192.168.0.202/24
  type: oob
  gateway: 192.168.0.1
metadata:
  platform: vEOS-lab
port_channel_interfaces:
- name: Port-Channel1
  description: L2_flow-tracking-tests-leaf-mlag_Port-Channel32
  shutdown: false
  flow_tracker:
    sampled: FLOW-TRACKER
  switchport:
    enabled: true
    mode: trunk
    trunk:
      allowed_vlan: 11,4092
service_routing_protocols_model: multi-agent
static_routes:
- vrf: MGMT
  destination_address_prefix: 0.0.0.0/0
  gateway: 192.168.0.1
- destination_address_prefix: 0.0.0.0/0
  gateway: 10.254.254.1
transceiver_qsfp_default_mode_4x10: true
vlan_interfaces:
- name: Vlan4092
  description: Inband Management
  shutdown: false
  ip_address: 10.254.254.5/24
  mtu: 1500
  type: inband_mgmt
vlan_internal_order:
  allocation: ascending
  range:
    beginning: 1006
    ending: 1199
vlans:
- id: 11
  name: VLAN11
  tenant: FLOW_TRACKING
- id: 4092
  name: INBAND_MGMT
<<<<<<< HEAD
ip_igmp_snooping:
  globally_enabled: true
vlan_interfaces:
- name: Vlan4092
  description: Inband Management
  shutdown: false
  mtu: 1500
  ip_address: 10.254.254.5/24
  type: inband_mgmt
flow_tracking:
  sampled:
    sample: 10000
    trackers:
    - name: FLOW-TRACKER
      record_export:
        on_inactive_timeout: 70000
        on_interval: 300000
      exporters:
      - name: CV-TELEMETRY
        collector:
          host: 127.0.0.1
        local_interface: Loopback0
        template_interval: 3600000
    shutdown: false
metadata:
  platform: vEOS-lab
  fabric_name: FLOW_TRACKING_TESTS
=======
  tenant: system
vrfs:
- name: MGMT
  ip_routing: false
>>>>>>> 6ac93b3e
<|MERGE_RESOLUTION|>--- conflicted
+++ resolved
@@ -55,6 +55,7 @@
   gateway: 192.168.0.1
 metadata:
   platform: vEOS-lab
+  fabric_name: FLOW_TRACKING_TESTS
 port_channel_interfaces:
 - name: Port-Channel1
   description: L2_flow-tracking-tests-leaf-mlag_Port-Channel32
@@ -92,37 +93,7 @@
   tenant: FLOW_TRACKING
 - id: 4092
   name: INBAND_MGMT
-<<<<<<< HEAD
-ip_igmp_snooping:
-  globally_enabled: true
-vlan_interfaces:
-- name: Vlan4092
-  description: Inband Management
-  shutdown: false
-  mtu: 1500
-  ip_address: 10.254.254.5/24
-  type: inband_mgmt
-flow_tracking:
-  sampled:
-    sample: 10000
-    trackers:
-    - name: FLOW-TRACKER
-      record_export:
-        on_inactive_timeout: 70000
-        on_interval: 300000
-      exporters:
-      - name: CV-TELEMETRY
-        collector:
-          host: 127.0.0.1
-        local_interface: Loopback0
-        template_interval: 3600000
-    shutdown: false
-metadata:
-  platform: vEOS-lab
-  fabric_name: FLOW_TRACKING_TESTS
-=======
   tenant: system
 vrfs:
 - name: MGMT
-  ip_routing: false
->>>>>>> 6ac93b3e
+  ip_routing: false