aaa_root:
  disabled: true
agents:
- name: KernelFib
  environment_variables:
  - name: KERNELFIB_PROGRAM_ALL_ECMP
    value: '1'
application_traffic_recognition:
  categories:
  - name: VIDEO1
    applications:
    - name: CUSTOM-APPLICATION-2
    - name: CUSTOM-DSCP-APPLICATION
    - name: microsoft-teams
  field_sets:
    l4_ports:
    - name: TCP-SRC-2
      port_values:
      - '42'
    - name: TCP-DEST-2
      port_values:
      - '666'
      - '777'
    ipv4_prefixes:
    - name: CUSTOM-SRC-PREFIX-1
      prefix_values:
      - 42.42.42.0/24
    - name: CUSTOM-DEST-PREFIX-1
      prefix_values:
      - 6.6.6.0/24
    - name: PFX-LOCAL-VTEP-IP
      prefix_values:
      - 192.168.144.3/32
  applications:
    ipv4_applications:
    - name: CUSTOM-APPLICATION-1
      src_prefix_set_name: CUSTOM-SRC-PREFIX-1
      dest_prefix_set_name: CUSTOM-DEST-PREFIX-1
      protocols:
      - tcp
    - name: CUSTOM-APPLICATION-2
      protocols:
      - tcp
      tcp_src_port_set_name: TCP-SRC-2
      tcp_dest_port_set_name: TCP-DEST-2
    - name: CUSTOM-DSCP-APPLICATION
      dscp_ranges:
      - ef
      - 12-14
      - cs6
      - '42'
    - name: APP-CONTROL-PLANE
      src_prefix_set_name: PFX-LOCAL-VTEP-IP
  application_profiles:
  - name: VIDEO
    applications:
    - name: CUSTOM-APPLICATION-1
    - name: skype
    application_transports:
    - rtp
    categories:
    - name: VIDEO1
  - name: VOICE
    applications:
    - name: CUSTOM-VOICE-APPLICATION
  - name: MPLS-ONLY
  - name: APP-PROFILE-CONTROL-PLANE
    applications:
    - name: APP-CONTROL-PLANE
config_end: true
dps_interfaces:
- name: Dps1
  description: DPS Interface
  mtu: 9194
  ip_address: 192.168.144.3/32
  flow_tracker:
    hardware: FLOW-TRACKER
enable_password:
  disabled: true
ethernet_interfaces:
- name: Ethernet1
  description: SFR_999
  shutdown: false
  ip_address: 10.9.9.9/31
  peer_type: l3_interface
  switchport:
    enabled: false
- name: Ethernet2
  description: ATT-MPLS_10999
  shutdown: false
  ip_address: 172.19.9.9/31
  peer_type: l3_interface
  switchport:
    enabled: false
flow_tracking:
  hardware:
    trackers:
    - name: FLOW-TRACKER
      record_export:
        on_inactive_timeout: 70000
        on_interval: 300000
      exporters:
      - name: CV-TELEMETRY
        collector:
          host: 127.0.0.1
        local_interface: Loopback0
        template_interval: 3600000
    shutdown: false
hostname: cv-pathfinder-pathfinder2
ip_extcommunity_lists:
- name: ECL-EVPN-SOO
  entries:
  - type: permit
    extcommunities: soo 192.168.44.3:0
ip_routing: true
ip_security:
  ike_policies:
  - name: CP-IKE-POLICY
    local_id: 192.168.144.3
  sa_policies:
  - name: CP-SA-POLICY
    esp:
      encryption: aes256gcm128
    pfs_dh_group: 14
  profiles:
  - name: CP-PROFILE
    ike_policy: CP-IKE-POLICY
    sa_policy: CP-SA-POLICY
    connection: start
    shared_key: ABCDEF1234567890
    dpd:
      interval: 10
      time: 50
      action: clear
    mode: transport
is_deployed: true
loopback_interfaces:
- name: Loopback0
  description: ROUTER_ID
  shutdown: false
  ip_address: 192.168.44.3/32
management_api_http:
  enable_https: true
  enable_vrfs:
  - name: MGMT
management_security:
  ssl_profiles:
  - name: profileB
    tls_versions: '1.2'
    trust_certificate:
      certificates:
      - aristaDeviceCertProvisionerDefaultRootCA.crt
    certificate:
      file: profileB.crt
      key: profileB.key
metadata:
  cv_tags:
    device_tags:
    - name: Role
      value: pathfinder
    - name: Region
      value: AVD_Land_East
    - name: PathfinderSet
      value: PATHFINDERS
    interface_tags:
    - interface: Ethernet1
      tags:
      - name: Type
        value: wan
      - name: Carrier
        value: SFR
      - name: Circuit
        value: '999'
    - interface: Ethernet2
      tags:
      - name: Type
        value: wan
      - name: Carrier
        value: ATT-MPLS
      - name: Circuit
        value: '10999'
  cv_pathfinder:
    role: pathfinder
    region: AVD_Land_East
    vtep_ip: 192.168.144.3
    ssl_profile: profileB
    interfaces:
    - name: Ethernet1
      carrier: SFR
      circuit_id: '999'
      pathgroup: INET
      public_ip: 10.9.9.6
    - name: Ethernet2
      carrier: ATT-MPLS
      circuit_id: '10999'
      pathgroup: MPLS
      public_ip: 10.9.9.5
    pathgroups:
    - name: MPLS
      carriers:
      - name: Colt
      - name: ATT-MPLS
    - name: INET
      carriers:
      - name: Comcast
      - name: ATT
      - name: Bouygues_Telecom
      - name: SFR
      - name: Orange
      - name: Another-ISP
    - name: LTE
      carriers:
      - name: Comcast-5G
    - name: Equinix
    - name: Satellite
      carriers:
      - name: Inmrasat
    - name: AWS
      carriers:
      - name: AWS-1
    regions:
    - id: 42
      name: AVD_Land_West
      zones:
      - id: 1
        name: AVD_Land_West-ZONE
        sites:
        - id: 404
          name: Site404
          location:
            address: Atlantis
        - id: 405
          name: Site405
          location:
            address: El Dorado
        - id: 422
          name: Site422
          location:
            address: Somewhere
        - id: 423
          name: Site423
          location:
            address: Somewhere-warm
    - id: 43
      name: AVD_Land_East
      zones:
      - id: 1
        name: AVD_Land_East-ZONE
        sites:
        - id: 511
          name: Site511
          location:
            address: Miami
    vrfs:
    - name: default
      vni: 1
      avts:
      - id: 254
        name: DEFAULT-AVT-POLICY-CONTROL-PLANE
        pathgroups:
        - name: AWS
          preference: preferred
        - name: Equinix
          preference: alternate
        - name: INET
          preference: preferred
        - name: MPLS
          preference: preferred
        - name: Satellite
          preference: alternate
        - name: LAN_HA
          preference: preferred
        application_profiles:
        - APP-PROFILE-CONTROL-PLANE
      - id: 3
        name: DEFAULT-AVT-POLICY-VIDEO
        pathgroups:
        - name: MPLS
          preference: preferred
        - name: INET
          preference: preferred
        - name: Equinix
          preference: preferred
        - name: LAN_HA
          preference: preferred
        application_profiles:
        - VIDEO
      - id: 1
        name: DEFAULT-AVT-POLICY-DEFAULT
        pathgroups:
        - name: INET
          preference: preferred
        - name: Equinix
          preference: alternate
        - name: MPLS
          preference: alternate
        - name: LAN_HA
          preference: preferred
    - name: PROD
      vni: 42
      avts:
      - constraints:
          jitter: 42
          hop_count: lowest
        id: 2
        name: PROD-AVT-POLICY-VOICE
        pathgroups:
        - name: MPLS
          preference: preferred
        - name: INET
          preference: alternate
        - name: LAN_HA
          preference: preferred
        application_profiles:
        - VOICE
      - constraints:
          lossrate: '42.0'
        id: 4
        name: PROD-AVT-POLICY-VIDEO
        pathgroups:
        - name: MPLS
          preference: preferred
        - name: LTE
          preference: preferred
        - name: INET
          preference: alternate
        - name: LAN_HA
          preference: preferred
        application_profiles:
        - VIDEO
      - id: 5
        name: PROD-AVT-POLICY-MPLS-ONLY
        pathgroups:
        - name: MPLS
          preference: preferred
        - name: LAN_HA
          preference: preferred
        application_profiles:
        - MPLS-ONLY
      - id: 1
        name: PROD-AVT-POLICY-DEFAULT
        pathgroups:
        - name: INET
          preference: preferred
        - name: MPLS
          preference: alternate
        - name: LAN_HA
          preference: preferred
    - name: IT
      vni: 100
      avts:
      - id: 3
        name: DEFAULT-AVT-POLICY-VIDEO
        pathgroups:
        - name: MPLS
          preference: preferred
        - name: INET
          preference: preferred
        - name: Equinix
          preference: preferred
        - name: LAN_HA
          preference: preferred
        application_profiles:
        - VIDEO
      - id: 1
        name: DEFAULT-AVT-POLICY-DEFAULT
        pathgroups:
        - name: INET
          preference: preferred
        - name: Equinix
          preference: alternate
        - name: MPLS
          preference: alternate
        - name: LAN_HA
          preference: preferred
    - name: TRANSIT
      vni: 66
      avts:
      - id: 42
        name: CUSTOM-VOICE-PROFILE-NAME
        pathgroups:
        - name: MPLS
          preference: preferred
        - name: INET
          preference: alternate
        - name: LAN_HA
          preference: preferred
        application_profiles:
        - VOICE
      - id: 1
        name: TRANSIT-AVT-POLICY-DEFAULT
        pathgroups:
        - name: INET
          preference: preferred
        - name: MPLS
          preference: alternate
        - name: LAN_HA
          preference: preferred
    - name: ATTRACTED-VRF-FROM-UPLINK
      vni: 166
      avts:
      - id: 1
        name: DEFAULT-POLICY-DEFAULT
        pathgroups:
        - name: AWS
          preference: preferred
        - name: Equinix
          preference: alternate
        - name: INET
          preference: preferred
        - name: MPLS
          preference: preferred
        - name: Satellite
          preference: alternate
        - name: LAN_HA
          preference: preferred
<<<<<<< HEAD
  cv_tags:
    device_tags:
    - name: Role
      value: pathfinder
    - name: Region
      value: AVD_Land_East
    - name: PathfinderSet
      value: PATHFINDERS
    interface_tags:
    - interface: Ethernet1
      tags:
      - name: Type
        value: wan
      - name: Carrier
        value: SFR
      - name: Circuit
        value: '999'
    - interface: Ethernet2
      tags:
      - name: Type
        value: wan
      - name: Carrier
        value: ATT-MPLS
      - name: Circuit
        value: '10999'
  fabric_name: EOS_DESIGNS_UNIT_TESTS
flow_tracking:
  hardware:
    trackers:
    - name: FLOW-TRACKER
      record_export:
        on_inactive_timeout: 70000
        on_interval: 300000
      exporters:
      - name: CV-TELEMETRY
        collector:
          host: 127.0.0.1
        local_interface: Loopback0
        template_interval: 3600000
    shutdown: false
=======
    applications:
      profiles:
      - name: VIDEO
        builtin_applications:
        - name: skype
        user_defined_applications:
        - name: CUSTOM-APPLICATION-1
        categories:
        - category: VIDEO1
        transport_protocols:
        - rtp
      - name: VOICE
        builtin_applications:
        - name: CUSTOM-VOICE-APPLICATION
      - name: MPLS-ONLY
      - name: APP-PROFILE-CONTROL-PLANE
        user_defined_applications:
        - name: APP-CONTROL-PLANE
      categories:
        builtin_applications:
        - name: microsoft-teams
          category: VIDEO1
        user_defined_applications:
        - name: CUSTOM-APPLICATION-2
          category: VIDEO1
        - name: CUSTOM-DSCP-APPLICATION
          category: VIDEO1
platform:
  sfe:
    data_plane_cpu_allocation_max: 3
prefix_lists:
- name: PL-LOOPBACKS-EVPN-OVERLAY
  sequence_numbers:
  - sequence: 10
    action: permit 192.168.44.0/24 eq 32
route_maps:
- name: RM-CONN-2-BGP
  sequence_numbers:
  - sequence: 10
    type: permit
    match:
    - ip address prefix-list PL-LOOPBACKS-EVPN-OVERLAY
    set:
    - extcommunity soo 192.168.44.3:0 additive
- name: RM-EVPN-EXPORT-VRF-DEFAULT
  sequence_numbers:
  - sequence: 10
    type: permit
    match:
    - extcommunity ECL-EVPN-SOO
router_adaptive_virtual_topology:
  topology_role: pathfinder
  profiles:
  - name: DEFAULT-AVT-POLICY-CONTROL-PLANE
    load_balance_policy: LB-DEFAULT-AVT-POLICY-CONTROL-PLANE
  - name: DEFAULT-AVT-POLICY-VIDEO
    load_balance_policy: LB-DEFAULT-AVT-POLICY-VIDEO
  - name: DEFAULT-AVT-POLICY-DEFAULT
    load_balance_policy: LB-DEFAULT-AVT-POLICY-DEFAULT
  - name: PROD-AVT-POLICY-VOICE
    load_balance_policy: LB-PROD-AVT-POLICY-VOICE
  - name: PROD-AVT-POLICY-VIDEO
    load_balance_policy: LB-PROD-AVT-POLICY-VIDEO
  - name: PROD-AVT-POLICY-MPLS-ONLY
    load_balance_policy: LB-PROD-AVT-POLICY-MPLS-ONLY
  - name: PROD-AVT-POLICY-DEFAULT
    load_balance_policy: LB-PROD-AVT-POLICY-DEFAULT
  - name: CUSTOM-VOICE-PROFILE-NAME
    load_balance_policy: LB-CUSTOM-VOICE-PROFILE-NAME
  - name: TRANSIT-AVT-POLICY-DEFAULT
    load_balance_policy: LB-TRANSIT-AVT-POLICY-DEFAULT
  - name: DEFAULT-POLICY-DEFAULT
    load_balance_policy: LB-DEFAULT-POLICY-DEFAULT
  policies:
  - name: DEFAULT-AVT-POLICY-WITH-CP
    matches:
    - application_profile: APP-PROFILE-CONTROL-PLANE
      avt_profile: DEFAULT-AVT-POLICY-CONTROL-PLANE
    - application_profile: VIDEO
      avt_profile: DEFAULT-AVT-POLICY-VIDEO
    - application_profile: default
      avt_profile: DEFAULT-AVT-POLICY-DEFAULT
  - name: PROD-AVT-POLICY
    matches:
    - application_profile: VOICE
      avt_profile: PROD-AVT-POLICY-VOICE
    - application_profile: VIDEO
      avt_profile: PROD-AVT-POLICY-VIDEO
    - application_profile: MPLS-ONLY
      avt_profile: PROD-AVT-POLICY-MPLS-ONLY
    - application_profile: default
      avt_profile: PROD-AVT-POLICY-DEFAULT
  - name: DEFAULT-AVT-POLICY
    matches:
    - application_profile: VIDEO
      avt_profile: DEFAULT-AVT-POLICY-VIDEO
    - application_profile: default
      avt_profile: DEFAULT-AVT-POLICY-DEFAULT
  - name: TRANSIT-AVT-POLICY
    matches:
    - application_profile: VOICE
      avt_profile: CUSTOM-VOICE-PROFILE-NAME
    - application_profile: default
      avt_profile: TRANSIT-AVT-POLICY-DEFAULT
  - name: DEFAULT-POLICY
    matches:
    - application_profile: default
      avt_profile: DEFAULT-POLICY-DEFAULT
  vrfs:
  - name: default
    policy: DEFAULT-AVT-POLICY-WITH-CP
    profiles:
    - name: DEFAULT-AVT-POLICY-CONTROL-PLANE
      id: 254
    - name: DEFAULT-AVT-POLICY-VIDEO
      id: 3
    - name: DEFAULT-AVT-POLICY-DEFAULT
      id: 1
  - name: PROD
    policy: PROD-AVT-POLICY
    profiles:
    - name: PROD-AVT-POLICY-VOICE
      id: 2
    - name: PROD-AVT-POLICY-VIDEO
      id: 4
    - name: PROD-AVT-POLICY-MPLS-ONLY
      id: 5
    - name: PROD-AVT-POLICY-DEFAULT
      id: 1
  - name: IT
    policy: DEFAULT-AVT-POLICY
    profiles:
    - name: DEFAULT-AVT-POLICY-VIDEO
      id: 3
    - name: DEFAULT-AVT-POLICY-DEFAULT
      id: 1
  - name: TRANSIT
    policy: TRANSIT-AVT-POLICY
    profiles:
    - name: CUSTOM-VOICE-PROFILE-NAME
      id: 42
    - name: TRANSIT-AVT-POLICY-DEFAULT
      id: 1
  - name: ATTRACTED-VRF-FROM-UPLINK
    policy: DEFAULT-POLICY
    profiles:
    - name: DEFAULT-POLICY-DEFAULT
      id: 1
router_bfd:
  multihop:
    interval: 300
    min_rx: 300
    multiplier: 3
router_bgp:
  as: '65000'
  router_id: 192.168.44.3
  maximum_paths:
    paths: 16
  updates:
    wait_install: true
  bgp_cluster_id: 192.168.44.3
  bgp:
    default:
      ipv4_unicast: false
  listen_ranges:
  - prefix: 192.168.142.0/24
    peer_group: WAN-OVERLAY-PEERS
    remote_as: '65000'
  - prefix: 192.168.143.0/24
    peer_group: WAN-OVERLAY-PEERS
    remote_as: '65000'
  peer_groups:
  - name: IPv4-UNDERLAY-PEERS
    type: ipv4
    send_community: all
    maximum_routes: 12000
    route_map_in: RM-BGP-UNDERLAY-PEERS-IN
  - name: WAN-OVERLAY-PEERS
    type: wan
    remote_as: '65000'
    update_source: Dps1
    route_reflector_client: true
    bfd: true
    bfd_timers:
      interval: 1000
      min_rx: 1000
      multiplier: 10
    password: htm4AZe9mIQOO1uiMuGgYQ==
    send_community: all
    maximum_routes: 0
    ttl_maximum_hops: 1
  - name: WAN-RR-OVERLAY-PEERS
    type: wan
    remote_as: '65000'
    update_source: Dps1
    route_reflector_client: true
    bfd: true
    bfd_timers:
      interval: 2020
      min_rx: 2000
      multiplier: 3
    send_community: all
    maximum_routes: 0
    ttl_maximum_hops: 42
  neighbors:
  - ip_address: 192.168.144.2
    peer_group: WAN-RR-OVERLAY-PEERS
    peer: cv-pathfinder-pathfinder1
    description: cv-pathfinder-pathfinder1_Dps1
  - ip_address: 6.6.6.6
    peer_group: WAN-RR-OVERLAY-PEERS
    peer: cv-pathfinder-pathfinder3
    description: cv-pathfinder-pathfinder3_Dps1
  redistribute:
    connected:
      enabled: true
      route_map: RM-CONN-2-BGP
  address_family_evpn:
    peer_groups:
    - name: WAN-RR-OVERLAY-PEERS
      activate: true
      encapsulation: path-selection
    - name: WAN-OVERLAY-PEERS
      activate: true
      encapsulation: path-selection
    next_hop:
      resolution_disabled: true
  address_family_ipv4:
    peer_groups:
    - name: IPv4-UNDERLAY-PEERS
      activate: true
    - name: WAN-OVERLAY-PEERS
      activate: false
    - name: WAN-RR-OVERLAY-PEERS
      activate: false
  address_family_ipv4_sr_te:
    peer_groups:
    - name: WAN-OVERLAY-PEERS
      activate: true
    - name: WAN-RR-OVERLAY-PEERS
      activate: true
  address_family_link_state:
    peer_groups:
    - name: WAN-OVERLAY-PEERS
      activate: true
      missing_policy:
        direction_out_action: deny
    - name: WAN-RR-OVERLAY-PEERS
      activate: true
    path_selection:
      roles:
        consumer: true
        propagator: true
  address_family_path_selection:
    bgp:
      additional_paths:
        receive: true
        send: any
    peer_groups:
    - name: WAN-OVERLAY-PEERS
      activate: true
    - name: WAN-RR-OVERLAY-PEERS
      activate: true
  vrfs:
  - name: default
    rd: 192.168.44.3:1
    route_targets:
      import:
      - address_family: evpn
        route_targets:
        - '1:1'
      export:
      - address_family: evpn
        route_targets:
        - '1:1'
        - route-map RM-EVPN-EXPORT-VRF-DEFAULT
router_path_selection:
  peer_dynamic_source: stun
  path_groups:
  - name: MPLS
    id: 100
    local_interfaces:
    - name: Ethernet2
    static_peers:
    - router_ip: 6.6.6.6
      name: cv-pathfinder-pathfinder3
      ipv4_addresses:
      - 172.17.17.17
    keepalive:
      interval: 300
      failure_threshold: 5
  - name: INET
    id: 101
    ipsec_profile: CP-PROFILE
    local_interfaces:
    - name: Ethernet1
    static_peers:
    - router_ip: 192.168.144.2
      name: cv-pathfinder-pathfinder1
      ipv4_addresses:
      - 10.8.8.8
    - router_ip: 6.6.6.6
      name: cv-pathfinder-pathfinder3
      ipv4_addresses:
      - 10.50.50.50
  - name: LTE
    id: 102
  - name: Equinix
    id: 103
  - name: Satellite
    id: 104
  - name: AWS
    id: 105
  - name: LAN_HA
    id: 65535
    flow_assignment: lan
  load_balance_policies:
  - name: LB-DEFAULT-AVT-POLICY-CONTROL-PLANE
    path_groups:
    - name: AWS
    - name: Equinix
      priority: 2
    - name: INET
    - name: MPLS
    - name: Satellite
      priority: 2
    - name: LAN_HA
  - name: LB-DEFAULT-AVT-POLICY-VIDEO
    path_groups:
    - name: MPLS
    - name: INET
    - name: Equinix
    - name: LAN_HA
  - name: LB-DEFAULT-AVT-POLICY-DEFAULT
    path_groups:
    - name: INET
    - name: Equinix
      priority: 2
    - name: MPLS
      priority: 4223
    - name: LAN_HA
  - name: LB-PROD-AVT-POLICY-VOICE
    lowest_hop_count: true
    jitter: 42
    path_groups:
    - name: MPLS
    - name: INET
      priority: 2
    - name: LAN_HA
  - name: LB-PROD-AVT-POLICY-VIDEO
    loss_rate: '42.0'
    path_groups:
    - name: MPLS
    - name: LTE
    - name: INET
      priority: 2
    - name: LAN_HA
  - name: LB-PROD-AVT-POLICY-MPLS-ONLY
    path_groups:
    - name: MPLS
    - name: LAN_HA
  - name: LB-PROD-AVT-POLICY-DEFAULT
    path_groups:
    - name: INET
    - name: MPLS
      priority: 2
    - name: LAN_HA
  - name: LB-CUSTOM-VOICE-PROFILE-NAME
    path_groups:
    - name: MPLS
    - name: INET
      priority: 2
    - name: LAN_HA
  - name: LB-TRANSIT-AVT-POLICY-DEFAULT
    path_groups:
    - name: INET
    - name: MPLS
      priority: 2
    - name: LAN_HA
  - name: LB-DEFAULT-POLICY-DEFAULT
    path_groups:
    - name: AWS
    - name: Equinix
      priority: 2
    - name: INET
    - name: MPLS
    - name: Satellite
      priority: 2
    - name: LAN_HA
  tcp_mss_ceiling:
    ipv4_segment_size: auto
router_traffic_engineering:
  enabled: true
service_routing_protocols_model: multi-agent
spanning_tree:
  mode: none
stun:
  server:
    local_interfaces:
    - Ethernet1
    - Ethernet2
    ssl_profile: profileB
transceiver_qsfp_default_mode_4x10: false
vrfs:
- name: MGMT
  ip_routing: false
vxlan_interface:
  vxlan1:
    description: cv-pathfinder-pathfinder2_VTEP
    vxlan:
      source_interface: Dps1
      udp_port: 4789
      vrfs:
      - name: default
        vni: 1
      - name: PROD
        vni: 42
      - name: IT
        vni: 100
      - name: TRANSIT
        vni: 66
      - name: ATTRACTED-VRF-FROM-UPLINK
        vni: 166
>>>>>>> 6ac93b3e
<|MERGE_RESOLUTION|>--- conflicted
+++ resolved
@@ -414,48 +414,6 @@
           preference: alternate
         - name: LAN_HA
           preference: preferred
-<<<<<<< HEAD
-  cv_tags:
-    device_tags:
-    - name: Role
-      value: pathfinder
-    - name: Region
-      value: AVD_Land_East
-    - name: PathfinderSet
-      value: PATHFINDERS
-    interface_tags:
-    - interface: Ethernet1
-      tags:
-      - name: Type
-        value: wan
-      - name: Carrier
-        value: SFR
-      - name: Circuit
-        value: '999'
-    - interface: Ethernet2
-      tags:
-      - name: Type
-        value: wan
-      - name: Carrier
-        value: ATT-MPLS
-      - name: Circuit
-        value: '10999'
-  fabric_name: EOS_DESIGNS_UNIT_TESTS
-flow_tracking:
-  hardware:
-    trackers:
-    - name: FLOW-TRACKER
-      record_export:
-        on_inactive_timeout: 70000
-        on_interval: 300000
-      exporters:
-      - name: CV-TELEMETRY
-        collector:
-          host: 127.0.0.1
-        local_interface: Loopback0
-        template_interval: 3600000
-    shutdown: false
-=======
     applications:
       profiles:
       - name: VIDEO
@@ -483,6 +441,7 @@
           category: VIDEO1
         - name: CUSTOM-DSCP-APPLICATION
           category: VIDEO1
+  fabric_name: EOS_DESIGNS_UNIT_TESTS
 platform:
   sfe:
     data_plane_cpu_allocation_max: 3
@@ -878,5 +837,4 @@
       - name: TRANSIT
         vni: 66
       - name: ATTRACTED-VRF-FROM-UPLINK
-        vni: 166
->>>>>>> 6ac93b3e
+        vni: 166