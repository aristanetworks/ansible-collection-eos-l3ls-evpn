--- conflicted
+++ resolved
@@ -36,6 +36,8 @@
   enable_https: true
   enable_vrfs:
   - name: MGMT
+metadata:
+  fabric_name: EOS_DESIGNS_UNIT_TESTS
 mlag_configuration:
   domain_id: mlag
   local_interface: Vlan4094
@@ -189,11 +191,5 @@
     description: bgp-peer-groups-1_VTEP
     vxlan:
       source_interface: Loopback1
-<<<<<<< HEAD
-      virtual_router_encapsulation_mac_address: mlag-system-id
-metadata:
-  fabric_name: EOS_DESIGNS_UNIT_TESTS
-=======
       udp_port: 4789
-      virtual_router_encapsulation_mac_address: mlag-system-id
->>>>>>> 6ac93b3e
+      virtual_router_encapsulation_mac_address: mlag-system-id