aaa_root:
  disabled: true
config_end: true
enable_password:
  disabled: true
ethernet_interfaces:
- name: Ethernet5
  description: MLAG_MLAG_IPV6_L3LEAF1B_Ethernet5
  shutdown: false
  channel_group:
    id: 5
    mode: active
  peer: MLAG_IPV6_L3LEAF1B
  peer_interface: Ethernet5
  peer_type: mlag_peer
- name: Ethernet6
  description: MLAG_MLAG_IPV6_L3LEAF1B_Ethernet6
  shutdown: false
  channel_group:
    id: 5
    mode: active
  peer: MLAG_IPV6_L3LEAF1B
  peer_interface: Ethernet6
  peer_type: mlag_peer
hostname: MLAG_IPV6_L3LEAF1A
ip_igmp_snooping:
  globally_enabled: true
ip_routing: true
is_deployed: true
loopback_interfaces:
- name: Loopback0
  description: ROUTER_ID
  shutdown: false
  ip_address: 192.168.255.35/32
- name: Loopback1
  description: VXLAN_TUNNEL_SOURCE
  shutdown: false
  ip_address: 192.168.254.35/32
management_api_http:
  enable_https: true
  enable_vrfs:
  - name: MGMT
management_interfaces:
- name: Management1
  description: OOB_MANAGEMENT
  shutdown: false
  vrf: MGMT
  ip_address: 192.168.201.116/24
  type: oob
metadata:
  platform: vEOS-LAB
mlag_configuration:
  domain_id: MLAG_IPV6
  local_interface: Vlan4094
  peer_address: 2001:db8:0:2::2
  peer_link: Port-Channel5
  reload_delay_mlag: '300'
  reload_delay_non_mlag: '330'
port_channel_interfaces:
- name: Port-Channel5
  description: MLAG_MLAG_IPV6_L3LEAF1B_Port-Channel5
  shutdown: false
  switchport:
    enabled: true
    mode: trunk
    trunk:
      groups:
      - MLAG
prefix_lists:
- name: PL-LOOPBACKS-EVPN-OVERLAY
  sequence_numbers:
  - sequence: 10
    action: permit 192.168.255.0/24 eq 32
  - sequence: 20
    action: permit 192.168.254.0/24 eq 32
route_maps:
- name: RM-MLAG-PEER-IN
  sequence_numbers:
  - sequence: 10
    type: permit
    description: Make routes learned over MLAG Peer-link less preferred on spines to ensure optimal routing
    set:
    - origin incomplete
- name: RM-CONN-2-BGP
  sequence_numbers:
  - sequence: 10
    type: permit
    match:
    - ip address prefix-list PL-LOOPBACKS-EVPN-OVERLAY
router_bfd:
  multihop:
    interval: 300
    min_rx: 300
    multiplier: 3
router_bgp:
  as: '65001'
  router_id: 192.168.255.35
  maximum_paths:
    paths: 4
    ecmp: 4
  updates:
    wait_install: true
  bgp:
    default:
      ipv4_unicast: false
  peer_groups:
  - name: MLAG-IPv4-UNDERLAY-PEER
    type: ipv4
    remote_as: '65001'
    description: MLAG_IPV6_L3LEAF1B
    next_hop_self: true
    send_community: all
    maximum_routes: 12000
    route_map_in: RM-MLAG-PEER-IN
  - name: IPv4-UNDERLAY-PEERS
    type: ipv4
    send_community: all
    maximum_routes: 12000
  - name: EVPN-OVERLAY-PEERS
    type: evpn
    update_source: Loopback0
    bfd: true
    ebgp_multihop: 3
    send_community: all
    maximum_routes: 0
  neighbors:
  - ip_address: 10.10.224.5
    peer_group: MLAG-IPv4-UNDERLAY-PEER
    peer: MLAG_IPV6_L3LEAF1B
    description: MLAG_IPV6_L3LEAF1B_Vlan4093
  redistribute:
    connected:
      enabled: true
      route_map: RM-CONN-2-BGP
  address_family_evpn:
    peer_groups:
    - name: EVPN-OVERLAY-PEERS
      activate: true
  address_family_ipv4:
    peer_groups:
    - name: MLAG-IPv4-UNDERLAY-PEER
      activate: true
    - name: IPv4-UNDERLAY-PEERS
      activate: true
    - name: EVPN-OVERLAY-PEERS
      activate: false
service_routing_protocols_model: multi-agent
spanning_tree:
  no_spanning_tree_vlan: 4093-4094
transceiver_qsfp_default_mode_4x10: true
vlan_interfaces:
- name: Vlan4093
  description: MLAG_L3
  shutdown: false
  ip_address: 10.10.224.4/31
  mtu: 9214
- name: Vlan4094
  description: MLAG
  shutdown: false
  ipv6_address: 2001:db8:0:2::1/64
  mtu: 9214
  no_autostate: true
vlan_internal_order:
  allocation: ascending
  range:
    beginning: 1006
    ending: 1199
vlans:
- id: 4093
  name: MLAG_L3
  trunk_groups:
  - MLAG
  tenant: system
- id: 4094
  name: MLAG
  trunk_groups:
  - MLAG
  tenant: system
vrfs:
- name: MGMT
  ip_routing: false
vxlan_interface:
  vxlan1:
    description: MLAG_IPV6_L3LEAF1A_VTEP
    vxlan:
      source_interface: Loopback1
<<<<<<< HEAD
      virtual_router_encapsulation_mac_address: mlag-system-id
metadata:
  platform: vEOS-LAB
  fabric_name: FABRIC_IP_ADDRESSING
=======
      udp_port: 4789
      virtual_router_encapsulation_mac_address: mlag-system-id
>>>>>>> 6ac93b3e
<|MERGE_RESOLUTION|>--- conflicted
+++ resolved
@@ -49,6 +49,7 @@
   type: oob
 metadata:
   platform: vEOS-LAB
+  fabric_name: FABRIC_IP_ADDRESSING
 mlag_configuration:
   domain_id: MLAG_IPV6
   local_interface: Vlan4094
@@ -184,12 +185,5 @@
     description: MLAG_IPV6_L3LEAF1A_VTEP
     vxlan:
       source_interface: Loopback1
-<<<<<<< HEAD
-      virtual_router_encapsulation_mac_address: mlag-system-id
-metadata:
-  platform: vEOS-LAB
-  fabric_name: FABRIC_IP_ADDRESSING
-=======
       udp_port: 4789
-      virtual_router_encapsulation_mac_address: mlag-system-id
->>>>>>> 6ac93b3e
+      virtual_router_encapsulation_mac_address: mlag-system-id