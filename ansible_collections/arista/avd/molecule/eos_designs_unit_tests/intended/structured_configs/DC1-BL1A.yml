--- conflicted
+++ resolved
@@ -78,7 +78,6 @@
     peer_groups:
       EVPN-OVERLAY-PEERS:
         activate: true
-<<<<<<< HEAD
       EVPN-OVERLAY-CORE:
         domain_remote: true
         activate: true
@@ -86,13 +85,11 @@
       next_hop_self_received_evpn_routes:
         enable: true
         inter_domain: true
-=======
     evpn_hostflap_detection:
       window: 180
       threshold: 5
       enabled: true
       expiry_timeout: 10
->>>>>>> bc7b6638
   vrfs:
     Tenant_A_WAN_Zone:
       router_id: 192.168.255.14
