--- conflicted
+++ resolved
@@ -187,15 +187,8 @@
     mode: trunk
     trunk:
       groups:
-      - LEAF_PEER_L3
       - MLAG
   shutdown: false
-<<<<<<< HEAD
-  mode: trunk
-  trunk_groups:
-  - MLAG
-=======
->>>>>>> bcdf59b5
 - name: Port-Channel1
   description: TRUNK-GROUP-TESTS-L2LEAF4_Po1
   switchport:
