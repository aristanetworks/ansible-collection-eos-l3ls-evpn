static_routes:
- vrf: MGMT
  destination_address_prefix: 0.0.0.0/0
  gateway: 192.168.200.5
service_routing_protocols_model: multi-agent
daemon_terminattr:
  cvaddrs:
  - 192.168.200.11:9910
  cvauth:
    method: key
    key: telarista
  cvvrf: MGMT
  smashexcludes: ale,flexCounter,hardware,kni,pulse,strata
  ingestexclude: /Sysdb/cell/1/agent,/Sysdb/cell/2/agent
  disable_aaa: false
vlan_internal_order:
  allocation: ascending
  range:
    beginning: 1006
    ending: 1199
ip_name_servers:
- ip_address: 192.168.200.5
  vrf: MGMT
- ip_address: 8.8.8.8
  vrf: MGMT
snmp_server:
  contact: example@example.com
  location: EOS_DESIGNS_UNIT_TESTS rackE DC1-L2LEAF2B
spanning_tree:
  mode: mstp
  mst_instances:
  - id: '0'
    priority: 16384
  no_spanning_tree_vlan: '4091'
local_users:
- name: admin
  disabled: true
  privilege: 15
  role: network-admin
  no_password: true
- name: cvpadmin
  privilege: 15
  role: network-admin
  sha512_password: $6$rZKcbIZ7iWGAWTUM$TCgDn1KcavS0s.OV8lacMTUkxTByfzcGlFlYUWroxYuU7M/9bIodhRO7nXGzMweUxvbk8mJmQl8Bh44cRktUj.
  ssh_key: ssh-rsa AAAAB3NzaC1yc2EAA82spi2mkxp4FgaLi4CjWkpnL1A/MD7WhrSNgqXToF7QCb9Lidagy9IHafQxfu7LwkFdyQIMu8XNwDZIycuf29wHbDdz1N+YNVK8zwyNAbMOeKMqblsEm2YIorgjzQX1m9+/rJeFBKz77PSgeMp/Rc3txFVuSmFmeTy3aMkU=
    cvpadmin@hostmachine.local
vrfs:
- name: MGMT
  ip_routing: false
management_interfaces:
- name: Management1
  description: oob_management
  shutdown: false
  vrf: MGMT
  ip_address: 192.168.200.114/24
  gateway: 192.168.200.5
  type: oob
management_api_http:
  enable_vrfs:
  - name: MGMT
  enable_https: true
  default_services: false
vlans:
- id: 4091
  tenant: system
  name: MLAG_PEER
  trunk_groups:
  - MLAG
- id: 130
  name: Tenant_A_APP_Zone_1
  tenant: Tenant_A
- id: 131
  name: Tenant_A_APP_Zone_2
  tenant: Tenant_A
- id: 140
  name: Tenant_A_DB_BZone_1
  tenant: Tenant_A
- id: 141
  name: Tenant_A_DB_Zone_2
  tenant: Tenant_A
- id: 110
  name: Tenant_A_OP_Zone_1
  tenant: Tenant_A
- id: 111
  name: Tenant_A_OP_Zone_2
  tenant: Tenant_A
- id: 112
  name: Tenant_A_OP_Zone_3
  tenant: Tenant_A
- id: 150
  name: Tenant_A_WAN_Zone_1
  tenant: Tenant_A
- id: 120
  name: Tenant_A_WEB_Zone_1
  tenant: Tenant_A
- id: 121
  name: Tenant_A_WEBZone_2
  tenant: Tenant_A
- id: 160
  name: Tenant_A_VMOTION
  tenant: Tenant_A
- id: 161
  name: Tenant_A_NFS
  tenant: Tenant_A
- id: 210
  name: Tenant_B_OP_Zone_1
  tenant: Tenant_B
- id: 211
  name: Tenant_B_OP_Zone_2
  tenant: Tenant_B
- id: 250
  name: Tenant_B_WAN_Zone_1
  tenant: Tenant_B
- id: 310
  name: Tenant_C_OP_Zone_1
  tenant: Tenant_C
- id: 311
  name: Tenant_C_OP_Zone_2
  tenant: Tenant_C
- id: 350
  name: Tenant_C_WAN_Zone_1
  tenant: Tenant_C
vlan_interfaces:
- name: Vlan4091
  description: MLAG_PEER
  shutdown: false
  ip_address: 10.255.252.17/31
  no_autostate: true
  mtu: 1500
port_channel_interfaces:
- name: Port-Channel3
  description: MLAG_PEER_DC1-L2LEAF2A_Po3
  type: switched
  shutdown: false
  mode: trunk
  trunk_groups:
  - MLAG
- name: Port-Channel1
  description: DC1_SVC3_Po7
  type: switched
  shutdown: false
  mode: trunk
  vlans: 110-112,120-121,130-131,140-141,150,160-161,210-211,250,310-311,350
  mlag: 1
ethernet_interfaces:
- name: Ethernet3
  peer: DC1-L2LEAF2A
  peer_interface: Ethernet3
  peer_type: mlag_peer
  description: MLAG_PEER_DC1-L2LEAF2A_Ethernet3
  type: port-channel-member
  shutdown: false
  channel_group:
    id: 3
    mode: active
- name: Ethernet4
  peer: DC1-L2LEAF2A
  peer_interface: Ethernet4
  peer_type: mlag_peer
  description: MLAG_PEER_DC1-L2LEAF2A_Ethernet4
  type: port-channel-member
  shutdown: false
  channel_group:
    id: 3
    mode: active
- name: Ethernet1
  peer: DC1-SVC3A
  peer_interface: Ethernet8
  peer_type: l3leaf
  description: DC1-SVC3A_Ethernet8
  shutdown: false
  type: port-channel-member
  channel_group:
    id: 1
    mode: active
- name: Ethernet2
  peer: DC1-SVC3B
  peer_interface: Ethernet8
  peer_type: l3leaf
  description: DC1-SVC3B_Ethernet8
  shutdown: false
  type: port-channel-member
  channel_group:
    id: 1
    mode: active
mlag_configuration:
  domain_id: DC1_L2LEAF2
  local_interface: Vlan4091
  peer_address: 10.255.252.16
  peer_link: Port-Channel3
  reload_delay_mlag: '300'
  reload_delay_non_mlag: '330'
  peer_address_heartbeat:
    peer_ip: 192.168.200.113
    vrf: MGMT
  dual_primary_detection_delay: 5
ip_igmp_snooping:
  globally_enabled: true
  vlans:
<<<<<<< HEAD
  - enabled: false
    id: 120
cloudvision_tags:
  device_tags:
  - label: topology_hint_fabric
    value: EOS_DESIGNS_UNIT_TESTS
  - label: topology_hint_type
    value: leaf
  - label: topology_hint_rack
    value: rackE
  interface_tags:
  - interface: Ethernet3
    tags: []
  - interface: Ethernet4
    tags: []
  - interface: Ethernet1
    tags: []
  - interface: Ethernet2
    tags: []
=======
  - id: 120
    enabled: false
>>>>>>> e10d5ed5
<|MERGE_RESOLUTION|>--- conflicted
+++ resolved
@@ -197,9 +197,8 @@
 ip_igmp_snooping:
   globally_enabled: true
   vlans:
-<<<<<<< HEAD
-  - enabled: false
-    id: 120
+  - id: 120
+    enabled: false
 cloudvision_tags:
   device_tags:
   - label: topology_hint_fabric
@@ -216,8 +215,4 @@
   - interface: Ethernet1
     tags: []
   - interface: Ethernet2
-    tags: []
-=======
-  - id: 120
-    enabled: false
->>>>>>> e10d5ed5
+    tags: []