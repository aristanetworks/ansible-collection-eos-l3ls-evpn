aaa_root:
  disabled: true
config_end: true
daemon_terminattr:
  cvaddrs:
  - 192.168.200.11:9910
  cvauth:
    method: key
    key: telarista
  cvvrf: MGMT
  disable_aaa: false
  ingestexclude: /Sysdb/cell/1/agent,/Sysdb/cell/2/agent
  smashexcludes: ale,flexCounter,hardware,kni,pulse,strata
enable_password:
  disabled: true
hostname: mgmt_interface_host
ip_igmp_snooping:
  globally_enabled: true
  vlans:
  - id: 122
    enabled: false
  - id: 120
    enabled: false
ip_name_servers:
- ip_address: 192.168.200.5
  vrf: MGMT
- ip_address: 8.8.8.8
  vrf: MGMT
- ip_address: 2001:db8::1
  vrf: MGMT
- ip_address: 2001:db8::2
  vrf: MGMT
is_deployed: true
local_users:
- name: admin
  disabled: true
  privilege: 15
  role: network-admin
  no_password: true
- name: cvpadmin
  privilege: 15
  role: network-admin
  sha512_password: $6$rZKcbIZ7iWGAWTUM$TCgDn1KcavS0s.OV8lacMTUkxTByfzcGlFlYUWroxYuU7M/9bIodhRO7nXGzMweUxvbk8mJmQl8Bh44cRktUj.
  ssh_key: ssh-rsa AAAAB3NzaC1yc2EAA82spi2mkxp4FgaLi4CjWkpnL1A/MD7WhrSNgqXToF7QCb9Lidagy9IHafQxfu7LwkFdyQIMu8XNwDZIycuf29wHbDdz1N+YNVK8zwyNAbMOeKMqblsEm2YIorgjzQX1m9+/rJeFBKz77PSgeMp/Rc3txFVuSmFmeTy3aMkU=
    cvpadmin@hostmachine.local
  secondary_ssh_key: ssh-rsa AAAAB3NzaC1yc2EAA82spi2mkxp4FgaLi4CjWkpnL1A/MD7WhrSNgqXToF7QCb9Lidagy9IHafQxfu7LwkFdyQIMu8XNwDZIycuf29wHbDdz1N+YNVK8zwyNAbMOeKMqblsEm2YIorgjzQX1m9+/rJeFBKz77PSgeMp/Rc3txFVuSmFmeTy3aMkz=
    cvpadmin@hostmachine.local
management_api_http:
  enable_https: true
  default_services: false
  enable_vrfs:
  - name: MGMT
management_interfaces:
- name: MY_INTERFACE_HOST
  description: OOB_MANAGEMENT
  shutdown: false
  vrf: MGMT
  ip_address: 1.1.1.2
  type: oob
  gateway: 1.1.1.1
metadata:
  platform: 7500R2
ntp:
  local_interface:
    name: MY_INTERFACE_HOST
    vrf: MGMT
  servers:
  - name: 192.168.200.5
    preferred: true
    vrf: MGMT
  - name: 2001:db8::3
    vrf: MGMT
platform:
  sand:
    lag:
      hardware_only: true
service_routing_protocols_model: multi-agent
snmp_server:
  contact: example@example.com
  location: EOS_DESIGNS_UNIT_TESTS mgmt_interface_host
static_routes:
- vrf: MGMT
  destination_address_prefix: 0.0.0.0/0
  gateway: 1.1.1.1
tcam_profile:
  system: vxlan-routing
transceiver_qsfp_default_mode_4x10: true
vlan_internal_order:
  allocation: ascending
  range:
    beginning: 1006
    ending: 1199
vlans:
- id: 130
  name: Tenant_A_APP_Zone_1
  tenant: Tenant_A
- id: 131
  name: Tenant_A_APP_Zone_2
  tenant: Tenant_A
- id: 132
  name: Tenant_A_APP_Zone_3
  tenant: Tenant_A
- id: 140
  name: Tenant_A_DB_BZone_1
  tenant: Tenant_A
- id: 141
  name: Tenant_A_DB_Zone_2
  tenant: Tenant_A
- id: 122
  name: Tenant_A_ERP_Zone_1
  tenant: Tenant_A
- id: 110
  name: Tenant_A_OP_Zone_1
  tenant: Tenant_A
- id: 111
  name: Tenant_A_OP_Zone_2
  tenant: Tenant_A
- id: 112
  name: Tenant_A_OP_Zone_3
  tenant: Tenant_A
- id: 113
  name: Tenant_A_OP_Zone_4
  tenant: Tenant_A
- id: 150
  name: Tenant_A_WAN_Zone_1
  tenant: Tenant_A
- id: 151
  name: svi_with_no_tags
  tenant: Tenant_A
- id: 120
  name: Tenant_A_WEB_Zone_1
  tenant: Tenant_A
- id: 121
  name: Tenant_A_WEBZone_2
  tenant: Tenant_A
- id: 160
  name: Tenant_A_VMOTION
  tenant: Tenant_A
- id: 161
  name: Tenant_A_NFS
  tenant: Tenant_A
- id: 162
  name: l2vlan_with_no_tags
  tenant: Tenant_A
- id: 163
  name: overlapping_name
  tenant: Tenant_A
- id: 164
  name: overlapping_name
  tenant: Tenant_A
- id: 165
  name: overlapping_name
  tenant: Tenant_A
- id: 210
  name: Tenant_B_OP_Zone_1
  tenant: Tenant_B
- id: 211
  name: Tenant_B_OP_Zone_2
  tenant: Tenant_B
- id: 250
  name: Tenant_B_WAN_Zone_1
  tenant: Tenant_B
- id: 310
  name: Tenant_C_OP_Zone_1
  tenant: Tenant_C
- id: 311
  name: Tenant_C_OP_Zone_2
  tenant: Tenant_C
- id: 350
  name: Tenant_C_WAN_Zone_1
  tenant: Tenant_C
- id: 450
  name: Tenant_D_v6_WAN_Zone_1
  tenant: Tenant_D
- id: 451
  name: Tenant_D_v6_WAN_Zone_2
  tenant: Tenant_D
- id: 452
  name: Tenant_D_v6_WAN_Zone_3
  tenant: Tenant_D
- id: 1234
  name: VRF_DEFAULT_SVI_WITH_OSPF
  tenant: Tenant_D
- id: 410
  name: Tenant_D_v6_OP_Zone_1
  tenant: Tenant_D
- id: 411
  name: Tenant_D_v6_OP_Zone_2
  tenant: Tenant_D
- id: 412
  name: Tenant_D_v6_OP_Zone_1
  tenant: Tenant_D
- id: 413
  name: Tenant_D_v6_OP_Zone_3
  tenant: Tenant_D
- id: 453
  name: Tenant_D_WAN_Zone_1
  tenant: Tenant_D
<<<<<<< HEAD
ip_igmp_snooping:
  globally_enabled: true
  vlans:
  - id: 122
    enabled: false
  - id: 120
    enabled: false
metadata:
  platform: 7500R2
  fabric_name: EOS_DESIGNS_UNIT_TESTS
=======
vrfs:
- name: MGMT
  ip_routing: false
>>>>>>> 6ac93b3e
<|MERGE_RESOLUTION|>--- conflicted
+++ resolved
@@ -60,6 +60,7 @@
   gateway: 1.1.1.1
 metadata:
   platform: 7500R2
+  fabric_name: EOS_DESIGNS_UNIT_TESTS
 ntp:
   local_interface:
     name: MY_INTERFACE_HOST
@@ -196,19 +197,6 @@
 - id: 453
   name: Tenant_D_WAN_Zone_1
   tenant: Tenant_D
-<<<<<<< HEAD
-ip_igmp_snooping:
-  globally_enabled: true
-  vlans:
-  - id: 122
-    enabled: false
-  - id: 120
-    enabled: false
-metadata:
-  platform: 7500R2
-  fabric_name: EOS_DESIGNS_UNIT_TESTS
-=======
 vrfs:
 - name: MGMT
-  ip_routing: false
->>>>>>> 6ac93b3e
+  ip_routing: false