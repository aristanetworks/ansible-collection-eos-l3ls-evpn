aaa_root:
  disabled: true
config_end: true
enable_password:
  disabled: true
ethernet_interfaces:
- name: Ethernet10/1
  description: MLAG_network-ports-tests-2_Ethernet10/1
  shutdown: false
  channel_group:
    id: 101
    mode: active
  peer: network-ports-tests-2
  peer_interface: Ethernet10/1
  peer_type: mlag_peer
- name: Ethernet1
  description: PCs
  shutdown: false
  spanning_tree_bpdufilter: enabled
  spanning_tree_portfast: edge
  peer: PCs
  peer_type: network_port
  port_profile: pc
  switchport:
    enabled: true
    mode: access
    access_vlan: 100
- name: Ethernet2
  description: PCs
  shutdown: false
  spanning_tree_bpdufilter: enabled
  spanning_tree_portfast: edge
  peer: PCs
  peer_type: network_port
  port_profile: pc
  switchport:
    enabled: true
    mode: access
    access_vlan: 100
- name: Ethernet3
  description: PCs
  shutdown: false
  spanning_tree_bpdufilter: enabled
  spanning_tree_portfast: edge
  peer: PCs
  peer_type: network_port
  port_profile: pc
  switchport:
    enabled: true
    mode: access
    access_vlan: 100
- name: Ethernet4
  description: PCs
  shutdown: false
  spanning_tree_bpdufilter: enabled
  spanning_tree_portfast: edge
  peer: PCs
  peer_type: network_port
  port_profile: pc
  switchport:
    enabled: true
    mode: access
    access_vlan: 100
- name: Ethernet2/1
  description: PCs
  shutdown: false
  spanning_tree_bpdufilter: enabled
  spanning_tree_portfast: edge
  peer: PCs
  peer_type: network_port
  port_profile: pc
  switchport:
    enabled: true
    mode: access
    access_vlan: 100
- name: Ethernet2/2
  description: PCs
  shutdown: false
  spanning_tree_bpdufilter: enabled
  spanning_tree_portfast: edge
  peer: PCs
  peer_type: network_port
  port_profile: pc
  switchport:
    enabled: true
    mode: access
    access_vlan: 100
- name: Ethernet2/3
  description: PCs
  shutdown: false
  spanning_tree_bpdufilter: enabled
  spanning_tree_portfast: edge
  peer: PCs
  peer_type: network_port
  port_profile: pc
  switchport:
    enabled: true
    mode: access
    access_vlan: 100
- name: Ethernet2/4
  description: PCs
  shutdown: false
  spanning_tree_bpdufilter: enabled
  spanning_tree_portfast: edge
  peer: PCs
  peer_type: network_port
  port_profile: pc
  switchport:
    enabled: true
    mode: access
    access_vlan: 100
- name: Ethernet2/5
  description: PCs
  shutdown: false
  spanning_tree_bpdufilter: enabled
  spanning_tree_portfast: edge
  peer: PCs
  peer_type: network_port
  port_profile: pc
  switchport:
    enabled: true
    mode: access
    access_vlan: 100
- name: Ethernet2/6
  description: PCs
  shutdown: false
  spanning_tree_bpdufilter: enabled
  spanning_tree_portfast: edge
  peer: PCs
  peer_type: network_port
  port_profile: pc
  switchport:
    enabled: true
    mode: access
    access_vlan: 100
- name: Ethernet2/7
  description: PCs
  shutdown: false
  spanning_tree_bpdufilter: enabled
  spanning_tree_portfast: edge
  peer: PCs
  peer_type: network_port
  port_profile: pc
  switchport:
    enabled: true
    mode: access
    access_vlan: 100
- name: Ethernet2/8
  description: PCs
  shutdown: false
  spanning_tree_bpdufilter: enabled
  spanning_tree_portfast: edge
  peer: PCs
  peer_type: network_port
  port_profile: pc
  switchport:
    enabled: true
    mode: access
    access_vlan: 100
- name: Ethernet2/9
  description: PCs
  shutdown: false
  spanning_tree_bpdufilter: enabled
  spanning_tree_portfast: edge
  peer: PCs
  peer_type: network_port
  port_profile: pc
  switchport:
    enabled: true
    mode: access
    access_vlan: 100
- name: Ethernet2/10
  description: PCs
  shutdown: false
  spanning_tree_bpdufilter: enabled
  spanning_tree_portfast: edge
  peer: PCs
  peer_type: network_port
  port_profile: pc
  switchport:
    enabled: true
    mode: access
    access_vlan: 100
- name: Ethernet2/11
  description: PCs
  shutdown: false
  spanning_tree_bpdufilter: enabled
  spanning_tree_portfast: edge
  peer: PCs
  peer_type: network_port
  port_profile: pc
  switchport:
    enabled: true
    mode: access
    access_vlan: 100
- name: Ethernet2/12
  description: PCs
  shutdown: false
  spanning_tree_bpdufilter: enabled
  spanning_tree_portfast: edge
  peer: PCs
  peer_type: network_port
  port_profile: pc
  switchport:
    enabled: true
    mode: access
    access_vlan: 100
- name: Ethernet2/13
  description: PCs
  shutdown: false
  spanning_tree_bpdufilter: enabled
  spanning_tree_portfast: edge
  peer: PCs
  peer_type: network_port
  port_profile: pc
  switchport:
    enabled: true
    mode: access
    access_vlan: 100
- name: Ethernet2/14
  description: PCs
  shutdown: false
  spanning_tree_bpdufilter: enabled
  spanning_tree_portfast: edge
  peer: PCs
  peer_type: network_port
  port_profile: pc
  switchport:
    enabled: true
    mode: access
    access_vlan: 100
- name: Ethernet2/15
  description: PCs
  shutdown: false
  spanning_tree_bpdufilter: enabled
  spanning_tree_portfast: edge
  peer: PCs
  peer_type: network_port
  port_profile: pc
  switchport:
    enabled: true
    mode: access
    access_vlan: 100
- name: Ethernet2/16
  description: PCs
  shutdown: false
  spanning_tree_bpdufilter: enabled
  spanning_tree_portfast: edge
  peer: PCs
  peer_type: network_port
  port_profile: pc
  switchport:
    enabled: true
    mode: access
    access_vlan: 100
- name: Ethernet2/17
  description: PCs
  shutdown: false
  spanning_tree_bpdufilter: enabled
  spanning_tree_portfast: edge
  peer: PCs
  peer_type: network_port
  port_profile: pc
  switchport:
    enabled: true
    mode: access
    access_vlan: 100
- name: Ethernet2/18
  description: PCs
  shutdown: false
  spanning_tree_bpdufilter: enabled
  spanning_tree_portfast: edge
  peer: PCs
  peer_type: network_port
  port_profile: pc
  switchport:
    enabled: true
    mode: access
    access_vlan: 100
- name: Ethernet2/19
  description: PCs
  shutdown: false
  spanning_tree_bpdufilter: enabled
  spanning_tree_portfast: edge
  peer: PCs
  peer_type: network_port
  port_profile: pc
  switchport:
    enabled: true
    mode: access
    access_vlan: 100
- name: Ethernet2/20
  description: PCs
  shutdown: false
  spanning_tree_bpdufilter: enabled
  spanning_tree_portfast: edge
  peer: PCs
  peer_type: network_port
  port_profile: pc
  switchport:
    enabled: true
    mode: access
    access_vlan: 100
- name: Ethernet2/21
  description: PCs
  shutdown: false
  spanning_tree_bpdufilter: enabled
  spanning_tree_portfast: edge
  peer: PCs
  peer_type: network_port
  port_profile: pc
  switchport:
    enabled: true
    mode: access
    access_vlan: 100
- name: Ethernet2/22
  description: PCs
  shutdown: false
  spanning_tree_bpdufilter: enabled
  spanning_tree_portfast: edge
  peer: PCs
  peer_type: network_port
  port_profile: pc
  switchport:
    enabled: true
    mode: access
    access_vlan: 100
- name: Ethernet2/23
  description: PCs
  shutdown: false
  spanning_tree_bpdufilter: enabled
  spanning_tree_portfast: edge
  peer: PCs
  peer_type: network_port
  port_profile: pc
  switchport:
    enabled: true
    mode: access
    access_vlan: 100
- name: Ethernet2/24
  description: PCs
  shutdown: false
  spanning_tree_bpdufilter: enabled
  spanning_tree_portfast: edge
  peer: PCs
  peer_type: network_port
  port_profile: pc
  switchport:
    enabled: true
    mode: access
    access_vlan: 100
- name: Ethernet2/25
  description: PCs
  shutdown: false
  spanning_tree_bpdufilter: enabled
  spanning_tree_portfast: edge
  peer: PCs
  peer_type: network_port
  port_profile: pc
  switchport:
    enabled: true
    mode: access
    access_vlan: 100
- name: Ethernet2/26
  description: PCs
  shutdown: false
  spanning_tree_bpdufilter: enabled
  spanning_tree_portfast: edge
  peer: PCs
  peer_type: network_port
  port_profile: pc
  switchport:
    enabled: true
    mode: access
    access_vlan: 100
- name: Ethernet2/27
  description: PCs
  shutdown: false
  spanning_tree_bpdufilter: enabled
  spanning_tree_portfast: edge
  peer: PCs
  peer_type: network_port
  port_profile: pc
  switchport:
    enabled: true
    mode: access
    access_vlan: 100
- name: Ethernet2/28
  description: PCs
  shutdown: false
  spanning_tree_bpdufilter: enabled
  spanning_tree_portfast: edge
  peer: PCs
  peer_type: network_port
  port_profile: pc
  switchport:
    enabled: true
    mode: access
    access_vlan: 100
- name: Ethernet2/29
  description: PCs
  shutdown: false
  spanning_tree_bpdufilter: enabled
  spanning_tree_portfast: edge
  peer: PCs
  peer_type: network_port
  port_profile: pc
  switchport:
    enabled: true
    mode: access
    access_vlan: 100
- name: Ethernet2/30
  description: PCs
  shutdown: false
  spanning_tree_bpdufilter: enabled
  spanning_tree_portfast: edge
  peer: PCs
  peer_type: network_port
  port_profile: pc
  switchport:
    enabled: true
    mode: access
    access_vlan: 100
- name: Ethernet2/31
  description: PCs
  shutdown: false
  spanning_tree_bpdufilter: enabled
  spanning_tree_portfast: edge
  peer: PCs
  peer_type: network_port
  port_profile: pc
  switchport:
    enabled: true
    mode: access
    access_vlan: 100
- name: Ethernet2/32
  description: PCs
  shutdown: false
  spanning_tree_bpdufilter: enabled
  spanning_tree_portfast: edge
  peer: PCs
  peer_type: network_port
  port_profile: pc
  switchport:
    enabled: true
    mode: access
    access_vlan: 100
- name: Ethernet2/33
  description: PCs
  shutdown: false
  spanning_tree_bpdufilter: enabled
  spanning_tree_portfast: edge
  peer: PCs
  peer_type: network_port
  port_profile: pc
  switchport:
    enabled: true
    mode: access
    access_vlan: 100
- name: Ethernet2/34
  description: PCs
  shutdown: false
  spanning_tree_bpdufilter: enabled
  spanning_tree_portfast: edge
  peer: PCs
  peer_type: network_port
  port_profile: pc
  switchport:
    enabled: true
    mode: access
    access_vlan: 100
- name: Ethernet2/35
  description: PCs
  shutdown: false
  spanning_tree_bpdufilter: enabled
  spanning_tree_portfast: edge
  peer: PCs
  peer_type: network_port
  port_profile: pc
  switchport:
    enabled: true
    mode: access
    access_vlan: 100
- name: Ethernet2/36
  description: PCs
  shutdown: false
  spanning_tree_bpdufilter: enabled
  spanning_tree_portfast: edge
  peer: PCs
  peer_type: network_port
  port_profile: pc
  switchport:
    enabled: true
    mode: access
    access_vlan: 100
- name: Ethernet2/37
  description: PCs
  shutdown: false
  spanning_tree_bpdufilter: enabled
  spanning_tree_portfast: edge
  peer: PCs
  peer_type: network_port
  port_profile: pc
  switchport:
    enabled: true
    mode: access
    access_vlan: 100
- name: Ethernet2/38
  description: PCs
  shutdown: false
  spanning_tree_bpdufilter: enabled
  spanning_tree_portfast: edge
  peer: PCs
  peer_type: network_port
  port_profile: pc
  switchport:
    enabled: true
    mode: access
    access_vlan: 100
- name: Ethernet2/39
  description: PCs
  shutdown: false
  spanning_tree_bpdufilter: enabled
  spanning_tree_portfast: edge
  peer: PCs
  peer_type: network_port
  port_profile: pc
  switchport:
    enabled: true
    mode: access
    access_vlan: 100
- name: Ethernet2/40
  description: PCs
  shutdown: false
  spanning_tree_bpdufilter: enabled
  spanning_tree_portfast: edge
  peer: PCs
  peer_type: network_port
  port_profile: pc
  switchport:
    enabled: true
    mode: access
    access_vlan: 100
- name: Ethernet2/41
  description: PCs
  shutdown: false
  spanning_tree_bpdufilter: enabled
  spanning_tree_portfast: edge
  peer: PCs
  peer_type: network_port
  port_profile: pc
  switchport:
    enabled: true
    mode: access
    access_vlan: 100
- name: Ethernet2/42
  description: PCs
  shutdown: false
  spanning_tree_bpdufilter: enabled
  spanning_tree_portfast: edge
  peer: PCs
  peer_type: network_port
  port_profile: pc
  switchport:
    enabled: true
    mode: access
    access_vlan: 100
- name: Ethernet2/43
  description: PCs
  shutdown: false
  spanning_tree_bpdufilter: enabled
  spanning_tree_portfast: edge
  peer: PCs
  peer_type: network_port
  port_profile: pc
  switchport:
    enabled: true
    mode: access
    access_vlan: 100
- name: Ethernet2/44
  description: PCs
  shutdown: false
  spanning_tree_bpdufilter: enabled
  spanning_tree_portfast: edge
  peer: PCs
  peer_type: network_port
  port_profile: pc
  switchport:
    enabled: true
    mode: access
    access_vlan: 100
- name: Ethernet2/45
  description: PCs
  shutdown: false
  spanning_tree_bpdufilter: enabled
  spanning_tree_portfast: edge
  peer: PCs
  peer_type: network_port
  port_profile: pc
  switchport:
    enabled: true
    mode: access
    access_vlan: 100
- name: Ethernet2/46
  description: PCs
  shutdown: false
  spanning_tree_bpdufilter: enabled
  spanning_tree_portfast: edge
  peer: PCs
  peer_type: network_port
  port_profile: pc
  switchport:
    enabled: true
    mode: access
    access_vlan: 100
- name: Ethernet2/47
  description: PCs
  shutdown: false
  spanning_tree_bpdufilter: enabled
  spanning_tree_portfast: edge
  peer: PCs
  peer_type: network_port
  port_profile: pc
  switchport:
    enabled: true
    mode: access
    access_vlan: 100
- name: Ethernet2/48
  description: PCs
  shutdown: false
  spanning_tree_bpdufilter: enabled
  spanning_tree_portfast: edge
  peer: PCs
  peer_type: network_port
  port_profile: pc
  switchport:
    enabled: true
    mode: access
    access_vlan: 100
- name: Ethernet5
  description: 'N: blah'
  shutdown: false
  peer: blah
  peer_type: network_port
  switchport:
    enabled: true
- name: Ethernet6
  description: 'N: blah'
  shutdown: false
  peer: blah
  peer_type: network_port
  switchport:
    enabled: true
- name: Ethernet11
  description: Base config which may be overwritten
  shutdown: false
  peer_type: network_port
  switchport:
    enabled: true
- name: Ethernet12
  description: Config overwriting base config
  shutdown: false
  peer_type: network_port
  switchport:
    enabled: true
- name: Ethernet13
  description: Base config which may be overwritten
  shutdown: false
  peer_type: network_port
  switchport:
    enabled: true
- name: Ethernet14
  description: SERVER_CONNECTED_ENDPOINT_OVERWRITING_NETWORK_PORT_Eth42
  shutdown: false
  peer: CONNECTED_ENDPOINT_OVERWRITING_NETWORK_PORT
  peer_interface: Eth42
  peer_type: server
  switchport:
    enabled: true
- name: Ethernet51
  shutdown: true
  peer_type: network_port
  switchport:
    enabled: true
- name: Ethernet52
  shutdown: true
  peer_type: network_port
  switchport:
    enabled: true
- name: Ethernet53
  shutdown: true
  peer_type: network_port
  switchport:
    enabled: true
- name: Ethernet54
  shutdown: true
  peer_type: network_port
  switchport:
    enabled: true
<<<<<<< HEAD
- name: Ethernet48
  peer_type: network_port
  description: Matched on all hostnames and 48 port platform
  shutdown: false
  switchport:
    enabled: true
=======
hostname: network-ports-tests.1
ip_igmp_snooping:
  globally_enabled: true
is_deployed: true
management_api_http:
  enable_https: true
  enable_vrfs:
  - name: MGMT
metadata:
  fabric_name: EOS_DESIGNS_UNIT_TESTS
>>>>>>> 6be08f02
mlag_configuration:
  domain_id: mlag
  local_interface: Vlan4094
  peer_address: 10.255.252.1
  peer_link: Port-Channel101
  reload_delay_mlag: '300'
  reload_delay_non_mlag: '330'
<<<<<<< HEAD
ip_igmp_snooping:
  globally_enabled: true
metadata:
  platform: 720XPM-48Y6
=======
port_channel_interfaces:
- name: Port-Channel101
  description: MLAG_network-ports-tests-2_Port-Channel101
  shutdown: false
  switchport:
    enabled: true
    mode: trunk
    trunk:
      groups:
      - MLAG
service_routing_protocols_model: multi-agent
spanning_tree:
  no_spanning_tree_vlan: '4094'
static_routes:
- vrf: MGMT
  destination_address_prefix: 0.0.0.0/0
  gateway: 192.168.0.1
transceiver_qsfp_default_mode_4x10: true
vlan_interfaces:
- name: Vlan4094
  description: MLAG
  shutdown: false
  ip_address: 10.255.252.0/31
  mtu: 9214
  no_autostate: true
vlan_internal_order:
  allocation: ascending
  range:
    beginning: 1006
    ending: 1199
vlans:
- id: 4094
  name: MLAG
  trunk_groups:
  - MLAG
  tenant: system
- id: 100
  name: VLAN100_ON_L2LEAF_1_AND_2
  tenant: TEST
- id: 200
  name: VLAN200_ON_L2LEAF_1_ONLY
  tenant: TEST
- id: 300
  name: VLAN300_PHONE_ON_L2LEAF1_AND_2
  tenant: TEST
vrfs:
- name: MGMT
  ip_routing: false
>>>>>>> 6be08f02
<|MERGE_RESOLUTION|>--- conflicted
+++ resolved
@@ -697,25 +697,12 @@
   peer_type: network_port
   switchport:
     enabled: true
-<<<<<<< HEAD
 - name: Ethernet48
   peer_type: network_port
   description: Matched on all hostnames and 48 port platform
   shutdown: false
   switchport:
     enabled: true
-=======
-hostname: network-ports-tests.1
-ip_igmp_snooping:
-  globally_enabled: true
-is_deployed: true
-management_api_http:
-  enable_https: true
-  enable_vrfs:
-  - name: MGMT
-metadata:
-  fabric_name: EOS_DESIGNS_UNIT_TESTS
->>>>>>> 6be08f02
 mlag_configuration:
   domain_id: mlag
   local_interface: Vlan4094
@@ -723,58 +710,7 @@
   peer_link: Port-Channel101
   reload_delay_mlag: '300'
   reload_delay_non_mlag: '330'
-<<<<<<< HEAD
 ip_igmp_snooping:
   globally_enabled: true
 metadata:
-  platform: 720XPM-48Y6
-=======
-port_channel_interfaces:
-- name: Port-Channel101
-  description: MLAG_network-ports-tests-2_Port-Channel101
-  shutdown: false
-  switchport:
-    enabled: true
-    mode: trunk
-    trunk:
-      groups:
-      - MLAG
-service_routing_protocols_model: multi-agent
-spanning_tree:
-  no_spanning_tree_vlan: '4094'
-static_routes:
-- vrf: MGMT
-  destination_address_prefix: 0.0.0.0/0
-  gateway: 192.168.0.1
-transceiver_qsfp_default_mode_4x10: true
-vlan_interfaces:
-- name: Vlan4094
-  description: MLAG
-  shutdown: false
-  ip_address: 10.255.252.0/31
-  mtu: 9214
-  no_autostate: true
-vlan_internal_order:
-  allocation: ascending
-  range:
-    beginning: 1006
-    ending: 1199
-vlans:
-- id: 4094
-  name: MLAG
-  trunk_groups:
-  - MLAG
-  tenant: system
-- id: 100
-  name: VLAN100_ON_L2LEAF_1_AND_2
-  tenant: TEST
-- id: 200
-  name: VLAN200_ON_L2LEAF_1_ONLY
-  tenant: TEST
-- id: 300
-  name: VLAN300_PHONE_ON_L2LEAF1_AND_2
-  tenant: TEST
-vrfs:
-- name: MGMT
-  ip_routing: false
->>>>>>> 6be08f02
+  platform: 720XPM-48Y6