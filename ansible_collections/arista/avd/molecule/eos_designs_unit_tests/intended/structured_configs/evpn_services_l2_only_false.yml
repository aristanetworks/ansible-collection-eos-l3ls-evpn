--- conflicted
+++ resolved
@@ -153,34 +153,6 @@
   - name: Tenant_A_APP_Zone
     rd: 192.168.255.109:12
     route_targets:
-<<<<<<< HEAD
-      import:
-      - address_family: evpn
-        route_targets:
-        - '12:12'
-      export:
-      - address_family: evpn
-        route_targets:
-        - '12:12'
-    redistribute:
-      connected:
-        enabled: true
-  - name: Tenant_A_DB_Zone
-    rd: 192.168.255.109:13
-    route_targets:
-      import:
-      - address_family: evpn
-        route_targets:
-        - '13:13'
-      export:
-      - address_family: evpn
-        route_targets:
-        - '13:13'
-    router_id: 11.11.11.11
-    redistribute:
-      connected:
-        enabled: true
-=======
       both:
       - '12:12'
     redistribute_routes:
@@ -194,7 +166,6 @@
     redistribute_routes:
     - learned
     vlan: 140-141
->>>>>>> 6ac93b3e
   - name: Tenant_A_ERP_Zone
     rd: 192.168.255.109:17
     route_targets:
@@ -354,7 +325,6 @@
       - address_family: evpn
         route_targets:
         - '12:12'
-    router_id: 192.168.255.109
     redistribute:
       connected:
         enabled: true
@@ -369,7 +339,7 @@
       - address_family: evpn
         route_targets:
         - '13:13'
-    router_id: 192.168.255.109
+    router_id: 11.11.11.11
     redistribute:
       connected:
         enabled: true
