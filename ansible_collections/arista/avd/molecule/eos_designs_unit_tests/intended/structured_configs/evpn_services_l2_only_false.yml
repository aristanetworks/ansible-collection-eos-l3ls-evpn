--- conflicted
+++ resolved
@@ -89,6 +89,8 @@
   ip_address: 192.168.0.101/24
   type: oob
   gateway: 192.168.200.5
+metadata:
+  fabric_name: EOS_DESIGNS_UNIT_TESTS
 ntp:
   local_interface:
     name: Management1
@@ -1109,13 +1111,4 @@
       - name: Tenant_D_OP_Zone
         vni: 40
       - name: TENANT_D_WAN_ZONE
-<<<<<<< HEAD
-        vni: 42
-virtual_source_nat_vrfs:
-- name: Tenant_A_OP_Zone
-  ip_address: 10.255.1.109
-metadata:
-  fabric_name: EOS_DESIGNS_UNIT_TESTS
-=======
-        vni: 42
->>>>>>> 6ac93b3e
+        vni: 42