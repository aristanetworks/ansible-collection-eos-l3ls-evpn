--- conflicted
+++ resolved
@@ -367,14 +367,6 @@
       - MLAG
       allowed_vlan: 1-4094
   shutdown: false
-<<<<<<< HEAD
-  vlans: 1-4094
-  mode: trunk
-  trunk_groups:
-  - MLAG
-  - LEAF_PEER_L3
-=======
->>>>>>> bcdf59b5
 ethernet_interfaces:
 - name: Ethernet1/31/1
   peer: DC1-CL1A
