--- conflicted
+++ resolved
@@ -39,6 +39,8 @@
   vrf: default
   ip_address: 192.168.0.2/24
   type: oob
+metadata:
+  fabric_name: EOS_DESIGNS_UNIT_TESTS
 service_routing_protocols_model: multi-agent
 snmp_server:
   local_interfaces:
@@ -58,14 +60,6 @@
   ip_address: 10.20.30.40/24
   mtu: 1500
   type: inband_mgmt
-<<<<<<< HEAD
-static_routes:
-- destination_address_prefix: 0.0.0.0/0
-  gateway: 10.20.30.1
-  vrf: INBANDMGMT
-metadata:
-  fabric_name: EOS_DESIGNS_UNIT_TESTS
-=======
 vlan_internal_order:
   allocation: ascending
   range:
@@ -78,5 +72,4 @@
 vrfs:
 - name: default
   ip_routing: false
-- name: INBANDMGMT
->>>>>>> 6ac93b3e
+- name: INBANDMGMT