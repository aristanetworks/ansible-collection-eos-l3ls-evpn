aaa_root:
  disabled: true
config_end: true
enable_password:
  disabled: true
hostname: snmp-settings-1
ip_igmp_snooping:
  globally_enabled: true
is_deployed: true
management_api_http:
  enable_https: true
  enable_vrfs:
  - name: MGMT
management_interfaces:
- name: Management1
  description: OOB_MANAGEMENT
  shutdown: false
  vrf: MGMT
  ip_address: 10.10.10.43/26
  type: oob
  gateway: 10.10.10.1
service_routing_protocols_model: multi-agent
snmp_server:
  contact: example@example.com
  communities:
  - name: SNMP-COMMUNITY-1
    access: ro
    access_list_ipv4:
      name: onur
  - name: SNMP-COMMUNITY-2
    access: rw
    access_list_ipv4:
      name: SNMP-MGMT
    access_list_ipv6:
      name: SNMP-MGMT
    view: VW-READ
  - name: SNMP-COMMUNITY-3
  ipv4_acls:
  - name: SNMP-MGMT
    vrf: MGMT
  - name: onur
  ipv6_acls:
  - name: SNMP-MGMT
    vrf: MGMT
  - name: onur_v6
  views:
  - name: VW-WRITE
    mib_family_name: iso
    included: true
  - name: VW-READ
    mib_family_name: iso
    included: true
  groups:
  - name: GRP-READ-ONLY
    version: v3
    authentication: priv
    read: v3read
  - name: GRP-READ-WRITE
    version: v3
    authentication: auth
    read: v3read
    write: v3write
  users:
  - name: usertest-auth-priv
    group: usergroup
    version: v3
    auth: sha
    auth_passphrase: clearauth
    priv: aes192
    priv_passphrase: clearpriv
  hosts:
  - host: 10.6.75.121
    vrf: SNMPVRF
    version: '1'
    community: SNMP-COMMUNITY-1
  - host: 10.6.75.123
    vrf: MGMT
    version: 2c
    community: SNMP-COMMUNITY-2
  - host: 10.6.75.123
    vrf: SNMPVRF
    version: 2c
    community: SNMP-COMMUNITY-2
  - host: 10.6.75.124
    vrf: MGMT
    version: '3'
    users:
    - username: USER-WRITE
      authentication_level: auth
  - host: 10.6.75.125
    vrf: SNMPVRF
    version: 2c
    community: SNMP-COMMUNITY-2
  - host: 10.6.75.127
    vrf: MGMT
    version: 2c
    community: SNMP-COMMUNITY-2
  - host: 10.6.75.127
    vrf: SNMPVRF
    version: 2c
    community: SNMP-COMMUNITY-2
  - host: 10.6.75.128
    vrf: MGMT
    version: '3'
    users:
    - username: USER-WRITE
      authentication_level: auth
  traps:
    enable: true
  vrfs:
  - name: default
    enable: false
  - name: MGMT
    enable: true
<<<<<<< HEAD
  communities:
  - name: SNMP-COMMUNITY-1
    access: ro
    access_list_ipv4:
      name: onur
  - name: SNMP-COMMUNITY-2
    access: rw
    access_list_ipv4:
      name: SNMP-MGMT
    access_list_ipv6:
      name: SNMP-MGMT
    view: VW-READ
  - name: SNMP-COMMUNITY-3
  ipv4_acls:
  - name: SNMP-MGMT
    vrf: MGMT
  - name: onur
  ipv6_acls:
  - name: SNMP-MGMT
    vrf: MGMT
  - name: onur_v6
  views:
  - name: VW-WRITE
    mib_family_name: iso
    included: true
  - name: VW-READ
    mib_family_name: iso
    included: true
  groups:
  - name: GRP-READ-ONLY
    version: v3
    authentication: priv
    read: v3read
  - name: GRP-READ-WRITE
    version: v3
    authentication: auth
    read: v3read
    write: v3write
  traps:
    enable: true
ip_igmp_snooping:
  globally_enabled: true
metadata:
  fabric_name: EOS_DESIGNS_UNIT_TESTS
=======
static_routes:
- vrf: MGMT
  destination_address_prefix: 0.0.0.0/0
  gateway: 10.10.10.1
transceiver_qsfp_default_mode_4x10: true
vlan_internal_order:
  allocation: ascending
  range:
    beginning: 1006
    ending: 1199
vrfs:
- name: MGMT
  ip_routing: false
>>>>>>> 6ac93b3e
<|MERGE_RESOLUTION|>--- conflicted
+++ resolved
@@ -19,6 +19,8 @@
   ip_address: 10.10.10.43/26
   type: oob
   gateway: 10.10.10.1
+metadata:
+  fabric_name: EOS_DESIGNS_UNIT_TESTS
 service_routing_protocols_model: multi-agent
 snmp_server:
   contact: example@example.com
@@ -112,52 +114,6 @@
     enable: false
   - name: MGMT
     enable: true
-<<<<<<< HEAD
-  communities:
-  - name: SNMP-COMMUNITY-1
-    access: ro
-    access_list_ipv4:
-      name: onur
-  - name: SNMP-COMMUNITY-2
-    access: rw
-    access_list_ipv4:
-      name: SNMP-MGMT
-    access_list_ipv6:
-      name: SNMP-MGMT
-    view: VW-READ
-  - name: SNMP-COMMUNITY-3
-  ipv4_acls:
-  - name: SNMP-MGMT
-    vrf: MGMT
-  - name: onur
-  ipv6_acls:
-  - name: SNMP-MGMT
-    vrf: MGMT
-  - name: onur_v6
-  views:
-  - name: VW-WRITE
-    mib_family_name: iso
-    included: true
-  - name: VW-READ
-    mib_family_name: iso
-    included: true
-  groups:
-  - name: GRP-READ-ONLY
-    version: v3
-    authentication: priv
-    read: v3read
-  - name: GRP-READ-WRITE
-    version: v3
-    authentication: auth
-    read: v3read
-    write: v3write
-  traps:
-    enable: true
-ip_igmp_snooping:
-  globally_enabled: true
-metadata:
-  fabric_name: EOS_DESIGNS_UNIT_TESTS
-=======
 static_routes:
 - vrf: MGMT
   destination_address_prefix: 0.0.0.0/0
@@ -170,5 +126,4 @@
     ending: 1199
 vrfs:
 - name: MGMT
-  ip_routing: false
->>>>>>> 6ac93b3e
+  ip_routing: false