--- conflicted
+++ resolved
@@ -31,6 +31,7 @@
   type: oob
 metadata:
   platform: vEOS-LAB
+  fabric_name: EOS_DESIGNS_UNIT_TESTS
 prefix_lists:
 - name: PL-LOOPBACKS-EVPN-OVERLAY
   sequence_numbers:
@@ -162,11 +163,4 @@
         vni: 10200
       vrfs:
       - name: TEST
-<<<<<<< HEAD
-        vni: 10
-metadata:
-  platform: vEOS-LAB
-  fabric_name: EOS_DESIGNS_UNIT_TESTS
-=======
-        vni: 10
->>>>>>> 6ac93b3e
+        vni: 10