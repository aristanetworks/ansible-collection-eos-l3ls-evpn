hostname: DC1-BL2A
is_deployed: true
router_bgp:
  as: '65106'
  router_id: 192.168.255.16
  bgp_defaults:
  - distance bgp 20 200 200
  bgp:
    default:
      ipv4_unicast: false
    bestpath:
      d_path: true
  maximum_paths:
    paths: 4
    ecmp: 4
  redistribute_routes:
  - source_protocol: connected
    route_map: RM-CONN-2-BGP
  updates:
    wait_install: true
  peer_groups:
  - name: UNDERLAY-PEERS
    type: ipv4
    password: 0nsCUm70mvSTxVO0ldytrg==
    maximum_routes: 12000
    send_community: all
  - name: EVPN-OVERLAY-PEERS
    type: evpn
    update_source: Loopback0
    bfd: true
    password: q+VNViP5i4rVjW1cxFv2wA==
    send_community: all
    maximum_routes: 0
    ebgp_multihop: 3
  - name: IPVPN-INTERWORKING-PEERS
    type: mpls
    update_source: Loopback0
    bfd: true
    password: nWwwZQLPI34O1AhoANg77g==
    send_community: all
    maximum_routes: 50000
    local_as: '65001'
  - name: Tenant_C_BGP_PEER_GROUP
    remote_as: '666'
    description: Tenant C peer group
    send_community: all
    next_hop_self: true
    maximum_routes: 1000
    default_originate:
      enabled: true
      always: true
    update_source: lo0
    bfd: false
    ebgp_multihop: 3
    route_map_out: TEST_OUT
    route_map_in: TEST_IN
    local_as: '777'
  - name: Tenant_C_BGP_PEER_GROUP2
    remote_as: '667'
    description: Tenant C peer group2
    update_source: lo0
  address_family_ipv4:
    peer_groups:
    - name: UNDERLAY-PEERS
      activate: true
    - name: EVPN-OVERLAY-PEERS
      activate: false
    - name: IPVPN-INTERWORKING-PEERS
      activate: false
    - name: Tenant_C_BGP_PEER_GROUP
      activate: true
      prefix_list_in: PL_In_Test_1
      prefix_list_out: PL_Out_Test_1
    - name: Tenant_C_BGP_PEER_GROUP2
      activate: true
      route_map_in: TEST_IN
      route_map_out: TEST_OUT
<<<<<<< HEAD
  redistribute:
    connected:
      enabled: true
      route_map: RM-CONN-2-BGP
=======
>>>>>>> ec81f6cc
  neighbors:
  - ip_address: 172.31.254.224
    peer_group: UNDERLAY-PEERS
    remote_as: '65001'
    peer: DC1-SPINE1
    description: DC1-SPINE1_Ethernet24
  - ip_address: 172.31.254.226
    peer_group: UNDERLAY-PEERS
    remote_as: '65001'
    peer: DC1-SPINE2
    description: DC1-SPINE2_Ethernet24
  - ip_address: 172.31.254.228
    peer_group: UNDERLAY-PEERS
    remote_as: '65001'
    peer: DC1-SPINE3
    description: DC1-SPINE3_Ethernet24
  - ip_address: 172.31.254.230
    peer_group: UNDERLAY-PEERS
    remote_as: '65001'
    peer: DC1-SPINE4
    description: DC1-SPINE4_Ethernet24
  - ip_address: 192.168.255.1
    peer_group: EVPN-OVERLAY-PEERS
    peer: DC1-SPINE1
    description: DC1-SPINE1
    remote_as: '65001'
  - ip_address: 192.168.255.2
    peer_group: EVPN-OVERLAY-PEERS
    peer: DC1-SPINE2
    description: DC1-SPINE2
    remote_as: '65001'
  - ip_address: 192.168.255.3
    peer_group: EVPN-OVERLAY-PEERS
    peer: DC1-SPINE3
    description: DC1-SPINE3
    remote_as: '65001'
  - ip_address: 192.168.255.4
    peer_group: EVPN-OVERLAY-PEERS
    peer: DC1-SPINE4
    description: DC1-SPINE4
    remote_as: '65001'
  - ip_address: 100.70.0.1
    peer_group: IPVPN-INTERWORKING-PEERS
    peer: rr1
    description: rr1
    remote_as: '64512'
    ebgp_multihop: 15
  - ip_address: 100.70.0.2
    peer_group: IPVPN-INTERWORKING-PEERS
    peer: rr2
    description: rr2
    remote_as: '64512'
    ebgp_multihop: 15
  address_family_evpn:
    peer_groups:
    - name: EVPN-OVERLAY-PEERS
      activate: true
    evpn_hostflap_detection:
      window: 180
      threshold: 5
      enabled: true
      expiry_timeout: 10
    domain_identifier: '65000:3'
  address_family_vpn_ipv4:
    neighbor_default_encapsulation_mpls_next_hop_self:
      source_interface: Loopback0
    peer_groups:
    - name: IPVPN-INTERWORKING-PEERS
      activate: true
    domain_identifier: '65000:4'
  address_family_vpn_ipv6:
    neighbor_default_encapsulation_mpls_next_hop_self:
      source_interface: Loopback0
    peer_groups:
    - name: IPVPN-INTERWORKING-PEERS
      activate: true
    domain_identifier: '65000:4'
  address_family_ipv6:
    peer_groups:
    - name: Tenant_C_BGP_PEER_GROUP
      activate: false
  vrfs:
  - name: Tenant_A_WAN_Zone
    rd: 192.168.255.16:14
    route_targets:
      import:
      - address_family: evpn
        route_targets:
        - '14:14'
        - 65000:456
      - address_family: vpn-ipv4
        route_targets:
        - 65000:123
      export:
      - address_family: evpn
        route_targets:
        - '14:14'
        - 65000:789
      - address_family: vpn-ipv4
        route_targets:
        - 65000:123
    router_id: 192.168.255.16
    redistribute:
      connected:
        enabled: true
  - name: Tenant_B_OP_Zone
    rd: 192.168.255.16:20
    route_targets:
      import:
      - address_family: evpn
        route_targets:
        - '20:20'
      export:
      - address_family: evpn
        route_targets:
        - '20:20'
    router_id: 192.168.255.16
    redistribute:
      connected:
        enabled: true
  - name: Tenant_B_WAN_Zone
    rd: 192.168.255.16:21
    route_targets:
      import:
      - address_family: evpn
        route_targets:
        - '21:21'
      export:
      - address_family: evpn
        route_targets:
        - '21:21'
    router_id: 192.168.255.16
    redistribute:
      connected:
        enabled: true
  - name: Tenant_C_WAN_Zone
    rd: 192.168.255.16:31
    route_targets:
      import:
      - address_family: evpn
        route_targets:
        - '31:31'
      export:
      - address_family: evpn
        route_targets:
        - '31:31'
    router_id: 192.168.255.16
    redistribute:
      connected:
        enabled: true
    address_family_ipv4:
      neighbors:
      - ip_address: 2.2.2.2
        activate: true
      - ip_address: 2.2.2.3
        activate: true
    neighbors:
    - ip_address: 2.2.2.2
      peer_group: Tenant_C_BGP_PEER_GROUP
      description: test_bgp_peer_group_without_nodes
    - ip_address: 2.2.2.3
      peer_group: Tenant_C_BGP_PEER_GROUP2
      description: test_bgp_peer_group_without_nodes_2nd_time
    updates:
      wait_install: true
  vlan_aware_bundles:
  - name: Tenant_A_WAN_Zone
    rd: 192.168.255.16:14
    route_targets:
      both:
      - '14:14'
    redistribute_routes:
    - learned
    vlan: '150'
  - name: Tenant_B_WAN_Zone
    rd: 192.168.255.16:21
    route_targets:
      both:
      - '21:21'
    redistribute_routes:
    - learned
    vlan: '250'
  - name: Tenant_C_WAN_Zone
    rd: 192.168.255.16:31
    route_targets:
      both:
      - '31:31'
    redistribute_routes:
    - learned
    vlan: '350'
static_routes:
- vrf: MGMT
  destination_address_prefix: 0.0.0.0/0
  gateway: 192.168.200.5
service_routing_protocols_model: multi-agent
ip_routing: true
daemon_terminattr:
  cvaddrs:
  - 192.168.200.11:9910
  cvauth:
    method: key
    key: telarista
  cvvrf: MGMT
  smashexcludes: ale,flexCounter,hardware,kni,pulse,strata
  ingestexclude: /Sysdb/cell/1/agent,/Sysdb/cell/2/agent
  disable_aaa: false
vlan_internal_order:
  allocation: ascending
  range:
    beginning: 1006
    ending: 1199
aaa_root:
  disabled: true
config_end: true
enable_password:
  disabled: true
transceiver_qsfp_default_mode_4x10: true
ip_name_servers:
- ip_address: 192.168.200.5
  vrf: MGMT
- ip_address: 8.8.8.8
  vrf: MGMT
- ip_address: 2001:db8::1
  vrf: MGMT
- ip_address: 2001:db8::2
  vrf: MGMT
spanning_tree:
  root_super: true
  mode: mstp
  mst_instances:
  - id: '0'
    priority: 4096
local_users:
- name: admin
  disabled: true
  privilege: 15
  role: network-admin
  no_password: true
- name: cvpadmin
  privilege: 15
  role: network-admin
  sha512_password: $6$rZKcbIZ7iWGAWTUM$TCgDn1KcavS0s.OV8lacMTUkxTByfzcGlFlYUWroxYuU7M/9bIodhRO7nXGzMweUxvbk8mJmQl8Bh44cRktUj.
  ssh_key: ssh-rsa AAAAB3NzaC1yc2EAA82spi2mkxp4FgaLi4CjWkpnL1A/MD7WhrSNgqXToF7QCb9Lidagy9IHafQxfu7LwkFdyQIMu8XNwDZIycuf29wHbDdz1N+YNVK8zwyNAbMOeKMqblsEm2YIorgjzQX1m9+/rJeFBKz77PSgeMp/Rc3txFVuSmFmeTy3aMkU=
    cvpadmin@hostmachine.local
  secondary_ssh_key: ssh-rsa AAAAB3NzaC1yc2EAA82spi2mkxp4FgaLi4CjWkpnL1A/MD7WhrSNgqXToF7QCb9Lidagy9IHafQxfu7LwkFdyQIMu8XNwDZIycuf29wHbDdz1N+YNVK8zwyNAbMOeKMqblsEm2YIorgjzQX1m9+/rJeFBKz77PSgeMp/Rc3txFVuSmFmeTy3aMkz=
    cvpadmin@hostmachine.local
vrfs:
- name: MGMT
  ip_routing: false
- name: Tenant_A_WAN_Zone
  tenant: Tenant_A
  ip_routing: true
- name: Tenant_B_OP_Zone
  tenant: Tenant_B
  ip_routing: true
- name: Tenant_B_WAN_Zone
  tenant: Tenant_B
  ip_routing: true
- name: Tenant_C_WAN_Zone
  tenant: Tenant_C
  ip_routing: true
management_interfaces:
- name: Management1
  description: OOB_MANAGEMENT
  shutdown: false
  vrf: MGMT
  ip_address: 192.168.200.117/24
  gateway: 192.168.200.5
  type: oob
tcam_profile:
  system: vxlan-routing
platform:
  sand:
    lag:
      hardware_only: true
management_api_http:
  enable_vrfs:
  - name: MGMT
  enable_https: true
  default_services: false
ntp:
  local_interface:
    name: Management1
    vrf: MGMT
  servers:
  - name: 192.168.200.5
    vrf: MGMT
    preferred: true
  - name: 2001:db8::3
    vrf: MGMT
snmp_server:
  contact: example@example.com
  location: EOS_DESIGNS_UNIT_TESTS DC1-BL2A
ethernet_interfaces:
- name: Ethernet1
  peer: DC1-SPINE1
  peer_interface: Ethernet24
  peer_type: spine
  description: P2P_LINK_TO_DC1-SPINE1_Ethernet24
  speed: forced 100gfull
  shutdown: false
  mtu: 1500
  switchport:
    enabled: false
  ip_address: 172.31.254.225/31
- name: Ethernet2
  peer: DC1-SPINE2
  peer_interface: Ethernet24
  peer_type: spine
  description: P2P_LINK_TO_DC1-SPINE2_Ethernet24
  speed: forced 100gfull
  shutdown: false
  mtu: 1500
  switchport:
    enabled: false
  ip_address: 172.31.254.227/31
- name: Ethernet3
  peer: DC1-SPINE3
  peer_interface: Ethernet24
  peer_type: spine
  description: P2P_LINK_TO_DC1-SPINE3_Ethernet24
  speed: forced 100gfull
  shutdown: false
  mtu: 1500
  switchport:
    enabled: false
  ip_address: 172.31.254.229/31
- name: Ethernet4
  peer: DC1-SPINE4
  peer_interface: Ethernet24
  peer_type: spine
  description: P2P_LINK_TO_DC1-SPINE4_Ethernet24
  speed: forced 100gfull
  shutdown: false
  mtu: 1500
  switchport:
    enabled: false
  ip_address: 172.31.254.231/31
loopback_interfaces:
- name: Loopback0
  description: ROUTER_ID
  shutdown: false
  ip_address: 192.168.255.16/32
- name: Loopback1
  description: VXLAN_TUNNEL_SOURCE
  shutdown: false
  ip_address: 192.168.254.16/32
prefix_lists:
- name: PL-LOOPBACKS-EVPN-OVERLAY
  sequence_numbers:
  - sequence: 10
    action: permit 192.168.255.0/24 eq 32
  - sequence: 20
    action: permit 192.168.254.0/24 eq 32
route_maps:
- name: RM-CONN-2-BGP
  sequence_numbers:
  - sequence: 10
    type: permit
    match:
    - ip address prefix-list PL-LOOPBACKS-EVPN-OVERLAY
router_bfd:
  multihop:
    interval: 1200
    min_rx: 1200
    multiplier: 3
vlans:
- id: 150
  name: Tenant_A_WAN_Zone_1
  tenant: Tenant_A
- id: 250
  name: Tenant_B_WAN_Zone_1
  tenant: Tenant_B
- id: 350
  name: Tenant_C_WAN_Zone_1
  tenant: Tenant_C
ip_igmp_snooping:
  globally_enabled: true
ip_virtual_router_mac_address: 00:dc:00:00:00:0a
vlan_interfaces:
- name: Vlan150
  tenant: Tenant_A
  tags:
  - wan
  description: Tenant_A_WAN_Zone_1
  shutdown: false
  ip_address_virtual: 10.1.40.1/24
  vrf: Tenant_A_WAN_Zone
  ospf_area: '1'
  ospf_network_point_to_point: false
  ospf_cost: 100
  ospf_authentication: simple
  ospf_authentication_key: AQQvKeimxJu+uGQ/yYvv9w==
- name: Vlan250
  tenant: Tenant_B
  tags:
  - wan
  description: Tenant_B_WAN_Zone_1
  shutdown: false
  ip_address_virtual: 10.2.50.1/24
  vrf: Tenant_B_WAN_Zone
- name: Vlan350
  tenant: Tenant_C
  tags:
  - wan
  description: Tenant_C_WAN_Zone_1
  shutdown: false
  ip_address_virtual: 10.3.50.1/24
  vrf: Tenant_C_WAN_Zone
vxlan_interface:
  vxlan1:
    description: DC1-BL2A_VTEP
    vxlan:
      udp_port: 4789
      source_interface: Loopback1
      vlans:
      - id: 150
        vni: 10150
      - id: 250
        vni: 20250
      - id: 350
        vni: 30350
      vrfs:
      - name: Tenant_A_WAN_Zone
        vni: 14
      - name: Tenant_B_OP_Zone
        vni: 20
      - name: Tenant_B_WAN_Zone
        vni: 21
      - name: Tenant_C_WAN_Zone
        vni: 31
metadata:
  platform: 7280R2<|MERGE_RESOLUTION|>--- conflicted
+++ resolved
@@ -75,13 +75,6 @@
       activate: true
       route_map_in: TEST_IN
       route_map_out: TEST_OUT
-<<<<<<< HEAD
-  redistribute:
-    connected:
-      enabled: true
-      route_map: RM-CONN-2-BGP
-=======
->>>>>>> ec81f6cc
   neighbors:
   - ip_address: 172.31.254.224
     peer_group: UNDERLAY-PEERS
