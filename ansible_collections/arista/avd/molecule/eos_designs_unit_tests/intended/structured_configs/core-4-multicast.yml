aaa_root:
  disabled: true
config_end: true
enable_password:
  disabled: true
ethernet_interfaces:
- name: Ethernet1
  description: P2P_LINK_TO_PEER1_Ethernet1
  shutdown: false
  mtu: 1600
  ip_address: 100.64.48.18/31
  pim:
    ipv4:
      sparse_mode: true
  mpls:
    ip: true
  peer: peer1
  peer_interface: Ethernet1
  peer_type: other
  switchport:
    enabled: false
- name: Ethernet2
  description: P2P_LINK_TO_PEER2_Ethernet2
  shutdown: false
  mtu: 1600
  ip_address: 100.64.48.20/31
  mpls:
    ip: true
  peer: peer2
  peer_interface: Ethernet2
  peer_type: other
  switchport:
    enabled: false
- name: Ethernet3
  description: P2P_LINK_TO_PEER3_Ethernet3
  shutdown: false
  mtu: 1600
  ip_address: 100.64.48.22/31
  mpls:
    ip: true
  peer: peer3
  peer_interface: Ethernet3
  peer_type: other
  switchport:
    enabled: false
hostname: core-4-multicast
ip_routing: true
ipv6_prefix_lists:
- name: PL-LOOPBACKS-EVPN-OVERLAY-V6
  sequence_numbers:
  - sequence: 10
    action: permit 2000:1234:ffff:ffff::/64 eq 128
ipv6_unicast_routing: true
is_deployed: true
loopback_interfaces:
- name: Loopback0
  description: ROUTER_ID
  shutdown: false
  ip_address: 10.0.0.4/32
  ipv6_address: 2000:1234:ffff:ffff::4/128
management_api_http:
  enable_https: true
  enable_vrfs:
  - name: MGMT
prefix_lists:
- name: PL-LOOPBACKS-EVPN-OVERLAY
  sequence_numbers:
  - sequence: 10
    action: permit 10.0.0.0/24 eq 32
route_maps:
- name: RM-CONN-2-BGP
  sequence_numbers:
  - sequence: 10
    type: permit
    match:
    - ip address prefix-list PL-LOOPBACKS-EVPN-OVERLAY
  - sequence: 30
    type: permit
    match:
    - ipv6 address prefix-list PL-LOOPBACKS-EVPN-OVERLAY-V6
router_bgp:
  as: '65000'
  router_id: 10.0.0.4
  maximum_paths:
    paths: 4
    ecmp: 4
  updates:
    wait_install: true
  bgp:
    default:
      ipv4_unicast: false
  peer_groups:
  - name: IPv4-UNDERLAY-PEERS
    type: ipv4
    send_community: all
    maximum_routes: 12000
  neighbors:
  - ip_address: 100.64.48.19
    peer_group: IPv4-UNDERLAY-PEERS
    remote_as: '65002'
    local_as: '65001'
    peer: peer1
    description: peer1
  - ip_address: 100.64.48.21
    peer_group: IPv4-UNDERLAY-PEERS
    remote_as: '65003'
    local_as: '65001'
    peer: peer2
    description: peer2
  - ip_address: 100.64.48.23
    peer_group: IPv4-UNDERLAY-PEERS
    remote_as: '65004'
    local_as: '65001'
    peer: peer3
    description: peer3
  redistribute:
    connected:
      enabled: true
      route_map: RM-CONN-2-BGP
  address_family_ipv4:
    peer_groups:
    - name: IPv4-UNDERLAY-PEERS
      activate: true
  address_family_ipv6:
    peer_groups:
    - name: IPv4-UNDERLAY-PEERS
      activate: true
router_multicast:
  ipv4:
    routing: true
service_routing_protocols_model: multi-agent
spanning_tree:
  mode: none
static_routes:
- vrf: MGMT
  destination_address_prefix: 0.0.0.0/0
  gateway: 192.168.0.1
transceiver_qsfp_default_mode_4x10: true
vlan_internal_order:
  allocation: ascending
  range:
    beginning: 1006
    ending: 1199
vrfs:
- name: MGMT
<<<<<<< HEAD
  ip_routing: false
management_api_http:
  enable_vrfs:
  - name: MGMT
  enable_https: true
loopback_interfaces:
- name: Loopback0
  description: ROUTER_ID
  shutdown: false
  ip_address: 10.0.0.4/32
  ipv6_address: 2000:1234:ffff:ffff::4/128
prefix_lists:
- name: PL-LOOPBACKS-EVPN-OVERLAY
  sequence_numbers:
  - sequence: 10
    action: permit 10.0.0.0/24 eq 32
ipv6_prefix_lists:
- name: PL-LOOPBACKS-EVPN-OVERLAY-V6
  sequence_numbers:
  - sequence: 10
    action: permit 2000:1234:ffff:ffff::/64 eq 128
route_maps:
- name: RM-CONN-2-BGP
  sequence_numbers:
  - sequence: 10
    type: permit
    match:
    - ip address prefix-list PL-LOOPBACKS-EVPN-OVERLAY
  - sequence: 30
    type: permit
    match:
    - ipv6 address prefix-list PL-LOOPBACKS-EVPN-OVERLAY-V6
ethernet_interfaces:
- name: Ethernet1
  peer: peer1
  peer_interface: Ethernet1
  peer_type: other
  switchport:
    enabled: false
  shutdown: false
  mtu: 1600
  ip_address: 100.64.48.18/31
  pim:
    ipv4:
      sparse_mode: true
  mpls:
    ip: true
  description: P2P_LINK_TO_PEER1_Ethernet1
- name: Ethernet2
  peer: peer2
  peer_interface: Ethernet2
  peer_type: other
  switchport:
    enabled: false
  shutdown: false
  mtu: 1600
  ip_address: 100.64.48.20/31
  mpls:
    ip: true
  description: P2P_LINK_TO_PEER2_Ethernet2
- name: Ethernet3
  peer: peer3
  peer_interface: Ethernet3
  peer_type: other
  switchport:
    enabled: false
  shutdown: false
  mtu: 1600
  ip_address: 100.64.48.22/31
  mpls:
    ip: true
  description: P2P_LINK_TO_PEER3_Ethernet3
metadata:
  fabric_name: EOS_DESIGNS_UNIT_TESTS
=======
  ip_routing: false
>>>>>>> 6ac93b3e
<|MERGE_RESOLUTION|>--- conflicted
+++ resolved
@@ -62,6 +62,8 @@
   enable_https: true
   enable_vrfs:
   - name: MGMT
+metadata:
+  fabric_name: EOS_DESIGNS_UNIT_TESTS
 prefix_lists:
 - name: PL-LOOPBACKS-EVPN-OVERLAY
   sequence_numbers:
@@ -143,81 +145,4 @@
     ending: 1199
 vrfs:
 - name: MGMT
-<<<<<<< HEAD
-  ip_routing: false
-management_api_http:
-  enable_vrfs:
-  - name: MGMT
-  enable_https: true
-loopback_interfaces:
-- name: Loopback0
-  description: ROUTER_ID
-  shutdown: false
-  ip_address: 10.0.0.4/32
-  ipv6_address: 2000:1234:ffff:ffff::4/128
-prefix_lists:
-- name: PL-LOOPBACKS-EVPN-OVERLAY
-  sequence_numbers:
-  - sequence: 10
-    action: permit 10.0.0.0/24 eq 32
-ipv6_prefix_lists:
-- name: PL-LOOPBACKS-EVPN-OVERLAY-V6
-  sequence_numbers:
-  - sequence: 10
-    action: permit 2000:1234:ffff:ffff::/64 eq 128
-route_maps:
-- name: RM-CONN-2-BGP
-  sequence_numbers:
-  - sequence: 10
-    type: permit
-    match:
-    - ip address prefix-list PL-LOOPBACKS-EVPN-OVERLAY
-  - sequence: 30
-    type: permit
-    match:
-    - ipv6 address prefix-list PL-LOOPBACKS-EVPN-OVERLAY-V6
-ethernet_interfaces:
-- name: Ethernet1
-  peer: peer1
-  peer_interface: Ethernet1
-  peer_type: other
-  switchport:
-    enabled: false
-  shutdown: false
-  mtu: 1600
-  ip_address: 100.64.48.18/31
-  pim:
-    ipv4:
-      sparse_mode: true
-  mpls:
-    ip: true
-  description: P2P_LINK_TO_PEER1_Ethernet1
-- name: Ethernet2
-  peer: peer2
-  peer_interface: Ethernet2
-  peer_type: other
-  switchport:
-    enabled: false
-  shutdown: false
-  mtu: 1600
-  ip_address: 100.64.48.20/31
-  mpls:
-    ip: true
-  description: P2P_LINK_TO_PEER2_Ethernet2
-- name: Ethernet3
-  peer: peer3
-  peer_interface: Ethernet3
-  peer_type: other
-  switchport:
-    enabled: false
-  shutdown: false
-  mtu: 1600
-  ip_address: 100.64.48.22/31
-  mpls:
-    ip: true
-  description: P2P_LINK_TO_PEER3_Ethernet3
-metadata:
-  fabric_name: EOS_DESIGNS_UNIT_TESTS
-=======
-  ip_routing: false
->>>>>>> 6ac93b3e
+  ip_routing: false