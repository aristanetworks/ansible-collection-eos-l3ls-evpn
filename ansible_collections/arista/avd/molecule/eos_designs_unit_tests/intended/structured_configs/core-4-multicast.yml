--- conflicted
+++ resolved
@@ -27,13 +27,6 @@
     peer_groups:
     - name: IPv4-UNDERLAY-PEERS
       activate: true
-<<<<<<< HEAD
-  redistribute:
-    connected:
-      enabled: true
-      route_map: RM-CONN-2-BGP
-=======
->>>>>>> ec81f6cc
   neighbors:
   - ip_address: 100.64.48.19
     remote_as: '65002'
