aaa_root:
  disabled: true
config_end: true
enable_password:
  disabled: true
hostname: AUTO_BGP_ASN_LEAF8A
ip_igmp_snooping:
  globally_enabled: true
ip_routing: true
is_deployed: true
loopback_interfaces:
- name: Loopback0
  description: ROUTER_ID
  shutdown: false
  ip_address: 192.168.255.15/32
- name: Loopback1
  description: VXLAN_TUNNEL_SOURCE
  shutdown: false
  ip_address: 192.168.254.15/32
management_api_http:
  enable_https: true
  enable_vrfs:
  - name: MGMT
management_interfaces:
- name: Management1
  description: OOB_MANAGEMENT
  shutdown: false
  vrf: MGMT
  ip_address: 192.168.202.117/24
  type: oob
  gateway: 192.168.202.1
metadata:
  platform: vEOS-LAB
prefix_lists:
- name: PL-LOOPBACKS-EVPN-OVERLAY
  sequence_numbers:
  - sequence: 10
    action: permit 192.168.255.0/24 eq 32
  - sequence: 20
    action: permit 192.168.254.0/24 eq 32
route_maps:
- name: RM-CONN-2-BGP
  sequence_numbers:
  - sequence: 10
    type: permit
    match:
    - ip address prefix-list PL-LOOPBACKS-EVPN-OVERLAY
router_bfd:
  multihop:
    interval: 300
    min_rx: 300
    multiplier: 3
router_bgp:
  as: '65222.12'
  router_id: 192.168.255.15
  maximum_paths:
    paths: 4
    ecmp: 4
  updates:
    wait_install: true
  bgp_defaults:
  - distance bgp 20 200 200
  bgp:
    default:
      ipv4_unicast: false
  peer_groups:
  - name: IPv4-UNDERLAY-PEERS
    type: ipv4
    send_community: all
    maximum_routes: 12000
  - name: EVPN-OVERLAY-PEERS
    type: evpn
    update_source: Loopback0
    bfd: true
    ebgp_multihop: 3
    send_community: all
    maximum_routes: 0
  redistribute:
    connected:
      enabled: true
      route_map: RM-CONN-2-BGP
  address_family_evpn:
    peer_groups:
    - name: EVPN-OVERLAY-PEERS
      activate: true
  address_family_ipv4:
    peer_groups:
    - name: IPv4-UNDERLAY-PEERS
      activate: true
    - name: EVPN-OVERLAY-PEERS
      activate: false
service_routing_protocols_model: multi-agent
spanning_tree:
  mode: mstp
  mst_instances:
  - id: '0'
    priority: 4096
static_routes:
- vrf: MGMT
  destination_address_prefix: 0.0.0.0/0
  gateway: 192.168.202.1
transceiver_qsfp_default_mode_4x10: true
vlan_internal_order:
  allocation: ascending
  range:
    beginning: 1006
    ending: 1199
vrfs:
- name: MGMT
  ip_routing: false
vxlan_interface:
  vxlan1:
    description: AUTO_BGP_ASN_LEAF8A_VTEP
    vxlan:
      source_interface: Loopback1
<<<<<<< HEAD
metadata:
  platform: vEOS-LAB
  fabric_name: EOS_DESIGNS_UNIT_TESTS
=======
      udp_port: 4789
>>>>>>> 6ac93b3e
<|MERGE_RESOLUTION|>--- conflicted
+++ resolved
@@ -31,6 +31,7 @@
   gateway: 192.168.202.1
 metadata:
   platform: vEOS-LAB
+  fabric_name: EOS_DESIGNS_UNIT_TESTS
 prefix_lists:
 - name: PL-LOOPBACKS-EVPN-OVERLAY
   sequence_numbers:
@@ -113,10 +114,4 @@
     description: AUTO_BGP_ASN_LEAF8A_VTEP
     vxlan:
       source_interface: Loopback1
-<<<<<<< HEAD
-metadata:
-  platform: vEOS-LAB
-  fabric_name: EOS_DESIGNS_UNIT_TESTS
-=======
-      udp_port: 4789
->>>>>>> 6ac93b3e
+      udp_port: 4789