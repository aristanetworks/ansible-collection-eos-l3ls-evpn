--- conflicted
+++ resolved
@@ -40,6 +40,7 @@
   gateway: 192.168.200.1
 metadata:
   platform: vEOS-LAB
+  fabric_name: EOS_DESIGNS_UNIT_TESTS
 port_channel_interfaces:
 - name: Port-Channel1
   description: L2_EVPN_MULTICAST_L3LEAF1_Port-Channel6
@@ -169,14 +170,6 @@
 - id: 252
   name: MULTICAST_ENABLED_252
   tenant: Tenant_F
-<<<<<<< HEAD
-ip_igmp_snooping:
-  globally_enabled: true
-metadata:
-  platform: vEOS-LAB
-  fabric_name: EOS_DESIGNS_UNIT_TESTS
-=======
 vrfs:
 - name: MGMT
-  ip_routing: false
->>>>>>> 6ac93b3e
+  ip_routing: false