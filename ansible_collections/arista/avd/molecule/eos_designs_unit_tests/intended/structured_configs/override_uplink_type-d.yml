--- conflicted
+++ resolved
@@ -25,6 +25,8 @@
   enable_https: true
   enable_vrfs:
   - name: MGMT
+metadata:
+  fabric_name: EOS_DESIGNS_UNIT_TESTS
 port_channel_interfaces:
 - name: Port-Channel1
   description: L2_override_uplink_type-u_Port-Channel1
@@ -34,16 +36,6 @@
     mode: trunk
     trunk:
       allowed_vlan: none
-<<<<<<< HEAD
-  shutdown: false
-loopback_interfaces:
-- name: Loopback0
-  description: ROUTER_ID
-  shutdown: false
-  ip_address: 192.168.42.2/32
-metadata:
-  fabric_name: EOS_DESIGNS_UNIT_TESTS
-=======
 service_routing_protocols_model: multi-agent
 spanning_tree:
   mode: none
@@ -55,5 +47,4 @@
     ending: 1199
 vrfs:
 - name: MGMT
-  ip_routing: false
->>>>>>> 6ac93b3e
+  ip_routing: false