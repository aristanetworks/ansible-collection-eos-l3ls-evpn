--- conflicted
+++ resolved
@@ -76,6 +76,8 @@
   enable_https: true
   enable_vrfs:
   - name: MGMT
+metadata:
+  fabric_name: EOS_DESIGNS_UNIT_TESTS
 prefix_lists:
 - name: PL-LOOPBACKS-EVPN-OVERLAY
   sequence_numbers:
@@ -188,97 +190,4 @@
     ending: 1199
 vrfs:
 - name: MGMT
-<<<<<<< HEAD
-  ip_routing: false
-management_api_http:
-  enable_vrfs:
-  - name: MGMT
-  enable_https: true
-ethernet_interfaces:
-- name: Ethernet3
-  peer: downlink-pools-l3leaf1
-  peer_interface: Ethernet1
-  peer_type: l3leaf
-  description: P2P_downlink-pools-l3leaf1_Ethernet1
-  shutdown: false
-  mtu: 9214
-  switchport:
-    enabled: false
-  ip_address: 10.0.1.0/31
-- name: Ethernet4
-  peer: downlink-pools-l3leaf1
-  peer_interface: Ethernet2
-  peer_type: l3leaf
-  description: P2P_downlink-pools-l3leaf1_Ethernet2
-  shutdown: false
-  mtu: 9214
-  switchport:
-    enabled: false
-  ip_address: 10.0.1.2/31
-- name: Ethernet5
-  peer: downlink-pools-l3leaf3
-  peer_interface: Ethernet1
-  peer_type: l3leaf
-  description: P2P_downlink-pools-l3leaf3_Ethernet1
-  shutdown: false
-  mtu: 9214
-  switchport:
-    enabled: false
-  ip_address: 10.0.1.4/31
-- name: Ethernet6
-  peer: downlink-pools-l3leaf4
-  peer_interface: Ethernet1
-  peer_type: l3leaf
-  description: P2P_downlink-pools-l3leaf4_Ethernet1
-  shutdown: false
-  mtu: 9214
-  switchport:
-    enabled: false
-  ip_address: 10.0.1.6/31
-- name: Ethernet15
-  peer: downlink-pools-l3leaf3
-  peer_interface: Ethernet3
-  peer_type: l3leaf
-  description: P2P_downlink-pools-l3leaf3_Ethernet3
-  shutdown: false
-  mtu: 9214
-  switchport:
-    enabled: false
-  ip_address: 10.0.3.0/31
-- name: Ethernet16
-  peer: downlink-pools-l3leaf4
-  peer_interface: Ethernet3
-  peer_type: l3leaf
-  description: P2P_downlink-pools-l3leaf4_Ethernet3
-  shutdown: false
-  mtu: 9214
-  switchport:
-    enabled: false
-  ip_address: 10.0.3.18/31
-loopback_interfaces:
-- name: Loopback0
-  description: ROUTER_ID
-  shutdown: false
-  ip_address: 192.168.0.10/32
-prefix_lists:
-- name: PL-LOOPBACKS-EVPN-OVERLAY
-  sequence_numbers:
-  - sequence: 10
-    action: permit 192.168.0.0/24 eq 32
-route_maps:
-- name: RM-CONN-2-BGP
-  sequence_numbers:
-  - sequence: 10
-    type: permit
-    match:
-    - ip address prefix-list PL-LOOPBACKS-EVPN-OVERLAY
-router_bfd:
-  multihop:
-    interval: 300
-    min_rx: 300
-    multiplier: 3
-metadata:
-  fabric_name: EOS_DESIGNS_UNIT_TESTS
-=======
-  ip_routing: false
->>>>>>> 6ac93b3e
+  ip_routing: false