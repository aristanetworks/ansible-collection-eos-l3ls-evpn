--- conflicted
+++ resolved
@@ -136,15 +136,8 @@
     mode: trunk
     trunk:
       groups:
-      - LEAF_PEER_L3
       - MLAG
   shutdown: false
-<<<<<<< HEAD
-  mode: trunk
-  trunk_groups:
-  - MLAG
-=======
->>>>>>> bcdf59b5
 ethernet_interfaces:
 - name: Eth1
   peer: OVERLAY_ROUTING_PROTOCOL_HER_L3LEAF3B
