--- conflicted
+++ resolved
@@ -871,14 +871,6 @@
       - MLAG
       allowed_vlan: 1-4094
   shutdown: false
-<<<<<<< HEAD
-  vlans: 1-4094
-  mode: trunk
-  trunk_groups:
-  - MLAG
-  - LEAF_PEER_L3
-=======
->>>>>>> bcdf59b5
 ethernet_interfaces:
 - name: Ethernet57/1
   peer: DC1_UNDEPLOYED_LEAF1A
