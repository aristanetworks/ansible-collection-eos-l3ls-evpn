--- conflicted
+++ resolved
@@ -159,6 +159,8 @@
   enable_https: true
   enable_vrfs:
   - name: MGMT
+metadata:
+  fabric_name: EOS_DESIGNS_UNIT_TESTS
 mlag_configuration:
   domain_id: inband-mgmt-parents-dualstack
   local_interface: Vlan4094
@@ -426,15 +428,4 @@
       virtual_router_encapsulation_mac_address: mlag-system-id
       vrfs:
       - name: INBANDMGMT
-<<<<<<< HEAD
-        vni: 1
-ipv6_prefix_lists:
-- name: IPv6-PL-L2LEAF-INBAND-MGMT
-  sequence_numbers:
-  - sequence: 10
-    action: permit 2a00:104::/64
-metadata:
-  fabric_name: EOS_DESIGNS_UNIT_TESTS
-=======
-        vni: 1
->>>>>>> 6ac93b3e
+        vni: 1