aaa_root:
  disabled: true
config_end: true
enable_password:
  disabled: true
ethernet_interfaces:
- name: Ethernet9
  description: P2P_sflow-tests-spine1_Ethernet9
  shutdown: false
  mtu: 9214
  peer: sflow-tests-spine1
  peer_interface: Ethernet9
  peer_type: spine
  sflow:
    enable: true
  switchport:
    enabled: false
- name: Ethernet10
  description: P2P_sflow-tests-spine1_Ethernet10
  shutdown: false
  mtu: 9214
  peer: sflow-tests-spine1
  peer_interface: Ethernet10
  peer_type: spine
  sflow:
    enable: false
  switchport:
    enabled: false
- name: Ethernet11
  description: P2P_sflow-tests-spine1_Ethernet11
  shutdown: false
  mtu: 9214
  peer: sflow-tests-spine1
  peer_interface: Ethernet11
  peer_type: spine
  sflow:
    enable: true
  switchport:
    enabled: false
- name: Ethernet12
  description: P2P_sflow-tests-spine1_Ethernet12
  shutdown: false
  mtu: 9214
  peer: sflow-tests-spine1
  peer_interface: Ethernet12
  peer_type: spine
  sflow:
    enable: true
  switchport:
    enabled: false
- name: Ethernet13
  description: P2P_sflow-tests-spine1_Ethernet13
  shutdown: false
  mtu: 9214
  peer: sflow-tests-spine1
  peer_interface: Ethernet13
  peer_type: spine
  sflow:
    enable: false
  switchport:
    enabled: false
- name: Ethernet14
  description: P2P_sflow-tests-spine1_Ethernet14
  shutdown: false
  mtu: 9214
  peer: sflow-tests-spine1
  peer_interface: Ethernet14
  peer_type: spine
  sflow:
    enable: true
  switchport:
    enabled: false
hostname: sflow-tests-spine2
ip_routing: true
is_deployed: true
loopback_interfaces:
- name: Loopback0
  description: ROUTER_ID
  shutdown: false
  ip_address: 10.255.0.2/32
management_api_http:
  enable_https: true
  enable_vrfs:
  - name: MGMT
management_interfaces:
- name: Management1
  description: OOB_MANAGEMENT
  shutdown: false
  vrf: MGMT
  ip_address: 192.168.0.21/24
  type: oob
  gateway: 192.168.0.1
metadata:
  platform: vEOS-LAB
prefix_lists:
- name: PL-LOOPBACKS-EVPN-OVERLAY
  sequence_numbers:
  - sequence: 10
    action: permit 10.255.0.0/27 eq 32
route_maps:
- name: RM-CONN-2-BGP
  sequence_numbers:
  - sequence: 10
    type: permit
    match:
    - ip address prefix-list PL-LOOPBACKS-EVPN-OVERLAY
router_bfd:
  multihop:
    interval: 300
    min_rx: 300
    multiplier: 3
router_bgp:
  as: '65200'
  router_id: 10.255.0.2
  maximum_paths:
    paths: 4
    ecmp: 4
  updates:
    wait_install: true
  bgp:
    default:
      ipv4_unicast: false
  peer_groups:
  - name: IPv4-UNDERLAY-PEERS
    type: ipv4
    send_community: all
    maximum_routes: 12000
  - name: EVPN-OVERLAY-PEERS
    type: evpn
    next_hop_unchanged: true
    update_source: Loopback0
    bfd: true
    ebgp_multihop: 3
    send_community: all
    maximum_routes: 0
  redistribute:
    connected:
      enabled: true
      route_map: RM-CONN-2-BGP
  address_family_evpn:
    peer_groups:
    - name: EVPN-OVERLAY-PEERS
      activate: true
  address_family_ipv4:
    peer_groups:
    - name: IPv4-UNDERLAY-PEERS
      activate: true
    - name: EVPN-OVERLAY-PEERS
      activate: false
service_routing_protocols_model: multi-agent
sflow:
  vrfs:
  - name: MGMT
    destinations:
    - destination: 10.10.10.10
    - destination: 10.10.10.11
    source_interface: Management1
  - name: sflowvrf
    destinations:
    - destination: 10.10.10.12
      port: 1234
    source_interface: Loopback321
<<<<<<< HEAD
metadata:
  platform: vEOS-LAB
  fabric_name: SFLOW_TESTS
=======
  run: true
spanning_tree:
  mode: none
static_routes:
- vrf: MGMT
  destination_address_prefix: 0.0.0.0/0
  gateway: 192.168.0.1
transceiver_qsfp_default_mode_4x10: true
vlan_internal_order:
  allocation: ascending
  range:
    beginning: 1006
    ending: 1199
vrfs:
- name: MGMT
  ip_routing: false
>>>>>>> 6ac93b3e
<|MERGE_RESOLUTION|>--- conflicted
+++ resolved
@@ -92,6 +92,7 @@
   gateway: 192.168.0.1
 metadata:
   platform: vEOS-LAB
+  fabric_name: SFLOW_TESTS
 prefix_lists:
 - name: PL-LOOPBACKS-EVPN-OVERLAY
   sequence_numbers:
@@ -160,11 +161,6 @@
     - destination: 10.10.10.12
       port: 1234
     source_interface: Loopback321
-<<<<<<< HEAD
-metadata:
-  platform: vEOS-LAB
-  fabric_name: SFLOW_TESTS
-=======
   run: true
 spanning_tree:
   mode: none
@@ -180,5 +176,4 @@
     ending: 1199
 vrfs:
 - name: MGMT
-  ip_routing: false
->>>>>>> 6ac93b3e
+  ip_routing: false