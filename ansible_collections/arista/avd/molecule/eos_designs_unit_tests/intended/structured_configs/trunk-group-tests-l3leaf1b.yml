hostname: trunk-group-tests-l3leaf1b
is_deployed: true
router_bgp:
  as: '65001'
  router_id: 192.168.250.10
  bgp:
    default:
      ipv4_unicast: false
  maximum_paths:
    paths: 4
    ecmp: 4
  updates:
    wait_install: true
  peer_groups:
  - name: MLAG-IPv4-UNDERLAY-PEER
    type: ipv4
    remote_as: '65001'
    next_hop_self: true
    description: trunk-group-tests-l3leaf1a
    maximum_routes: 12000
    send_community: all
    route_map_in: RM-MLAG-PEER-IN
  - name: IPv4-UNDERLAY-PEERS
    type: ipv4
    maximum_routes: 12000
    send_community: all
  - name: EVPN-OVERLAY-PEERS
    type: evpn
    update_source: Loopback0
    bfd: true
    send_community: all
    maximum_routes: 0
    ebgp_multihop: 3
  address_family_ipv4:
    peer_groups:
    - name: MLAG-IPv4-UNDERLAY-PEER
      activate: true
    - name: IPv4-UNDERLAY-PEERS
      activate: true
    - name: EVPN-OVERLAY-PEERS
      activate: false
  neighbors:
  - ip_address: 10.255.247.0
    peer_group: MLAG-IPv4-UNDERLAY-PEER
    peer: trunk-group-tests-l3leaf1a
    description: trunk-group-tests-l3leaf1a
  redistribute_routes:
  - source_protocol: connected
    route_map: RM-CONN-2-BGP
  address_family_evpn:
    peer_groups:
    - name: EVPN-OVERLAY-PEERS
      activate: true
  vrfs:
  - name: TG_100
    rd: 192.168.250.10:100
    route_targets:
      import:
      - address_family: evpn
        route_targets:
        - 100:100
      export:
      - address_family: evpn
        route_targets:
        - 100:100
    router_id: 192.168.250.10
    redistribute_routes:
    - source_protocol: connected
    neighbors:
    - ip_address: 10.255.247.0
      peer_group: MLAG-IPv4-UNDERLAY-PEER
      description: trunk-group-tests-l3leaf1a
    updates:
      wait_install: true
  - name: TG_200
    rd: 192.168.250.10:200
    route_targets:
      import:
      - address_family: evpn
        route_targets:
        - 200:200
      export:
      - address_family: evpn
        route_targets:
        - 200:200
    router_id: 192.168.250.10
    redistribute_routes:
    - source_protocol: connected
    neighbors:
    - ip_address: 10.255.247.0
      peer_group: MLAG-IPv4-UNDERLAY-PEER
      description: trunk-group-tests-l3leaf1a
    updates:
      wait_install: true
  - name: TG_300
    rd: 192.168.250.10:300
    route_targets:
      import:
      - address_family: evpn
        route_targets:
        - 300:300
      export:
      - address_family: evpn
        route_targets:
        - 300:300
    router_id: 192.168.250.10
    redistribute_routes:
    - source_protocol: connected
    neighbors:
    - ip_address: 10.255.247.0
      peer_group: MLAG-IPv4-UNDERLAY-PEER
      description: trunk-group-tests-l3leaf1a
    updates:
      wait_install: true
  vlans:
  - id: 100
    tenant: TRUNK_GROUP_TESTS
    rd: 192.168.250.10:10100
    route_targets:
      both:
      - 10100:10100
    redistribute_routes:
    - learned
  - id: 200
    tenant: TRUNK_GROUP_TESTS
    rd: 192.168.250.10:10200
    route_targets:
      both:
      - 10200:10200
    redistribute_routes:
    - learned
  - id: 300
    tenant: TRUNK_GROUP_TESTS
    rd: 192.168.250.10:10300
    route_targets:
      both:
      - 10300:10300
    redistribute_routes:
    - learned
  - id: 301
    tenant: TRUNK_GROUP_TESTS
    rd: 192.168.250.10:10301
    route_targets:
      both:
      - 10301:10301
    redistribute_routes:
    - learned
  - id: 398
    tenant: TRUNK_GROUP_TESTS
    rd: 192.168.250.10:10398
    route_targets:
      both:
      - 10398:10398
    redistribute_routes:
    - learned
  - id: 110
    tenant: TRUNK_GROUP_TESTS
    rd: 192.168.250.10:10110
    route_targets:
      both:
      - 10110:10110
    redistribute_routes:
    - learned
  - id: 210
    tenant: TRUNK_GROUP_TESTS
    rd: 192.168.250.10:10210
    route_targets:
      both:
      - 10210:10210
    redistribute_routes:
    - learned
  - id: 310
    tenant: TRUNK_GROUP_TESTS
    rd: 192.168.250.10:10310
    route_targets:
      both:
      - 10310:10310
    redistribute_routes:
    - learned
  - id: 311
    tenant: TRUNK_GROUP_TESTS
    rd: 192.168.250.10:10311
    route_targets:
      both:
      - 10311:10311
    redistribute_routes:
    - learned
  - id: 399
    tenant: TRUNK_GROUP_TESTS
    rd: 192.168.250.10:10399
    route_targets:
      both:
      - 10399:10399
    redistribute_routes:
    - learned
static_routes:
- vrf: MGMT
  destination_address_prefix: 0.0.0.0/0
  gateway: 1.1.1.1
service_routing_protocols_model: multi-agent
ip_routing: true
vlan_internal_order:
  allocation: ascending
  range:
    beginning: 1006
    ending: 1199
aaa_root:
  disabled: true
config_end: true
enable_password:
  disabled: true
transceiver_qsfp_default_mode_4x10: true
vrfs:
- name: MGMT
  ip_routing: false
- name: TG_100
  tenant: TRUNK_GROUP_TESTS
  ip_routing: true
- name: TG_200
  tenant: TRUNK_GROUP_TESTS
  ip_routing: true
- name: TG_300
  tenant: TRUNK_GROUP_TESTS
  ip_routing: true
management_api_http:
  enable_vrfs:
  - name: MGMT
  enable_https: true
spanning_tree:
  no_spanning_tree_vlan: 4093-4094
vlans:
- id: 4093
  tenant: system
  name: LEAF_PEER_L3
  trunk_groups:
  - CUSTOM_LEAF_PEER_L3_TG_NAME
- id: 4094
  tenant: system
  name: MLAG_PEER
  trunk_groups:
  - CUSTOM_MLAG_TG_NAME
- id: 100
  trunk_groups:
  - TRUNK_GROUP_TESTS_L2LEAF1
  - CUSTOM_MLAG_TG_NAME
  name: svi100_with_trunk_groups
  tenant: TRUNK_GROUP_TESTS
- id: 110
  trunk_groups:
  - TRUNK_GROUP_TESTS_L2LEAF1
  - CUSTOM_MLAG_TG_NAME
  name: l2vlan110_with_trunk_groups
  tenant: TRUNK_GROUP_TESTS
- id: 200
  trunk_groups:
  - trunk-group-tests-l2leaf3
  - TRUNK_GROUP_TESTS_L2LEAF1
  - CUSTOM_MLAG_TG_NAME
  name: svi200_with_trunk_groups
  tenant: TRUNK_GROUP_TESTS
- id: 210
  trunk_groups:
  - trunk-group-tests-l2leaf3
  - TRUNK_GROUP_TESTS_L2LEAF1
  - CUSTOM_MLAG_TG_NAME
  name: l2vlan210_with_trunk_groups
  tenant: TRUNK_GROUP_TESTS
- id: 300
  trunk_groups:
  - TRUNK_GROUP_TESTS_L2LEAF1
  - CUSTOM_MLAG_TG_NAME
  - TG_300
  name: svi300_with_trunk_groups
  tenant: TRUNK_GROUP_TESTS
- id: 310
  trunk_groups:
  - TRUNK_GROUP_TESTS_L2LEAF1
  - CUSTOM_MLAG_TG_NAME
  - TG_300
  name: l2vlan310_with_trunk_groups
  tenant: TRUNK_GROUP_TESTS
- id: 398
  trunk_groups:
  - TRUNK_GROUP_TESTS_L2LEAF1
  - CUSTOM_MLAG_TG_NAME
  name: svi398_without_trunk_groups
  tenant: TRUNK_GROUP_TESTS
- id: 399
  trunk_groups:
  - TRUNK_GROUP_TESTS_L2LEAF1
  - CUSTOM_MLAG_TG_NAME
  name: l2vlan399_without_trunk_groups
  tenant: TRUNK_GROUP_TESTS
- id: 3099
  name: MLAG_iBGP_TG_100
  trunk_groups:
  - CUSTOM_LEAF_PEER_L3_TG_NAME
  tenant: TRUNK_GROUP_TESTS
- id: 3199
  name: MLAG_iBGP_TG_200
  trunk_groups:
  - CUSTOM_LEAF_PEER_L3_TG_NAME
  tenant: TRUNK_GROUP_TESTS
- id: 301
  name: svi301_with_trunk_groups_only_l3leaf
  tenant: TRUNK_GROUP_TESTS
  trunk_groups:
  - CUSTOM_MLAG_TG_NAME
  - TG_300
- id: 3299
  name: MLAG_iBGP_TG_300
  trunk_groups:
  - CUSTOM_LEAF_PEER_L3_TG_NAME
  tenant: TRUNK_GROUP_TESTS
- id: 311
  name: l2vlan310_with_trunk_groups_only_l3leaf
  tenant: TRUNK_GROUP_TESTS
  trunk_groups:
  - CUSTOM_MLAG_TG_NAME
  - TG_300
vlan_interfaces:
- name: Vlan4093
  description: MLAG_PEER_L3_PEERING
  shutdown: false
  mtu: 9214
  ip_address: 10.255.247.1/31
- name: Vlan4094
  description: MLAG_PEER
  shutdown: false
  no_autostate: true
  mtu: 9214
  ip_address: 10.255.248.1/31
- name: Vlan100
  tenant: TRUNK_GROUP_TESTS
  tags:
  - TRUNK_GROUP_TESTS_L3LEAF1
  - TRUNK_GROUP_TESTS_L2LEAF1
  description: svi100_with_trunk_groups
  shutdown: false
  ip_address_virtual: 10.1.0.1/24
  vrf: TG_100
- name: Vlan3099
  tenant: TRUNK_GROUP_TESTS
  type: underlay_peering
  shutdown: false
  description: 'MLAG_PEER_L3_iBGP: vrf TG_100'
  vrf: TG_100
  mtu: 9214
  ip_address: 10.255.247.1/31
- name: Vlan200
  tenant: TRUNK_GROUP_TESTS
  tags:
  - TRUNK_GROUP_TESTS_L3LEAF1
  - TRUNK_GROUP_TESTS_L2LEAF1
  description: svi200_with_trunk_groups
  shutdown: false
  ip_address_virtual: 10.2.0.1/24
  vrf: TG_200
- name: Vlan3199
  tenant: TRUNK_GROUP_TESTS
  type: underlay_peering
  shutdown: false
  description: 'MLAG_PEER_L3_iBGP: vrf TG_200'
  vrf: TG_200
  mtu: 9214
  ip_address: 10.255.247.1/31
- name: Vlan300
  tenant: TRUNK_GROUP_TESTS
  tags:
  - TRUNK_GROUP_TESTS_L3LEAF1
  - TRUNK_GROUP_TESTS_L2LEAF1
  description: svi300_with_trunk_groups
  shutdown: false
  ip_address_virtual: 10.3.0.1/24
  vrf: TG_300
- name: Vlan301
  tenant: TRUNK_GROUP_TESTS
  tags:
  - TRUNK_GROUP_TESTS_L3LEAF1
  description: svi301_with_trunk_groups_only_l3leaf
  shutdown: false
  ip_address_virtual: 10.3.1.1/24
  vrf: TG_300
- name: Vlan398
  tenant: TRUNK_GROUP_TESTS
  tags:
  - TRUNK_GROUP_TESTS_L3LEAF1
  - TRUNK_GROUP_TESTS_L2LEAF1
  description: svi398_without_trunk_groups
  shutdown: false
  ip_address_virtual: 10.3.1.1/24
  vrf: TG_300
- name: Vlan3299
  tenant: TRUNK_GROUP_TESTS
  type: underlay_peering
  shutdown: false
  description: 'MLAG_PEER_L3_iBGP: vrf TG_300'
  vrf: TG_300
  mtu: 9214
  ip_address: 10.255.247.1/31
port_channel_interfaces:
- name: Port-Channel3
  description: MLAG_PEER_trunk-group-tests-l3leaf1a_Po3
  switchport:
    enabled: true
    mode: trunk
    trunk:
      groups:
      - CUSTOM_LEAF_PEER_L3_TG_NAME
      - CUSTOM_MLAG_TG_NAME
  shutdown: false
<<<<<<< HEAD
  mode: trunk
  trunk_groups:
  - CUSTOM_MLAG_TG_NAME
  - CUSTOM_LEAF_PEER_L3_TG_NAME
=======
>>>>>>> bcdf59b5
- name: Port-Channel1
  description: TRUNK_GROUP_TESTS_L2LEAF1_Po1
  switchport:
    enabled: true
    mode: trunk
    trunk:
      groups:
      - TRUNK_GROUP_TESTS_L2LEAF1
  shutdown: false
  mlag: 1
- name: Port-Channel5
  description: TRUNK-GROUP-TESTS-L2LEAF3_Po1
  switchport:
    enabled: true
    mode: trunk
    trunk:
      groups:
      - trunk-group-tests-l2leaf3
  shutdown: false
  mlag: 5
- name: Port-Channel13
  description: server_with_tg_300_portchannel
  shutdown: false
  switchport:
    enabled: true
    mode: trunk
    trunk:
      groups:
      - TG_NOT_MATCHING_ANY_VLANS
      - TG_300
  mlag: 13
ethernet_interfaces:
- name: Ethernet3
  peer: trunk-group-tests-l3leaf1a
  peer_interface: Ethernet3
  peer_type: mlag_peer
  description: MLAG_PEER_trunk-group-tests-l3leaf1a_Ethernet3
  shutdown: false
  channel_group:
    id: 3
    mode: active
- name: Ethernet4
  peer: trunk-group-tests-l3leaf1a
  peer_interface: Ethernet4
  peer_type: mlag_peer
  description: MLAG_PEER_trunk-group-tests-l3leaf1a_Ethernet4
  shutdown: false
  channel_group:
    id: 3
    mode: active
- name: Ethernet1
  peer: trunk-group-tests-l2leaf1a
  peer_interface: Ethernet2
  peer_type: l2leaf
  description: TRUNK-GROUP-TESTS-L2LEAF1A_Ethernet2
  shutdown: false
  channel_group:
    id: 1
    mode: active
- name: Ethernet2
  peer: trunk-group-tests-l2leaf1b
  peer_interface: Ethernet2
  peer_type: l2leaf
  description: TRUNK-GROUP-TESTS-L2LEAF1B_Ethernet2
  shutdown: false
  channel_group:
    id: 1
    mode: active
- name: Ethernet5
  peer: trunk-group-tests-l2leaf3
  peer_interface: Ethernet2
  peer_type: l2leaf
  description: TRUNK-GROUP-TESTS-L2LEAF3_Ethernet2
  shutdown: false
  channel_group:
    id: 5
    mode: active
- name: Ethernet13
  peer: server_with_tg_300
  peer_interface: Nic2
  peer_type: server
  description: server_with_tg_300_Nic2
  shutdown: false
  channel_group:
    id: 13
    mode: active
mlag_configuration:
  domain_id: TRUNK_GROUP_TESTS_L3LEAF1
  local_interface: Vlan4094
  peer_address: 10.255.248.0
  peer_link: Port-Channel3
  reload_delay_mlag: '300'
  reload_delay_non_mlag: '330'
route_maps:
- name: RM-MLAG-PEER-IN
  sequence_numbers:
  - sequence: 10
    type: permit
    set:
    - origin incomplete
    description: Make routes learned over MLAG Peer-link less preferred on spines to ensure optimal routing
- name: RM-CONN-2-BGP
  sequence_numbers:
  - sequence: 10
    type: permit
    match:
    - ip address prefix-list PL-LOOPBACKS-EVPN-OVERLAY
loopback_interfaces:
- name: Loopback0
  description: ROUTER_ID
  shutdown: false
  ip_address: 192.168.250.10/32
- name: Loopback1
  description: VXLAN_TUNNEL_SOURCE
  shutdown: false
  ip_address: 192.168.249.9/32
prefix_lists:
- name: PL-LOOPBACKS-EVPN-OVERLAY
  sequence_numbers:
  - sequence: 10
    action: permit 192.168.250.0/24 eq 32
  - sequence: 20
    action: permit 192.168.249.0/24 eq 32
router_bfd:
  multihop:
    interval: 300
    min_rx: 300
    multiplier: 3
ip_igmp_snooping:
  globally_enabled: true
ip_virtual_router_mac_address: 00:dc:00:00:00:0a
vxlan_interface:
  vxlan1:
    description: trunk-group-tests-l3leaf1b_VTEP
    vxlan:
      udp_port: 4789
      source_interface: Loopback1
      virtual_router_encapsulation_mac_address: mlag-system-id
      vlans:
      - id: 100
        vni: 10100
      - id: 200
        vni: 10200
      - id: 300
        vni: 10300
      - id: 301
        vni: 10301
      - id: 398
        vni: 10398
      - id: 110
        vni: 10110
      - id: 210
        vni: 10210
      - id: 310
        vni: 10310
      - id: 311
        vni: 10311
      - id: 399
        vni: 10399
      vrfs:
      - name: TG_100
        vni: 100
      - name: TG_200
        vni: 200
      - name: TG_300
        vni: 300<|MERGE_RESOLUTION|>--- conflicted
+++ resolved
@@ -409,13 +409,6 @@
       - CUSTOM_LEAF_PEER_L3_TG_NAME
       - CUSTOM_MLAG_TG_NAME
   shutdown: false
-<<<<<<< HEAD
-  mode: trunk
-  trunk_groups:
-  - CUSTOM_MLAG_TG_NAME
-  - CUSTOM_LEAF_PEER_L3_TG_NAME
-=======
->>>>>>> bcdf59b5
 - name: Port-Channel1
   description: TRUNK_GROUP_TESTS_L2LEAF1_Po1
   switchport:
