hostname: trunk-group-tests-l3leaf1b
is_deployed: true
router_bgp:
  as: '65001'
  router_id: 192.168.250.10
  bgp:
    default:
      ipv4_unicast: false
  maximum_paths:
    paths: 4
    ecmp: 4
  redistribute_routes:
  - source_protocol: connected
    route_map: RM-CONN-2-BGP
  updates:
    wait_install: true
  peer_groups:
  - name: MLAG-IPv4-UNDERLAY-PEER
    type: ipv4
    remote_as: '65001'
    next_hop_self: true
    description: trunk-group-tests-l3leaf1a
    maximum_routes: 12000
    send_community: all
    route_map_in: RM-MLAG-PEER-IN
  - name: IPv4-UNDERLAY-PEERS
    type: ipv4
    maximum_routes: 12000
    send_community: all
  - name: EVPN-OVERLAY-PEERS
    type: evpn
    update_source: Loopback0
    bfd: true
    send_community: all
    maximum_routes: 0
    ebgp_multihop: 3
  address_family_ipv4:
    peer_groups:
    - name: MLAG-IPv4-UNDERLAY-PEER
      activate: true
    - name: IPv4-UNDERLAY-PEERS
      activate: true
    - name: EVPN-OVERLAY-PEERS
      activate: false
  neighbors:
  - ip_address: 10.255.247.0
    peer_group: MLAG-IPv4-UNDERLAY-PEER
    peer: trunk-group-tests-l3leaf1a
    description: trunk-group-tests-l3leaf1a_Vlan4093
<<<<<<< HEAD
  redistribute:
    connected:
      enabled: true
      route_map: RM-CONN-2-BGP
=======
>>>>>>> ec81f6cc
  address_family_evpn:
    peer_groups:
    - name: EVPN-OVERLAY-PEERS
      activate: true
  vrfs:
  - name: TG_100
    rd: 192.168.250.10:100
    route_targets:
      import:
      - address_family: evpn
        route_targets:
        - 100:100
      export:
      - address_family: evpn
        route_targets:
        - 100:100
    router_id: 192.168.250.10
    redistribute:
      connected:
        enabled: true
        route_map: RM-CONN-2-BGP-VRFS
    neighbors:
    - ip_address: 10.255.247.0
      peer_group: MLAG-IPv4-UNDERLAY-PEER
      description: trunk-group-tests-l3leaf1a_Vlan3099
    updates:
      wait_install: true
  - name: TG_200
    rd: 192.168.250.10:200
    route_targets:
      import:
      - address_family: evpn
        route_targets:
        - 200:200
      export:
      - address_family: evpn
        route_targets:
        - 200:200
    router_id: 192.168.250.10
    redistribute:
      connected:
        enabled: true
        route_map: RM-CONN-2-BGP-VRFS
    neighbors:
    - ip_address: 10.255.247.0
      peer_group: MLAG-IPv4-UNDERLAY-PEER
      description: trunk-group-tests-l3leaf1a_Vlan3199
    updates:
      wait_install: true
  - name: TG_300
    rd: 192.168.250.10:300
    route_targets:
      import:
      - address_family: evpn
        route_targets:
        - 300:300
      export:
      - address_family: evpn
        route_targets:
        - 300:300
    router_id: 192.168.250.10
    redistribute:
      connected:
        enabled: true
        route_map: RM-CONN-2-BGP-VRFS
    neighbors:
    - ip_address: 10.255.247.0
      peer_group: MLAG-IPv4-UNDERLAY-PEER
      description: trunk-group-tests-l3leaf1a_Vlan3299
    updates:
      wait_install: true
  vlans:
  - id: 100
    tenant: TRUNK_GROUP_TESTS
    rd: 192.168.250.10:10100
    route_targets:
      both:
      - 10100:10100
    redistribute_routes:
    - learned
  - id: 200
    tenant: TRUNK_GROUP_TESTS
    rd: 192.168.250.10:10200
    route_targets:
      both:
      - 10200:10200
    redistribute_routes:
    - learned
  - id: 300
    tenant: TRUNK_GROUP_TESTS
    rd: 192.168.250.10:10300
    route_targets:
      both:
      - 10300:10300
    redistribute_routes:
    - learned
  - id: 301
    tenant: TRUNK_GROUP_TESTS
    rd: 192.168.250.10:10301
    route_targets:
      both:
      - 10301:10301
    redistribute_routes:
    - learned
  - id: 398
    tenant: TRUNK_GROUP_TESTS
    rd: 192.168.250.10:10398
    route_targets:
      both:
      - 10398:10398
    redistribute_routes:
    - learned
  - id: 110
    tenant: TRUNK_GROUP_TESTS
    rd: 192.168.250.10:10110
    route_targets:
      both:
      - 10110:10110
    redistribute_routes:
    - learned
  - id: 210
    tenant: TRUNK_GROUP_TESTS
    rd: 192.168.250.10:10210
    route_targets:
      both:
      - 10210:10210
    redistribute_routes:
    - learned
  - id: 310
    tenant: TRUNK_GROUP_TESTS
    rd: 192.168.250.10:10310
    route_targets:
      both:
      - 10310:10310
    redistribute_routes:
    - learned
  - id: 311
    tenant: TRUNK_GROUP_TESTS
    rd: 192.168.250.10:10311
    route_targets:
      both:
      - 10311:10311
    redistribute_routes:
    - learned
  - id: 399
    tenant: TRUNK_GROUP_TESTS
    rd: 192.168.250.10:10399
    route_targets:
      both:
      - 10399:10399
    redistribute_routes:
    - learned
static_routes:
- vrf: MGMT
  destination_address_prefix: 0.0.0.0/0
  gateway: 1.1.1.1
service_routing_protocols_model: multi-agent
ip_routing: true
vlan_internal_order:
  allocation: ascending
  range:
    beginning: 1006
    ending: 1199
aaa_root:
  disabled: true
config_end: true
enable_password:
  disabled: true
transceiver_qsfp_default_mode_4x10: true
vrfs:
- name: MGMT
  ip_routing: false
- name: TG_100
  tenant: TRUNK_GROUP_TESTS
  ip_routing: true
- name: TG_200
  tenant: TRUNK_GROUP_TESTS
  ip_routing: true
- name: TG_300
  tenant: TRUNK_GROUP_TESTS
  ip_routing: true
management_api_http:
  enable_vrfs:
  - name: MGMT
  enable_https: true
spanning_tree:
  no_spanning_tree_vlan: 4093-4094
vlans:
- id: 4093
  tenant: system
  name: MLAG_L3
  trunk_groups:
  - CUSTOM_LEAF_PEER_L3_TG_NAME
- id: 4094
  tenant: system
  name: MLAG
  trunk_groups:
  - CUSTOM_MLAG_TG_NAME
- id: 100
  trunk_groups:
  - TRUNK_GROUP_TESTS_L2LEAF1
  - CUSTOM_MLAG_TG_NAME
  name: svi100_with_trunk_groups
  tenant: TRUNK_GROUP_TESTS
- id: 110
  trunk_groups:
  - TRUNK_GROUP_TESTS_L2LEAF1
  - CUSTOM_MLAG_TG_NAME
  name: l2vlan110_with_trunk_groups
  tenant: TRUNK_GROUP_TESTS
- id: 200
  trunk_groups:
  - trunk-group-tests-l2leaf3
  - TRUNK_GROUP_TESTS_L2LEAF1
  - CUSTOM_MLAG_TG_NAME
  name: svi200_with_trunk_groups
  tenant: TRUNK_GROUP_TESTS
- id: 210
  trunk_groups:
  - trunk-group-tests-l2leaf3
  - TRUNK_GROUP_TESTS_L2LEAF1
  - CUSTOM_MLAG_TG_NAME
  name: l2vlan210_with_trunk_groups
  tenant: TRUNK_GROUP_TESTS
- id: 300
  trunk_groups:
  - TRUNK_GROUP_TESTS_L2LEAF1
  - CUSTOM_MLAG_TG_NAME
  - TG_300
  name: svi300_with_trunk_groups
  tenant: TRUNK_GROUP_TESTS
- id: 310
  trunk_groups:
  - TRUNK_GROUP_TESTS_L2LEAF1
  - CUSTOM_MLAG_TG_NAME
  - TG_300
  name: l2vlan310_with_trunk_groups
  tenant: TRUNK_GROUP_TESTS
- id: 398
  trunk_groups:
  - TRUNK_GROUP_TESTS_L2LEAF1
  - CUSTOM_MLAG_TG_NAME
  name: svi398_without_trunk_groups
  tenant: TRUNK_GROUP_TESTS
- id: 399
  trunk_groups:
  - TRUNK_GROUP_TESTS_L2LEAF1
  - CUSTOM_MLAG_TG_NAME
  name: l2vlan399_without_trunk_groups
  tenant: TRUNK_GROUP_TESTS
- id: 3099
  name: MLAG_L3_VRF_TG_100
  trunk_groups:
  - CUSTOM_LEAF_PEER_L3_TG_NAME
  tenant: TRUNK_GROUP_TESTS
- id: 3199
  name: MLAG_L3_VRF_TG_200
  trunk_groups:
  - CUSTOM_LEAF_PEER_L3_TG_NAME
  tenant: TRUNK_GROUP_TESTS
- id: 301
  name: svi301_with_trunk_groups_only_l3leaf
  tenant: TRUNK_GROUP_TESTS
  trunk_groups:
  - CUSTOM_MLAG_TG_NAME
  - TG_300
- id: 3299
  name: MLAG_L3_VRF_TG_300
  trunk_groups:
  - CUSTOM_LEAF_PEER_L3_TG_NAME
  tenant: TRUNK_GROUP_TESTS
- id: 311
  name: l2vlan310_with_trunk_groups_only_l3leaf
  tenant: TRUNK_GROUP_TESTS
  trunk_groups:
  - CUSTOM_MLAG_TG_NAME
  - TG_300
vlan_interfaces:
- name: Vlan4093
  description: MLAG_L3
  shutdown: false
  mtu: 9214
  ip_address: 10.255.247.1/31
- name: Vlan4094
  description: MLAG
  shutdown: false
  no_autostate: true
  mtu: 9214
  ip_address: 10.255.248.1/31
- name: Vlan100
  tenant: TRUNK_GROUP_TESTS
  tags:
  - TRUNK_GROUP_TESTS_L3LEAF1
  - TRUNK_GROUP_TESTS_L2LEAF1
  description: svi100_with_trunk_groups
  shutdown: false
  ip_address_virtual: 10.1.0.1/24
  vrf: TG_100
- name: Vlan3099
  tenant: TRUNK_GROUP_TESTS
  type: underlay_peering
  shutdown: false
  description: MLAG_L3_VRF_TG_100
  vrf: TG_100
  mtu: 9214
  ip_address: 10.255.247.1/31
- name: Vlan200
  tenant: TRUNK_GROUP_TESTS
  tags:
  - TRUNK_GROUP_TESTS_L3LEAF1
  - TRUNK_GROUP_TESTS_L2LEAF1
  description: svi200_with_trunk_groups
  shutdown: false
  ip_address_virtual: 10.2.0.1/24
  vrf: TG_200
- name: Vlan3199
  tenant: TRUNK_GROUP_TESTS
  type: underlay_peering
  shutdown: false
  description: MLAG_L3_VRF_TG_200
  vrf: TG_200
  mtu: 9214
  ip_address: 10.255.247.1/31
- name: Vlan300
  tenant: TRUNK_GROUP_TESTS
  tags:
  - TRUNK_GROUP_TESTS_L3LEAF1
  - TRUNK_GROUP_TESTS_L2LEAF1
  description: svi300_with_trunk_groups
  shutdown: false
  ip_address_virtual: 10.3.0.1/24
  vrf: TG_300
- name: Vlan301
  tenant: TRUNK_GROUP_TESTS
  tags:
  - TRUNK_GROUP_TESTS_L3LEAF1
  description: svi301_with_trunk_groups_only_l3leaf
  shutdown: false
  ip_address_virtual: 10.3.1.1/24
  vrf: TG_300
- name: Vlan398
  tenant: TRUNK_GROUP_TESTS
  tags:
  - TRUNK_GROUP_TESTS_L3LEAF1
  - TRUNK_GROUP_TESTS_L2LEAF1
  description: svi398_without_trunk_groups
  shutdown: false
  ip_address_virtual: 10.3.1.1/24
  vrf: TG_300
- name: Vlan3299
  tenant: TRUNK_GROUP_TESTS
  type: underlay_peering
  shutdown: false
  description: MLAG_L3_VRF_TG_300
  vrf: TG_300
  mtu: 9214
  ip_address: 10.255.247.1/31
port_channel_interfaces:
- name: Port-Channel3
  description: MLAG_trunk-group-tests-l3leaf1a_Port-Channel3
  switchport:
    enabled: true
    mode: trunk
    trunk:
      groups:
      - CUSTOM_MLAG_TG_NAME
      - CUSTOM_LEAF_PEER_L3_TG_NAME
  shutdown: false
- name: Port-Channel1
  description: L2_TRUNK_GROUP_TESTS_L2LEAF1_Port-Channel1
  switchport:
    enabled: true
    mode: trunk
    trunk:
      groups:
      - TRUNK_GROUP_TESTS_L2LEAF1
  shutdown: false
  mlag: 1
- name: Port-Channel5
  description: L2_trunk-group-tests-l2leaf3_Port-Channel1
  switchport:
    enabled: true
    mode: trunk
    trunk:
      groups:
      - trunk-group-tests-l2leaf3
  shutdown: false
  mlag: 5
- name: Port-Channel13
  description: portchannel
  shutdown: false
  switchport:
    enabled: true
    mode: trunk
    trunk:
      groups:
      - TG_NOT_MATCHING_ANY_VLANS
      - TG_300
  mlag: 13
ethernet_interfaces:
- name: Ethernet3
  peer: trunk-group-tests-l3leaf1a
  peer_interface: Ethernet3
  peer_type: mlag_peer
  description: MLAG_trunk-group-tests-l3leaf1a_Ethernet3
  shutdown: false
  channel_group:
    id: 3
    mode: active
- name: Ethernet4
  peer: trunk-group-tests-l3leaf1a
  peer_interface: Ethernet4
  peer_type: mlag_peer
  description: MLAG_trunk-group-tests-l3leaf1a_Ethernet4
  shutdown: false
  channel_group:
    id: 3
    mode: active
- name: Ethernet1
  peer: trunk-group-tests-l2leaf1a
  peer_interface: Ethernet2
  peer_type: l2leaf
  description: L2_trunk-group-tests-l2leaf1a_Ethernet2
  shutdown: false
  channel_group:
    id: 1
    mode: active
- name: Ethernet2
  peer: trunk-group-tests-l2leaf1b
  peer_interface: Ethernet2
  peer_type: l2leaf
  description: L2_trunk-group-tests-l2leaf1b_Ethernet2
  shutdown: false
  channel_group:
    id: 1
    mode: active
- name: Ethernet5
  peer: trunk-group-tests-l2leaf3
  peer_interface: Ethernet2
  peer_type: l2leaf
  description: L2_trunk-group-tests-l2leaf3_Ethernet2
  shutdown: false
  channel_group:
    id: 5
    mode: active
- name: Ethernet13
  peer: server_with_tg_300
  peer_interface: Nic2
  peer_type: server
  description: SERVER_server_with_tg_300_Nic2
  shutdown: false
  channel_group:
    id: 13
    mode: active
mlag_configuration:
  domain_id: TRUNK_GROUP_TESTS_L3LEAF1
  local_interface: Vlan4094
  peer_address: 10.255.248.0
  peer_link: Port-Channel3
  reload_delay_mlag: '300'
  reload_delay_non_mlag: '330'
route_maps:
- name: RM-MLAG-PEER-IN
  sequence_numbers:
  - sequence: 10
    type: permit
    set:
    - origin incomplete
    description: Make routes learned over MLAG Peer-link less preferred on spines to ensure optimal routing
- name: RM-CONN-2-BGP
  sequence_numbers:
  - sequence: 10
    type: permit
    match:
    - ip address prefix-list PL-LOOPBACKS-EVPN-OVERLAY
- name: RM-CONN-2-BGP-VRFS
  sequence_numbers:
  - sequence: 10
    type: deny
    match:
    - ip address prefix-list PL-MLAG-PEER-VRFS
  - sequence: 20
    type: permit
loopback_interfaces:
- name: Loopback0
  description: ROUTER_ID
  shutdown: false
  ip_address: 192.168.250.10/32
- name: Loopback1
  description: VXLAN_TUNNEL_SOURCE
  shutdown: false
  ip_address: 192.168.249.9/32
prefix_lists:
- name: PL-LOOPBACKS-EVPN-OVERLAY
  sequence_numbers:
  - sequence: 10
    action: permit 192.168.250.0/24 eq 32
  - sequence: 20
    action: permit 192.168.249.0/24 eq 32
- name: PL-MLAG-PEER-VRFS
  sequence_numbers:
  - sequence: 10
    action: permit 10.255.247.0/31
router_bfd:
  multihop:
    interval: 300
    min_rx: 300
    multiplier: 3
ip_igmp_snooping:
  globally_enabled: true
ip_virtual_router_mac_address: 00:dc:00:00:00:0a
vxlan_interface:
  vxlan1:
    description: trunk-group-tests-l3leaf1b_VTEP
    vxlan:
      udp_port: 4789
      source_interface: Loopback1
      virtual_router_encapsulation_mac_address: mlag-system-id
      vlans:
      - id: 100
        vni: 10100
      - id: 200
        vni: 10200
      - id: 300
        vni: 10300
      - id: 301
        vni: 10301
      - id: 398
        vni: 10398
      - id: 110
        vni: 10110
      - id: 210
        vni: 10210
      - id: 310
        vni: 10310
      - id: 311
        vni: 10311
      - id: 399
        vni: 10399
      vrfs:
      - name: TG_100
        vni: 100
      - name: TG_200
        vni: 200
      - name: TG_300
        vni: 300<|MERGE_RESOLUTION|>--- conflicted
+++ resolved
@@ -47,13 +47,6 @@
     peer_group: MLAG-IPv4-UNDERLAY-PEER
     peer: trunk-group-tests-l3leaf1a
     description: trunk-group-tests-l3leaf1a_Vlan4093
-<<<<<<< HEAD
-  redistribute:
-    connected:
-      enabled: true
-      route_map: RM-CONN-2-BGP
-=======
->>>>>>> ec81f6cc
   address_family_evpn:
     peer_groups:
     - name: EVPN-OVERLAY-PEERS
