hostname: cv-pathfinder-edge-no-common-path-group
is_deployed: true
router_bgp:
  as: '65000'
  router_id: 192.168.42.2
  bgp:
    default:
      ipv4_unicast: false
  maximum_paths:
    paths: 16
  updates:
    wait_install: true
  peer_groups:
  - name: IPv4-UNDERLAY-PEERS
    type: ipv4
    maximum_routes: 12000
    send_community: all
    route_map_in: RM-BGP-UNDERLAY-PEERS-IN
    route_map_out: RM-BGP-UNDERLAY-PEERS-OUT
  - name: WAN-OVERLAY-PEERS
    type: wan
    update_source: Dps1
    bfd: true
    password: htm4AZe9mIQOO1uiMuGgYQ==
    send_community: all
    maximum_routes: 0
    remote_as: '65000'
<<<<<<< HEAD
=======
    ttl_maximum_hops: 1
  address_family_evpn:
    peer_groups:
    - name: WAN-OVERLAY-PEERS
      activate: true
>>>>>>> 1496636b
  address_family_ipv4:
    peer_groups:
    - name: IPv4-UNDERLAY-PEERS
      activate: true
    - name: WAN-OVERLAY-PEERS
      activate: false
  redistribute_routes:
  - source_protocol: connected
    route_map: RM-CONN-2-BGP
  neighbors:
  - ip_address: 172.17.0.2
    peer_group: IPv4-UNDERLAY-PEERS
    remote_as: '65000'
    peer: site-ha-disabled-leaf
    description: site-ha-disabled-leaf_Ethernet2
  vrfs:
  - name: IT
    router_id: 192.168.42.2
    neighbors:
    - ip_address: 172.17.0.2
      peer_group: IPv4-UNDERLAY-PEERS
      remote_as: '65000'
      description: site-ha-disabled-leaf_Ethernet2.100_vrf_IT
    rd: 192.168.42.2:100
    route_targets:
      import:
      - address_family: evpn
        route_targets:
        - 100:100
      export:
      - address_family: evpn
        route_targets:
        - 100:100
    redistribute_routes:
    - source_protocol: connected
  - name: PROD
    router_id: 192.168.42.2
    neighbors:
    - ip_address: 172.17.0.2
      peer_group: IPv4-UNDERLAY-PEERS
      remote_as: '65000'
      description: site-ha-disabled-leaf_Ethernet2.42_vrf_PROD
    rd: 192.168.42.2:42
    route_targets:
      import:
      - address_family: evpn
        route_targets:
        - '42:42'
      export:
      - address_family: evpn
        route_targets:
        - '42:42'
    redistribute_routes:
    - source_protocol: connected
  - name: default
    rd: 192.168.42.2:1
    route_targets:
      import:
      - address_family: evpn
        route_targets:
        - '1:1'
      export:
      - address_family: evpn
        route_targets:
        - '1:1'
        - route-map RM-EVPN-EXPORT-VRF-DEFAULT
  address_family_evpn:
    peer_groups:
    - name: WAN-OVERLAY-PEERS
      activate: true
      route_map_in: RM-EVPN-SOO-IN
      route_map_out: RM-EVPN-SOO-OUT
  address_family_ipv4_sr_te:
    peer_groups:
    - name: WAN-OVERLAY-PEERS
      activate: true
  address_family_link_state:
    peer_groups:
    - name: WAN-OVERLAY-PEERS
      activate: true
    path_selection:
      roles:
        producer: true
  address_family_path_selection:
    peer_groups:
    - name: WAN-OVERLAY-PEERS
      activate: true
    bgp:
      additional_paths:
        receive: true
        send:
          any: true
service_routing_protocols_model: multi-agent
ip_routing: true
vlan_internal_order:
  allocation: ascending
  range:
    beginning: 1006
    ending: 1199
spanning_tree:
  mode: none
vrfs:
- name: MGMT
  ip_routing: false
- name: IT
  tenant: TenantA
  ip_routing: true
- name: PROD
  tenant: TenantA
  ip_routing: true
management_api_http:
  enable_vrfs:
  - name: MGMT
  enable_https: true
ethernet_interfaces:
- name: Ethernet52
  peer: site-ha-disabled-leaf
  peer_interface: Ethernet2
  peer_type: l3leaf
  description: P2P_LINK_TO_SITE-HA-DISABLED-LEAF_Ethernet2
  shutdown: false
  mtu: 9214
  type: routed
  ip_address: 172.17.0.3/31
  flow_tracker:
    hardware: WAN-FLOW-TRACKER
- name: Ethernet52.100
  peer: site-ha-disabled-leaf
  peer_interface: Ethernet2.100
  peer_type: l3leaf
  vrf: IT
  description: P2P_LINK_TO_SITE-HA-DISABLED-LEAF_Ethernet2.100_vrf_IT
  shutdown: false
  type: l3dot1q
  encapsulation_dot1q_vlan: 100
  mtu: 9214
  ip_address: 172.17.0.3/31
- name: Ethernet52.42
  peer: site-ha-disabled-leaf
  peer_interface: Ethernet2.42
  peer_type: l3leaf
  vrf: PROD
  description: P2P_LINK_TO_SITE-HA-DISABLED-LEAF_Ethernet2.42_vrf_PROD
  shutdown: false
  type: l3dot1q
  encapsulation_dot1q_vlan: 42
  mtu: 9214
  ip_address: 172.17.0.3/31
- name: Ethernet1
  peer_type: l3_interface
  ip_address: dhcp
  shutdown: false
  type: routed
  dhcp_client_accept_default_route: true
  flow_tracker:
    hardware: WAN-FLOW-TRACKER
loopback_interfaces:
- name: Loopback0
  description: Router_ID
  shutdown: false
  ip_address: 192.168.42.2/32
as_path:
  access_lists:
  - name: ASPATH-WAN
    entries:
    - type: permit
      match: '65000'
prefix_lists:
- name: PL-LOOPBACKS-EVPN-OVERLAY
  sequence_numbers:
  - sequence: 10
    action: permit 192.168.42.0/24 eq 32
route_maps:
- name: RM-CONN-2-BGP
  sequence_numbers:
  - sequence: 10
    type: permit
    match:
    - ip address prefix-list PL-LOOPBACKS-EVPN-OVERLAY
    set:
    - extcommunity soo 192.168.42.2:511 additive
- name: RM-BGP-UNDERLAY-PEERS-IN
  sequence_numbers:
  - sequence: 20
    type: deny
    description: Deny prefixes from WAN
    match:
    - as-path ASPATH-WAN
  - sequence: 30
    type: permit
    description: Mark prefixes originated from the LAN
    set:
    - extcommunity soo 192.168.42.2:511 additive
- name: RM-BGP-UNDERLAY-PEERS-OUT
  sequence_numbers:
  - sequence: 10
    type: permit
    description: Advertise local routes towards LAN
    match:
    - extcommunity ECL-EVPN-SOO
  - sequence: 20
    type: permit
    description: Advertise routes received from WAN iBGP towards LAN
    match:
    - route-type internal
- name: RM-EVPN-SOO-IN
  sequence_numbers:
  - sequence: 10
    type: deny
    match:
    - extcommunity ECL-EVPN-SOO
  - sequence: 20
    type: permit
- name: RM-EVPN-SOO-OUT
  sequence_numbers:
  - sequence: 10
    type: permit
    set:
    - extcommunity soo 192.168.42.2:511 additive
- name: RM-EVPN-EXPORT-VRF-DEFAULT
  sequence_numbers:
  - sequence: 10
    type: permit
    match:
    - extcommunity ECL-EVPN-SOO
flow_tracking:
  hardware:
    trackers:
    - name: WAN-FLOW-TRACKER
      record_export:
        on_inactive_timeout: 70000
        on_interval: 5000
      exporters:
      - name: DPI-EXPORTER
        collector:
          host: 127.0.0.1
        local_interface: Loopback0
        template_interval: 5000
    shutdown: false
ip_extcommunity_lists:
- name: ECL-EVPN-SOO
  entries:
  - type: permit
    extcommunities: soo 192.168.42.2:511
ip_security:
  ike_policies:
  - name: CP-IKE-POLICY
    local_id: 192.168.142.2
  sa_policies:
  - name: DP-SA-POLICY
    esp:
      encryption: aes128
    pfs_dh_group: 14
  - name: CP-SA-POLICY
    esp:
      encryption: aes128
    pfs_dh_group: 14
  profiles:
  - name: DP-PROFILE
    sa_policy: DP-SA-POLICY
    connection: start
    shared_key: ABCDEF1234567890666
    dpd:
      interval: 10
      time: 50
      action: clear
    mode: transport
  - name: CP-PROFILE
    ike_policy: CP-IKE-POLICY
    sa_policy: CP-SA-POLICY
    connection: start
    shared_key: ABCDEF1234567890
    dpd:
      interval: 10
      time: 50
      action: clear
    mode: transport
  key_controller:
    profile: DP-PROFILE
router_adaptive_virtual_topology:
  topology_role: edge
  region:
    name: AVD_Land_East
    id: 43
  zone:
    name: DEFAULT-ZONE
    id: 1
  site:
    name: Site511
    id: 511
  profiles:
  - name: CONTROL-PLANE-PROFILE
    load_balance_policy: LB-CONTROL-PLANE-PROFILE
  - name: PROD-AVT-POLICY-VOICE
    load_balance_policy: LB-PROD-AVT-POLICY-VOICE
  - name: PROD-AVT-POLICY-VIDEO
    load_balance_policy: LB-PROD-AVT-POLICY-VIDEO
  - name: PROD-AVT-POLICY-DEFAULT
    load_balance_policy: LB-PROD-AVT-POLICY-DEFAULT
  - name: DEFAULT-AVT-POLICY-VIDEO
    load_balance_policy: LB-DEFAULT-AVT-POLICY-VIDEO
  - name: DEFAULT-AVT-POLICY-DEFAULT
    load_balance_policy: LB-DEFAULT-AVT-POLICY-DEFAULT
  vrfs:
  - name: default
    policy: DEFAULT-AVT-POLICY-WITH-CP
    profiles:
    - name: CONTROL-PLANE-PROFILE
      id: 254
    - name: DEFAULT-AVT-POLICY-VIDEO
      id: 3
    - name: DEFAULT-AVT-POLICY-DEFAULT
      id: 1
  - name: PROD
    policy: PROD-AVT-POLICY
    profiles:
    - name: PROD-AVT-POLICY-VOICE
      id: 2
    - name: PROD-AVT-POLICY-VIDEO
      id: 4
    - name: PROD-AVT-POLICY-DEFAULT
      id: 1
  - name: IT
    policy: DEFAULT-AVT-POLICY
    profiles:
    - name: DEFAULT-AVT-POLICY-VIDEO
      id: 3
    - name: DEFAULT-AVT-POLICY-DEFAULT
      id: 1
  policies:
  - name: PROD-AVT-POLICY
    matches:
    - application_profile: VOICE
      avt_profile: PROD-AVT-POLICY-VOICE
    - application_profile: VIDEO
      avt_profile: PROD-AVT-POLICY-VIDEO
    - application_profile: default
      avt_profile: PROD-AVT-POLICY-DEFAULT
  - name: DEFAULT-AVT-POLICY
    matches:
    - application_profile: VIDEO
      avt_profile: DEFAULT-AVT-POLICY-VIDEO
    - application_profile: default
      avt_profile: DEFAULT-AVT-POLICY-DEFAULT
  - name: DEFAULT-AVT-POLICY-WITH-CP
    matches:
    - application_profile: CONTROL-PLANE-APPLICATION-PROFILE
      avt_profile: CONTROL-PLANE-PROFILE
    - application_profile: VIDEO
      avt_profile: DEFAULT-AVT-POLICY-VIDEO
    - application_profile: default
      avt_profile: DEFAULT-AVT-POLICY-DEFAULT
router_bfd:
  multihop:
    interval: 300
    min_rx: 300
    multiplier: 3
router_path_selection:
  tcp_mss_ceiling:
    ipv4_segment_size: auto
  path_groups:
  - name: Satellite
    id: 104
    local_interfaces:
    - name: Ethernet1
    dynamic_peers:
      enabled: true
    ipsec_profile: CP-PROFILE
  load_balance_policies:
  - name: LB-CONTROL-PLANE-PROFILE
    path_groups:
    - name: Satellite
  - name: LB-PROD-AVT-POLICY-VOICE
    jitter: 42
  - name: LB-PROD-AVT-POLICY-VIDEO
    loss_rate: '42.0'
  - name: LB-PROD-AVT-POLICY-DEFAULT
  - name: LB-DEFAULT-AVT-POLICY-VIDEO
  - name: LB-DEFAULT-AVT-POLICY-DEFAULT
router_traffic_engineering:
  enabled: true
application_traffic_recognition:
  application_profiles:
  - name: VOICE
    applications:
    - name: CUSTOM-VOICE-APPLICATION
  - name: VIDEO
    categories:
    - name: VIDEO1
    applications:
    - name: CUSTOM-APPLICATION-1
    - name: skype
  - name: CONTROL-PLANE-APPLICATION-PROFILE
    applications:
    - name: CONTROL-PLANE-APPLICATION
  categories:
  - name: VIDEO1
    applications:
    - name: CUSTOM-APPLICATION-2
    - name: microsoft-teams
  applications:
    ipv4_applications:
    - name: CUSTOM-APPLICATION-1
      protocols:
      - tcp
      src_prefix_set_name: CUSTOM-SRC-PREFIX-1
      dest_prefix_set_name: CUSTOM-DEST-PREFIX-1
    - name: CUSTOM-APPLICATION-2
      protocols:
      - tcp
      tcp_src_port_set_name: TCP-SRC-2
      tcp_dest_port_set_name: TCP-DEST-2
    - name: CONTROL-PLANE-APPLICATION
      dest_prefix_set_name: CONTROL-PLANE-APP-DEST-PREFIXES
  field_sets:
    l4_ports:
    - name: TCP-SRC-2
      port_values:
      - '42'
    - name: TCP-DEST-2
      port_values:
      - '666'
      - '777'
    ipv4_prefixes:
    - name: CUSTOM-SRC-PREFIX-1
      prefix_values:
      - 42.42.42.0/24
    - name: CUSTOM-DEST-PREFIX-1
      prefix_values:
      - 6.6.6.0/24
    - name: CONTROL-PLANE-APP-DEST-PREFIXES
dps_interfaces:
- name: Dps1
  description: DPS Interface
  ip_address: 192.168.142.2/32
  flow_tracker:
    hardware: WAN-FLOW-TRACKER
vxlan_interface:
  Vxlan1:
    description: cv-pathfinder-edge-no-common-path-group_VTEP
    vxlan:
      udp_port: 4789
      source_interface: Dps1
      vrfs:
      - name: default
        vni: 1
      - name: IT
        vni: 100
      - name: PROD
        vni: 42
metadata:
  cv_tags:
    device_tags:
    - name: Role
      value: edge
    - name: Region
      value: AVD_Land_East
    - name: Zone
      value: DEFAULT-ZONE
    - name: Site
      value: Site511
    interface_tags:
    - interface: Ethernet52
      tags:
      - name: Type
        value: lan
    - interface: Ethernet1
      tags:
      - name: Type
        value: wan
      - name: Carrier
        value: Inmrasat
      - name: Circuit
        value: S511
  cv_pathfinder:
    role: edge
    vtep_ip: 192.168.142.2
    region: AVD_Land_East
    zone: DEFAULT-ZONE
    site: Site511
    interfaces:
    - name: Ethernet1
      carrier: Inmrasat
      circuit_id: S511
      pathgroup: Satellite<|MERGE_RESOLUTION|>--- conflicted
+++ resolved
@@ -25,14 +25,7 @@
     send_community: all
     maximum_routes: 0
     remote_as: '65000'
-<<<<<<< HEAD
-=======
     ttl_maximum_hops: 1
-  address_family_evpn:
-    peer_groups:
-    - name: WAN-OVERLAY-PEERS
-      activate: true
->>>>>>> 1496636b
   address_family_ipv4:
     peer_groups:
     - name: IPv4-UNDERLAY-PEERS
