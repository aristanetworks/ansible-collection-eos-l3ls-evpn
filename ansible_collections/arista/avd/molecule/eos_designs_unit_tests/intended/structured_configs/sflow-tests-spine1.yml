aaa_root:
  disabled: true
config_end: true
enable_password:
  disabled: true
ethernet_interfaces:
- name: Ethernet1
  description: P2P_sflow-tests-leaf1_Ethernet1
  shutdown: false
  mtu: 9214
  ip_address: 10.254.2.0/31
  peer: sflow-tests-leaf1
  peer_interface: Ethernet1
  peer_type: l3leaf
  sflow:
    enable: true
  switchport:
    enabled: false
- name: Ethernet2
  description: P2P_sflow-tests-leaf1_Ethernet2
  shutdown: false
  mtu: 9214
  ip_address: 10.254.2.2/31
  peer: sflow-tests-leaf1
  peer_interface: Ethernet2
  peer_type: l3leaf
  sflow:
    enable: true
  switchport:
    enabled: false
- name: Ethernet3
  description: P2P_sflow-tests-leaf2_Ethernet1
  shutdown: false
  mtu: 9214
  ip_address: 10.254.2.4/31
  peer: sflow-tests-leaf2
  peer_interface: Ethernet1
  peer_type: l3leaf
  sflow:
    enable: true
  switchport:
    enabled: false
- name: Ethernet4
  description: P2P_sflow-tests-leaf2_Ethernet2
  shutdown: false
  mtu: 9214
  ip_address: 10.254.2.6/31
  peer: sflow-tests-leaf2
  peer_interface: Ethernet2
  peer_type: l3leaf
  sflow:
    enable: true
  switchport:
    enabled: false
- name: Ethernet5
  description: P2P_sflow-tests-leaf3_Ethernet1
  shutdown: false
  mtu: 9214
  ip_address: 10.254.2.16/31
  peer: sflow-tests-leaf3
  peer_interface: Ethernet1
  peer_type: l3leaf
  sflow:
    enable: true
  switchport:
    enabled: false
- name: Ethernet6
  description: P2P_sflow-tests-leaf3_Ethernet2
  shutdown: false
  mtu: 9214
  ip_address: 10.254.2.18/31
  peer: sflow-tests-leaf3
  peer_interface: Ethernet2
  peer_type: l3leaf
  sflow:
    enable: true
  switchport:
    enabled: false
- name: Ethernet7
  description: P2P_sflow-tests-leaf4_Ethernet1
  shutdown: false
  mtu: 9214
  ip_address: 10.254.2.20/31
  peer: sflow-tests-leaf4
  peer_interface: Ethernet1
  peer_type: l3leaf
  sflow:
    enable: true
  switchport:
    enabled: false
- name: Ethernet8
  description: P2P_sflow-tests-leaf4_Ethernet2
  shutdown: false
  mtu: 9214
  ip_address: 10.254.2.22/31
  peer: sflow-tests-leaf4
  peer_interface: Ethernet2
  peer_type: l3leaf
  sflow:
    enable: true
  switchport:
    enabled: false
- name: Ethernet9
  description: P2P_sflow-tests-spine2_Ethernet9
  shutdown: false
  mtu: 9214
  peer: sflow-tests-spine2
  peer_interface: Ethernet9
  peer_type: spine
  sflow:
    enable: true
  switchport:
    enabled: false
- name: Ethernet10
  description: P2P_sflow-tests-spine2_Ethernet10
  shutdown: false
  mtu: 9214
  peer: sflow-tests-spine2
  peer_interface: Ethernet10
  peer_type: spine
  sflow:
    enable: false
  switchport:
    enabled: false
- name: Ethernet11
  description: P2P_sflow-tests-spine2_Ethernet11
  shutdown: false
  mtu: 9214
  peer: sflow-tests-spine2
  peer_interface: Ethernet11
  peer_type: spine
  sflow:
    enable: true
  switchport:
    enabled: false
- name: Ethernet12
  description: P2P_sflow-tests-spine2_Ethernet12
  shutdown: false
  mtu: 9214
  peer: sflow-tests-spine2
  peer_interface: Ethernet12
  peer_type: spine
  sflow:
    enable: true
  switchport:
    enabled: false
- name: Ethernet13
  description: P2P_sflow-tests-spine2_Ethernet13
  shutdown: false
  mtu: 9214
  peer: sflow-tests-spine2
  peer_interface: Ethernet13
  peer_type: spine
  sflow:
    enable: false
  switchport:
    enabled: false
- name: Ethernet14
  description: P2P_sflow-tests-spine2_Ethernet14
  shutdown: false
  mtu: 9214
  peer: sflow-tests-spine2
  peer_interface: Ethernet14
  peer_type: spine
  sflow:
    enable: true
  switchport:
    enabled: false
hostname: sflow-tests-spine1
ip_routing: true
is_deployed: true
loopback_interfaces:
- name: Loopback0
  description: ROUTER_ID
  shutdown: false
  ip_address: 10.255.0.1/32
management_api_http:
  enable_https: true
  enable_vrfs:
  - name: MGMT
management_interfaces:
- name: Management1
  description: OOB_MANAGEMENT
  shutdown: false
  vrf: MGMT
  ip_address: 192.168.0.11/24
  type: oob
  gateway: 192.168.0.1
metadata:
  platform: vEOS-LAB
prefix_lists:
- name: PL-LOOPBACKS-EVPN-OVERLAY
  sequence_numbers:
  - sequence: 10
    action: permit 10.255.0.0/27 eq 32
route_maps:
- name: RM-CONN-2-BGP
  sequence_numbers:
  - sequence: 10
    type: permit
    match:
    - ip address prefix-list PL-LOOPBACKS-EVPN-OVERLAY
router_bfd:
  multihop:
    interval: 300
    min_rx: 300
    multiplier: 3
router_bgp:
  as: '65200'
  router_id: 10.255.0.1
  maximum_paths:
    paths: 4
    ecmp: 4
  updates:
    wait_install: true
  bgp:
    default:
      ipv4_unicast: false
  peer_groups:
  - name: IPv4-UNDERLAY-PEERS
    type: ipv4
    send_community: all
    maximum_routes: 12000
  - name: EVPN-OVERLAY-PEERS
    type: evpn
    next_hop_unchanged: true
    update_source: Loopback0
    bfd: true
    ebgp_multihop: 3
    send_community: all
    maximum_routes: 0
  neighbors:
  - ip_address: 10.254.2.1
    peer_group: IPv4-UNDERLAY-PEERS
    remote_as: '65101'
    peer: sflow-tests-leaf1
    description: sflow-tests-leaf1_Ethernet1
  - ip_address: 10.254.2.3
    peer_group: IPv4-UNDERLAY-PEERS
    remote_as: '65101'
    peer: sflow-tests-leaf1
    description: sflow-tests-leaf1_Ethernet2
  - ip_address: 10.254.2.5
    peer_group: IPv4-UNDERLAY-PEERS
    remote_as: '65102'
    peer: sflow-tests-leaf2
    description: sflow-tests-leaf2_Ethernet1
  - ip_address: 10.254.2.7
    peer_group: IPv4-UNDERLAY-PEERS
    remote_as: '65102'
    peer: sflow-tests-leaf2
    description: sflow-tests-leaf2_Ethernet2
  - ip_address: 10.254.2.17
    peer_group: IPv4-UNDERLAY-PEERS
    remote_as: '65105'
    peer: sflow-tests-leaf3
    description: sflow-tests-leaf3_Ethernet1
  - ip_address: 10.254.2.19
    peer_group: IPv4-UNDERLAY-PEERS
    remote_as: '65105'
    peer: sflow-tests-leaf3
    description: sflow-tests-leaf3_Ethernet2
  - ip_address: 10.254.2.21
    peer_group: IPv4-UNDERLAY-PEERS
    remote_as: '65105'
    peer: sflow-tests-leaf4
    description: sflow-tests-leaf4_Ethernet1
  - ip_address: 10.254.2.23
    peer_group: IPv4-UNDERLAY-PEERS
    remote_as: '65105'
    peer: sflow-tests-leaf4
    description: sflow-tests-leaf4_Ethernet2
  - ip_address: 10.254.1.1
    peer_group: EVPN-OVERLAY-PEERS
    remote_as: '65101'
    peer: sflow-tests-leaf1
    description: sflow-tests-leaf1_Loopback0
  - ip_address: 10.254.1.2
    peer_group: EVPN-OVERLAY-PEERS
    remote_as: '65102'
    peer: sflow-tests-leaf2
    description: sflow-tests-leaf2_Loopback0
  - ip_address: 10.254.1.5
    peer_group: EVPN-OVERLAY-PEERS
    remote_as: '65105'
    peer: sflow-tests-leaf3
    description: sflow-tests-leaf3_Loopback0
  - ip_address: 10.254.1.6
    peer_group: EVPN-OVERLAY-PEERS
    remote_as: '65105'
    peer: sflow-tests-leaf4
    description: sflow-tests-leaf4_Loopback0
  redistribute:
    connected:
      enabled: true
      route_map: RM-CONN-2-BGP
  address_family_evpn:
    peer_groups:
    - name: EVPN-OVERLAY-PEERS
      activate: true
  address_family_ipv4:
    peer_groups:
    - name: IPv4-UNDERLAY-PEERS
      activate: true
    - name: EVPN-OVERLAY-PEERS
      activate: false
service_routing_protocols_model: multi-agent
sflow:
  vrfs:
  - name: MGMT
    destinations:
    - destination: 10.10.10.10
    - destination: 10.10.10.11
    source_interface: Management1
  - name: sflowvrf
    destinations:
    - destination: 10.10.10.12
      port: 1234
    source_interface: Loopback321
<<<<<<< HEAD
metadata:
  platform: vEOS-LAB
  fabric_name: SFLOW_TESTS
=======
  run: true
spanning_tree:
  mode: none
static_routes:
- vrf: MGMT
  destination_address_prefix: 0.0.0.0/0
  gateway: 192.168.0.1
transceiver_qsfp_default_mode_4x10: true
vlan_internal_order:
  allocation: ascending
  range:
    beginning: 1006
    ending: 1199
vrfs:
- name: MGMT
  ip_routing: false
>>>>>>> 6ac93b3e
<|MERGE_RESOLUTION|>--- conflicted
+++ resolved
@@ -188,6 +188,7 @@
   gateway: 192.168.0.1
 metadata:
   platform: vEOS-LAB
+  fabric_name: SFLOW_TESTS
 prefix_lists:
 - name: PL-LOOPBACKS-EVPN-OVERLAY
   sequence_numbers:
@@ -317,11 +318,6 @@
     - destination: 10.10.10.12
       port: 1234
     source_interface: Loopback321
-<<<<<<< HEAD
-metadata:
-  platform: vEOS-LAB
-  fabric_name: SFLOW_TESTS
-=======
   run: true
 spanning_tree:
   mode: none
@@ -337,5 +333,4 @@
     ending: 1199
 vrfs:
 - name: MGMT
-  ip_routing: false
->>>>>>> 6ac93b3e
+  ip_routing: false