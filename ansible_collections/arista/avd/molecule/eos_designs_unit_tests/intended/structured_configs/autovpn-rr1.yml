--- conflicted
+++ resolved
@@ -89,6 +89,8 @@
   enable_https: true
   enable_vrfs:
   - name: MGMT
+metadata:
+  fabric_name: EOS_DESIGNS_UNIT_TESTS
 platform:
   sfe:
     data_plane_cpu_allocation_max: 2
@@ -292,24 +294,4 @@
       - name: default
         vni: 1
       - name: PROD
-<<<<<<< HEAD
-        vni: 42
-flow_tracking:
-  hardware:
-    trackers:
-    - name: FLOW-TRACKER
-      record_export:
-        on_inactive_timeout: 70000
-        on_interval: 300000
-      exporters:
-      - name: CV-TELEMETRY
-        collector:
-          host: 127.0.0.1
-        local_interface: Loopback0
-        template_interval: 3600000
-    shutdown: false
-metadata:
-  fabric_name: EOS_DESIGNS_UNIT_TESTS
-=======
-        vni: 42
->>>>>>> 6ac93b3e
+        vni: 42