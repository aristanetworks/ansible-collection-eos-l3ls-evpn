--- conflicted
+++ resolved
@@ -12,7 +12,6 @@
   redistribute_routes:
   - source_protocol: connected
     route_map: RM-CONN-2-BGP
-  - source_protocol: attached-host
   peer_groups:
   - name: MLAG-IPv4-UNDERLAY-PEER
     type: ipv4
@@ -66,15 +65,6 @@
     peer: flow-tracking-tests-spine2
     description: flow-tracking-tests-spine2_Loopback0
     remote_as: '65200'
-<<<<<<< HEAD
-  redistribute:
-    connected:
-      enabled: true
-      route_map: RM-CONN-2-BGP
-    attached_host:
-      enabled: true
-=======
->>>>>>> ec81f6cc
   address_family_evpn:
     peer_groups:
     - name: EVPN-OVERLAY-PEERS
@@ -109,6 +99,9 @@
       - 10011:10011
     redistribute_routes:
     - learned
+  redistribute:
+    attached_host:
+      enabled: true
 static_routes:
 - vrf: MGMT
   destination_address_prefix: 0.0.0.0/0
