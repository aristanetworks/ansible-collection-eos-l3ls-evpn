--- conflicted
+++ resolved
@@ -34,6 +34,8 @@
   vrf: MGMT
   ip_address: 10.1.1.2/24
   type: oob
+metadata:
+  fabric_name: EOS_DESIGNS_UNIT_TESTS
 mlag_configuration:
   domain_id: GROUP1
   local_interface: Vlan4094
@@ -60,34 +62,6 @@
 - name: Vlan4094
   description: MLAG
   shutdown: false
-<<<<<<< HEAD
-ethernet_interfaces:
-- name: Ethernet10
-  peer: bgp-from-network-services-1
-  peer_interface: Ethernet10
-  peer_type: mlag_peer
-  description: MLAG_bgp-from-network-services-1_Ethernet10
-  shutdown: false
-  channel_group:
-    id: 10
-    mode: active
-mlag_configuration:
-  domain_id: GROUP1
-  local_interface: Vlan4094
-  peer_address: 10.10.10.0
-  peer_link: Port-Channel10
-  reload_delay_mlag: '300'
-  reload_delay_non_mlag: '330'
-loopback_interfaces:
-- name: Loopback0
-  description: ROUTER_ID
-  shutdown: false
-  ip_address: 192.0.255.2/32
-ip_igmp_snooping:
-  globally_enabled: true
-metadata:
-  fabric_name: EOS_DESIGNS_UNIT_TESTS
-=======
   ip_address: 10.10.10.1/31
   mtu: 9214
   no_autostate: true
@@ -104,5 +78,4 @@
   tenant: system
 vrfs:
 - name: MGMT
-  ip_routing: false
->>>>>>> 6ac93b3e
+  ip_routing: false