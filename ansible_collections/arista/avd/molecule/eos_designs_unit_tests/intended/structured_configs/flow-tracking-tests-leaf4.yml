aaa_root:
  disabled: true
config_end: true
enable_password:
  disabled: true
ethernet_interfaces:
- name: Ethernet21
  description: MLAG_flow-tracking-tests-leaf3_Ethernet21
  shutdown: false
  channel_group:
    id: 21
    mode: active
  peer: flow-tracking-tests-leaf3
  peer_interface: Ethernet21
  peer_type: mlag_peer
- name: Ethernet22
  description: MLAG_flow-tracking-tests-leaf3_Ethernet22
  shutdown: false
  channel_group:
    id: 21
    mode: active
  peer: flow-tracking-tests-leaf3
  peer_interface: Ethernet22
  peer_type: mlag_peer
- name: Ethernet1
  description: P2P_flow-tracking-tests-spine1_Ethernet7
  shutdown: false
  mtu: 9214
  flow_tracker:
    hardware: FLOW-TRACKER
  ip_address: 10.254.2.21/31
  peer: flow-tracking-tests-spine1
  peer_interface: Ethernet7
  peer_type: spine
  switchport:
    enabled: false
- name: Ethernet2
  description: P2P_flow-tracking-tests-spine2_Ethernet8
  shutdown: false
  mtu: 9214
  flow_tracker:
    hardware: FLOW-TRACKER
  ip_address: 10.254.2.23/31
  peer: flow-tracking-tests-spine2
  peer_interface: Ethernet8
  peer_type: spine
  switchport:
    enabled: false
- name: Ethernet31
  description: L2_flow-tracking-tests-l2-leaf1_Ethernet2
  shutdown: false
  channel_group:
    id: 31
    mode: active
  peer: flow-tracking-tests-l2-leaf1
  peer_interface: Ethernet2
  peer_type: l2leaf
- name: Ethernet32
  description: L2_flow-tracking-tests-l2-leaf2_Ethernet2
  shutdown: false
  channel_group:
    id: 32
    mode: active
  peer: flow-tracking-tests-l2-leaf2
  peer_interface: Ethernet2
  peer_type: l2leaf
- name: Ethernet14
  description: SERVER_port-channel-interface-true_PCI2
  shutdown: false
  channel_group:
    id: 14
    mode: 'on'
  peer: port-channel-interface-true
  peer_interface: PCI2
  peer_type: server
- name: Ethernet15
  description: SERVER_port-channel-interface-false_PCI12
  shutdown: false
  channel_group:
    id: 15
    mode: 'on'
  peer: port-channel-interface-false
  peer_interface: PCI12
  peer_type: server
- name: Ethernet16
  description: SERVER_port-channel-interface-no-definition_PCI14
  shutdown: false
  channel_group:
    id: 16
    mode: 'on'
  peer: port-channel-interface-no-definition
  peer_interface: PCI14
  peer_type: server
flow_tracking:
  hardware:
    trackers:
    - name: FLOW-TRACKER
      record_export:
        on_inactive_timeout: 50001
        on_interval: 300332
      exporters:
      - name: ayush_exporter
        collector:
          host: 127.0.0.2
        local_interface: Loopback0
        template_interval: 40002
    - name: FLOW-TRACKER-4
      record_export:
        on_inactive_timeout: 50020
        on_interval: 300321
      exporters:
      - name: ayush_exporter
        collector:
          host: 127.0.2.1
        local_interface: Loopback0
        template_interval: 40020
    shutdown: false
hostname: flow-tracking-tests-leaf4
ip_igmp_snooping:
  globally_enabled: true
ip_routing: true
ip_virtual_router_mac_address: 00:11:22:33:44:55
is_deployed: true
loopback_interfaces:
- name: Loopback0
  description: ROUTER_ID
  shutdown: false
  ip_address: 10.254.1.6/32
- name: Loopback1
  description: VXLAN_TUNNEL_SOURCE
  shutdown: false
  ip_address: 10.254.11.5/32
management_api_http:
  enable_https: true
  enable_vrfs:
  - name: MGMT
management_interfaces:
- name: Management1
  description: OOB_MANAGEMENT
  shutdown: false
  vrf: MGMT
  ip_address: 192.168.0.104/24
  type: oob
  gateway: 192.168.0.1
metadata:
  platform: vEOS-lab
mlag_configuration:
  domain_id: flow-tracking-tests-leaf-mlag
  local_interface: Vlan4094
  peer_address: 10.254.1.72
  peer_link: Port-Channel21
  reload_delay_mlag: '300'
  reload_delay_non_mlag: '330'
port_channel_interfaces:
- name: Port-Channel21
  description: MLAG_flow-tracking-tests-leaf3_Port-Channel21
  shutdown: false
  flow_tracker:
    hardware: FLOW-TRACKER
  switchport:
    enabled: true
    mode: trunk
    trunk:
      groups:
      - MLAG
- name: Port-Channel31
  description: L2_flow-tracking-tests-l2-leaf1_Port-Channel1
  shutdown: false
  mlag: 31
  switchport:
    enabled: true
    mode: trunk
    trunk:
      allowed_vlan: 11,4092
- name: Port-Channel32
  description: L2_flow-tracking-tests-l2-leaf2_Port-Channel1
  shutdown: false
  mlag: 32
  switchport:
    enabled: true
    mode: trunk
    trunk:
      allowed_vlan: 11,4092
- name: Port-Channel14
  description: SERVER_port-channel-interface-true
  shutdown: false
  mlag: 14
  spanning_tree_portfast: edge
  flow_tracker:
    hardware: FLOW-TRACKER-4
  switchport:
    enabled: true
    mode: access
    access_vlan: 11
- name: Port-Channel15
  description: SERVER_port-channel-interface-false
  shutdown: false
  mlag: 15
  spanning_tree_portfast: edge
  flow_tracker:
    hardware: FLOW-TRACKER
  switchport:
    enabled: true
    mode: access
    access_vlan: 11
- name: Port-Channel16
  description: SERVER_port-channel-interface-no-definition
  shutdown: false
  mlag: 16
  spanning_tree_portfast: edge
  switchport:
    enabled: true
    mode: access
    access_vlan: 11
prefix_lists:
- name: PL-LOOPBACKS-EVPN-OVERLAY
  sequence_numbers:
  - sequence: 10
    action: permit 10.254.1.0/27 eq 32
  - sequence: 20
    action: permit 10.254.11.0/27 eq 32
- name: PL-MLAG-PEER-VRFS
  sequence_numbers:
  - sequence: 10
    action: permit 10.254.1.104/31
- name: PL-L2LEAF-INBAND-MGMT
  sequence_numbers:
  - sequence: 10
    action: permit 10.254.254.0/24
route_maps:
- name: RM-MLAG-PEER-IN
  sequence_numbers:
  - sequence: 10
    type: permit
    description: Make routes learned over MLAG Peer-link less preferred on spines to ensure optimal routing
    set:
    - origin incomplete
- name: RM-CONN-2-BGP
  sequence_numbers:
  - sequence: 10
    type: permit
    match:
    - ip address prefix-list PL-LOOPBACKS-EVPN-OVERLAY
  - sequence: 20
    type: permit
    match:
    - ip address prefix-list PL-L2LEAF-INBAND-MGMT
- name: RM-CONN-2-BGP-VRFS
  sequence_numbers:
  - sequence: 10
    type: deny
    match:
    - ip address prefix-list PL-MLAG-PEER-VRFS
  - sequence: 20
    type: permit
router_bfd:
  multihop:
    interval: 300
    min_rx: 300
    multiplier: 3
router_bgp:
  as: '65105'
  router_id: 10.254.1.6
  maximum_paths:
    paths: 4
    ecmp: 4
  bgp:
    default:
      ipv4_unicast: false
  peer_groups:
  - name: MLAG-IPv4-UNDERLAY-PEER
    type: ipv4
    remote_as: '65105'
    description: flow-tracking-tests-leaf3
    next_hop_self: true
    send_community: all
    maximum_routes: 12000
    route_map_in: RM-MLAG-PEER-IN
  - name: IPv4-UNDERLAY-PEERS
    type: ipv4
    send_community: all
    maximum_routes: 12000
  - name: EVPN-OVERLAY-PEERS
    type: evpn
    update_source: Loopback0
    bfd: true
    ebgp_multihop: 3
    send_community: all
    maximum_routes: 0
  neighbors:
  - ip_address: 10.254.1.104
    peer_group: MLAG-IPv4-UNDERLAY-PEER
    peer: flow-tracking-tests-leaf3
    description: flow-tracking-tests-leaf3_Vlan4093
  - ip_address: 10.254.2.20
    peer_group: IPv4-UNDERLAY-PEERS
    remote_as: '65200'
    peer: flow-tracking-tests-spine1
    description: flow-tracking-tests-spine1_Ethernet7
  - ip_address: 10.254.2.22
    peer_group: IPv4-UNDERLAY-PEERS
    remote_as: '65200'
    peer: flow-tracking-tests-spine2
    description: flow-tracking-tests-spine2_Ethernet8
  - ip_address: 10.255.0.1
    peer_group: EVPN-OVERLAY-PEERS
    remote_as: '65200'
    peer: flow-tracking-tests-spine1
    description: flow-tracking-tests-spine1_Loopback0
  - ip_address: 10.255.0.2
    peer_group: EVPN-OVERLAY-PEERS
    remote_as: '65200'
    peer: flow-tracking-tests-spine2
    description: flow-tracking-tests-spine2_Loopback0
  redistribute:
    attached_host:
      enabled: true
    connected:
      enabled: true
      route_map: RM-CONN-2-BGP
  vlans:
  - id: 11
    tenant: FLOW_TRACKING
    rd: 10.254.1.6:10011
    route_targets:
      both:
      - 10011:10011
    redistribute_routes:
    - learned
  address_family_evpn:
    peer_groups:
    - name: EVPN-OVERLAY-PEERS
      activate: true
  address_family_ipv4:
    peer_groups:
    - name: MLAG-IPv4-UNDERLAY-PEER
      activate: true
    - name: IPv4-UNDERLAY-PEERS
      activate: true
    - name: EVPN-OVERLAY-PEERS
      activate: false
  vrfs:
  - name: VRF1
    rd: 10.254.1.6:1
    route_targets:
      import:
      - address_family: evpn
        route_targets:
        - '1:1'
      export:
      - address_family: evpn
        route_targets:
        - '1:1'
    router_id: 10.254.1.6
    neighbors:
    - ip_address: 10.254.1.104
      peer_group: MLAG-IPv4-UNDERLAY-PEER
      description: flow-tracking-tests-leaf3_Vlan3000
    redistribute:
      connected:
        enabled: true
        route_map: RM-CONN-2-BGP-VRFS
service_routing_protocols_model: multi-agent
spanning_tree:
  mode: mstp
  mst_instances:
  - id: '0'
    priority: 4096
  no_spanning_tree_vlan: 4093-4094
static_routes:
- vrf: MGMT
  destination_address_prefix: 0.0.0.0/0
  gateway: 192.168.0.1
transceiver_qsfp_default_mode_4x10: true
vlan_interfaces:
- name: Vlan4093
  description: MLAG_L3
  shutdown: false
  ip_address: 10.254.1.105/31
  mtu: 9214
- name: Vlan4094
  description: MLAG
  shutdown: false
  ip_address: 10.254.1.73/31
  mtu: 9214
  no_autostate: true
- name: Vlan11
  description: VLAN11
  shutdown: false
  vrf: VRF1
  tenant: FLOW_TRACKING
- name: Vlan3000
  description: MLAG_L3_VRF_VRF1
  shutdown: false
  vrf: VRF1
  ip_address: 10.254.1.105/31
  mtu: 9214
  tenant: FLOW_TRACKING
  type: underlay_peering
- name: Vlan4092
  description: Inband Management
  shutdown: false
  ip_address: 10.254.254.3/24
  ip_virtual_router_addresses:
  - 10.254.254.1
  mtu: 1500
  ip_attached_host_route_export:
    enabled: true
    distance: 19
vlan_internal_order:
  allocation: ascending
  range:
    beginning: 1006
    ending: 1199
vlans:
- id: 4093
  name: MLAG_L3
  trunk_groups:
  - MLAG
  tenant: system
- id: 4094
  name: MLAG
  trunk_groups:
  - MLAG
  tenant: system
- id: 11
  name: VLAN11
  tenant: FLOW_TRACKING
- id: 3000
  name: MLAG_L3_VRF_VRF1
  trunk_groups:
  - MLAG
  tenant: FLOW_TRACKING
- id: 4092
  name: INBAND_MGMT
  tenant: system
vrfs:
- name: MGMT
  ip_routing: false
- name: VRF1
  ip_routing: true
  tenant: FLOW_TRACKING
vxlan_interface:
  vxlan1:
    description: flow-tracking-tests-leaf4_VTEP
    vxlan:
      source_interface: Loopback1
      udp_port: 4789
      virtual_router_encapsulation_mac_address: mlag-system-id
      vlans:
      - id: 11
        vni: 10011
      vrfs:
      - name: VRF1
<<<<<<< HEAD
        vni: 1
flow_tracking:
  hardware:
    trackers:
    - name: FLOW-TRACKER
      record_export:
        on_inactive_timeout: 50001
        on_interval: 300332
      exporters:
      - name: ayush_exporter
        collector:
          host: 127.0.0.2
        local_interface: Loopback0
        template_interval: 40002
    - name: FLOW-TRACKER-4
      record_export:
        on_inactive_timeout: 50020
        on_interval: 300321
      exporters:
      - name: ayush_exporter
        collector:
          host: 127.0.2.1
        local_interface: Loopback0
        template_interval: 40020
    shutdown: false
metadata:
  platform: vEOS-lab
  fabric_name: FLOW_TRACKING_TESTS
=======
        vni: 1
>>>>>>> 6ac93b3e
<|MERGE_RESOLUTION|>--- conflicted
+++ resolved
@@ -144,6 +144,7 @@
   gateway: 192.168.0.1
 metadata:
   platform: vEOS-lab
+  fabric_name: FLOW_TRACKING_TESTS
 mlag_configuration:
   domain_id: flow-tracking-tests-leaf-mlag
   local_interface: Vlan4094
@@ -452,35 +453,4 @@
         vni: 10011
       vrfs:
       - name: VRF1
-<<<<<<< HEAD
-        vni: 1
-flow_tracking:
-  hardware:
-    trackers:
-    - name: FLOW-TRACKER
-      record_export:
-        on_inactive_timeout: 50001
-        on_interval: 300332
-      exporters:
-      - name: ayush_exporter
-        collector:
-          host: 127.0.0.2
-        local_interface: Loopback0
-        template_interval: 40002
-    - name: FLOW-TRACKER-4
-      record_export:
-        on_inactive_timeout: 50020
-        on_interval: 300321
-      exporters:
-      - name: ayush_exporter
-        collector:
-          host: 127.0.2.1
-        local_interface: Loopback0
-        template_interval: 40020
-    shutdown: false
-metadata:
-  platform: vEOS-lab
-  fabric_name: FLOW_TRACKING_TESTS
-=======
-        vni: 1
->>>>>>> 6ac93b3e
+        vni: 1