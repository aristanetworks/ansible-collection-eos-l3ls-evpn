aaa_root:
  disabled: true
config_end: true
enable_password:
  disabled: true
ethernet_interfaces:
- name: Ethernet1
  description: P2P_EVPN-MULTICAST-SPINE1_Ethernet3
  shutdown: false
  mtu: 9214
  ip_address: 172.31.255.5/31
  pim:
    ipv4:
      sparse_mode: true
  peer: EVPN-MULTICAST-SPINE1
  peer_interface: Ethernet3
  peer_type: spine
  switchport:
    enabled: false
hostname: EVPN-MULTICAST-L3LEAF2A
ip_igmp_snooping:
  globally_enabled: true
  vlans:
  - id: 110
    querier:
      enabled: true
      address: 192.168.255.5
    fast_leave: true
  - id: 111
    querier:
      enabled: true
      address: 192.168.255.5
    fast_leave: true
  - id: 210
    querier:
      enabled: true
      address: 192.168.255.5
    fast_leave: true
  - id: 257
    querier:
      enabled: true
      address: 192.168.255.5
    fast_leave: true
  - id: 4092
    querier:
      enabled: true
      address: 192.168.255.5
    fast_leave: true
  - id: 1
    querier:
      enabled: true
      address: 1.1.1.1
      version: 3
    fast_leave: true
  - id: 2
    querier:
      enabled: true
      address: 1.1.1.1
      version: 3
  - id: 3
    querier:
      enabled: true
      address: 2.2.2.2
      version: 1
  - id: 8
    querier:
      enabled: true
      address: 1.1.1.1
      version: 3
  - id: 9
    querier:
      enabled: true
      address: 2.2.2.2
      version: 1
  - id: 136
    querier:
      enabled: true
      address: 192.168.255.5
  - id: 137
    querier:
      enabled: true
      address: 192.168.255.5
  - id: 230
    querier:
      enabled: true
      address: 192.168.255.5
  - id: 252
    querier:
      enabled: true
      address: 192.168.255.5
    fast_leave: true
ip_routing: true
ip_virtual_router_mac_address: 00:dc:00:00:00:0a
is_deployed: true
loopback_interfaces:
- name: Loopback0
  description: ROUTER_ID
  shutdown: false
  ip_address: 192.168.255.5/32
- name: Loopback1
  description: VXLAN_TUNNEL_SOURCE
  shutdown: false
  ip_address: 192.168.254.5/32
- name: Loopback33
  description: DIAG_VRF_TEN_C_L3_MULTICAST_DISABLED_330_331
  shutdown: false
  vrf: TEN_C_L3_MULTICAST_DISABLED_330_331
  ip_address: 10.255.3.5/32
- name: Loopback31
  description: DIAG_VRF_TEN_C_L3_MULTICAST_ENABLED_130_131
  shutdown: false
  vrf: TEN_C_L3_MULTICAST_ENABLED_130_131
  ip_address: 10.255.1.5/32
- name: Loopback32
  description: DIAG_VRF_TEN_C_L3_MULTICAST_ENABLED_230_DISABLED_231
  shutdown: false
  vrf: TEN_C_L3_MULTICAST_ENABLED_230_DISABLED_231
  ip_address: 10.255.2.5/32
- name: Loopback42
  description: DIAG_VRF_TEN_D_L3_MULTICAST_DISABLED_240_241
  shutdown: false
  vrf: TEN_D_L3_MULTICAST_DISABLED_240_241
  ip_address: 10.255.42.5/32
- name: Loopback41
  description: DIAG_VRF_TEN_D_L3_MULTICAST_ENABLED_140_DISABLED_141
  shutdown: false
  vrf: TEN_D_L3_MULTICAST_ENABLED_140_DISABLED_141
  ip_address: 10.255.41.5/32
- name: Loopback55
  description: DIAG_VRF_TEN_E_L3_MULTICAST_ENABLED_PEG_OVERRIDE
  shutdown: false
  vrf: TEN_E_L3_MULTICAST_ENABLED_PEG_OVERRIDE
  ip_address: 10.255.55.5/32
- name: Loopback60
  description: DIAG_VRF_TEN_E_L3_MULTICAST_EVPN_PEG_RP_NODES
  shutdown: false
  vrf: TEN_E_L3_MULTICAST_EVPN_PEG_RP_NODES
  ip_address: 10.255.60.5/32
- name: Loopback52
  description: DIAG_VRF_TEN_E_L3_MULTICAST_TRANSIT
  shutdown: false
  vrf: TEN_E_L3_MULTICAST_TRANSIT
  ip_address: 10.255.52.5/32
- name: Loopback51
  description: DIAG_VRF_TEN_E_PEG_L3_MULTICAST_ENABLED
  shutdown: false
  vrf: TEN_E_PEG_L3_MULTICAST_ENABLED
  ip_address: 10.255.51.5/32
management_api_http:
  enable_https: true
  enable_vrfs:
  - name: MGMT
management_interfaces:
- name: Management1
  description: OOB_MANAGEMENT
  shutdown: false
  vrf: MGMT
  ip_address: 192.168.200.107/24
  type: oob
  gateway: 192.168.200.1
metadata:
  platform: 7050X3
platform:
  trident:
    forwarding_table_partition: flexible exact-match 16384 l2-shared 98304 l3-shared 131072
prefix_lists:
- name: PL-LOOPBACKS-EVPN-OVERLAY
  sequence_numbers:
  - sequence: 10
    action: permit 192.168.255.0/24 eq 32
  - sequence: 20
    action: permit 192.168.254.0/24 eq 32
route_maps:
- name: RM-CONN-2-BGP
  sequence_numbers:
  - sequence: 10
    type: permit
    match:
    - ip address prefix-list PL-LOOPBACKS-EVPN-OVERLAY
router_bfd:
  multihop:
    interval: 300
    min_rx: 300
    multiplier: 3
router_bgp:
  as: '65103'
  router_id: 192.168.255.5
  maximum_paths:
    paths: 4
    ecmp: 4
  updates:
    wait_install: true
  bgp:
    default:
      ipv4_unicast: false
  peer_groups:
  - name: IPv4-UNDERLAY-PEERS
    type: ipv4
    send_community: all
    maximum_routes: 12000
  - name: EVPN-OVERLAY-PEERS
    type: evpn
    update_source: Loopback0
    bfd: true
    ebgp_multihop: 3
    send_community: all
    maximum_routes: 0
  neighbors:
  - ip_address: 172.31.255.4
    peer_group: IPv4-UNDERLAY-PEERS
    remote_as: '65001'
    peer: EVPN-MULTICAST-SPINE1
    description: EVPN-MULTICAST-SPINE1_Ethernet3
  - ip_address: 192.168.255.1
    peer_group: EVPN-OVERLAY-PEERS
    remote_as: '65001'
    peer: EVPN-MULTICAST-SPINE1
    description: EVPN-MULTICAST-SPINE1_Loopback0
  redistribute:
    connected:
      enabled: true
      route_map: RM-CONN-2-BGP
  vlans:
  - id: 310
    tenant: Tenant_A
    rd: 192.168.255.5:10310
    route_targets:
      both:
      - 10310:10310
    redistribute_routes:
    - learned
  - id: 311
    tenant: Tenant_A
    rd: 192.168.255.5:10311
    route_targets:
      both:
      - 10311:10311
    redistribute_routes:
    - learned
  - id: 110
    tenant: Tenant_A
    rd: 192.168.255.5:10110
    route_targets:
      both:
      - 10110:10110
    redistribute_routes:
    - learned
    - igmp
  - id: 111
    tenant: Tenant_A
    rd: 192.168.255.5:10111
    route_targets:
      both:
      - 10111:10111
    redistribute_routes:
    - learned
    - igmp
  - id: 210
    tenant: Tenant_A
    rd: 192.168.255.5:10210
    route_targets:
      both:
      - 10210:10210
    redistribute_routes:
    - learned
    - igmp
  - id: 211
    tenant: Tenant_A
    rd: 192.168.255.5:10211
    route_targets:
      both:
      - 10211:10211
    redistribute_routes:
    - learned
  - id: 256
    tenant: Tenant_A
    rd: 192.168.255.5:10256
    route_targets:
      both:
      - 10256:10256
    redistribute_routes:
    - learned
  - id: 257
    tenant: Tenant_A
    rd: 192.168.255.5:10257
    route_targets:
      both:
      - 10257:10257
    redistribute_routes:
    - learned
    - igmp
  - id: 4092
    tenant: Tenant_A
    rd: 192.168.255.5:14092
    route_targets:
      both:
      - 14092:14092
    redistribute_routes:
    - learned
    - igmp
  - id: 5
    tenant: Tenant_B
    rd: 192.168.255.5:10005
    route_targets:
      both:
      - 10005:10005
    redistribute_routes:
    - learned
  - id: 6
    tenant: Tenant_B
    rd: 192.168.255.5:10006
    route_targets:
      both:
      - 10006:10006
    redistribute_routes:
    - learned
  - id: 1
    tenant: Tenant_B
    rd: 192.168.255.5:10001
    route_targets:
      both:
      - 10001:10001
    redistribute_routes:
    - learned
    - igmp
  - id: 2
    tenant: Tenant_B
    rd: 192.168.255.5:10002
    route_targets:
      both:
      - 10002:10002
    redistribute_routes:
    - learned
    - igmp
  - id: 3
    tenant: Tenant_B
    rd: 192.168.255.5:10003
    route_targets:
      both:
      - 10003:10003
    redistribute_routes:
    - learned
    - igmp
  - id: 4
    tenant: Tenant_B
    rd: 192.168.255.5:10004
    route_targets:
      both:
      - 10004:10004
    redistribute_routes:
    - learned
  - id: 7
    tenant: Tenant_B
    rd: 192.168.255.5:10007
    route_targets:
      both:
      - 10007:10007
    redistribute_routes:
    - learned
  - id: 8
    tenant: Tenant_B
    rd: 192.168.255.5:10008
    route_targets:
      both:
      - 10008:10008
    redistribute_routes:
    - learned
    - igmp
  - id: 9
    tenant: Tenant_B
    rd: 192.168.255.5:10009
    route_targets:
      both:
      - 10009:10009
    redistribute_routes:
    - learned
    - igmp
  - id: 330
    tenant: Tenant_C
    rd: 192.168.255.5:10330
    route_targets:
      both:
      - 10330:10330
    redistribute_routes:
    - learned
  - id: 331
    tenant: Tenant_C
    rd: 192.168.255.5:10331
    route_targets:
      both:
      - 10331:10331
    redistribute_routes:
    - learned
  - id: 130
    tenant: Tenant_C
    rd: 192.168.255.5:10130
    route_targets:
      both:
      - 10130:10130
    redistribute_routes:
    - learned
  - id: 131
    tenant: Tenant_C
    rd: 192.168.255.5:10131
    route_targets:
      both:
      - 10131:10131
    redistribute_routes:
    - learned
  - id: 136
    tenant: Tenant_C
    rd: 192.168.255.5:10136
    route_targets:
      both:
      - 10136:10136
    redistribute_routes:
    - learned
    - igmp
  - id: 137
    tenant: Tenant_C
    rd: 192.168.255.5:10137
    route_targets:
      both:
      - 10137:10137
    redistribute_routes:
    - learned
  - id: 230
    tenant: Tenant_C
    rd: 192.168.255.5:10230
    route_targets:
      both:
      - 10230:10230
    redistribute_routes:
    - learned
  - id: 231
    tenant: Tenant_C
    rd: 192.168.255.5:10231
    route_targets:
      both:
      - 10231:10231
    redistribute_routes:
    - learned
  - id: 240
    tenant: Tenant_D
    rd: 192.168.255.5:10240
    route_targets:
      both:
      - 10240:10240
    redistribute_routes:
    - learned
  - id: 241
    tenant: Tenant_D
    rd: 192.168.255.5:10241
    route_targets:
      both:
      - 10241:10241
    redistribute_routes:
    - learned
  - id: 140
    tenant: Tenant_D
    rd: 192.168.255.5:10140
    route_targets:
      both:
      - 10140:10140
    redistribute_routes:
    - learned
  - id: 141
    tenant: Tenant_D
    rd: 192.168.255.5:10141
    route_targets:
      both:
      - 10141:10141
    redistribute_routes:
    - learned
  - id: 550
    tenant: Tenant_E
    rd: 192.168.255.5:10550
    route_targets:
      both:
      - 10550:10550
    redistribute_routes:
    - learned
  - id: 260
    tenant: Tenant_E
    rd: 192.168.255.5:10260
    route_targets:
      both:
      - 10260:10260
    redistribute_routes:
    - learned
  - id: 250
    tenant: Tenant_E
    rd: 192.168.255.5:10250
    route_targets:
      both:
      - 10250:10250
    redistribute_routes:
    - learned
  - id: 150
    tenant: Tenant_E
    rd: 192.168.255.5:10150
    route_targets:
      both:
      - 10150:10150
    redistribute_routes:
    - learned
  - id: 251
    tenant: Tenant_F
    rd: 192.168.255.5:10251
    route_targets:
      both:
      - 10251:10251
    redistribute_routes:
    - learned
  - id: 252
    tenant: Tenant_F
    rd: 192.168.255.5:10252
    route_targets:
      both:
      - 10252:10252
    redistribute_routes:
    - learned
    - igmp
  address_family_evpn:
    peer_groups:
    - name: EVPN-OVERLAY-PEERS
      activate: true
  address_family_ipv4:
    peer_groups:
    - name: IPv4-UNDERLAY-PEERS
      activate: true
    - name: EVPN-OVERLAY-PEERS
      activate: false
  vrfs:
  - name: MULTICAST_DISABLED_310_311
    rd: 192.168.255.5:13
    route_targets:
      import:
      - address_family: evpn
        route_targets:
        - '13:13'
      export:
      - address_family: evpn
        route_targets:
        - '13:13'
    router_id: 192.168.255.5
    redistribute:
      connected:
        enabled: true
  - name: MULTICAST_ENABLED_110_111
    rd: 192.168.255.5:11
    route_targets:
      import:
      - address_family: evpn
        route_targets:
        - '11:11'
      export:
      - address_family: evpn
        route_targets:
        - '11:11'
    router_id: 192.168.255.5
    redistribute:
      connected:
        enabled: true
  - name: MULTICAST_ENABLED_210_DISABLED_211
    rd: 192.168.255.5:12
    route_targets:
      import:
      - address_family: evpn
        route_targets:
        - '12:12'
      export:
      - address_family: evpn
        route_targets:
        - '12:12'
    router_id: 192.168.255.5
    redistribute:
      connected:
        enabled: true
  - name: MULTICAST_DISABLED_5_6
    rd: 192.168.255.5:23
    route_targets:
      import:
      - address_family: evpn
        route_targets:
        - '23:23'
      export:
      - address_family: evpn
        route_targets:
        - '23:23'
    router_id: 192.168.255.5
    redistribute:
      connected:
        enabled: true
  - name: MULTICAST_ENABLED_1_2
    rd: 192.168.255.5:21
    route_targets:
      import:
      - address_family: evpn
        route_targets:
        - '21:21'
      export:
      - address_family: evpn
        route_targets:
        - '21:21'
    router_id: 192.168.255.5
    redistribute:
      connected:
        enabled: true
  - name: MULTICAST_ENABLED_3_DISABLED_4
    rd: 192.168.255.5:22
    route_targets:
      import:
      - address_family: evpn
        route_targets:
        - '22:22'
      export:
      - address_family: evpn
        route_targets:
        - '22:22'
    router_id: 192.168.255.5
    redistribute:
      connected:
        enabled: true
  - name: TEN_C_L3_MULTICAST_DISABLED_330_331
    rd: 192.168.255.5:33
    evpn_multicast: false
    route_targets:
      import:
      - address_family: evpn
        route_targets:
        - '33:33'
      export:
      - address_family: evpn
        route_targets:
        - '33:33'
    router_id: 192.168.255.5
    redistribute:
      connected:
        enabled: true
  - name: TEN_C_L3_MULTICAST_ENABLED_130_131
    rd: 192.168.255.5:66
    evpn_multicast: true
    route_targets:
      import:
      - address_family: evpn
        route_targets:
        - 66:66
      export:
      - address_family: evpn
        route_targets:
        - 66:66
    router_id: 192.168.255.5
    redistribute:
      connected:
        enabled: true
  - name: TEN_C_L3_MULTICAST_ENABLED_230_DISABLED_231
    rd: 192.168.255.5:32
    evpn_multicast: true
    route_targets:
      import:
      - address_family: evpn
        route_targets:
        - '32:32'
      export:
      - address_family: evpn
        route_targets:
        - '32:32'
    router_id: 192.168.255.5
    redistribute:
      connected:
        enabled: true
  - name: TEN_D_L3_MULTICAST_DISABLED_240_241
    rd: 192.168.255.5:42
    evpn_multicast: false
    route_targets:
      import:
      - address_family: evpn
        route_targets:
        - '42:42'
      export:
      - address_family: evpn
        route_targets:
        - '42:42'
    router_id: 192.168.255.5
    redistribute:
      connected:
        enabled: true
  - name: TEN_D_L3_MULTICAST_ENABLED_140_DISABLED_141
    rd: 192.168.255.5:41
    evpn_multicast: true
    route_targets:
      import:
      - address_family: evpn
        route_targets:
        - '41:41'
      export:
      - address_family: evpn
        route_targets:
        - '41:41'
    router_id: 192.168.255.5
    redistribute:
      connected:
        enabled: true
  - name: TEN_E_L3_MULTICAST_ENABLED_PEG_OVERRIDE
    rd: 192.168.255.5:55
    evpn_multicast: true
    route_targets:
      import:
      - address_family: evpn
        route_targets:
        - '55:55'
      export:
      - address_family: evpn
        route_targets:
        - '55:55'
    router_id: 192.168.255.5
    redistribute:
      connected:
        enabled: true
  - name: TEN_E_L3_MULTICAST_EVPN_PEG_RP_NODES
    rd: 192.168.255.5:60
    evpn_multicast: true
    route_targets:
      import:
      - address_family: evpn
        route_targets:
        - 60:60
      export:
      - address_family: evpn
        route_targets:
        - 60:60
    router_id: 192.168.255.5
    redistribute:
      connected:
        enabled: true
  - name: TEN_E_L3_MULTICAST_TRANSIT
    rd: 192.168.255.5:52
    evpn_multicast: true
    route_targets:
      import:
      - address_family: evpn
        route_targets:
        - '52:52'
      export:
      - address_family: evpn
        route_targets:
        - '52:52'
    router_id: 192.168.255.5
    redistribute:
      connected:
        enabled: true
  - name: TEN_E_PEG_L3_MULTICAST_ENABLED
    rd: 192.168.255.5:51
    evpn_multicast: true
    route_targets:
      import:
      - address_family: evpn
        route_targets:
        - '51:51'
      export:
      - address_family: evpn
        route_targets:
        - '51:51'
    router_id: 192.168.255.5
    redistribute:
      connected:
        enabled: true
router_multicast:
  ipv4:
    routing: true
    software_forwarding: sfe
  vrfs:
  - name: TEN_C_L3_MULTICAST_ENABLED_130_131
    ipv4:
      routing: true
  - name: TEN_C_L3_MULTICAST_ENABLED_230_DISABLED_231
    ipv4:
      routing: true
  - name: TEN_D_L3_MULTICAST_ENABLED_140_DISABLED_141
    ipv4:
      routing: true
  - name: TEN_E_L3_MULTICAST_ENABLED_PEG_OVERRIDE
    ipv4:
      routing: true
  - name: TEN_E_L3_MULTICAST_EVPN_PEG_RP_NODES
    ipv4:
      routing: true
  - name: TEN_E_L3_MULTICAST_TRANSIT
    ipv4:
      routing: true
  - name: TEN_E_PEG_L3_MULTICAST_ENABLED
    ipv4:
      routing: true
router_pim_sparse_mode:
  vrfs:
  - name: TEN_E_L3_MULTICAST_ENABLED_PEG_OVERRIDE
    ipv4:
      rp_addresses:
      - address: 10.20.20.20
        groups:
        - 232.0.0.0/21
      - address: 10.40.40.40
  - name: TEN_E_PEG_L3_MULTICAST_ENABLED
    ipv4:
      rp_addresses:
      - address: 10.1.50.100
        groups:
        - 232.0.112.0/21
      - address: 10.1.50.150
        access_lists:
        - RPS_ACL_VRF_Tenant_E_2
service_routing_protocols_model: multi-agent
standard_access_lists:
- name: RPS_ACL_VRF_Tenant_E_2
  sequence_numbers:
  - sequence: 10
    action: permit 232.0.136.0/21
static_routes:
- vrf: MGMT
  destination_address_prefix: 0.0.0.0/0
  gateway: 192.168.200.1
transceiver_qsfp_default_mode_4x10: true
virtual_source_nat_vrfs:
- name: TEN_C_L3_MULTICAST_DISABLED_330_331
  ip_address: 10.255.3.5
- name: TEN_C_L3_MULTICAST_ENABLED_130_131
  ip_address: 10.255.1.5
- name: TEN_C_L3_MULTICAST_ENABLED_230_DISABLED_231
  ip_address: 10.255.2.5
- name: TEN_D_L3_MULTICAST_DISABLED_240_241
  ip_address: 10.255.42.5
- name: TEN_D_L3_MULTICAST_ENABLED_140_DISABLED_141
  ip_address: 10.255.41.5
- name: TEN_E_L3_MULTICAST_ENABLED_PEG_OVERRIDE
  ip_address: 10.255.55.5
- name: TEN_E_L3_MULTICAST_EVPN_PEG_RP_NODES
  ip_address: 10.255.60.5
- name: TEN_E_L3_MULTICAST_TRANSIT
  ip_address: 10.255.52.5
- name: TEN_E_PEG_L3_MULTICAST_ENABLED
  ip_address: 10.255.51.5
vlan_interfaces:
- name: Vlan310
  description: MULTICAST_DISABLED_310
  shutdown: false
  vrf: MULTICAST_DISABLED_310_311
  ip_address_virtual: 10.3.10.1/24
  tenant: Tenant_A
  tags:
  - test_l3
- name: Vlan311
  description: MULTICAST_DISABLED_311
  shutdown: false
  vrf: MULTICAST_DISABLED_310_311
  ip_address_virtual: 10.3.11.1/24
  tenant: Tenant_A
  tags:
  - test_l3
- name: Vlan110
  description: MULTICAST_ENABLED_110
  shutdown: false
  vrf: MULTICAST_ENABLED_110_111
  ip_address_virtual: 10.1.10.1/24
  tenant: Tenant_A
  tags:
  - test_l3
- name: Vlan111
  description: MULTICAST_ENABLED_111
  shutdown: false
  vrf: MULTICAST_ENABLED_110_111
  ip_address_virtual: 10.1.11.1/24
  tenant: Tenant_A
  tags:
  - test_l3
- name: Vlan210
  description: MULTICAST_ENABLED_210
  shutdown: false
  vrf: MULTICAST_ENABLED_210_DISABLED_211
  ip_address_virtual: 10.2.10.1/24
  tenant: Tenant_A
  tags:
  - test_l3
- name: Vlan211
  description: MULTICAST_DISABLED_211
  shutdown: false
  vrf: MULTICAST_ENABLED_210_DISABLED_211
  ip_address_virtual: 10.2.11.1/24
  tenant: Tenant_A
  tags:
  - test_l3
- name: Vlan5
  description: MULTICAST_DISABLED_5
  shutdown: false
  vrf: MULTICAST_DISABLED_5_6
  ip_address_virtual: 10.0.5.1/24
  tenant: Tenant_B
  tags:
  - test_l3
- name: Vlan6
  description: MULTICAST_DISABLED_6
  shutdown: false
  vrf: MULTICAST_DISABLED_5_6
  ip_address_virtual: 10.0.6.1/24
  tenant: Tenant_B
  tags:
  - test_l3
- name: Vlan1
  description: MULTICAST_ENABLED_1
  shutdown: false
  vrf: MULTICAST_ENABLED_1_2
  ip_address_virtual: 10.0.1.1/24
  tenant: Tenant_B
  tags:
  - test_l3
- name: Vlan2
  description: MULTICAST_ENABLED_2
  shutdown: false
  vrf: MULTICAST_ENABLED_1_2
  ip_address_virtual: 10.0.2.1/24
  tenant: Tenant_B
  tags:
  - test_l3
- name: Vlan3
  description: MULTICAST_ENABLED_3
  shutdown: false
  vrf: MULTICAST_ENABLED_3_DISABLED_4
  ip_address_virtual: 10.0.3.1/24
  tenant: Tenant_B
  tags:
  - test_l3
- name: Vlan4
  description: MULTICAST_DISABLED_4
  shutdown: false
  vrf: MULTICAST_ENABLED_3_DISABLED_4
  ip_address_virtual: 10.0.4.1/24
  tenant: Tenant_B
  tags:
  - test_l3
- name: Vlan330
  description: L3_MULTICAST_DISABLED_330
  shutdown: false
  vrf: TEN_C_L3_MULTICAST_DISABLED_330_331
  ip_address_virtual: 10.3.33.1/24
  tenant: Tenant_C
  tags:
  - test_l3
- name: Vlan331
  description: L3_MULTICAST_DISABLED_331
  shutdown: false
  vrf: TEN_C_L3_MULTICAST_DISABLED_330_331
  ip_address_virtual: 10.3.34.1/24
  tenant: Tenant_C
  tags:
  - test_l3
- name: Vlan130
  description: L3_MULTICAST_ENABLED_130
  shutdown: false
  vrf: TEN_C_L3_MULTICAST_ENABLED_130_131
  ip_address_virtual: 10.1.13.1/24
  ip_igmp: true
  pim:
    ipv4:
      local_interface: Loopback31
  tenant: Tenant_C
  tags:
  - test_l3
- name: Vlan131
  description: L3_MULTICAST_ENABLED_131
  shutdown: false
  vrf: TEN_C_L3_MULTICAST_ENABLED_130_131
  ip_address: 10.1.14.4/24
  ip_virtual_router_addresses:
  - 10.1.14.1
  ip_igmp: true
  tenant: Tenant_C
  tags:
  - test_l3
- name: Vlan136
  description: L3_L2_MULTICAST_ENABLED_136
  shutdown: false
  vrf: TEN_C_L3_MULTICAST_ENABLED_130_131
  ip_igmp: true
  pim:
    ipv4:
      local_interface: Loopback31
  tenant: Tenant_C
- name: Vlan137
  description: L3_L2_MULTICAST_ENABLED_137
  shutdown: false
  vrf: TEN_C_L3_MULTICAST_ENABLED_130_131
  ip_igmp: true
  pim:
    ipv4:
      local_interface: Loopback31
  tenant: Tenant_C
- name: Vlan230
  description: L3_MULTICAST_ENABLED_230
  shutdown: false
  vrf: TEN_C_L3_MULTICAST_ENABLED_230_DISABLED_231
  ip_address_virtual: 10.2.23.1/24
  ip_igmp: true
  pim:
    ipv4:
      local_interface: Loopback32
  tenant: Tenant_C
  tags:
  - test_l3
- name: Vlan231
  description: L3_MULTICAST_DISABLED_231
  shutdown: false
  vrf: TEN_C_L3_MULTICAST_ENABLED_230_DISABLED_231
  ip_address_virtual: 10.2.24.1/24
  tenant: Tenant_C
  tags:
  - test_l3
- name: Vlan240
  description: L3_MULTICAST_DISABLED_240
  shutdown: false
  vrf: TEN_D_L3_MULTICAST_DISABLED_240_241
  ip_address_virtual: 10.1.24.1/24
  tenant: Tenant_D
  tags:
  - test_l3
- name: Vlan241
  description: L3_MULTICAST_DISABLED_241
  shutdown: false
  vrf: TEN_D_L3_MULTICAST_DISABLED_240_241
  ip_address_virtual: 10.1.25.1/24
  tenant: Tenant_D
  tags:
  - test_l3
- name: Vlan140
  description: L3_MULTICAST_ENABLED_140
  shutdown: false
  vrf: TEN_D_L3_MULTICAST_ENABLED_140_DISABLED_141
  ip_address_virtual: 10.1.14.1/24
  ip_igmp: true
  pim:
    ipv4:
      local_interface: Loopback41
  tenant: Tenant_D
  tags:
  - test_l3
- name: Vlan141
  description: L3_MULTICAST_DISABLED_141
  shutdown: false
  vrf: TEN_D_L3_MULTICAST_ENABLED_140_DISABLED_141
  ip_address_virtual: 10.1.15.1/24
  tenant: Tenant_D
  tags:
  - test_l3
- name: Vlan550
  description: L3_MULTICAST_ENABLED_550
  shutdown: false
  vrf: TEN_E_L3_MULTICAST_ENABLED_PEG_OVERRIDE
  ip_address_virtual: 10.1.56.1/24
  ip_igmp: true
  pim:
    ipv4:
      local_interface: Loopback55
  tenant: Tenant_E
  tags:
  - test_l3
- name: Vlan260
  description: L3_MULTICAST_ENABLED_260
  shutdown: false
  vrf: TEN_E_L3_MULTICAST_EVPN_PEG_RP_NODES
  ip_address_virtual: 10.1.26.1/24
  ip_igmp: true
  pim:
    ipv4:
      local_interface: Loopback60
  tenant: Tenant_E
  tags:
  - test_l3
- name: Vlan250
  description: L3_MULTICAST_ENABLED_250
  shutdown: false
  vrf: TEN_E_L3_MULTICAST_TRANSIT
  ip_address_virtual: 10.1.15.1/24
  ip_igmp: true
  pim:
    ipv4:
      local_interface: Loopback52
  tenant: Tenant_E
  tags:
  - test_l3
- name: Vlan150
  description: L3_MULTICAST_ENABLED_150
  shutdown: false
  vrf: TEN_E_PEG_L3_MULTICAST_ENABLED
  ip_address_virtual: 10.1.15.1/24
  ip_igmp: true
  pim:
    ipv4:
      local_interface: Loopback51
  tenant: Tenant_E
  tags:
  - test_l3
vlan_internal_order:
  allocation: ascending
  range:
    beginning: 1006
    ending: 1199
vlans:
- id: 310
  name: MULTICAST_DISABLED_310
  tenant: Tenant_A
- id: 311
  name: MULTICAST_DISABLED_311
  tenant: Tenant_A
- id: 110
  name: MULTICAST_ENABLED_110
  tenant: Tenant_A
- id: 111
  name: MULTICAST_ENABLED_111
  tenant: Tenant_A
- id: 210
  name: MULTICAST_ENABLED_210
  tenant: Tenant_A
- id: 211
  name: MULTICAST_DISABLED_211
  tenant: Tenant_A
- id: 256
  name: MULTICAST_DISABLED_256
  tenant: Tenant_A
- id: 257
  name: MULTICAST_ENABLED_257
  tenant: Tenant_A
- id: 4092
  name: MULTICAST_ENABLED_4092
  tenant: Tenant_A
- id: 5
  name: MULTICAST_DISABLED_5
  tenant: Tenant_B
- id: 6
  name: MULTICAST_DISABLED_6
  tenant: Tenant_B
- id: 1
  name: MULTICAST_ENABLED_1
  tenant: Tenant_B
- id: 2
  name: MULTICAST_ENABLED_2
  tenant: Tenant_B
- id: 3
  name: MULTICAST_ENABLED_3
  tenant: Tenant_B
- id: 4
  name: MULTICAST_DISABLED_4
  tenant: Tenant_B
- id: 7
  name: MULTICAST_DISABLED_7
  tenant: Tenant_B
- id: 8
  name: MULTICAST_ENABLED_8
  tenant: Tenant_B
- id: 9
  name: MULTICAST_ENABLED_9
  tenant: Tenant_B
- id: 330
  name: L3_MULTICAST_DISABLED_330
  tenant: Tenant_C
- id: 331
  name: L3_MULTICAST_DISABLED_331
  tenant: Tenant_C
- id: 130
  name: L3_MULTICAST_ENABLED_130
  tenant: Tenant_C
- id: 131
  name: L3_MULTICAST_ENABLED_131
  tenant: Tenant_C
- id: 136
  name: L3_L2_MULTICAST_ENABLED_136
  tenant: Tenant_C
- id: 137
  name: L3_L2_MULTICAST_ENABLED_137
  tenant: Tenant_C
- id: 230
  name: L3_MULTICAST_ENABLED_230
  tenant: Tenant_C
- id: 231
  name: L3_MULTICAST_DISABLED_231
  tenant: Tenant_C
- id: 240
  name: L3_MULTICAST_DISABLED_240
  tenant: Tenant_D
- id: 241
  name: L3_MULTICAST_DISABLED_241
  tenant: Tenant_D
- id: 140
  name: L3_MULTICAST_ENABLED_140
  tenant: Tenant_D
- id: 141
  name: L3_MULTICAST_DISABLED_141
  tenant: Tenant_D
- id: 550
  name: L3_MULTICAST_ENABLED_550
  tenant: Tenant_E
- id: 260
  name: L3_MULTICAST_ENABLED_260
  tenant: Tenant_E
- id: 250
  name: L3_MULTICAST_ENABLED_250
  tenant: Tenant_E
- id: 150
  name: L3_MULTICAST_ENABLED_150
  tenant: Tenant_E
- id: 251
  name: MULTICAST_DISABLED_251
  tenant: Tenant_F
- id: 252
  name: MULTICAST_ENABLED_252
  tenant: Tenant_F
vrfs:
- name: MGMT
  ip_routing: false
- name: MULTICAST_DISABLED_310_311
  description: MULTICAST_DISABLED_310_311
  ip_routing: true
  tenant: Tenant_A
- name: MULTICAST_ENABLED_110_111
  description: MULTICAST_ENABLED_110_111
  ip_routing: true
  tenant: Tenant_A
- name: MULTICAST_ENABLED_210_DISABLED_211
  description: MULTICAST_ENABLED_210_DISABLED_211
  ip_routing: true
  tenant: Tenant_A
- name: MULTICAST_DISABLED_5_6
  description: MULTICAST_DISABLED_5_6
  ip_routing: true
  tenant: Tenant_B
- name: MULTICAST_ENABLED_1_2
  description: MULTICAST_ENABLED_1_2
  ip_routing: true
  tenant: Tenant_B
- name: MULTICAST_ENABLED_3_DISABLED_4
  description: MULTICAST_ENABLED_3_DISABLED_4
  ip_routing: true
  tenant: Tenant_B
- name: TEN_C_L3_MULTICAST_DISABLED_330_331
  description: L3_MULTICAST_DISABLED_330_331
  ip_routing: true
  tenant: Tenant_C
- name: TEN_C_L3_MULTICAST_ENABLED_130_131
  description: L3_MULTICAST_ENABLED_130_131
  ip_routing: true
  tenant: Tenant_C
- name: TEN_C_L3_MULTICAST_ENABLED_230_DISABLED_231
  description: L3_MULTICAST_ENABLED_230_DISABLED_231
  ip_routing: true
  tenant: Tenant_C
- name: TEN_D_L3_MULTICAST_DISABLED_240_241
  description: L3_MULTICAST_DISABLED_240_241
  ip_routing: true
  tenant: Tenant_D
- name: TEN_D_L3_MULTICAST_ENABLED_140_DISABLED_141
  description: L3_MULTICAST_ENABLED_140_DISABLED_141
  ip_routing: true
  tenant: Tenant_D
- name: TEN_E_L3_MULTICAST_ENABLED_PEG_OVERRIDE
  description: L3_MULTICAST_ENABLED_PEG_OVERRIDE
  ip_routing: true
  tenant: Tenant_E
- name: TEN_E_L3_MULTICAST_EVPN_PEG_RP_NODES
  description: L3_MULTICAST_TRANSIT
  ip_routing: true
  tenant: Tenant_E
- name: TEN_E_L3_MULTICAST_TRANSIT
  description: L3_MULTICAST_TRANSIT
  ip_routing: true
  tenant: Tenant_E
- name: TEN_E_PEG_L3_MULTICAST_ENABLED
  description: PEG_L3_MULTICAST_ENABLED in Tenant E
  ip_routing: true
  tenant: Tenant_E
vxlan_interface:
  vxlan1:
    description: EVPN-MULTICAST-L3LEAF2A_VTEP
    vxlan:
      source_interface: Loopback1
      udp_port: 4789
      vlans:
      - id: 310
        vni: 10310
      - id: 311
        vni: 10311
      - id: 110
        vni: 10110
        multicast_group: 232.0.0.109
      - id: 111
        vni: 10111
        multicast_group: 232.0.0.110
      - id: 210
        vni: 10210
        multicast_group: 232.0.0.209
      - id: 211
        vni: 10211
      - id: 256
        vni: 10256
      - id: 257
        vni: 10257
        multicast_group: 232.0.1.0
      - id: 4092
        vni: 14092
        multicast_group: 232.0.15.251
      - id: 5
        vni: 10005
      - id: 6
        vni: 10006
      - id: 1
        vni: 10001
        multicast_group: 232.0.16.1
      - id: 2
        vni: 10002
        multicast_group: 232.0.16.2
      - id: 3
        vni: 10003
        multicast_group: 232.0.16.3
      - id: 4
        vni: 10004
      - id: 7
        vni: 10007
      - id: 8
        vni: 10008
        multicast_group: 232.0.16.8
      - id: 9
        vni: 10009
        multicast_group: 232.0.16.9
      - id: 330
        vni: 10330
      - id: 331
        vni: 10331
      - id: 130
        vni: 10130
      - id: 131
        vni: 10131
      - id: 136
        vni: 10136
        multicast_group: 236.0.0.135
      - id: 137
        vni: 10137
        multicast_group: 236.0.0.136
      - id: 230
        vni: 10230
      - id: 231
        vni: 10231
      - id: 240
        vni: 10240
      - id: 241
        vni: 10241
      - id: 140
        vni: 10140
      - id: 141
        vni: 10141
      - id: 550
        vni: 10550
      - id: 260
        vni: 10260
      - id: 250
        vni: 10250
      - id: 150
        vni: 10150
      - id: 251
        vni: 10251
      - id: 252
        vni: 10252
        multicast_group: 232.0.0.251
      vrfs:
      - name: MULTICAST_DISABLED_310_311
        vni: 13
      - name: MULTICAST_ENABLED_110_111
        vni: 11
      - name: MULTICAST_ENABLED_210_DISABLED_211
        vni: 12
      - name: MULTICAST_DISABLED_5_6
        vni: 23
      - name: MULTICAST_ENABLED_1_2
        vni: 21
      - name: MULTICAST_ENABLED_3_DISABLED_4
        vni: 22
      - name: TEN_C_L3_MULTICAST_DISABLED_330_331
        vni: 33
      - name: TEN_C_L3_MULTICAST_ENABLED_130_131
        vni: 31
        multicast_group: 232.0.32.66
      - name: TEN_C_L3_MULTICAST_ENABLED_230_DISABLED_231
        vni: 32
        multicast_group: 232.0.32.32
      - name: TEN_D_L3_MULTICAST_DISABLED_240_241
        vni: 42
      - name: TEN_D_L3_MULTICAST_ENABLED_140_DISABLED_141
        vni: 41
        multicast_group: 232.0.64.2
      - name: TEN_E_L3_MULTICAST_ENABLED_PEG_OVERRIDE
        vni: 55
        multicast_group: 232.0.96.54
      - name: TEN_E_L3_MULTICAST_EVPN_PEG_RP_NODES
        vni: 60
        multicast_group: 232.0.96.59
      - name: TEN_E_L3_MULTICAST_TRANSIT
        vni: 52
        multicast_group: 232.0.96.51
      - name: TEN_E_PEG_L3_MULTICAST_ENABLED
        vni: 51
<<<<<<< HEAD
        multicast_group: 232.0.96.50
virtual_source_nat_vrfs:
- name: TEN_C_L3_MULTICAST_DISABLED_330_331
  ip_address: 10.255.3.5
- name: TEN_C_L3_MULTICAST_ENABLED_130_131
  ip_address: 10.255.1.5
- name: TEN_C_L3_MULTICAST_ENABLED_230_DISABLED_231
  ip_address: 10.255.2.5
- name: TEN_D_L3_MULTICAST_DISABLED_240_241
  ip_address: 10.255.42.5
- name: TEN_D_L3_MULTICAST_ENABLED_140_DISABLED_141
  ip_address: 10.255.41.5
- name: TEN_E_L3_MULTICAST_ENABLED_PEG_OVERRIDE
  ip_address: 10.255.55.5
- name: TEN_E_L3_MULTICAST_EVPN_PEG_RP_NODES
  ip_address: 10.255.60.5
- name: TEN_E_L3_MULTICAST_TRANSIT
  ip_address: 10.255.52.5
- name: TEN_E_PEG_L3_MULTICAST_ENABLED
  ip_address: 10.255.51.5
router_pim_sparse_mode:
  vrfs:
  - name: TEN_E_L3_MULTICAST_ENABLED_PEG_OVERRIDE
    ipv4:
      rp_addresses:
      - address: 10.20.20.20
        groups:
        - 232.0.0.0/21
      - address: 10.40.40.40
  - name: TEN_E_PEG_L3_MULTICAST_ENABLED
    ipv4:
      rp_addresses:
      - address: 10.1.50.100
        groups:
        - 232.0.112.0/21
      - address: 10.1.50.150
        access_lists:
        - RPS_ACL_VRF_Tenant_E_2
standard_access_lists:
- name: RPS_ACL_VRF_Tenant_E_2
  sequence_numbers:
  - sequence: 10
    action: permit 232.0.136.0/21
metadata:
  platform: 7050X3
  fabric_name: EOS_DESIGNS_UNIT_TESTS
=======
        multicast_group: 232.0.96.50
>>>>>>> 6ac93b3e
<|MERGE_RESOLUTION|>--- conflicted
+++ resolved
@@ -160,6 +160,7 @@
   gateway: 192.168.200.1
 metadata:
   platform: 7050X3
+  fabric_name: EOS_DESIGNS_UNIT_TESTS
 platform:
   trident:
     forwarding_table_partition: flexible exact-match 16384 l2-shared 98304 l3-shared 131072
@@ -1404,53 +1405,4 @@
         multicast_group: 232.0.96.51
       - name: TEN_E_PEG_L3_MULTICAST_ENABLED
         vni: 51
-<<<<<<< HEAD
-        multicast_group: 232.0.96.50
-virtual_source_nat_vrfs:
-- name: TEN_C_L3_MULTICAST_DISABLED_330_331
-  ip_address: 10.255.3.5
-- name: TEN_C_L3_MULTICAST_ENABLED_130_131
-  ip_address: 10.255.1.5
-- name: TEN_C_L3_MULTICAST_ENABLED_230_DISABLED_231
-  ip_address: 10.255.2.5
-- name: TEN_D_L3_MULTICAST_DISABLED_240_241
-  ip_address: 10.255.42.5
-- name: TEN_D_L3_MULTICAST_ENABLED_140_DISABLED_141
-  ip_address: 10.255.41.5
-- name: TEN_E_L3_MULTICAST_ENABLED_PEG_OVERRIDE
-  ip_address: 10.255.55.5
-- name: TEN_E_L3_MULTICAST_EVPN_PEG_RP_NODES
-  ip_address: 10.255.60.5
-- name: TEN_E_L3_MULTICAST_TRANSIT
-  ip_address: 10.255.52.5
-- name: TEN_E_PEG_L3_MULTICAST_ENABLED
-  ip_address: 10.255.51.5
-router_pim_sparse_mode:
-  vrfs:
-  - name: TEN_E_L3_MULTICAST_ENABLED_PEG_OVERRIDE
-    ipv4:
-      rp_addresses:
-      - address: 10.20.20.20
-        groups:
-        - 232.0.0.0/21
-      - address: 10.40.40.40
-  - name: TEN_E_PEG_L3_MULTICAST_ENABLED
-    ipv4:
-      rp_addresses:
-      - address: 10.1.50.100
-        groups:
-        - 232.0.112.0/21
-      - address: 10.1.50.150
-        access_lists:
-        - RPS_ACL_VRF_Tenant_E_2
-standard_access_lists:
-- name: RPS_ACL_VRF_Tenant_E_2
-  sequence_numbers:
-  - sequence: 10
-    action: permit 232.0.136.0/21
-metadata:
-  platform: 7050X3
-  fabric_name: EOS_DESIGNS_UNIT_TESTS
-=======
-        multicast_group: 232.0.96.50
->>>>>>> 6ac93b3e
+        multicast_group: 232.0.96.50