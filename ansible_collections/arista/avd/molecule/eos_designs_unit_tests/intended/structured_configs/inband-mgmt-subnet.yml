--- conflicted
+++ resolved
@@ -45,6 +45,8 @@
   enable_https: true
   enable_vrfs:
   - name: MGMT
+metadata:
+  fabric_name: EOS_DESIGNS_UNIT_TESTS
 ntp:
   servers:
   - name: 2.2.2.55
@@ -71,13 +73,6 @@
   ip_address: 192.168.101.4/24
   mtu: 1500
   type: inband_mgmt
-<<<<<<< HEAD
-static_routes:
-- destination_address_prefix: 0.0.0.0/0
-  gateway: 192.168.101.1
-metadata:
-  fabric_name: EOS_DESIGNS_UNIT_TESTS
-=======
 vlan_internal_order:
   allocation: ascending
   range:
@@ -89,5 +84,4 @@
   tenant: system
 vrfs:
 - name: MGMT
-  ip_routing: false
->>>>>>> 6ac93b3e
+  ip_routing: false