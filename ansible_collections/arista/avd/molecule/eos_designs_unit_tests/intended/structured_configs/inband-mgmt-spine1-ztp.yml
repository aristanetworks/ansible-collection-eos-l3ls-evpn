--- conflicted
+++ resolved
@@ -79,6 +79,8 @@
   enable_https: true
   enable_vrfs:
   - name: MGMT
+metadata:
+  fabric_name: EOS_DESIGNS_UNIT_TESTS
 ntp:
   servers:
   - name: 2.2.2.55
@@ -111,10 +113,6 @@
     interval: 300
     min_rx: 300
     multiplier: 3
-<<<<<<< HEAD
-metadata:
-  fabric_name: EOS_DESIGNS_UNIT_TESTS
-=======
 router_bgp:
   as: '64999'
   router_id: 10.0.254.1
@@ -185,5 +183,4 @@
     ending: 1199
 vrfs:
 - name: MGMT
-  ip_routing: false
->>>>>>> 6ac93b3e
+  ip_routing: false