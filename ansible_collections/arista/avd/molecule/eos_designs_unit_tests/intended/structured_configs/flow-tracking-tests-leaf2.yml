aaa_root:
  disabled: true
config_end: true
enable_password:
  disabled: true
ethernet_interfaces:
- name: Ethernet1
  description: P2P_flow-tracking-tests-spine1_Ethernet3
  shutdown: false
  mtu: 9214
  ip_address: 10.254.2.5/31
  peer: flow-tracking-tests-spine1
  peer_interface: Ethernet3
  peer_type: spine
  switchport:
    enabled: false
- name: Ethernet2
  description: P2P_flow-tracking-tests-spine2_Ethernet4
  shutdown: false
  mtu: 9214
  ip_address: 10.254.2.7/31
  peer: flow-tracking-tests-spine2
  peer_interface: Ethernet4
  peer_type: spine
  switchport:
    enabled: false
- name: Ethernet81
  shutdown: false
  vrf: VRF1
  flow_tracker:
    sampled: FLOW-TRACKER-3
  ip_address: 10.1.55.2/31
  peer_type: l3_interface
  switchport:
    enabled: false
- name: Ethernet82
  shutdown: false
  vrf: VRF1
  ip_address: 10.1.55.2/31
  peer_type: l3_interface
  switchport:
    enabled: false
- name: Ethernet83
  shutdown: false
  vrf: VRF1
  ip_address: 10.1.55.2/31
  peer_type: l3_interface
  switchport:
    enabled: false
- name: Ethernet84
  shutdown: false
  vrf: VRF1
  flow_tracker:
    sampled: FLOW-TRACKER-4
  ip_address: 10.1.55.2/31
  peer_type: l3_interface
  switchport:
    enabled: false
- name: Ethernet10
  description: SERVER_single-interface-true_eth2
  shutdown: false
  peer: single-interface-true
  peer_interface: eth2
  peer_type: server
  switchport:
    enabled: true
    mode: access
    access_vlan: 11
- name: Ethernet11
  description: SERVER_single-interface-false_eth12
  shutdown: false
  peer: single-interface-false
  peer_interface: eth12
  peer_type: server
  switchport:
    enabled: true
    mode: access
    access_vlan: 11
- name: Ethernet12
  description: SERVER_single-interface-no-definition_eth13
  shutdown: false
  flow_tracker:
    sampled: FLOW-TRACKER-3
  peer: single-interface-no-definition
  peer_interface: eth13
  peer_type: server
  switchport:
    enabled: true
    mode: access
    access_vlan: 11
- name: Ethernet13
  description: SERVER_single-interface-true4_eth1
  shutdown: false
  peer: single-interface-true4
  peer_interface: eth1
  peer_type: server
  switchport:
    enabled: true
    mode: access
    access_vlan: 11
flow_tracking:
  sampled:
    encapsulation:
      mpls: true
    sample: 50000
    hardware_offload:
      ipv4: true
      ipv6: true
      threshold_minimum: 1332
    trackers:
    - record_export:
        on_inactive_timeout: 50000
        on_interval: 300331
      name: FLOW-TRACKER-3
      exporters:
      - name: ayush_exporter
        collector:
          host: 127.0.0.1
        local_interface: Loopback0
        template_interval: 40000
    - record_export:
        on_inactive_timeout: 50020
        on_interval: 300321
      name: FLOW-TRACKER-4
      exporters:
      - name: ayush_exporter
        collector:
          host: 127.0.2.1
        local_interface: Loopback0
        template_interval: 40020
    shutdown: false
hostname: flow-tracking-tests-leaf2
ip_igmp_snooping:
  globally_enabled: true
ip_routing: true
ip_virtual_router_mac_address: 00:11:22:33:44:55
is_deployed: true
loopback_interfaces:
- name: Loopback0
  description: ROUTER_ID
  shutdown: false
  ip_address: 10.254.1.2/32
- name: Loopback1
  description: VXLAN_TUNNEL_SOURCE
  shutdown: false
  ip_address: 10.254.11.2/32
management_api_http:
  enable_https: true
  enable_vrfs:
  - name: MGMT
management_interfaces:
- name: Management1
  description: OOB_MANAGEMENT
  shutdown: false
  vrf: MGMT
  ip_address: 192.168.0.102/24
  type: oob
  gateway: 192.168.0.1
metadata:
  platform: vEOS-lab
prefix_lists:
- name: PL-LOOPBACKS-EVPN-OVERLAY
  sequence_numbers:
  - sequence: 10
    action: permit 10.254.1.0/27 eq 32
  - sequence: 20
    action: permit 10.254.11.0/27 eq 32
route_maps:
- name: RM-CONN-2-BGP
  sequence_numbers:
  - sequence: 10
    type: permit
    match:
    - ip address prefix-list PL-LOOPBACKS-EVPN-OVERLAY
router_bfd:
  multihop:
    interval: 300
    min_rx: 300
    multiplier: 3
router_bgp:
  as: '65102'
  router_id: 10.254.1.2
  maximum_paths:
    paths: 4
    ecmp: 4
  bgp:
    default:
      ipv4_unicast: false
  peer_groups:
  - name: IPv4-UNDERLAY-PEERS
    type: ipv4
    send_community: all
    maximum_routes: 12000
  - name: EVPN-OVERLAY-PEERS
    type: evpn
    update_source: Loopback0
    bfd: true
    ebgp_multihop: 3
    send_community: all
    maximum_routes: 0
  neighbors:
  - ip_address: 10.254.2.4
    peer_group: IPv4-UNDERLAY-PEERS
    remote_as: '65200'
    peer: flow-tracking-tests-spine1
    description: flow-tracking-tests-spine1_Ethernet3
  - ip_address: 10.254.2.6
    peer_group: IPv4-UNDERLAY-PEERS
    remote_as: '65200'
    peer: flow-tracking-tests-spine2
    description: flow-tracking-tests-spine2_Ethernet4
  - ip_address: 10.255.0.1
    peer_group: EVPN-OVERLAY-PEERS
    remote_as: '65200'
    peer: flow-tracking-tests-spine1
    description: flow-tracking-tests-spine1_Loopback0
  - ip_address: 10.255.0.2
    peer_group: EVPN-OVERLAY-PEERS
    remote_as: '65200'
    peer: flow-tracking-tests-spine2
    description: flow-tracking-tests-spine2_Loopback0
  redistribute:
    connected:
      enabled: true
      route_map: RM-CONN-2-BGP
  vlans:
  - id: 11
    tenant: FLOW_TRACKING
    rd: 10.254.1.2:10011
    route_targets:
      both:
      - 10011:10011
    redistribute_routes:
    - learned
  address_family_evpn:
    peer_groups:
    - name: EVPN-OVERLAY-PEERS
      activate: true
  address_family_ipv4:
    peer_groups:
    - name: IPv4-UNDERLAY-PEERS
      activate: true
    - name: EVPN-OVERLAY-PEERS
      activate: false
  vrfs:
  - name: VRF1
    rd: 10.254.1.2:1
    route_targets:
      import:
      - address_family: evpn
        route_targets:
        - '1:1'
      export:
      - address_family: evpn
        route_targets:
        - '1:1'
    router_id: 10.254.1.2
    redistribute:
      connected:
        enabled: true
service_routing_protocols_model: multi-agent
spanning_tree:
  mode: mstp
  mst_instances:
  - id: '0'
    priority: 4096
static_routes:
- vrf: MGMT
  destination_address_prefix: 0.0.0.0/0
  gateway: 192.168.0.1
transceiver_qsfp_default_mode_4x10: true
vlan_interfaces:
- name: Vlan11
  description: VLAN11
  shutdown: false
  vrf: VRF1
  ip_address: 172.17.11.1/24
  tenant: FLOW_TRACKING
vlan_internal_order:
  allocation: ascending
  range:
    beginning: 1006
    ending: 1199
vlans:
- id: 11
  name: VLAN11
  tenant: FLOW_TRACKING
vrfs:
- name: MGMT
  ip_routing: false
- name: VRF1
  ip_routing: true
  tenant: FLOW_TRACKING
vxlan_interface:
  vxlan1:
    description: flow-tracking-tests-leaf2_VTEP
    vxlan:
      source_interface: Loopback1
      udp_port: 4789
      vlans:
      - id: 11
        vni: 10011
      vrfs:
      - name: VRF1
<<<<<<< HEAD
        vni: 1
flow_tracking:
  sampled:
    encapsulation:
      mpls: true
    sample: 50000
    hardware_offload:
      ipv4: true
      ipv6: true
      threshold_minimum: 1332
    trackers:
    - name: FLOW-TRACKER-3
      record_export:
        on_inactive_timeout: 50000
        on_interval: 300331
      exporters:
      - name: ayush_exporter
        collector:
          host: 127.0.0.1
        local_interface: Loopback0
        template_interval: 40000
    - name: FLOW-TRACKER-4
      record_export:
        on_inactive_timeout: 50020
        on_interval: 300321
      exporters:
      - name: ayush_exporter
        collector:
          host: 127.0.2.1
        local_interface: Loopback0
        template_interval: 40020
    shutdown: false
metadata:
  platform: vEOS-lab
  fabric_name: FLOW_TRACKING_TESTS
=======
        vni: 1
>>>>>>> 6ac93b3e
<|MERGE_RESOLUTION|>--- conflicted
+++ resolved
@@ -158,6 +158,7 @@
   gateway: 192.168.0.1
 metadata:
   platform: vEOS-lab
+  fabric_name: FLOW_TRACKING_TESTS
 prefix_lists:
 - name: PL-LOOPBACKS-EVPN-OVERLAY
   sequence_numbers:
@@ -302,42 +303,4 @@
         vni: 10011
       vrfs:
       - name: VRF1
-<<<<<<< HEAD
-        vni: 1
-flow_tracking:
-  sampled:
-    encapsulation:
-      mpls: true
-    sample: 50000
-    hardware_offload:
-      ipv4: true
-      ipv6: true
-      threshold_minimum: 1332
-    trackers:
-    - name: FLOW-TRACKER-3
-      record_export:
-        on_inactive_timeout: 50000
-        on_interval: 300331
-      exporters:
-      - name: ayush_exporter
-        collector:
-          host: 127.0.0.1
-        local_interface: Loopback0
-        template_interval: 40000
-    - name: FLOW-TRACKER-4
-      record_export:
-        on_inactive_timeout: 50020
-        on_interval: 300321
-      exporters:
-      - name: ayush_exporter
-        collector:
-          host: 127.0.2.1
-        local_interface: Loopback0
-        template_interval: 40020
-    shutdown: false
-metadata:
-  platform: vEOS-lab
-  fabric_name: FLOW_TRACKING_TESTS
-=======
-        vni: 1
->>>>>>> 6ac93b3e
+        vni: 1