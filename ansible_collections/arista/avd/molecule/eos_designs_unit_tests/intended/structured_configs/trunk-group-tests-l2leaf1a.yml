--- conflicted
+++ resolved
@@ -57,6 +57,9 @@
   enable_https: true
   enable_vrfs:
   - name: MGMT
+metadata:
+  pod_name: TRUNK_GROUP_TESTS
+  fabric_name: EOS_DESIGNS_UNIT_TESTS
 mlag_configuration:
   domain_id: TRUNK_GROUP_TESTS_L2LEAF1
   local_interface: Vlan4094
@@ -180,106 +183,7 @@
   trunk_groups:
   - MLAG
   - UPLINK
-<<<<<<< HEAD
-vlan_interfaces:
-- name: Vlan4094
-  description: MLAG
-  shutdown: false
-  no_autostate: true
-  mtu: 9214
-  ip_address: 10.255.248.0/31
-port_channel_interfaces:
-- name: Port-Channel3
-  description: MLAG_trunk-group-tests-l2leaf1b_Port-Channel3
-  switchport:
-    enabled: true
-    mode: trunk
-    trunk:
-      groups:
-      - MLAG
-  shutdown: false
-- name: Port-Channel1
-  description: L2_TRUNK_GROUP_TESTS_L3LEAF1_Port-Channel1
-  switchport:
-    enabled: true
-    mode: trunk
-    trunk:
-      groups:
-      - UPLINK
-  shutdown: false
-  mlag: 1
-- name: Port-Channel13
-  description: portchannel
-  shutdown: false
-  switchport:
-    enabled: true
-    mode: trunk
-    trunk:
-      groups:
-      - TG_NOT_MATCHING_ANY_VLANS
-      - TG_300
-  mlag: 13
-ethernet_interfaces:
-- name: Ethernet3
-  peer: trunk-group-tests-l2leaf1b
-  peer_interface: Ethernet3
-  peer_type: mlag_peer
-  description: MLAG_trunk-group-tests-l2leaf1b_Ethernet3
-  shutdown: false
-  channel_group:
-    id: 3
-    mode: active
-- name: Ethernet4
-  peer: trunk-group-tests-l2leaf1b
-  peer_interface: Ethernet4
-  peer_type: mlag_peer
-  description: MLAG_trunk-group-tests-l2leaf1b_Ethernet4
-  shutdown: false
-  channel_group:
-    id: 3
-    mode: active
-- name: Ethernet1
-  peer: trunk-group-tests-l3leaf1a
-  peer_interface: Ethernet1
-  peer_type: l3leaf
-  description: L2_trunk-group-tests-l3leaf1a_Ethernet1
-  shutdown: false
-  channel_group:
-    id: 1
-    mode: active
-- name: Ethernet2
-  peer: trunk-group-tests-l3leaf1b
-  peer_interface: Ethernet1
-  peer_type: l3leaf
-  description: L2_trunk-group-tests-l3leaf1b_Ethernet1
-  shutdown: false
-  channel_group:
-    id: 1
-    mode: active
-- name: Ethernet13
-  peer: server_with_tg_300
-  peer_interface: Nic3
-  peer_type: server
-  description: SERVER_server_with_tg_300_Nic3
-  shutdown: false
-  channel_group:
-    id: 13
-    mode: active
-mlag_configuration:
-  domain_id: TRUNK_GROUP_TESTS_L2LEAF1
-  local_interface: Vlan4094
-  peer_address: 10.255.248.1
-  peer_link: Port-Channel3
-  reload_delay_mlag: '300'
-  reload_delay_non_mlag: '330'
-ip_igmp_snooping:
-  globally_enabled: true
-metadata:
-  pod_name: TRUNK_GROUP_TESTS
-  fabric_name: EOS_DESIGNS_UNIT_TESTS
-=======
   tenant: TRUNK_GROUP_TESTS
 vrfs:
 - name: MGMT
-  ip_routing: false
->>>>>>> 6ac93b3e
+  ip_routing: false