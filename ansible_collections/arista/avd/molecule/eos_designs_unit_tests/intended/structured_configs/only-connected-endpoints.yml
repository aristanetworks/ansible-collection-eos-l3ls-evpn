aaa_root: null
config_end: null
enable_password: null
ethernet_interfaces:
- name: Ethernet20
  description: Network Port
  shutdown: false
  peer: Network Port
  peer_type: network_port
  port_profile: MY_PROFILE
  switchport:
    enabled: true
    mode: trunk
    trunk:
      allowed_vlan: 1-100
      native_vlan: 1000
- name: Ethernet21
  description: Network Port
  shutdown: false
  peer: Network Port
  peer_type: network_port
  port_profile: MY_PROFILE
  switchport:
    enabled: true
    mode: trunk
    trunk:
      allowed_vlan: 1-100
      native_vlan: 1000
- name: Ethernet22
  description: Network Port
  shutdown: false
  peer: Network Port
  peer_type: network_port
  port_profile: MY_PROFILE
  switchport:
    enabled: true
    mode: trunk
    trunk:
      allowed_vlan: 1-100
      native_vlan: 1000
- name: Ethernet23
  description: Network Port
  shutdown: false
  peer: Network Port
  peer_type: network_port
  port_profile: MY_PROFILE
  switchport:
    enabled: true
    mode: trunk
    trunk:
      allowed_vlan: 1-100
      native_vlan: 1000
- name: Ethernet24
  description: Network Port
  shutdown: false
  peer: Network Port
  peer_type: network_port
  port_profile: MY_PROFILE
  switchport:
    enabled: true
    mode: trunk
    trunk:
      allowed_vlan: 1-100
      native_vlan: 1000
- name: Ethernet25
  description: Network Port
  shutdown: false
  peer: Network Port
  peer_type: network_port
  port_profile: MY_PROFILE
  switchport:
    enabled: true
    mode: trunk
    trunk:
      allowed_vlan: 1-100
      native_vlan: 1000
- name: Ethernet26
  description: Network Port
  shutdown: false
  peer: Network Port
  peer_type: network_port
  port_profile: MY_PROFILE
  switchport:
    enabled: true
    mode: trunk
    trunk:
      allowed_vlan: 1-100
      native_vlan: 1000
- name: Ethernet27
  description: Network Port
  shutdown: false
  peer: Network Port
  peer_type: network_port
  port_profile: MY_PROFILE
  switchport:
    enabled: true
    mode: trunk
    trunk:
      allowed_vlan: 1-100
      native_vlan: 1000
- name: Ethernet28
  description: Network Port
  shutdown: false
  peer: Network Port
  peer_type: network_port
  port_profile: MY_PROFILE
  switchport:
    enabled: true
    mode: trunk
    trunk:
      allowed_vlan: 1-100
      native_vlan: 1000
- name: Ethernet29
  description: Network Port
  shutdown: false
  peer: Network Port
  peer_type: network_port
  port_profile: MY_PROFILE
  switchport:
    enabled: true
    mode: trunk
    trunk:
      allowed_vlan: 1-100
      native_vlan: 1000
- name: Ethernet12
  description: SERVER_TEST_SERVER_01_Nic1
  shutdown: false
  peer: TEST_SERVER_01
  peer_interface: Nic1
  peer_type: server
  port_profile: MY_PROFILE
  switchport:
    enabled: true
    mode: trunk
    trunk:
      allowed_vlan: 1-100
      native_vlan: 1000
- name: Ethernet1
  description: SERVER_TEST_SERVER_01_Nic1
  shutdown: false
  channel_group:
    id: 1
    mode: active
  peer: TEST_SERVER_01
  peer_interface: Nic1
  peer_type: server
  port_profile: MY_PROFILE
- name: Ethernet2
  description: SERVER_TEST_SERVER_01_Nic2
  shutdown: false
  channel_group:
    id: 1
    mode: active
  peer: TEST_SERVER_01
  peer_interface: Nic2
  peer_type: server
  port_profile: MY_PROFILE
hostname: only-connected-endpoints
is_deployed: null
management_api_http: null
port_channel_interfaces:
- name: Port-Channel1
  description: SERVER_TEST_SERVER_01
  shutdown: false
  switchport:
    enabled: true
    mode: trunk
    trunk:
      allowed_vlan: 1-100
      native_vlan: 1000
<<<<<<< HEAD
metadata:
  fabric_name: EOS_DESIGNS_UNIT_TESTS
=======
service_routing_protocols_model: null
spanning_tree: null
transceiver_qsfp_default_mode_4x10: null
vlan_internal_order: null
vrfs: null
>>>>>>> 6ac93b3e
<|MERGE_RESOLUTION|>--- conflicted
+++ resolved
@@ -158,6 +158,8 @@
 hostname: only-connected-endpoints
 is_deployed: null
 management_api_http: null
+metadata:
+  fabric_name: EOS_DESIGNS_UNIT_TESTS
 port_channel_interfaces:
 - name: Port-Channel1
   description: SERVER_TEST_SERVER_01
@@ -168,13 +170,8 @@
     trunk:
       allowed_vlan: 1-100
       native_vlan: 1000
-<<<<<<< HEAD
-metadata:
-  fabric_name: EOS_DESIGNS_UNIT_TESTS
-=======
 service_routing_protocols_model: null
 spanning_tree: null
 transceiver_qsfp_default_mode_4x10: null
 vlan_internal_order: null
-vrfs: null
->>>>>>> 6ac93b3e
+vrfs: null