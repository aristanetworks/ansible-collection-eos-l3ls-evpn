aaa_root:
  disabled: true
config_end: true
enable_password:
  disabled: true
ethernet_interfaces:
- name: Ethernet30
  description: P2P_MLAG-ISIS-L3LEAF1A_Ethernet1
  shutdown: false
  mtu: 9214
  ip_address: 10.10.101.6/31
  isis_enable: EVPN_UNDERLAY
  isis_metric: 50
  isis_network_point_to_point: true
  isis_circuit_type: level-2
  isis_authentication:
    both:
      key_type: '7'
      key: $1c$sTNAlR6rKSw=
      mode: md5
  peer: MLAG-ISIS-L3LEAF1A
  peer_interface: Ethernet1
  peer_type: l3leaf
  switchport:
    enabled: false
- name: Ethernet31
  description: P2P_MLAG-ISIS-L3LEAF1B_Ethernet1
  shutdown: false
  mtu: 9214
  ip_address: 10.10.101.8/31
  isis_enable: EVPN_UNDERLAY
  isis_metric: 50
  isis_network_point_to_point: true
  isis_circuit_type: level-2
  isis_authentication:
    both:
      key_type: '7'
      key: $1c$sTNAlR6rKSw=
      mode: md5
  peer: MLAG-ISIS-L3LEAF1B
  peer_interface: Ethernet1
  peer_type: l3leaf
  switchport:
    enabled: false
hostname: MLAG-ISIS-SPINE
ip_routing: true
is_deployed: true
loopback_interfaces:
- name: Loopback0
  description: ROUTER_ID
  shutdown: false
  ip_address: 10.10.10.1/32
  isis_enable: EVPN_UNDERLAY
  isis_passive: true
management_api_http:
  enable_https: true
  enable_vrfs:
  - name: MGMT
router_bfd:
  multihop:
    interval: 300
    min_rx: 300
    multiplier: 3
router_bgp:
  as: '65000'
  router_id: 10.10.10.1
  maximum_paths:
    paths: 4
    ecmp: 4
  updates:
    wait_install: true
  bgp:
    default:
      ipv4_unicast: false
  peer_groups:
  - name: EVPN-OVERLAY-PEERS
    type: evpn
    next_hop_unchanged: true
    update_source: Loopback0
    bfd: true
    ebgp_multihop: 3
    send_community: all
    maximum_routes: 0
  neighbors:
  - ip_address: 192.168.255.36
    peer_group: EVPN-OVERLAY-PEERS
    remote_as: '65161'
    peer: MLAG-ISIS-L3LEAF1A
    description: MLAG-ISIS-L3LEAF1A_Loopback0
  - ip_address: 192.168.255.37
    peer_group: EVPN-OVERLAY-PEERS
    remote_as: '65161'
    peer: MLAG-ISIS-L3LEAF1B
    description: MLAG-ISIS-L3LEAF1B_Loopback0
  address_family_evpn:
    peer_groups:
    - name: EVPN-OVERLAY-PEERS
      activate: true
  address_family_ipv4:
    peer_groups:
    - name: EVPN-OVERLAY-PEERS
      activate: false
router_isis:
  instance: EVPN_UNDERLAY
  net: 49.0001.0100.1001.0001.00
  router_id: 10.10.10.1
  is_type: level-2
  log_adjacency_changes: true
  address_family_ipv4:
    enabled: true
    maximum_paths: 4
<<<<<<< HEAD
router_bfd:
  multihop:
    interval: 300
    min_rx: 300
    multiplier: 3
metadata:
  fabric_name: EOS_DESIGNS_UNIT_TESTS
=======
service_routing_protocols_model: multi-agent
spanning_tree:
  mode: none
transceiver_qsfp_default_mode_4x10: true
vlan_internal_order:
  allocation: ascending
  range:
    beginning: 1006
    ending: 1199
vrfs:
- name: MGMT
  ip_routing: false
>>>>>>> 6ac93b3e
<|MERGE_RESOLUTION|>--- conflicted
+++ resolved
@@ -56,6 +56,8 @@
   enable_https: true
   enable_vrfs:
   - name: MGMT
+metadata:
+  fabric_name: EOS_DESIGNS_UNIT_TESTS
 router_bfd:
   multihop:
     interval: 300
@@ -109,15 +111,6 @@
   address_family_ipv4:
     enabled: true
     maximum_paths: 4
-<<<<<<< HEAD
-router_bfd:
-  multihop:
-    interval: 300
-    min_rx: 300
-    multiplier: 3
-metadata:
-  fabric_name: EOS_DESIGNS_UNIT_TESTS
-=======
 service_routing_protocols_model: multi-agent
 spanning_tree:
   mode: none
@@ -129,5 +122,4 @@
     ending: 1199
 vrfs:
 - name: MGMT
-  ip_routing: false
->>>>>>> 6ac93b3e
+  ip_routing: false