hostname: UNDERLAY-MULTICAST-L3LEAF1A
is_deployed: true
router_bgp:
  as: '65101'
  router_id: 192.168.255.3
  bgp:
    default:
      ipv4_unicast: false
  maximum_paths:
    paths: 4
    ecmp: 4
  updates:
    wait_install: true
  peer_groups:
  - name: MLAG-IPv4-UNDERLAY-PEER
    type: ipv4
    remote_as: '65101'
    next_hop_self: true
    description: UNDERLAY-MULTICAST-L3LEAF1B
    maximum_routes: 12000
    send_community: all
    route_map_in: RM-MLAG-PEER-IN
  - name: IPv4-UNDERLAY-PEERS
    type: ipv4
    maximum_routes: 12000
    send_community: all
  - name: EVPN-OVERLAY-PEERS
    type: evpn
    update_source: Loopback0
    bfd: true
    send_community: all
    maximum_routes: 0
    ebgp_multihop: 3
  address_family_ipv4:
    peer_groups:
    - name: MLAG-IPv4-UNDERLAY-PEER
      activate: true
    - name: IPv4-UNDERLAY-PEERS
      activate: true
    - name: EVPN-OVERLAY-PEERS
      activate: false
  neighbors:
  - ip_address: 10.255.251.1
    peer_group: MLAG-IPv4-UNDERLAY-PEER
    peer: UNDERLAY-MULTICAST-L3LEAF1B
    description: UNDERLAY-MULTICAST-L3LEAF1B
  - ip_address: 172.31.255.0
    peer_group: IPv4-UNDERLAY-PEERS
    remote_as: '65001'
    peer: UNDERLAY-MULTICAST-SPINE1
    description: UNDERLAY-MULTICAST-SPINE1_Ethernet1
  - ip_address: 172.31.255.2
    peer_group: IPv4-UNDERLAY-PEERS
    remote_as: '65001'
    peer: UNDERLAY-MULTICAST-SPINE2
    description: UNDERLAY-MULTICAST-SPINE2_Ethernet1
  - ip_address: 192.168.255.1
    peer_group: EVPN-OVERLAY-PEERS
    peer: UNDERLAY-MULTICAST-SPINE1
    description: UNDERLAY-MULTICAST-SPINE1
    remote_as: '65001'
  - ip_address: 192.168.255.2
    peer_group: EVPN-OVERLAY-PEERS
    peer: UNDERLAY-MULTICAST-SPINE2
    description: UNDERLAY-MULTICAST-SPINE2
    remote_as: '65001'
  redistribute_routes:
  - source_protocol: connected
    route_map: RM-CONN-2-BGP
  address_family_evpn:
    peer_groups:
    - name: EVPN-OVERLAY-PEERS
      activate: true
static_routes:
- vrf: MGMT
  destination_address_prefix: 0.0.0.0/0
  gateway: 192.168.200.5
service_routing_protocols_model: multi-agent
ip_routing: true
router_multicast:
  ipv4:
    routing: true
vlan_internal_order:
  allocation: ascending
  range:
    beginning: 1006
    ending: 1199
aaa_root:
  disabled: true
config_end: true
enable_password:
  disabled: true
transceiver_qsfp_default_mode_4x10: true
vrfs:
- name: MGMT
  ip_routing: false
management_interfaces:
- name: Management1
  description: OOB_MANAGEMENT
  shutdown: false
  vrf: MGMT
  ip_address: 192.168.200.105/24
  gateway: 192.168.200.5
  type: oob
management_api_http:
  enable_vrfs:
  - name: MGMT
  enable_https: true
spanning_tree:
  no_spanning_tree_vlan: 4093-4094
vlans:
- id: 4093
  tenant: system
  name: LEAF_PEER_L3
  trunk_groups:
  - MLAG
- id: 4094
  tenant: system
  name: MLAG_PEER
  trunk_groups:
  - MLAG
vlan_interfaces:
- name: Vlan4093
  description: MLAG_PEER_L3_PEERING
  shutdown: false
  mtu: 9214
  ip_address: 10.255.251.0/31
  pim:
    ipv4:
      sparse_mode: true
- name: Vlan4094
  description: MLAG_PEER
  shutdown: false
  no_autostate: true
  mtu: 9214
  ip_address: 10.255.252.0/31
port_channel_interfaces:
- name: Port-Channel3
  description: MLAG_PEER_UNDERLAY-MULTICAST-L3LEAF1B_Po3
  switchport:
    enabled: true
    mode: trunk
    trunk:
      groups:
      - LEAF_PEER_L3
      - MLAG
  shutdown: false
<<<<<<< HEAD
  mode: trunk
  trunk_groups:
  - MLAG
=======
>>>>>>> bcdf59b5
- name: Port-Channel6
  description: UNDERLAY-MULTICAST-L2LEAF1A_Po1
  switchport:
    enabled: true
    mode: trunk
    trunk:
      allowed_vlan: none
  shutdown: false
ethernet_interfaces:
- name: Ethernet3
  peer: UNDERLAY-MULTICAST-L3LEAF1B
  peer_interface: Ethernet3
  peer_type: mlag_peer
  description: MLAG_PEER_UNDERLAY-MULTICAST-L3LEAF1B_Ethernet3
  shutdown: false
  channel_group:
    id: 3
    mode: active
- name: Ethernet4
  peer: UNDERLAY-MULTICAST-L3LEAF1B
  peer_interface: Ethernet4
  peer_type: mlag_peer
  description: MLAG_PEER_UNDERLAY-MULTICAST-L3LEAF1B_Ethernet4
  shutdown: false
  channel_group:
    id: 3
    mode: active
- name: Ethernet1
  peer: UNDERLAY-MULTICAST-SPINE1
  peer_interface: Ethernet1
  peer_type: spine
  description: P2P_LINK_TO_UNDERLAY-MULTICAST-SPINE1_Ethernet1
  shutdown: false
  mtu: 9214
  switchport:
    enabled: false
  ip_address: 172.31.255.1/31
  pim:
    ipv4:
      sparse_mode: true
- name: Ethernet2
  peer: UNDERLAY-MULTICAST-SPINE2
  peer_interface: Ethernet1
  peer_type: spine
  description: P2P_LINK_TO_UNDERLAY-MULTICAST-SPINE2_Ethernet1
  shutdown: false
  mtu: 9214
  switchport:
    enabled: false
  ip_address: 172.31.255.3/31
- name: Ethernet6
  peer: UNDERLAY-MULTICAST-L2LEAF1A
  peer_interface: Ethernet1
  peer_type: l2leaf
  description: UNDERLAY-MULTICAST-L2LEAF1A_Ethernet1
  shutdown: false
  channel_group:
    id: 6
    mode: active
mlag_configuration:
  domain_id: DC1_LEAF1
  local_interface: Vlan4094
  peer_address: 10.255.252.1
  peer_link: Port-Channel3
  reload_delay_mlag: '300'
  reload_delay_non_mlag: '330'
route_maps:
- name: RM-MLAG-PEER-IN
  sequence_numbers:
  - sequence: 10
    type: permit
    set:
    - origin incomplete
    description: Make routes learned over MLAG Peer-link less preferred on spines to ensure optimal routing
- name: RM-CONN-2-BGP
  sequence_numbers:
  - sequence: 10
    type: permit
    match:
    - ip address prefix-list PL-LOOPBACKS-EVPN-OVERLAY
  - sequence: 40
    type: permit
    match:
    - ip address prefix-list PL-LOOPBACKS-PIM-RP
loopback_interfaces:
- name: Loopback0
  description: ROUTER_ID
  shutdown: false
  ip_address: 192.168.255.3/32
- name: Loopback1
  description: VXLAN_TUNNEL_SOURCE
  shutdown: false
  ip_address: 192.168.254.3/32
- name: Loopback3
  description: PIM RP
  ip_address: 192.168.200.3/32
- name: Loopback4
  description: PIM RP
  ip_address: 192.168.200.4/32
prefix_lists:
- name: PL-LOOPBACKS-EVPN-OVERLAY
  sequence_numbers:
  - sequence: 10
    action: permit 192.168.255.0/24 eq 32
  - sequence: 20
    action: permit 192.168.254.0/24 eq 32
- name: PL-LOOPBACKS-PIM-RP
  sequence_numbers:
  - sequence: 10
    action: permit 192.168.200.3/32
  - sequence: 20
    action: permit 192.168.200.4/32
router_pim_sparse_mode:
  ipv4:
    rp_addresses:
    - address: 192.168.200.1
      groups:
      - 239.255.1.0/24
    - address: 192.168.200.2
      access_lists:
      - RP_ACL_2
    - address: 192.168.200.3
      access_lists:
      - RP_ACL_3
    - address: 192.168.200.4
      access_lists:
      - RP_ACL_4
    - address: 192.168.200.5
      access_lists:
      - RP_ACL_5
    anycast_rps:
    - address: 192.168.200.4
      other_anycast_rp_addresses:
      - address: 192.168.255.3
      - address: 192.168.255.4
standard_access_lists:
- name: RP_ACL_2
  sequence_numbers:
  - sequence: 10
    action: permit 239.255.2.0/24
- name: RP_ACL_3
  sequence_numbers:
  - sequence: 10
    action: permit 239.255.3.0/24
- name: RP_ACL_4
  sequence_numbers:
  - sequence: 10
    action: permit 239.255.4.0/24
- name: RP_ACL_5
  sequence_numbers:
  - sequence: 10
    action: permit 239.255.5.0/24
router_bfd:
  multihop:
    interval: 300
    min_rx: 300
    multiplier: 3
ip_igmp_snooping:
  globally_enabled: true
vxlan_interface:
  vxlan1:
    description: UNDERLAY-MULTICAST-L3LEAF1A_VTEP
    vxlan:
      udp_port: 4789
      source_interface: Loopback1
      virtual_router_encapsulation_mac_address: mlag-system-id
metadata:
  platform: vEOS-LAB<|MERGE_RESOLUTION|>--- conflicted
+++ resolved
@@ -142,15 +142,8 @@
     mode: trunk
     trunk:
       groups:
-      - LEAF_PEER_L3
       - MLAG
   shutdown: false
-<<<<<<< HEAD
-  mode: trunk
-  trunk_groups:
-  - MLAG
-=======
->>>>>>> bcdf59b5
 - name: Port-Channel6
   description: UNDERLAY-MULTICAST-L2LEAF1A_Po1
   switchport:
