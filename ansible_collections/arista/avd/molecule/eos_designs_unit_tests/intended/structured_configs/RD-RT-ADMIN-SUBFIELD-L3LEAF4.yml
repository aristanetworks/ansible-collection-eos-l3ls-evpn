aaa_root:
  disabled: true
config_end: true
enable_password:
  disabled: true
hostname: RD-RT-ADMIN-SUBFIELD-L3LEAF4
ip_igmp_snooping:
  globally_enabled: true
ip_routing: true
ip_virtual_router_mac_address: 00:dc:00:00:00:0a
is_deployed: true
loopback_interfaces:
- name: Loopback0
  description: ROUTER_ID
  shutdown: false
  ip_address: 192.168.255.4/32
- name: Loopback1
  description: VXLAN_TUNNEL_SOURCE
  shutdown: false
  ip_address: 192.168.254.4/32
management_api_http:
  enable_https: true
  enable_vrfs:
  - name: MGMT
management_interfaces:
- name: Management1
  description: OOB_MANAGEMENT
  shutdown: false
  vrf: MGMT
  ip_address: 192.168.200.104/24
  type: oob
  gateway: 192.168.200.1
metadata:
  platform: vEOS-LAB
prefix_lists:
- name: PL-LOOPBACKS-EVPN-OVERLAY
  sequence_numbers:
  - sequence: 10
    action: permit 192.168.255.0/24 eq 32
  - sequence: 20
    action: permit 192.168.254.0/24 eq 32
route_maps:
- name: RM-CONN-2-BGP
  sequence_numbers:
  - sequence: 10
    type: permit
    match:
    - ip address prefix-list PL-LOOPBACKS-EVPN-OVERLAY
router_bfd:
  multihop:
    interval: 300
    min_rx: 300
    multiplier: 3
router_bgp:
  as: '65004'
  router_id: 192.168.255.4
  maximum_paths:
    paths: 4
    ecmp: 4
  updates:
    wait_install: true
  bgp:
    default:
      ipv4_unicast: false
  peer_groups:
  - name: IPv4-UNDERLAY-PEERS
    type: ipv4
    send_community: all
    maximum_routes: 12000
  - name: EVPN-OVERLAY-PEERS
    type: evpn
    update_source: Loopback0
    bfd: true
    ebgp_multihop: 3
    send_community: all
    maximum_routes: 0
  redistribute:
    connected:
      enabled: true
      route_map: RM-CONN-2-BGP
  vlans:
  - id: 1
    tenant: Tenant_A
    rd: 5004:10001
    route_targets:
      both:
      - 4294967295:10001
    redistribute_routes:
    - learned
  - id: 2
    tenant: Tenant_A
    rd: 5004:10002
    route_targets:
      both:
      - 4294967295:10002
    redistribute_routes:
    - learned
  - id: 3
    tenant: Tenant_A
    rd: 5004:33333
    route_targets:
      both:
      - 4294967295:3333
    redistribute_routes:
    - learned
  - id: 4
    tenant: Tenant_A
    rd: 33333:33333
    route_targets:
      both:
      - 3333:3333
    redistribute_routes:
    - learned
  address_family_evpn:
    peer_groups:
    - name: EVPN-OVERLAY-PEERS
      activate: true
  address_family_ipv4:
    peer_groups:
    - name: IPv4-UNDERLAY-PEERS
      activate: true
    - name: EVPN-OVERLAY-PEERS
      activate: false
  vrfs:
  - name: TEST1
    rd: '5004:11'
    route_targets:
      import:
      - address_family: evpn
        route_targets:
        - '4294967295:11'
      export:
      - address_family: evpn
        route_targets:
        - '4294967295:11'
    router_id: 192.168.255.4
    redistribute:
      connected:
        enabled: true
service_routing_protocols_model: multi-agent
static_routes:
- vrf: MGMT
  destination_address_prefix: 0.0.0.0/0
  gateway: 192.168.200.1
transceiver_qsfp_default_mode_4x10: true
vlan_interfaces:
- name: Vlan1
  description: VLAN_1
  shutdown: false
  vrf: TEST1
  ip_address_virtual: 10.0.1.1/24
  tenant: Tenant_A
  tags:
  - test_l3
- name: Vlan2
  description: VLAN_2
  shutdown: false
  vrf: TEST1
  ip_address_virtual: 10.0.2.1/24
  tenant: Tenant_A
  tags:
  - test_l3
- name: Vlan3
  description: VLAN_3
  shutdown: false
  vrf: TEST1
  ip_address_virtual: 10.0.3.1/24
  tenant: Tenant_A
  tags:
  - test_l3
- name: Vlan4
  description: VLAN_4
  shutdown: false
  vrf: TEST1
  ip_address_virtual: 10.0.4.1/24
  tenant: Tenant_A
  tags:
  - test_l3
vlan_internal_order:
  allocation: ascending
  range:
    beginning: 1006
    ending: 1199
vlans:
- id: 1
  name: VLAN_1
  tenant: Tenant_A
- id: 2
  name: VLAN_2
  tenant: Tenant_A
- id: 3
  name: VLAN_3
  tenant: Tenant_A
- id: 4
  name: VLAN_4
  tenant: Tenant_A
vrfs:
- name: MGMT
  ip_routing: false
- name: TEST1
  description: TEST1
  ip_routing: true
  tenant: Tenant_A
vxlan_interface:
  vxlan1:
    description: RD-RT-ADMIN-SUBFIELD-L3LEAF4_VTEP
    vxlan:
      source_interface: Loopback1
      udp_port: 4789
      vlans:
      - id: 1
        vni: 80001
      - id: 2
        vni: 80002
      - id: 3
        vni: 80003
      - id: 4
        vni: 80004
      vrfs:
      - name: TEST1
<<<<<<< HEAD
        vni: 22
metadata:
  platform: vEOS-LAB
  fabric_name: EOS_DESIGNS_UNIT_TESTS
=======
        vni: 22
>>>>>>> 6ac93b3e
<|MERGE_RESOLUTION|>--- conflicted
+++ resolved
@@ -32,6 +32,7 @@
   gateway: 192.168.200.1
 metadata:
   platform: vEOS-LAB
+  fabric_name: EOS_DESIGNS_UNIT_TESTS
 prefix_lists:
 - name: PL-LOOPBACKS-EVPN-OVERLAY
   sequence_numbers:
@@ -218,11 +219,4 @@
         vni: 80004
       vrfs:
       - name: TEST1
-<<<<<<< HEAD
-        vni: 22
-metadata:
-  platform: vEOS-LAB
-  fabric_name: EOS_DESIGNS_UNIT_TESTS
-=======
-        vni: 22
->>>>>>> 6ac93b3e
+        vni: 22