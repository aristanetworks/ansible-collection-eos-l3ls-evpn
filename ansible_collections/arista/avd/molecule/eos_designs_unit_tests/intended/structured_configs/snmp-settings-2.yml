--- conflicted
+++ resolved
@@ -11,6 +11,8 @@
   enable_https: true
   enable_vrfs:
   - name: MGMT
+metadata:
+  fabric_name: EOS_DESIGNS_UNIT_TESTS
 service_routing_protocols_model: multi-agent
 snmp_server:
   hosts:
@@ -49,11 +51,6 @@
   description: Inband Management
   shutdown: false
   ip_address: 192.168.0.1/24
-<<<<<<< HEAD
-  type: inband_mgmt
-metadata:
-  fabric_name: EOS_DESIGNS_UNIT_TESTS
-=======
   mtu: 1500
   type: inband_mgmt
 vlan_internal_order:
@@ -67,5 +64,4 @@
   tenant: system
 vrfs:
 - name: MGMT
-  ip_routing: false
->>>>>>> 6ac93b3e
+  ip_routing: false