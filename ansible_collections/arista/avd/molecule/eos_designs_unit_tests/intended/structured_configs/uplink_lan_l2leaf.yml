--- conflicted
+++ resolved
@@ -48,10 +48,6 @@
         local_interface: Loopback0
         template_interval: 3600000
     shutdown: false
-<<<<<<< HEAD
-metadata:
-  fabric_name: EOS_DESIGNS_UNIT_TESTS
-=======
 hostname: uplink_lan_l2leaf
 ip_igmp_snooping:
   globally_enabled: true
@@ -60,6 +56,8 @@
   enable_https: true
   enable_vrfs:
   - name: MGMT
+metadata:
+  fabric_name: EOS_DESIGNS_UNIT_TESTS
 service_routing_protocols_model: multi-agent
 transceiver_qsfp_default_mode_4x10: true
 vlan_internal_order:
@@ -79,5 +77,4 @@
   tenant: TEST
 vrfs:
 - name: MGMT
-  ip_routing: false
->>>>>>> 6ac93b3e
+  ip_routing: false