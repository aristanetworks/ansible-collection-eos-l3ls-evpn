hostname: cv-pathfinder-custom-control-plane-policy-pathfinder-1
is_deployed: true
router_bgp:
  as: '65000'
  router_id: 192.168.44.1
  bgp:
    default:
      ipv4_unicast: false
  maximum_paths:
    paths: 16
  redistribute_routes:
  - source_protocol: connected
    route_map: RM-CONN-2-BGP
  updates:
    wait_install: true
  peer_groups:
  - name: IPv4-UNDERLAY-PEERS
    type: ipv4
    maximum_routes: 12000
    send_community: all
    route_map_in: RM-BGP-UNDERLAY-PEERS-IN
  - name: WAN-OVERLAY-PEERS
    type: wan
    update_source: Dps1
    bfd: true
    password: htm4AZe9mIQOO1uiMuGgYQ==
    send_community: all
    maximum_routes: 0
    remote_as: '65000'
    ttl_maximum_hops: 1
    route_reflector_client: true
    bfd_timers:
      interval: 1000
      min_rx: 1000
      multiplier: 10
  - name: WAN-RR-OVERLAY-PEERS
    type: wan
    update_source: Dps1
    bfd: true
    send_community: all
    maximum_routes: 0
    remote_as: '65000'
    ttl_maximum_hops: 1
    bfd_timers:
      interval: 1000
      min_rx: 1000
      multiplier: 10
    route_reflector_client: true
  address_family_ipv4:
    peer_groups:
    - name: IPv4-UNDERLAY-PEERS
      activate: true
    - name: WAN-OVERLAY-PEERS
      activate: false
    - name: WAN-RR-OVERLAY-PEERS
      activate: false
<<<<<<< HEAD
  redistribute:
    connected:
      enabled: true
      route_map: RM-CONN-2-BGP
=======
>>>>>>> ec81f6cc
  bgp_cluster_id: 192.168.44.1
  listen_ranges:
  - prefix: 192.168.142.0/24
    peer_group: WAN-OVERLAY-PEERS
    remote_as: '65000'
  - prefix: 192.168.143.0/24
    peer_group: WAN-OVERLAY-PEERS
    remote_as: '65000'
  address_family_evpn:
    peer_groups:
    - name: WAN-RR-OVERLAY-PEERS
      activate: true
      encapsulation: path-selection
    - name: WAN-OVERLAY-PEERS
      activate: true
      encapsulation: path-selection
    next_hop:
      resolution_disabled: true
  address_family_ipv4_sr_te:
    peer_groups:
    - name: WAN-OVERLAY-PEERS
      activate: true
    - name: WAN-RR-OVERLAY-PEERS
      activate: true
  address_family_link_state:
    peer_groups:
    - name: WAN-OVERLAY-PEERS
      activate: true
      missing_policy:
        direction_out_action: deny
    - name: WAN-RR-OVERLAY-PEERS
      activate: true
    path_selection:
      roles:
        consumer: true
        propagator: true
  address_family_path_selection:
    peer_groups:
    - name: WAN-OVERLAY-PEERS
      activate: true
    - name: WAN-RR-OVERLAY-PEERS
      activate: true
    bgp:
      additional_paths:
        receive: true
        send: any
  neighbors:
  - ip_address: 192.168.144.1
    peer_group: WAN-RR-OVERLAY-PEERS
    peer: cv-pathfinder-pathfinder
    description: cv-pathfinder-pathfinder_Dps1
  vrfs:
  - name: default
    rd: 192.168.44.1:1
    route_targets:
      import:
      - address_family: evpn
        route_targets:
        - '1:1'
      export:
      - address_family: evpn
        route_targets:
        - '1:1'
        - route-map RM-EVPN-EXPORT-VRF-DEFAULT
service_routing_protocols_model: multi-agent
ip_routing: true
aaa_root:
  disabled: true
config_end: true
enable_password:
  disabled: true
transceiver_qsfp_default_mode_4x10: false
spanning_tree:
  mode: none
vrfs:
- name: MGMT
  ip_routing: false
platform:
  sfe:
    data_plane_cpu_allocation_max: 1
management_api_http:
  enable_vrfs:
  - name: MGMT
  enable_https: true
ethernet_interfaces:
- name: Ethernet1
  peer_type: l3_interface
  ip_address: 10.7.7.7/31
  shutdown: false
  switchport:
    enabled: false
  description: Bouygues_Telecom_777
- name: Ethernet2
  peer_type: l3_interface
  ip_address: 172.16.0.1/31
  shutdown: false
  switchport:
    enabled: false
  description: Colt_10000
- name: Ethernet3
  peer_type: l3_interface
  ip_address: 10.9.9.9/31
  shutdown: false
  switchport:
    enabled: false
  description: Another-ISP_999
loopback_interfaces:
- name: Loopback0
  description: ROUTER_ID
  shutdown: false
  ip_address: 192.168.44.1/32
prefix_lists:
- name: PL-LOOPBACKS-EVPN-OVERLAY
  sequence_numbers:
  - sequence: 10
    action: permit 192.168.44.0/24 eq 32
route_maps:
- name: RM-CONN-2-BGP
  sequence_numbers:
  - sequence: 10
    type: permit
    match:
    - ip address prefix-list PL-LOOPBACKS-EVPN-OVERLAY
    set:
    - extcommunity soo 192.168.44.1:0 additive
- name: RM-EVPN-EXPORT-VRF-DEFAULT
  sequence_numbers:
  - sequence: 10
    type: permit
    match:
    - extcommunity ECL-EVPN-SOO
static_routes:
- destination_address_prefix: 0.0.0.0/0
  gateway: 10.7.7.6
agents:
- name: KernelFib
  environment_variables:
  - name: KERNELFIB_PROGRAM_ALL_ECMP
    value: '1'
ip_extcommunity_lists:
- name: ECL-EVPN-SOO
  entries:
  - type: permit
    extcommunities: soo 192.168.44.1:0
ip_security:
  ike_policies:
  - name: CP-IKE-POLICY
    local_id: 192.168.144.1
  sa_policies:
  - name: CP-SA-POLICY
    esp:
      encryption: aes256gcm128
    pfs_dh_group: 14
  profiles:
  - name: CP-PROFILE
    ike_policy: CP-IKE-POLICY
    sa_policy: CP-SA-POLICY
    connection: start
    shared_key: ABCDEF1234567890
    dpd:
      interval: 10
      time: 50
      action: clear
    mode: transport
management_security:
  ssl_profiles:
  - name: profileA
    certificate:
      file: profileA.crt
      key: profileA.key
    trust_certificate:
      certificates:
      - aristaDeviceCertProvisionerDefaultRootCA.crt
    tls_versions: '1.2'
router_adaptive_virtual_topology:
  topology_role: pathfinder
  profiles:
  - name: CUSTOM-CP-POLICY
    load_balance_policy: LB-CUSTOM-CP-POLICY
  - name: DEFAULT-POLICY-VIDEO
    load_balance_policy: LB-DEFAULT-POLICY-VIDEO
  - name: DEFAULT-POLICY-DEFAULT
    load_balance_policy: LB-DEFAULT-POLICY-DEFAULT
  vrfs:
  - name: default
    policy: DEFAULT-POLICY-WITH-CP
    profiles:
    - name: CUSTOM-CP-POLICY
      id: 254
    - name: DEFAULT-POLICY-VIDEO
      id: 3
    - name: DEFAULT-POLICY-DEFAULT
      id: 1
  - name: PROD
    policy: DEFAULT-POLICY
    profiles:
    - name: DEFAULT-POLICY-VIDEO
      id: 3
    - name: DEFAULT-POLICY-DEFAULT
      id: 1
  - name: IT
    policy: DEFAULT-POLICY
    profiles:
    - name: DEFAULT-POLICY-VIDEO
      id: 3
    - name: DEFAULT-POLICY-DEFAULT
      id: 1
  policies:
  - name: DEFAULT-POLICY-WITH-CP
    matches:
    - application_profile: APP-PROFILE-CONTROL-PLANE
      avt_profile: CUSTOM-CP-POLICY
    - application_profile: VIDEO
      avt_profile: DEFAULT-POLICY-VIDEO
    - application_profile: default
      avt_profile: DEFAULT-POLICY-DEFAULT
  - name: DEFAULT-POLICY
    matches:
    - application_profile: VIDEO
      avt_profile: DEFAULT-POLICY-VIDEO
    - application_profile: default
      avt_profile: DEFAULT-POLICY-DEFAULT
router_bfd:
  multihop:
    interval: 300
    min_rx: 300
    multiplier: 3
router_path_selection:
  tcp_mss_ceiling:
    ipv4_segment_size: auto
  path_groups:
  - name: MPLS
    id: 100
    local_interfaces:
    - name: Ethernet2
    static_peers:
    - router_ip: 192.168.144.1
      name: cv-pathfinder-pathfinder
      ipv4_addresses:
      - 172.16.0.1
    keepalive:
      interval: 300
      failure_threshold: 5
  - name: INET
    id: 101
    local_interfaces:
    - name: Ethernet1
    - name: Ethernet3
    static_peers:
    - router_ip: 192.168.144.1
      name: cv-pathfinder-pathfinder
      ipv4_addresses:
      - 172.17.7.7
      - 10.9.9.9
    ipsec_profile: CP-PROFILE
  - name: LTE
    id: 102
  - name: Equinix
    id: 103
  - name: Satellite
    id: 104
  - name: AWS
    id: 105
  - name: LAN_HA
    id: 65535
    flow_assignment: lan
  peer_dynamic_source: stun
  load_balance_policies:
  - name: LB-CUSTOM-CP-POLICY
    path_groups:
    - name: INET
    - name: MPLS
      priority: 2
    - name: LAN_HA
    jitter: 5
    lowest_hop_count: true
  - name: LB-DEFAULT-POLICY-VIDEO
    path_groups:
    - name: MPLS
    - name: INET
    - name: LAN_HA
  - name: LB-DEFAULT-POLICY-DEFAULT
    path_groups:
    - name: INET
    - name: LTE
      priority: 42
    - name: LAN_HA
router_traffic_engineering:
  enabled: true
stun:
  server:
    local_interfaces:
    - Ethernet1
    - Ethernet2
    - Ethernet3
    ssl_profile: profileA
application_traffic_recognition:
  application_profiles:
  - name: VIDEO
    categories:
    - name: VIDEO1
    applications:
    - name: CUSTOM-APPLICATION-1
    - name: skype
    application_transports:
    - rtp
  - name: APP-PROFILE-CONTROL-PLANE
    applications:
    - name: APP-CONTROL-PLANE
  categories:
  - name: VIDEO1
    applications:
    - name: CUSTOM-APPLICATION-2
    - name: CUSTOM-DSCP-APPLICATION
    - name: microsoft-teams
  applications:
    ipv4_applications:
    - name: CUSTOM-APPLICATION-1
      protocols:
      - tcp
      src_prefix_set_name: CUSTOM-SRC-PREFIX-1
      dest_prefix_set_name: CUSTOM-DEST-PREFIX-1
    - name: CUSTOM-APPLICATION-2
      protocols:
      - tcp
      tcp_src_port_set_name: TCP-SRC-2
      tcp_dest_port_set_name: TCP-DEST-2
    - name: CUSTOM-DSCP-APPLICATION
      dscp_ranges:
      - ef
      - 12-14
      - cs6
      - '42'
    - name: APP-CONTROL-PLANE
      src_prefix_set_name: PFX-LOCAL-VTEP-IP
  field_sets:
    l4_ports:
    - name: TCP-SRC-2
      port_values:
      - '42'
    - name: TCP-DEST-2
      port_values:
      - '666'
      - '777'
    ipv4_prefixes:
    - name: CUSTOM-SRC-PREFIX-1
      prefix_values:
      - 42.42.42.0/24
    - name: CUSTOM-DEST-PREFIX-1
      prefix_values:
      - 6.6.6.0/24
    - name: PFX-LOCAL-VTEP-IP
      prefix_values:
      - 192.168.144.1/32
dps_interfaces:
- name: Dps1
  description: DPS Interface
  mtu: 9194
  ip_address: 192.168.144.1/32
  flow_tracker:
    hardware: FLOW-TRACKER
vxlan_interface:
  vxlan1:
    description: cv-pathfinder-custom-control-plane-policy-pathfinder-1_VTEP
    vxlan:
      udp_port: 4789
      source_interface: Dps1
      vrfs:
      - name: default
        vni: 1
      - name: PROD
        vni: 42
      - name: IT
        vni: 14
metadata:
  cv_pathfinder:
    applications:
      profiles:
      - name: VIDEO
        builtin_applications:
        - name: skype
        user_defined_applications:
        - name: CUSTOM-APPLICATION-1
        categories:
        - category: VIDEO1
        transport_protocols:
        - rtp
      - name: APP-PROFILE-CONTROL-PLANE
        user_defined_applications:
        - name: APP-CONTROL-PLANE
      categories:
        builtin_applications:
        - name: microsoft-teams
          category: VIDEO1
        user_defined_applications:
        - name: CUSTOM-APPLICATION-2
          category: VIDEO1
        - name: CUSTOM-DSCP-APPLICATION
          category: VIDEO1
    role: pathfinder
    ssl_profile: profileA
    vtep_ip: 192.168.144.1
    interfaces:
    - name: Ethernet1
      carrier: Bouygues_Telecom
      circuit_id: '777'
      pathgroup: INET
      public_ip: 10.7.7.7
    - name: Ethernet2
      carrier: Colt
      circuit_id: '10000'
      pathgroup: MPLS
      public_ip: 172.16.0.1
    - name: Ethernet3
      carrier: Another-ISP
      circuit_id: '999'
      pathgroup: INET
      public_ip: 10.9.9.9
    pathgroups:
    - name: MPLS
      carriers:
      - name: Colt
      - name: ATT-MPLS
    - name: INET
      carriers:
      - name: Comcast
      - name: ATT
      - name: Bouygues_Telecom
      - name: SFR
      - name: Orange
      - name: Another-ISP
    - name: LTE
      carriers:
      - name: Comcast-5G
    - name: Equinix
    - name: Satellite
      carriers:
      - name: Inmrasat
    - name: AWS
      carriers:
      - name: AWS-1
    regions:
    - name: AVD_Land_West
      id: 42
      zones:
      - name: AVD_Land_West-ZONE
        id: 1
        sites:
        - name: Site404
          id: 404
          location:
            address: Atlantis
        - name: Site405
          id: 405
          location:
            address: El Dorado
        - name: Site422
          id: 422
          location:
            address: Somewhere
        - name: Site423
          id: 423
          location:
            address: Somewhere-warm
    - name: AVD_Land_East
      id: 43
      zones:
      - name: AVD_Land_East-ZONE
        id: 1
        sites:
        - name: Site511
          id: 511
          location:
            address: Miami
    vrfs:
    - name: default
      vni: 1
      avts:
      - constraints:
          jitter: 5
          hop_count: lowest
        id: 254
        name: CUSTOM-CP-POLICY
        pathgroups:
        - name: INET
          preference: preferred
        - name: MPLS
          preference: alternate
        - name: LAN_HA
          preference: preferred
        application_profiles:
        - APP-PROFILE-CONTROL-PLANE
      - id: 3
        name: DEFAULT-POLICY-VIDEO
        pathgroups:
        - name: MPLS
          preference: preferred
        - name: INET
          preference: preferred
        - name: LAN_HA
          preference: preferred
        application_profiles:
        - VIDEO
      - id: 1
        name: DEFAULT-POLICY-DEFAULT
        pathgroups:
        - name: INET
          preference: preferred
        - name: LTE
          preference: alternate
        - name: LAN_HA
          preference: preferred
    - name: PROD
      vni: 42
      avts:
      - id: 3
        name: DEFAULT-POLICY-VIDEO
        pathgroups:
        - name: MPLS
          preference: preferred
        - name: INET
          preference: preferred
        - name: LAN_HA
          preference: preferred
        application_profiles:
        - VIDEO
      - id: 1
        name: DEFAULT-POLICY-DEFAULT
        pathgroups:
        - name: INET
          preference: preferred
        - name: LTE
          preference: alternate
        - name: LAN_HA
          preference: preferred
    - name: IT
      vni: 14
      avts:
      - id: 3
        name: DEFAULT-POLICY-VIDEO
        pathgroups:
        - name: MPLS
          preference: preferred
        - name: INET
          preference: preferred
        - name: LAN_HA
          preference: preferred
        application_profiles:
        - VIDEO
      - id: 1
        name: DEFAULT-POLICY-DEFAULT
        pathgroups:
        - name: INET
          preference: preferred
        - name: LTE
          preference: alternate
        - name: LAN_HA
          preference: preferred
  cv_tags:
    device_tags:
    - name: Role
      value: pathfinder
    - name: PathfinderSet
      value: PATHFINDERS
    interface_tags:
    - interface: Ethernet1
      tags:
      - name: Type
        value: wan
      - name: Carrier
        value: Bouygues_Telecom
      - name: Circuit
        value: '777'
    - interface: Ethernet2
      tags:
      - name: Type
        value: wan
      - name: Carrier
        value: Colt
      - name: Circuit
        value: '10000'
    - interface: Ethernet3
      tags:
      - name: Type
        value: wan
      - name: Carrier
        value: Another-ISP
      - name: Circuit
        value: '999'
flow_tracking:
  hardware:
    trackers:
    - name: FLOW-TRACKER
      record_export:
        on_inactive_timeout: 70000
        on_interval: 300000
      exporters:
      - name: CV-TELEMETRY
        collector:
          host: 127.0.0.1
        local_interface: Loopback0
        template_interval: 3600000
    shutdown: false<|MERGE_RESOLUTION|>--- conflicted
+++ resolved
@@ -54,13 +54,6 @@
       activate: false
     - name: WAN-RR-OVERLAY-PEERS
       activate: false
-<<<<<<< HEAD
-  redistribute:
-    connected:
-      enabled: true
-      route_map: RM-CONN-2-BGP
-=======
->>>>>>> ec81f6cc
   bgp_cluster_id: 192.168.44.1
   listen_ranges:
   - prefix: 192.168.142.0/24
