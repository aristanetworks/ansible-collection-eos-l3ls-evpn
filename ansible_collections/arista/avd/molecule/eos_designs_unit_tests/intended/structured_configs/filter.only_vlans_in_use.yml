aaa_root:
  disabled: true
config_end: true
enable_password:
  disabled: true
ethernet_interfaces:
- name: Ethernet1
  description: SERVER_testserver_Nic1
  shutdown: false
  peer: testserver
  peer_interface: Nic1
  peer_type: server
  switchport:
    enabled: true
    mode: trunk
    trunk:
      allowed_vlan: 1-2
hostname: filter.only_vlans_in_use
ip_igmp_snooping:
  globally_enabled: true
is_deployed: true
management_api_http:
  enable_https: true
  enable_vrfs:
  - name: MGMT
service_routing_protocols_model: multi-agent
static_routes:
- vrf: MGMT
  destination_address_prefix: 0.0.0.0/0
  gateway: 10.0.0.1
transceiver_qsfp_default_mode_4x10: true
vlan_internal_order:
  allocation: ascending
  range:
    beginning: 1006
    ending: 1199
vlans:
- id: 2
  name: vlan2
  tenant: test
- id: 1
  name: vlan1
  tenant: test
<<<<<<< HEAD
ip_igmp_snooping:
  globally_enabled: true
ethernet_interfaces:
- name: Ethernet1
  peer: testserver
  peer_interface: Nic1
  peer_type: server
  description: SERVER_testserver_Nic1
  shutdown: false
  switchport:
    enabled: true
    mode: trunk
    trunk:
      allowed_vlan: 1-2
metadata:
  fabric_name: EOS_DESIGNS_UNIT_TESTS
=======
vrfs:
- name: MGMT
  ip_routing: false
>>>>>>> 6ac93b3e
<|MERGE_RESOLUTION|>--- conflicted
+++ resolved
@@ -23,6 +23,8 @@
   enable_https: true
   enable_vrfs:
   - name: MGMT
+metadata:
+  fabric_name: EOS_DESIGNS_UNIT_TESTS
 service_routing_protocols_model: multi-agent
 static_routes:
 - vrf: MGMT
@@ -41,25 +43,6 @@
 - id: 1
   name: vlan1
   tenant: test
-<<<<<<< HEAD
-ip_igmp_snooping:
-  globally_enabled: true
-ethernet_interfaces:
-- name: Ethernet1
-  peer: testserver
-  peer_interface: Nic1
-  peer_type: server
-  description: SERVER_testserver_Nic1
-  shutdown: false
-  switchport:
-    enabled: true
-    mode: trunk
-    trunk:
-      allowed_vlan: 1-2
-metadata:
-  fabric_name: EOS_DESIGNS_UNIT_TESTS
-=======
 vrfs:
 - name: MGMT
-  ip_routing: false
->>>>>>> 6ac93b3e
+  ip_routing: false