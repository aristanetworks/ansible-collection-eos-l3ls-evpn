aaa_root:
  disabled: true
config_end: true
enable_password:
  disabled: true
hostname: isis-system-id-format-using-node-id
ip_igmp_snooping:
  globally_enabled: true
ip_routing: true
ip_virtual_router_mac_address: 00:c1:00:00:00:11
is_deployed: true
loopback_interfaces:
- name: Loopback0
  description: ROUTER_ID
  shutdown: false
  ip_address: 172.28.4.99/32
  isis_enable: CORE
  isis_passive: true
  node_segment:
    ipv4_index: 199
management_api_http:
  enable_https: true
  enable_vrfs:
  - name: MGMT
mpls:
  ip: true
router_bfd:
  multihop:
    interval: 300
    min_rx: 300
    multiplier: 3
router_bgp:
  as: '65000'
  router_id: 172.28.4.99
  maximum_paths:
    paths: 4
    ecmp: 4
  updates:
    wait_install: true
  bgp:
    default:
      ipv4_unicast: false
  peer_groups:
  - name: MPLS-OVERLAY-PEERS
    type: mpls
    remote_as: '65000'
    update_source: Loopback0
    bfd: true
    send_community: all
    maximum_routes: 0
  address_family_evpn:
    neighbor_default:
      encapsulation: mpls
      next_hop_self_source_interface: Loopback0
    peer_groups:
    - name: MPLS-OVERLAY-PEERS
      activate: true
  address_family_ipv4:
    peer_groups:
    - name: MPLS-OVERLAY-PEERS
      activate: false
router_isis:
  instance: CORE
  net: 49.0001.0000.0001.0099.00
  router_id: 172.28.4.99
  is_type: level-2
  log_adjacency_changes: true
  advertise:
    passive_only: false
  address_family_ipv4:
    enabled: true
    maximum_paths: 4
  segment_routing_mpls:
    enabled: true
<<<<<<< HEAD
mpls:
  ip: true
router_bfd:
  multihop:
    interval: 300
    min_rx: 300
    multiplier: 3
ip_igmp_snooping:
  globally_enabled: true
ip_virtual_router_mac_address: 00:c1:00:00:00:11
metadata:
  fabric_name: EOS_DESIGNS_UNIT_TESTS
=======
    router_id: 172.28.4.99
service_routing_protocols_model: multi-agent
transceiver_qsfp_default_mode_4x10: true
vlan_internal_order:
  allocation: ascending
  range:
    beginning: 1006
    ending: 1199
vrfs:
- name: MGMT
  ip_routing: false
>>>>>>> 6ac93b3e
<|MERGE_RESOLUTION|>--- conflicted
+++ resolved
@@ -22,6 +22,8 @@
   enable_https: true
   enable_vrfs:
   - name: MGMT
+metadata:
+  fabric_name: EOS_DESIGNS_UNIT_TESTS
 mpls:
   ip: true
 router_bfd:
@@ -72,20 +74,6 @@
     maximum_paths: 4
   segment_routing_mpls:
     enabled: true
-<<<<<<< HEAD
-mpls:
-  ip: true
-router_bfd:
-  multihop:
-    interval: 300
-    min_rx: 300
-    multiplier: 3
-ip_igmp_snooping:
-  globally_enabled: true
-ip_virtual_router_mac_address: 00:c1:00:00:00:11
-metadata:
-  fabric_name: EOS_DESIGNS_UNIT_TESTS
-=======
     router_id: 172.28.4.99
 service_routing_protocols_model: multi-agent
 transceiver_qsfp_default_mode_4x10: true
@@ -96,5 +84,4 @@
     ending: 1199
 vrfs:
 - name: MGMT
-  ip_routing: false
->>>>>>> 6ac93b3e
+  ip_routing: false