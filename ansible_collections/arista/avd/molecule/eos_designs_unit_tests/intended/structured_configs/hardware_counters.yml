aaa_root:
  disabled: true
config_end: true
enable_password:
  disabled: true
hardware_counters:
  features:
  - name: vlan-interface
    direction: in
  - name: vlan-interface
    direction: out
  - name: flow-spec
    direction: in
  - name: gre tunnel interface
    direction: out
  - name: ip
    direction: in
    layer3: false
    units_packets: false
  - name: ip
    direction: out
    layer3: true
    units_packets: true
  - name: acl
    direction: out
    address_type: mac
  - name: mpls lfib
    units_packets: true
  - name: route
    address_type: ipv4
    vrf: test
    prefix: 192.168.0.0/24
  - name: route
    address_type: ipv6
    prefix: 2001:db8:cafe::/64
hostname: hardware_counters
ip_igmp_snooping:
  globally_enabled: true
is_deployed: true
management_api_http:
  enable_https: true
  enable_vrfs:
  - name: MGMT
service_routing_protocols_model: multi-agent
transceiver_qsfp_default_mode_4x10: true
vlan_internal_order:
  allocation: ascending
  range:
    beginning: 1006
    ending: 1199
vrfs:
- name: MGMT
<<<<<<< HEAD
  ip_routing: false
management_api_http:
  enable_vrfs:
  - name: MGMT
  enable_https: true
ip_igmp_snooping:
  globally_enabled: true
metadata:
  fabric_name: EOS_DESIGNS_UNIT_TESTS
=======
  ip_routing: false
>>>>>>> 6ac93b3e
<|MERGE_RESOLUTION|>--- conflicted
+++ resolved
@@ -41,6 +41,8 @@
   enable_https: true
   enable_vrfs:
   - name: MGMT
+metadata:
+  fabric_name: EOS_DESIGNS_UNIT_TESTS
 service_routing_protocols_model: multi-agent
 transceiver_qsfp_default_mode_4x10: true
 vlan_internal_order:
@@ -50,16 +52,4 @@
     ending: 1199
 vrfs:
 - name: MGMT
-<<<<<<< HEAD
-  ip_routing: false
-management_api_http:
-  enable_vrfs:
-  - name: MGMT
-  enable_https: true
-ip_igmp_snooping:
-  globally_enabled: true
-metadata:
-  fabric_name: EOS_DESIGNS_UNIT_TESTS
-=======
-  ip_routing: false
->>>>>>> 6ac93b3e
+  ip_routing: false