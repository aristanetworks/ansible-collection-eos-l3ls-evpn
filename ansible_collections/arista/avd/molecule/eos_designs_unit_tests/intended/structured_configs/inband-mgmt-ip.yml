--- conflicted
+++ resolved
@@ -45,6 +45,8 @@
   enable_https: true
   enable_vrfs:
   - name: MGMT
+metadata:
+  fabric_name: EOS_DESIGNS_UNIT_TESTS
 ntp:
   servers:
   - name: 2.2.2.55
@@ -67,11 +69,6 @@
   shutdown: false
   vrf: INBANDMGMT
   ip_address: 192.168.103.22/24
-<<<<<<< HEAD
-  type: inband_mgmt
-metadata:
-  fabric_name: EOS_DESIGNS_UNIT_TESTS
-=======
   mtu: 1500
   type: inband_mgmt
 vlan_internal_order:
@@ -86,5 +83,4 @@
 vrfs:
 - name: MGMT
   ip_routing: false
-- name: INBANDMGMT
->>>>>>> 6ac93b3e
+- name: INBANDMGMT