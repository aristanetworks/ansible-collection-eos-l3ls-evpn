aaa_root:
  disabled: true
config_end: true
daemon_terminattr:
  cvaddrs:
  - 192.168.200.11:9910
  cvauth:
    method: key
    key: telarista
  cvvrf: MGMT
  disable_aaa: false
  ingestexclude: /Sysdb/cell/1/agent,/Sysdb/cell/2/agent
  smashexcludes: ale,flexCounter,hardware,kni,pulse,strata
enable_password:
  disabled: true
ethernet_interfaces:
- name: Ethernet1/15/1
  description: MLAG_PEER_DC1-CL1B_Ethernet1/15/1
  shutdown: false
  speed: 100g
  channel_group:
    id: 1151
    mode: active
  peer: DC1-CL1B
  peer_interface: Ethernet1/15/1
  peer_type: mlag_peer
- name: Ethernet1/16/1
  description: MLAG_PEER_DC1-CL1B_Ethernet1/16/1
  shutdown: false
  speed: 100g
  channel_group:
    id: 1151
    mode: active
  peer: DC1-CL1B
  peer_interface: Ethernet1/16/1
  peer_type: mlag_peer
- name: Ethernet1
  description: P2P_LINK_TO_DC1-SPINE1_Ethernet26
  shutdown: false
  speed: forced 100gfull
  mtu: 1500
  ip_address: 172.31.255.33/31
  peer: DC1-SPINE1
  peer_interface: Ethernet26
  peer_type: spine
  switchport:
    enabled: false
- name: Ethernet2
  description: P2P_LINK_TO_DC1-SPINE2_Ethernet26
  shutdown: false
  speed: forced 100gfull
  mtu: 1500
  ip_address: 172.31.255.35/31
  peer: DC1-SPINE2
  peer_interface: Ethernet26
  peer_type: spine
  switchport:
    enabled: false
- name: Ethernet3
  description: P2P_LINK_TO_DC1-SPINE3_Ethernet26
  shutdown: false
  speed: forced 100gfull
  mtu: 1500
  ip_address: 172.31.255.37/31
  peer: DC1-SPINE3
  peer_interface: Ethernet26
  peer_type: spine
  switchport:
    enabled: false
- name: Ethernet4
  description: P2P_LINK_TO_DC1-SPINE4_Ethernet26
  shutdown: false
  speed: forced 100gfull
  mtu: 1500
  ip_address: 172.31.255.39/31
  peer: DC1-SPINE4
  peer_interface: Ethernet26
  peer_type: spine
  switchport:
    enabled: false
hostname: DC1-CL1A
ip_igmp_snooping:
  globally_enabled: true
  vlans:
  - id: 120
    enabled: false
ip_name_servers:
- ip_address: 192.168.200.5
  vrf: MGMT
- ip_address: 8.8.8.8
  vrf: MGMT
- ip_address: 2001:db8::1
  vrf: MGMT
- ip_address: 2001:db8::2
  vrf: MGMT
ip_routing: true
is_deployed: true
local_users:
- name: admin
  disabled: true
  privilege: 15
  role: network-admin
  no_password: true
- name: cvpadmin
  privilege: 15
  role: network-admin
  sha512_password: $6$rZKcbIZ7iWGAWTUM$TCgDn1KcavS0s.OV8lacMTUkxTByfzcGlFlYUWroxYuU7M/9bIodhRO7nXGzMweUxvbk8mJmQl8Bh44cRktUj.
  ssh_key: ssh-rsa AAAAB3NzaC1yc2EAA82spi2mkxp4FgaLi4CjWkpnL1A/MD7WhrSNgqXToF7QCb9Lidagy9IHafQxfu7LwkFdyQIMu8XNwDZIycuf29wHbDdz1N+YNVK8zwyNAbMOeKMqblsEm2YIorgjzQX1m9+/rJeFBKz77PSgeMp/Rc3txFVuSmFmeTy3aMkU=
    cvpadmin@hostmachine.local
  secondary_ssh_key: ssh-rsa AAAAB3NzaC1yc2EAA82spi2mkxp4FgaLi4CjWkpnL1A/MD7WhrSNgqXToF7QCb9Lidagy9IHafQxfu7LwkFdyQIMu8XNwDZIycuf29wHbDdz1N+YNVK8zwyNAbMOeKMqblsEm2YIorgjzQX1m9+/rJeFBKz77PSgeMp/Rc3txFVuSmFmeTy3aMkz=
    cvpadmin@hostmachine.local
loopback_interfaces:
- name: Loopback0
  description: ROUTER_ID
  shutdown: false
  ip_address: 192.168.255.18/32
- name: Loopback1
  description: VXLAN_TUNNEL_SOURCE
  shutdown: false
  ip_address: 192.168.254.18/32
management_api_http:
  enable_https: true
  default_services: false
  enable_vrfs:
  - name: MGMT
management_interfaces:
- name: Management0
  description: OOB_MANAGEMENT
  shutdown: false
  vrf: MGMT
  ip_address: 192.168.200.119/24
  type: oob
  gateway: 192.168.200.5
metadata:
  platform: 7368X4
mlag_configuration:
  domain_id: DC1_CL1
  local_interface: Vlan4092
  peer_address: 10.255.252.19
  peer_link: Port-Channel1151
  reload_delay_mlag: '300'
  reload_delay_non_mlag: '330'
ntp:
  local_interface:
    name: Management0
    vrf: MGMT
  servers:
  - name: 192.168.200.5
    preferred: true
    vrf: MGMT
  - name: 2001:db8::3
    vrf: MGMT
port_channel_interfaces:
- name: Port-Channel1151
  description: MLAG_PEER_DC1-CL1B_Po1151
  shutdown: false
  switchport:
    enabled: true
    mode: trunk
    trunk:
      allowed_vlan: 1-4094
      groups:
      - MLAG
      - LEAF_PEER_L3
prefix_lists:
- name: PL-LOOPBACKS-EVPN-OVERLAY
  sequence_numbers:
  - sequence: 10
    action: permit 192.168.255.0/24 eq 32
  - sequence: 20
    action: permit 192.168.254.0/24 eq 32
route_maps:
- name: RM-CONN-2-BGP
  sequence_numbers:
  - sequence: 10
    type: permit
    match:
    - ip address prefix-list PL-LOOPBACKS-EVPN-OVERLAY
router_bfd:
  multihop:
    interval: 1200
    min_rx: 1200
    multiplier: 3
router_bgp:
  as: '65108'
  router_id: 192.168.255.18
  maximum_paths:
    paths: 4
    ecmp: 4
  updates:
    wait_install: true
  bgp_defaults:
  - distance bgp 20 200 200
  bgp:
    default:
      ipv4_unicast: false
  peer_groups:
  - name: MLAG-PEERS
    type: ipv4
    remote_as: '65108'
    description: MLAG_PEER_DC1-CL1B
    next_hop_self: true
    password: 15AwQNBEJ1nyF/kBEtoAGw==
    send_community: all
    maximum_routes: 12000
  - name: UNDERLAY-PEERS
    type: ipv4
    password: 0nsCUm70mvSTxVO0ldytrg==
    send_community: all
    maximum_routes: 12000
  - name: EVPN-OVERLAY-PEERS
    type: evpn
    update_source: Loopback0
    bfd: true
    ebgp_multihop: 3
    password: q+VNViP5i4rVjW1cxFv2wA==
    send_community: all
    maximum_routes: 0
  neighbors:
  - ip_address: 10.255.251.19
    peer_group: MLAG-PEERS
    peer: DC1-CL1B
    description: DC1-CL1B
  - ip_address: 172.31.255.32
    peer_group: UNDERLAY-PEERS
    remote_as: '65001'
    peer: DC1-SPINE1
    description: DC1-SPINE1_Ethernet26
  - ip_address: 172.31.255.34
    peer_group: UNDERLAY-PEERS
    remote_as: '65001'
    peer: DC1-SPINE2
    description: DC1-SPINE2_Ethernet26
  - ip_address: 172.31.255.36
    peer_group: UNDERLAY-PEERS
    remote_as: '65001'
    peer: DC1-SPINE3
    description: DC1-SPINE3_Ethernet26
  - ip_address: 172.31.255.38
    peer_group: UNDERLAY-PEERS
    remote_as: '65001'
    peer: DC1-SPINE4
    description: DC1-SPINE4_Ethernet26
  - ip_address: 192.168.255.1
    peer_group: EVPN-OVERLAY-PEERS
    remote_as: '65001'
    peer: DC1-SPINE1
    description: DC1-SPINE1
  - ip_address: 192.168.255.2
    peer_group: EVPN-OVERLAY-PEERS
    remote_as: '65001'
    peer: DC1-SPINE2
    description: DC1-SPINE2
  - ip_address: 192.168.255.3
    peer_group: EVPN-OVERLAY-PEERS
    remote_as: '65001'
    peer: DC1-SPINE3
    description: DC1-SPINE3
  - ip_address: 192.168.255.4
    peer_group: EVPN-OVERLAY-PEERS
    remote_as: '65001'
    peer: DC1-SPINE4
    description: DC1-SPINE4
  redistribute:
    connected:
      enabled: true
      route_map: RM-CONN-2-BGP
  vlan_aware_bundles:
  - name: Tenant_A_APP_Zone
    rd: 192.168.255.18:12
    route_targets:
      both:
      - '12:12'
    redistribute_routes:
    - learned
    vlan: 130-131
  - name: Tenant_A_DB_Zone
    rd: 192.168.255.18:13
    route_targets:
      both:
      - '13:13'
    redistribute_routes:
    - learned
    vlan: 140-141
  - name: Tenant_A_OP_Zone
    rd: 192.168.255.18:9
    route_targets:
      both:
      - '9:9'
    redistribute_routes:
    - learned
    vlan: 110-112
  - name: Tenant_A_WAN_Zone
    rd: 192.168.255.18:14
    route_targets:
      both:
      - '14:14'
    redistribute_routes:
    - learned
    vlan: '150'
  - name: Tenant_A_WEB_Zone
    rd: 192.168.255.18:11
    route_targets:
      both:
      - '11:11'
    redistribute_routes:
    - learned
    vlan: 120-121
  - name: Tenant_A_NFS
    tenant: Tenant_A
    rd: 192.168.255.18:20161
    route_targets:
      both:
      - 20161:20161
    redistribute_routes:
    - learned
    vlan: '161'
  - name: Tenant_A_VMOTION
    tenant: Tenant_A
    rd: 192.168.255.18:20160
    route_targets:
      both:
      - 20160:20160
    redistribute_routes:
    - learned
    vlan: '160'
  - name: Tenant_B_OP_Zone
    rd: 192.168.255.18:20
    route_targets:
      both:
      - '20:20'
    redistribute_routes:
    - learned
    vlan: 210-211
  - name: Tenant_B_WAN_Zone
    rd: 192.168.255.18:21
    route_targets:
      both:
      - '21:21'
    redistribute_routes:
    - learned
    vlan: '250'
  - name: Tenant_C_OP_Zone
    rd: 192.168.255.18:30
    route_targets:
      both:
      - '30:30'
    redistribute_routes:
    - learned
    vlan: 310-311
  - name: Tenant_C_WAN_Zone
    rd: 192.168.255.18:31
    route_targets:
      both:
      - '31:31'
    redistribute_routes:
    - learned
    vlan: '350'
  address_family_evpn:
    peer_groups:
    - name: EVPN-OVERLAY-PEERS
      activate: true
    evpn_hostflap_detection:
      enabled: true
      window: 180
      threshold: 5
      expiry_timeout: 10
  address_family_ipv4:
    peer_groups:
    - name: MLAG-PEERS
      activate: true
    - name: UNDERLAY-PEERS
      activate: true
    - name: EVPN-OVERLAY-PEERS
      activate: false
service_routing_protocols_model: multi-agent
snmp_server:
  contact: example@example.com
  location: EOS_DESIGNS_UNIT_TESTS DC1-CL1A
spanning_tree:
  root_super: true
  mode: mstp
  mst_instances:
  - id: '0'
    priority: 4096
  no_spanning_tree_vlan: 4090,4092
static_routes:
- vrf: MGMT
  destination_address_prefix: 0.0.0.0/0
  gateway: 192.168.200.5
transceiver_qsfp_default_mode_4x10: true
vlan_interfaces:
- name: Vlan4090
  description: MLAG_PEER_L3_PEERING
  shutdown: false
  ip_address: 10.255.251.18/31
  mtu: 1500
- name: Vlan4092
  description: MLAG_PEER
  shutdown: false
  ip_address: 10.255.252.18/31
  mtu: 1500
  no_autostate: true
vlan_internal_order:
  allocation: ascending
  range:
    beginning: 1006
    ending: 1199
vlans:
- id: 4090
  name: LEAF_PEER_L3
  trunk_groups:
  - LEAF_PEER_L3
  tenant: system
- id: 4092
  name: MLAG_PEER
  trunk_groups:
  - MLAG
  tenant: system
- id: 130
  name: Tenant_A_APP_Zone_1
  tenant: Tenant_A
- id: 131
  name: Tenant_A_APP_Zone_2
  tenant: Tenant_A
- id: 140
  name: Tenant_A_DB_BZone_1
  tenant: Tenant_A
- id: 141
  name: Tenant_A_DB_Zone_2
  tenant: Tenant_A
- id: 110
  name: Tenant_A_OP_Zone_1
  tenant: Tenant_A
- id: 111
  name: Tenant_A_OP_Zone_2
  tenant: Tenant_A
- id: 112
  name: Tenant_A_OP_Zone_3
  tenant: Tenant_A
- id: 150
  name: Tenant_A_WAN_Zone_1
  tenant: Tenant_A
- id: 120
  name: Tenant_A_WEB_Zone_1
  tenant: Tenant_A
- id: 121
  name: Tenant_A_WEBZone_2
  tenant: Tenant_A
- id: 160
  name: Tenant_A_VMOTION
  tenant: Tenant_A
- id: 161
  name: Tenant_A_NFS
  tenant: Tenant_A
- id: 210
  name: Tenant_B_OP_Zone_1
  tenant: Tenant_B
- id: 211
  name: Tenant_B_OP_Zone_2
  tenant: Tenant_B
- id: 250
  name: Tenant_B_WAN_Zone_1
  tenant: Tenant_B
- id: 310
  name: Tenant_C_OP_Zone_1
  tenant: Tenant_C
- id: 311
  name: Tenant_C_OP_Zone_2
  tenant: Tenant_C
- id: 350
  name: Tenant_C_WAN_Zone_1
  tenant: Tenant_C
vrfs:
- name: MGMT
  ip_routing: false
vxlan_interface:
  vxlan1:
    description: DC1-CL1A_VTEP
    vxlan:
      source_interface: Loopback1
      udp_port: 4789
      vlans:
      - id: 130
        vni: 10130
      - id: 131
        vni: 10131
      - id: 140
        vni: 10140
      - id: 141
        vni: 10141
      - id: 110
        vni: 10110
      - id: 111
        vni: 50111
      - id: 112
        vni: 10112
      - id: 150
        vni: 10150
      - id: 120
        vni: 10120
      - id: 121
        vni: 10121
      - id: 160
        vni: 10160
      - id: 161
        vni: 10161
      - id: 210
        vni: 20210
      - id: 211
        vni: 20211
      - id: 250
        vni: 20250
      - id: 310
        vni: 30310
      - id: 311
        vni: 30311
      - id: 350
<<<<<<< HEAD
        vni: 30350
metadata:
  platform: 7368X4
  fabric_name: EOS_DESIGNS_UNIT_TESTS
=======
        vni: 30350
>>>>>>> 6ac93b3e
<|MERGE_RESOLUTION|>--- conflicted
+++ resolved
@@ -133,6 +133,7 @@
   gateway: 192.168.200.5
 metadata:
   platform: 7368X4
+  fabric_name: EOS_DESIGNS_UNIT_TESTS
 mlag_configuration:
   domain_id: DC1_CL1
   local_interface: Vlan4092
@@ -516,11 +517,4 @@
       - id: 311
         vni: 30311
       - id: 350
-<<<<<<< HEAD
-        vni: 30350
-metadata:
-  platform: 7368X4
-  fabric_name: EOS_DESIGNS_UNIT_TESTS
-=======
-        vni: 30350
->>>>>>> 6ac93b3e
+        vni: 30350