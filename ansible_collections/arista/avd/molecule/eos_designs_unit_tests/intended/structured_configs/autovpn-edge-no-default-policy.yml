--- conflicted
+++ resolved
@@ -98,6 +98,8 @@
     certificate:
       file: STUN-DTLS.crt
       key: STUN-DTLS.key
+metadata:
+  fabric_name: EOS_DESIGNS_UNIT_TESTS
 prefix_lists:
 - name: PL-LOOPBACKS-EVPN-OVERLAY
   sequence_numbers:
@@ -307,24 +309,4 @@
       - name: IT
         vni: 100
       - name: PROD
-<<<<<<< HEAD
-        vni: 42
-flow_tracking:
-  hardware:
-    trackers:
-    - name: FLOW-TRACKER
-      record_export:
-        on_inactive_timeout: 70000
-        on_interval: 300000
-      exporters:
-      - name: CV-TELEMETRY
-        collector:
-          host: 127.0.0.1
-        local_interface: Loopback0
-        template_interval: 3600000
-    shutdown: false
-metadata:
-  fabric_name: EOS_DESIGNS_UNIT_TESTS
-=======
-        vni: 42
->>>>>>> 6ac93b3e
+        vni: 42