hostname: uplink_lan_wan_router1
is_deployed: true
router_bgp:
  as: '65100'
  router_id: 192.168.1.1
  bgp:
    default:
      ipv4_unicast: false
  maximum_paths:
    paths: 16
  updates:
    wait_install: true
  redistribute_routes:
  - source_protocol: connected
    route_map: RM-CONN-2-BGP
  peer_groups:
  - name: WAN-OVERLAY-PEERS
    type: wan
    update_source: Dps1
    bfd: true
    send_community: all
    maximum_routes: 0
    remote_as: '65100'
    ttl_maximum_hops: 1
    bfd_timers:
      interval: 1000
      min_rx: 1000
      multiplier: 10
  address_family_evpn:
    peer_groups:
    - name: WAN-OVERLAY-PEERS
      activate: true
      route_map_in: RM-EVPN-SOO-IN
      route_map_out: RM-EVPN-SOO-OUT
  address_family_ipv4:
    peer_groups:
    - name: WAN-OVERLAY-PEERS
      activate: false
  address_family_ipv4_sr_te:
    peer_groups:
    - name: WAN-OVERLAY-PEERS
      activate: true
  address_family_link_state:
    peer_groups:
    - name: WAN-OVERLAY-PEERS
      activate: true
    path_selection:
      roles:
        producer: true
  address_family_path_selection:
    peer_groups:
    - name: WAN-OVERLAY-PEERS
      activate: true
    bgp:
      additional_paths:
        receive: true
        send:
          any: true
  vrfs:
  - name: VRF1
    router_id: 192.168.1.1
    rd: 192.168.1.1:123
    route_targets:
      import:
      - address_family: evpn
        route_targets:
        - 123:123
      export:
      - address_family: evpn
        route_targets:
        - 123:123
    redistribute_routes:
    - source_protocol: connected
  - name: default
    rd: 192.168.1.1:1
    route_targets:
      import:
      - address_family: evpn
        route_targets:
        - '1:1'
      export:
      - address_family: evpn
        route_targets:
        - '1:1'
        - route-map RM-EVPN-EXPORT-VRF-DEFAULT
service_routing_protocols_model: multi-agent
ip_routing: true
transceiver_qsfp_default_mode_4x10: false
spanning_tree:
  mode: none
vrfs:
- name: MGMT
  ip_routing: false
- name: VRF1
  tenant: TEST
  ip_routing: true
  ipv6_routing: true
management_api_http:
  enable_vrfs:
  - name: MGMT
  enable_https: true
ethernet_interfaces:
- name: Ethernet2
  peer: uplink_lan_l2leaf
  peer_interface: Ethernet1 VLAN 10
  peer_type: l2leaf
  description: UPLINK_LAN_L2LEAF_Ethernet1
  shutdown: false
  type: routed
  vrf: VRF1
  ip_address: 10.0.10.1/24
  mtu: 9214
  flow_tracker:
    hardware: WAN-FLOW-TRACKER
- name: Ethernet2.100
  peer: uplink_lan_l2leaf
  peer_interface: Ethernet1 VLAN 100
  peer_type: l2leaf
  description: My vlan 100
  shutdown: false
  type: l3dot1q
  encapsulation_dot1q_vlan: 100
  vrf: VRF1
  ip_address: 10.0.100.1/24
  ipv6_address: cafe::cafe/64
  ipv6_enable: true
  eos_cli: comment yo
  flow_tracker:
    hardware: WAN-FLOW-TRACKER
  _custom_key: custom_value
- name: Ethernet1
  peer_type: l3_interface
  ip_address: 10.9.9.9/31
  shutdown: false
  type: routed
  description: Comcast_999
loopback_interfaces:
- name: Loopback0
  description: Router_ID
  shutdown: false
  ip_address: 192.168.1.1/32
as_path:
  access_lists:
  - name: ASPATH-WAN
    entries:
    - type: permit
      match: '65100'
prefix_lists:
- name: PL-LOOPBACKS-EVPN-OVERLAY
  sequence_numbers:
  - sequence: 10
    action: permit 192.168.1.0/24 eq 32
route_maps:
- name: RM-CONN-2-BGP
  sequence_numbers:
  - sequence: 10
    type: permit
    match:
    - ip address prefix-list PL-LOOPBACKS-EVPN-OVERLAY
    set:
    - extcommunity soo 192.168.1.1:1 additive
- name: RM-BGP-UNDERLAY-PEERS-IN
  sequence_numbers:
  - sequence: 40
    type: permit
    description: Mark prefixes originated from the LAN
    set:
    - extcommunity soo 192.168.1.1:1 additive
- name: RM-BGP-UNDERLAY-PEERS-OUT
  sequence_numbers:
  - sequence: 10
    type: permit
    description: Advertise local routes towards LAN
    match:
    - extcommunity ECL-EVPN-SOO
  - sequence: 20
    type: permit
    description: Advertise routes received from WAN iBGP towards LAN
    match:
    - route-type internal
- name: RM-EVPN-SOO-IN
  sequence_numbers:
  - sequence: 10
    type: deny
    match:
    - extcommunity ECL-EVPN-SOO
  - sequence: 20
    type: permit
- name: RM-EVPN-SOO-OUT
  sequence_numbers:
  - sequence: 10
    type: permit
    set:
    - extcommunity soo 192.168.1.1:1 additive
- name: RM-EVPN-EXPORT-VRF-DEFAULT
  sequence_numbers:
  - sequence: 10
    type: permit
    match:
    - extcommunity ECL-EVPN-SOO
agents:
- name: KernelFib
  environment_variables:
  - name: KERNELFIB_PROGRAM_ALL_ECMP
    value: '1'
flow_tracking:
  hardware:
    trackers:
    - name: WAN-FLOW-TRACKER
      record_export:
        on_inactive_timeout: 70000
        on_interval: 5000
      exporters:
      - name: DPI-EXPORTER
        collector:
          host: 127.0.0.1
        local_interface: Loopback0
        template_interval: 5000
    shutdown: false
ip_extcommunity_lists:
- name: ECL-EVPN-SOO
  entries:
  - type: permit
    extcommunities: soo 192.168.1.1:1
ip_security:
  ike_policies:
  - name: CP-IKE-POLICY
    local_id: 192.168.2.1
  sa_policies:
  - name: CP-SA-POLICY
    esp:
      encryption: aes256gcm128
    pfs_dh_group: 14
  profiles:
  - name: CP-PROFILE
    ike_policy: CP-IKE-POLICY
    sa_policy: CP-SA-POLICY
    connection: start
    shared_key: test
    dpd:
      interval: 10
      time: 50
      action: clear
    mode: transport
  key_controller:
    profile: CP-PROFILE
management_security:
  ssl_profiles:
  - name: STUN-DTLS
    certificate:
      file: STUN-DTLS.crt
      key: STUN-DTLS.key
    trust_certificate:
      certificates:
      - aristaDeviceCertProvisionerDefaultRootCA.crt
    tls_versions: '1.2'
router_adaptive_virtual_topology:
  topology_role: edge
  region:
    name: region1
    id: 1
  zone:
    name: region1-ZONE
    id: 1
  site:
    name: site1
    id: 1
  profiles:
  - name: DEFAULT-POLICY-CONTROL-PLANE
    load_balance_policy: LB-DEFAULT-POLICY-CONTROL-PLANE
  - name: DEFAULT-POLICY-DEFAULT
    load_balance_policy: LB-DEFAULT-POLICY-DEFAULT
  vrfs:
  - name: VRF1
    policy: DEFAULT-POLICY
    profiles:
    - name: DEFAULT-POLICY-DEFAULT
      id: 1
  - name: default
    policy: DEFAULT-POLICY-WITH-CP
    profiles:
    - name: DEFAULT-POLICY-CONTROL-PLANE
      id: 254
    - name: DEFAULT-POLICY-DEFAULT
      id: 1
  policies:
  - name: DEFAULT-POLICY
    matches:
    - application_profile: default
      avt_profile: DEFAULT-POLICY-DEFAULT
  - name: DEFAULT-POLICY-WITH-CP
    matches:
    - application_profile: APP-PROFILE-CONTROL-PLANE
      avt_profile: DEFAULT-POLICY-CONTROL-PLANE
    - application_profile: default
      avt_profile: DEFAULT-POLICY-DEFAULT
router_bfd:
  multihop:
    interval: 300
    min_rx: 300
    multiplier: 3
router_path_selection:
  tcp_mss_ceiling:
    ipv4_segment_size: auto
  path_groups:
  - name: INET
    id: 100
    local_interfaces:
    - name: Ethernet1
    dynamic_peers:
      enabled: true
  load_balance_policies:
  - name: LB-DEFAULT-POLICY-DEFAULT
    path_groups:
    - name: INET
  - name: LB-DEFAULT-POLICY-CONTROL-PLANE
<<<<<<< HEAD
    path_groups:
    - name: INET
  policies:
  - name: DEFAULT-POLICY
    default_match:
      load_balance: LB-DEFAULT-POLICY-DEFAULT
  - name: DEFAULT-POLICY-WITH-CP
    rules:
    - id: 10
      application_profile: APP-PROFILE-CONTROL-PLANE
      load_balance: LB-DEFAULT-POLICY-CONTROL-PLANE
    default_match:
      load_balance: LB-DEFAULT-POLICY-DEFAULT
  vrfs:
  - name: VRF1
    path_selection_policy: DEFAULT-POLICY
  - name: default
    path_selection_policy: DEFAULT-POLICY-WITH-CP
=======
router_traffic_engineering:
  enabled: true
>>>>>>> fb694911
application_traffic_recognition:
  application_profiles:
  - name: APP-PROFILE-CONTROL-PLANE
    applications:
    - name: APP-CONTROL-PLANE
  applications:
    ipv4_applications:
    - name: APP-CONTROL-PLANE
      dest_prefix_set_name: PFX-PATHFINDERS
  field_sets:
    ipv4_prefixes:
    - name: PFX-PATHFINDERS
dps_interfaces:
- name: Dps1
  description: DPS Interface
  mtu: 9214
  ip_address: 192.168.2.1/32
  flow_tracker:
    hardware: WAN-FLOW-TRACKER
vxlan_interface:
  Vxlan1:
    description: uplink_lan_wan_router1_VTEP
    vxlan:
      udp_port: 4789
      source_interface: Dps1
      vrfs:
      - name: VRF1
        vni: 123
      - name: default
        vni: 1
metadata:
  cv_tags:
    device_tags:
    - name: Role
      value: edge
    - name: Region
      value: region1
    - name: Zone
      value: region1-ZONE
    - name: Site
      value: site1
    interface_tags:
    - interface: Ethernet2
      tags:
      - name: Type
        value: lan
    - interface: Ethernet2.100
      tags:
      - name: Type
        value: lan
  cv_pathfinder:
    role: edge
    vtep_ip: 192.168.2.1
    region: region1
    zone: region1-ZONE
    site: site1<|MERGE_RESOLUTION|>--- conflicted
+++ resolved
@@ -134,6 +134,8 @@
   shutdown: false
   type: routed
   description: Comcast_999
+  flow_tracker:
+    hardware: WAN-FLOW-TRACKER
 loopback_interfaces:
 - name: Loopback0
   description: Router_ID
@@ -314,29 +316,10 @@
     path_groups:
     - name: INET
   - name: LB-DEFAULT-POLICY-CONTROL-PLANE
-<<<<<<< HEAD
     path_groups:
     - name: INET
-  policies:
-  - name: DEFAULT-POLICY
-    default_match:
-      load_balance: LB-DEFAULT-POLICY-DEFAULT
-  - name: DEFAULT-POLICY-WITH-CP
-    rules:
-    - id: 10
-      application_profile: APP-PROFILE-CONTROL-PLANE
-      load_balance: LB-DEFAULT-POLICY-CONTROL-PLANE
-    default_match:
-      load_balance: LB-DEFAULT-POLICY-DEFAULT
-  vrfs:
-  - name: VRF1
-    path_selection_policy: DEFAULT-POLICY
-  - name: default
-    path_selection_policy: DEFAULT-POLICY-WITH-CP
-=======
 router_traffic_engineering:
   enabled: true
->>>>>>> fb694911
 application_traffic_recognition:
   application_profiles:
   - name: APP-PROFILE-CONTROL-PLANE
@@ -387,9 +370,22 @@
       tags:
       - name: Type
         value: lan
+    - interface: Ethernet1
+      tags:
+      - name: Type
+        value: wan
+      - name: Carrier
+        value: Comcast
+      - name: Circuit
+        value: '999'
   cv_pathfinder:
     role: edge
     vtep_ip: 192.168.2.1
     region: region1
     zone: region1-ZONE
-    site: site1+    site: site1
+    interfaces:
+    - name: Ethernet1
+      carrier: Comcast
+      circuit_id: '999'
+      pathgroup: INET