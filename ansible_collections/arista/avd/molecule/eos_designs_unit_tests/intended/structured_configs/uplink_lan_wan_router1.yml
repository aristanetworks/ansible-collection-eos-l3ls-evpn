--- conflicted
+++ resolved
@@ -167,6 +167,7 @@
       carrier: Comcast
       circuit_id: '999'
       pathgroup: INET
+  fabric_name: EOS_DESIGNS_UNIT_TESTS
 prefix_lists:
 - name: PL-LOOPBACKS-EVPN-OVERLAY
   sequence_numbers:
@@ -371,63 +372,4 @@
       - name: VRF1
         vni: 123
       - name: default
-<<<<<<< HEAD
-        vni: 1
-flow_tracking:
-  hardware:
-    trackers:
-    - name: FLOW-TRACKER
-      record_export:
-        on_inactive_timeout: 70000
-        on_interval: 300000
-      exporters:
-      - name: CV-TELEMETRY
-        collector:
-          host: 127.0.0.1
-        local_interface: Loopback0
-        template_interval: 3600000
-    shutdown: false
-metadata:
-  cv_tags:
-    device_tags:
-    - name: Role
-      value: edge
-    - name: Region
-      value: region1
-    - name: Zone
-      value: region1-ZONE
-    - name: Site
-      value: site1
-    interface_tags:
-    - interface: Ethernet2
-      tags:
-      - name: Type
-        value: lan
-    - interface: Ethernet2.100
-      tags:
-      - name: Type
-        value: lan
-    - interface: Ethernet1
-      tags:
-      - name: Type
-        value: wan
-      - name: Carrier
-        value: Comcast
-      - name: Circuit
-        value: '999'
-  cv_pathfinder:
-    role: edge
-    ssl_profile: STUN-DTLS
-    vtep_ip: 192.168.2.1
-    region: region1
-    zone: region1-ZONE
-    site: site1
-    interfaces:
-    - name: Ethernet1
-      carrier: Comcast
-      circuit_id: '999'
-      pathgroup: INET
-  fabric_name: EOS_DESIGNS_UNIT_TESTS
-=======
-        vni: 1
->>>>>>> 6ac93b3e
+        vni: 1