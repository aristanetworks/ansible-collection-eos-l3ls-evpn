--- conflicted
+++ resolved
@@ -48,6 +48,8 @@
   enable_https: true
   enable_vrfs:
   - name: MGMT
+metadata:
+  fabric_name: EOS_DESIGNS_UNIT_TESTS
 ntp:
   servers:
   - name: 2.2.2.55
@@ -72,13 +74,6 @@
   ipv6_address: 2a00:106::9/64
   mtu: 1500
   type: inband_mgmt
-<<<<<<< HEAD
-ipv6_static_routes:
-- destination_address_prefix: ::/0
-  gateway: 2a00:106::1
-metadata:
-  fabric_name: EOS_DESIGNS_UNIT_TESTS
-=======
 vlan_internal_order:
   allocation: ascending
   range:
@@ -90,5 +85,4 @@
   tenant: system
 vrfs:
 - name: MGMT
-  ip_routing: false
->>>>>>> 6ac93b3e
+  ip_routing: false