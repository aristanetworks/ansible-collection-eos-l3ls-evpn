--- conflicted
+++ resolved
@@ -49,13 +49,6 @@
     peer_group: MLAG-IPv4-UNDERLAY-PEER
     peer: AUTO_BGP_ASN_LEAF3A
     description: AUTO_BGP_ASN_LEAF3A_Vlan4093
-<<<<<<< HEAD
-  redistribute:
-    connected:
-      enabled: true
-      route_map: RM-CONN-2-BGP
-=======
->>>>>>> ec81f6cc
   address_family_evpn:
     peer_groups:
     - name: EVPN-OVERLAY-PEERS
