--- conflicted
+++ resolved
@@ -52,13 +52,6 @@
     remote_as: '65123'
     peer: P2P-UPLINKS-IPV4-PREFIX-LENGTH
     description: P2P-UPLINKS-IPV4-PREFIX-LENGTH_Ethernet2
-<<<<<<< HEAD
-  redistribute:
-    connected:
-      enabled: true
-      route_map: RM-CONN-2-BGP
-=======
->>>>>>> ec81f6cc
   address_family_evpn:
     peer_groups:
     - name: EVPN-OVERLAY-PEERS
