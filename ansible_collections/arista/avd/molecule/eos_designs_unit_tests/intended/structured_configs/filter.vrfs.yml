--- conflicted
+++ resolved
@@ -21,6 +21,8 @@
   enable_https: true
   enable_vrfs:
   - name: MGMT
+metadata:
+  fabric_name: EOS_DESIGNS_UNIT_TESTS
 prefix_lists:
 - name: PL-LOOPBACKS-EVPN-OVERLAY
   sequence_numbers:
@@ -91,42 +93,5 @@
   tenant: TENANT1
 - name: VRF5
   description: This VRF will be configured because of always_include_vrfs_in_tenants and it is permitted by filter.allow_vrfs
-<<<<<<< HEAD
-management_api_http:
-  enable_vrfs:
-  - name: MGMT
-  enable_https: true
-loopback_interfaces:
-- name: Loopback0
-  description: ROUTER_ID
-  shutdown: false
-  ip_address: 10.0.0.1/32
-- name: Loopback2
-  ip_address: 192.168.1.1/32
-  shutdown: false
-  vrf: VRF2
-prefix_lists:
-- name: PL-LOOPBACKS-EVPN-OVERLAY
-  sequence_numbers:
-  - sequence: 10
-    action: permit 10.0.0.0/24 eq 32
-route_maps:
-- name: RM-CONN-2-BGP
-  sequence_numbers:
-  - sequence: 10
-    type: permit
-    match:
-    - ip address prefix-list PL-LOOPBACKS-EVPN-OVERLAY
-router_bfd:
-  multihop:
-    interval: 300
-    min_rx: 300
-    multiplier: 3
-ip_igmp_snooping:
-  globally_enabled: true
-metadata:
-  fabric_name: EOS_DESIGNS_UNIT_TESTS
-=======
   ip_routing: true
-  tenant: TENANT2
->>>>>>> 6ac93b3e
+  tenant: TENANT2