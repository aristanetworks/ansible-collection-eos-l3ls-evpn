--- conflicted
+++ resolved
@@ -43,6 +43,9 @@
   enable_https: true
   enable_vrfs:
   - name: MGMT
+metadata:
+  pod_name: TRUNK_GROUP_TESTS
+  fabric_name: EOS_DESIGNS_UNIT_TESTS
 port_channel_interfaces:
 - name: Port-Channel1
   description: L2_TRUNK_GROUP_TESTS_L3LEAF1_Port-Channel5
@@ -76,15 +79,7 @@
   trunk_groups:
   - TG_200
   - UPLINK
-<<<<<<< HEAD
-ip_igmp_snooping:
-  globally_enabled: true
-metadata:
-  pod_name: TRUNK_GROUP_TESTS
-  fabric_name: EOS_DESIGNS_UNIT_TESTS
-=======
   tenant: TRUNK_GROUP_TESTS
 vrfs:
 - name: MGMT
-  ip_routing: false
->>>>>>> 6ac93b3e
+  ip_routing: false