--- conflicted
+++ resolved
@@ -1,432 +1,6 @@
-<<<<<<< HEAD
-hostname: DC1-SVC3B
-is_deployed: true
-router_bgp:
-  as: '65103'
-  router_id: 192.168.255.13
-  bgp_defaults:
-  - distance bgp 20 200 200
-  bgp:
-    default:
-      ipv4_unicast: false
-  maximum_paths:
-    paths: 4
-    ecmp: 4
-  redistribute:
-    connected:
-      enabled: true
-      route_map: RM-CONN-2-BGP
-  updates:
-    wait_install: true
-  peer_groups:
-  - name: MLAG-PEERS
-    type: ipv4
-    remote_as: '65103'
-    next_hop_self: true
-    description: MLAG_PEER_DC1-SVC3A
-    password: 15AwQNBEJ1nyF/kBEtoAGw==
-    maximum_routes: 12000
-    send_community: all
-    route_map_in: RM-MLAG-PEER-IN
-  - name: UNDERLAY-PEERS
-    type: ipv4
-    password: 0nsCUm70mvSTxVO0ldytrg==
-    maximum_routes: 12000
-    send_community: all
-  - name: EVPN-OVERLAY-PEERS
-    type: evpn
-    update_source: Loopback0
-    bfd: true
-    password: q+VNViP5i4rVjW1cxFv2wA==
-    send_community: all
-    maximum_routes: 0
-    ebgp_multihop: 3
-  address_family_ipv4:
-    peer_groups:
-    - name: MLAG-PEERS
-      activate: true
-    - name: UNDERLAY-PEERS
-      activate: true
-    - name: EVPN-OVERLAY-PEERS
-      activate: false
-  neighbors:
-  - ip_address: 10.255.251.6
-    peer_group: MLAG-PEERS
-    peer: DC1-SVC3A
-    description: DC1-SVC3A
-  - ip_address: 172.31.254.128
-    peer_group: UNDERLAY-PEERS
-    remote_as: '65001'
-    peer: DC1-SPINE1
-    description: DC1-SPINE1_Ethernet9/1
-  - ip_address: 172.31.254.130
-    peer_group: UNDERLAY-PEERS
-    remote_as: '65001'
-    peer: DC1-SPINE2
-    description: DC1-SPINE2_Ethernet1/9/1
-  - ip_address: 172.31.254.132
-    peer_group: UNDERLAY-PEERS
-    remote_as: '65001'
-    peer: DC1-SPINE3
-    description: DC1-SPINE3_Ethernet1/9/1
-  - ip_address: 172.31.254.134
-    peer_group: UNDERLAY-PEERS
-    remote_as: '65001'
-    peer: DC1-SPINE4
-    description: DC1-SPINE4_Ethernet9/1
-  - ip_address: 192.168.255.1
-    peer_group: EVPN-OVERLAY-PEERS
-    peer: DC1-SPINE1
-    description: DC1-SPINE1
-    remote_as: '65001'
-  - ip_address: 192.168.255.2
-    peer_group: EVPN-OVERLAY-PEERS
-    peer: DC1-SPINE2
-    description: DC1-SPINE2
-    remote_as: '65001'
-  - ip_address: 192.168.255.3
-    peer_group: EVPN-OVERLAY-PEERS
-    peer: DC1-SPINE3
-    description: DC1-SPINE3
-    remote_as: '65001'
-  - ip_address: 192.168.255.4
-    peer_group: EVPN-OVERLAY-PEERS
-    peer: DC1-SPINE4
-    description: DC1-SPINE4
-    remote_as: '65001'
-  address_family_evpn:
-    peer_groups:
-    - name: EVPN-OVERLAY-PEERS
-      activate: true
-    evpn_hostflap_detection:
-      window: 180
-      threshold: 5
-      enabled: true
-      expiry_timeout: 10
-  vrfs:
-  - name: Tenant_A_APP_Zone
-    rd: '65103:12'
-    route_targets:
-      import:
-      - address_family: evpn
-        route_targets:
-        - '12:12'
-      export:
-      - address_family: evpn
-        route_targets:
-        - '12:12'
-    redistribute:
-      connected:
-        enabled: true
-    neighbors:
-    - ip_address: 10.255.251.6
-      peer_group: MLAG-PEERS
-      description: DC1-SVC3A
-    updates:
-      wait_install: true
-  - name: Tenant_A_DB_Zone
-    rd: '65103:13'
-    route_targets:
-      import:
-      - address_family: evpn
-        route_targets:
-        - '13:13'
-      export:
-      - address_family: evpn
-        route_targets:
-        - '13:13'
-    router_id: 11.11.11.11
-    redistribute:
-      connected:
-        enabled: true
-    neighbors:
-    - ip_address: 10.255.251.6
-      peer_group: MLAG-PEERS
-      description: DC1-SVC3A
-    updates:
-      wait_install: true
-  - name: Tenant_A_ERP_Zone
-    rd: '65103:17'
-    route_targets:
-      import:
-      - address_family: evpn
-        route_targets:
-        - '17:17'
-      export:
-      - address_family: evpn
-        route_targets:
-        - '17:17'
-    router_id: 192.168.255.13
-    neighbors:
-    - ip_address: 172.31.12.6
-      peer_group: MLAG-PEERS
-      description: DC1-SVC3A
-    updates:
-      wait_install: true
-  - name: Tenant_A_OP_Zone
-    rd: '65103:9'
-    route_targets:
-      import:
-      - address_family: evpn
-        route_targets:
-        - '9:9'
-      export:
-      - address_family: evpn
-        route_targets:
-        - '9:9'
-    router_id: 192.168.255.13
-    redistribute:
-      connected:
-        enabled: true
-        route_map: RM-CONN-2-BGP-VRFS
-    neighbors:
-    - ip_address: 10.255.251.6
-      peer_group: MLAG-PEERS
-      description: DC1-SVC3A
-    updates:
-      wait_install: true
-  - name: Tenant_A_WAN_Zone
-    rd: '65103:14'
-    route_targets:
-      import:
-      - address_family: evpn
-        route_targets:
-        - '14:14'
-        - 65000:456
-      export:
-      - address_family: evpn
-        route_targets:
-        - '14:14'
-        - 65000:789
-    router_id: 192.168.255.13
-    redistribute:
-      connected:
-        enabled: true
-    neighbors:
-    - ip_address: 10.255.251.6
-      peer_group: MLAG-PEERS
-      description: DC1-SVC3A
-    updates:
-      wait_install: true
-  - name: Tenant_A_WEB_Zone
-    rd: '65103:11'
-    route_targets:
-      import:
-      - address_family: evpn
-        route_targets:
-        - '11:11'
-      export:
-      - address_family: evpn
-        route_targets:
-        - '11:11'
-    router_id: 192.168.255.13
-    redistribute:
-      connected:
-        enabled: true
-    neighbors:
-    - ip_address: 172.31.11.6
-      peer_group: MLAG-PEERS
-      description: DC1-SVC3A
-    updates:
-      wait_install: true
-  - name: Tenant_B_OP_Zone
-    rd: '65103:20'
-    route_targets:
-      import:
-      - address_family: evpn
-        route_targets:
-        - '20:20'
-      export:
-      - address_family: evpn
-        route_targets:
-        - '20:20'
-    router_id: 192.168.255.13
-    redistribute:
-      connected:
-        enabled: true
-        route_map: RM-CONN-2-BGP-VRFS
-    neighbors:
-    - ip_address: 10.255.251.6
-      peer_group: MLAG-PEERS
-      description: DC1-SVC3A
-    updates:
-      wait_install: true
-  - name: Tenant_B_WAN_Zone
-    rd: '65103:21'
-    route_targets:
-      import:
-      - address_family: evpn
-        route_targets:
-        - '21:21'
-      export:
-      - address_family: evpn
-        route_targets:
-        - '21:21'
-    router_id: 192.168.255.13
-    redistribute:
-      connected:
-        enabled: true
-        route_map: RM-CONN-2-BGP-VRFS
-    neighbors:
-    - ip_address: 10.255.251.6
-      peer_group: MLAG-PEERS
-      description: DC1-SVC3A
-    updates:
-      wait_install: true
-  - name: Tenant_C_OP_Zone
-    rd: '65103:30'
-    route_targets:
-      import:
-      - address_family: evpn
-        route_targets:
-        - '30:30'
-      export:
-      - address_family: evpn
-        route_targets:
-        - '30:30'
-    router_id: 192.168.255.13
-    redistribute:
-      connected:
-        enabled: true
-        route_map: RM-CONN-2-BGP-VRFS
-    neighbors:
-    - ip_address: 10.255.251.6
-      peer_group: MLAG-PEERS
-      description: DC1-SVC3A
-    updates:
-      wait_install: true
-  - name: Tenant_C_WAN_Zone
-    rd: '65103:31'
-    route_targets:
-      import:
-      - address_family: evpn
-        route_targets:
-        - '31:31'
-      export:
-      - address_family: evpn
-        route_targets:
-        - '31:31'
-    router_id: 192.168.255.13
-    redistribute:
-      connected:
-        enabled: true
-        route_map: RM-CONN-2-BGP-VRFS
-    neighbors:
-    - ip_address: 10.255.251.6
-      peer_group: MLAG-PEERS
-      description: DC1-SVC3A
-    updates:
-      wait_install: true
-  vlan_aware_bundles:
-  - name: Tenant_A_APP_Zone
-    rd: '65103:12'
-    route_targets:
-      both:
-      - '12:12'
-    redistribute_routes:
-    - learned
-    vlan: 130-131
-  - name: Tenant_A_DB_Zone
-    rd: '65103:13'
-    route_targets:
-      both:
-      - '13:13'
-    redistribute_routes:
-    - learned
-    vlan: 140-141
-  - name: Tenant_A_ERP_Zone
-    rd: '65103:17'
-    route_targets:
-      both:
-      - '17:17'
-    redistribute_routes:
-    - learned
-    vlan: '122'
-  - name: Tenant_A_OP_Zone
-    rd: '65103:9'
-    route_targets:
-      both:
-      - '9:9'
-    redistribute_routes:
-    - learned
-    vlan: 110-112
-  - name: Tenant_A_WAN_Zone
-    rd: '65103:14'
-    route_targets:
-      both:
-      - '14:14'
-    redistribute_routes:
-    - learned
-    vlan: '150'
-  - name: Tenant_A_WEB_Zone
-    rd: '65103:11'
-    route_targets:
-      both:
-      - '11:11'
-    redistribute_routes:
-    - learned
-    vlan: 120-121
-  - name: Tenant_A_NFS
-    tenant: Tenant_A
-    rd: 65103:20161
-    route_targets:
-      both:
-      - 20161:20161
-    redistribute_routes:
-    - learned
-    vlan: '161'
-  - name: Tenant_A_VMOTION
-    tenant: Tenant_A
-    rd: 65103:20160
-    route_targets:
-      both:
-      - 20160:20160
-    redistribute_routes:
-    - learned
-    vlan: '160'
-  - name: Tenant_B_OP_Zone
-    rd: '65103:20'
-    route_targets:
-      both:
-      - '20:20'
-    redistribute_routes:
-    - learned
-    vlan: 210-211
-  - name: Tenant_B_WAN_Zone
-    rd: '65103:21'
-    route_targets:
-      both:
-      - '21:21'
-    redistribute_routes:
-    - learned
-    vlan: '250'
-  - name: Tenant_C_OP_Zone
-    rd: '65103:30'
-    route_targets:
-      both:
-      - '30:30'
-    redistribute_routes:
-    - learned
-    vlan: 310-311
-  - name: Tenant_C_WAN_Zone
-    rd: '65103:31'
-    route_targets:
-      both:
-      - '31:31'
-    redistribute_routes:
-    - learned
-    vlan: '350'
-static_routes:
-- vrf: MGMT
-  destination_address_prefix: 0.0.0.0/0
-  gateway: 192.168.200.5
-service_routing_protocols_model: multi-agent
-ip_routing: true
-=======
 aaa_root:
   disabled: true
 config_end: true
->>>>>>> 6ac93b3e
 daemon_terminattr:
   cvaddrs:
   - 192.168.200.11:9910
@@ -434,233 +8,6 @@
     method: key
     key: telarista
   cvvrf: MGMT
-<<<<<<< HEAD
-  smashexcludes: ale,flexCounter,hardware,kni,pulse,strata
-  ingestexclude: /Sysdb/cell/1/agent,/Sysdb/cell/2/agent
-  disable_aaa: false
-vlan_internal_order:
-  allocation: ascending
-  range:
-    beginning: 1006
-    ending: 1199
-aaa_root:
-  disabled: true
-config_end: true
-enable_password:
-  disabled: true
-transceiver_qsfp_default_mode_4x10: true
-ip_name_servers:
-- ip_address: 192.168.200.5
-  vrf: MGMT
-- ip_address: 8.8.8.8
-  vrf: MGMT
-- ip_address: 2001:db8::1
-  vrf: MGMT
-- ip_address: 2001:db8::2
-  vrf: MGMT
-spanning_tree:
-  root_super: true
-  mode: mstp
-  mst_instances:
-  - id: '0'
-    priority: 4096
-  no_spanning_tree_vlan: 4090,4092
-local_users:
-- name: admin
-  disabled: true
-  privilege: 15
-  role: network-admin
-  no_password: true
-- name: cvpadmin
-  privilege: 15
-  role: network-admin
-  sha512_password: $6$rZKcbIZ7iWGAWTUM$TCgDn1KcavS0s.OV8lacMTUkxTByfzcGlFlYUWroxYuU7M/9bIodhRO7nXGzMweUxvbk8mJmQl8Bh44cRktUj.
-  ssh_key: ssh-rsa AAAAB3NzaC1yc2EAA82spi2mkxp4FgaLi4CjWkpnL1A/MD7WhrSNgqXToF7QCb9Lidagy9IHafQxfu7LwkFdyQIMu8XNwDZIycuf29wHbDdz1N+YNVK8zwyNAbMOeKMqblsEm2YIorgjzQX1m9+/rJeFBKz77PSgeMp/Rc3txFVuSmFmeTy3aMkU=
-    cvpadmin@hostmachine.local
-  secondary_ssh_key: ssh-rsa AAAAB3NzaC1yc2EAA82spi2mkxp4FgaLi4CjWkpnL1A/MD7WhrSNgqXToF7QCb9Lidagy9IHafQxfu7LwkFdyQIMu8XNwDZIycuf29wHbDdz1N+YNVK8zwyNAbMOeKMqblsEm2YIorgjzQX1m9+/rJeFBKz77PSgeMp/Rc3txFVuSmFmeTy3aMkz=
-    cvpadmin@hostmachine.local
-vrfs:
-- name: MGMT
-  ip_routing: false
-- name: Tenant_A_APP_Zone
-  tenant: Tenant_A
-  ip_routing: true
-- name: Tenant_A_DB_Zone
-  tenant: Tenant_A
-  ip_routing: true
-- name: Tenant_A_ERP_Zone
-  tenant: Tenant_A
-  ip_routing: true
-- name: Tenant_A_OP_Zone
-  tenant: Tenant_A
-  ip_routing: true
-  description: Tenant_A_OP_Zone
-- name: Tenant_A_WAN_Zone
-  tenant: Tenant_A
-  ip_routing: true
-- name: Tenant_A_WEB_Zone
-  tenant: Tenant_A
-  ip_routing: true
-- name: Tenant_B_OP_Zone
-  tenant: Tenant_B
-  ip_routing: true
-- name: Tenant_B_WAN_Zone
-  tenant: Tenant_B
-  ip_routing: true
-- name: Tenant_C_OP_Zone
-  tenant: Tenant_C
-  ip_routing: true
-- name: Tenant_C_WAN_Zone
-  tenant: Tenant_C
-  ip_routing: true
-management_interfaces:
-- name: Management1
-  description: OOB_MANAGEMENT
-  shutdown: false
-  vrf: MGMT
-  ip_address: 192.168.200.109/24
-  gateway: 192.168.200.5
-  type: oob
-management_api_http:
-  enable_vrfs:
-  - name: MGMT
-  enable_https: true
-  default_services: false
-ntp:
-  local_interface:
-    name: Management1
-    vrf: MGMT
-  servers:
-  - name: 192.168.200.5
-    vrf: MGMT
-    preferred: true
-  - name: 2001:db8::3
-    vrf: MGMT
-snmp_server:
-  contact: example@example.com
-  location: EOS_DESIGNS_UNIT_TESTS DC1-SVC3B
-vlans:
-- id: 4090
-  tenant: system
-  name: LEAF_PEER_L3
-  trunk_groups:
-  - LEAF_PEER_L3
-- id: 4092
-  tenant: system
-  name: MLAG_PEER
-  trunk_groups:
-  - MLAG
-- id: 130
-  name: Tenant_A_APP_Zone_1
-  tenant: Tenant_A
-- id: 131
-  name: Tenant_A_APP_Zone_2
-  tenant: Tenant_A
-- id: 3011
-  name: MLAG_iBGP_Tenant_A_APP_Zone
-  trunk_groups:
-  - LEAF_PEER_L3
-  tenant: Tenant_A
-- id: 140
-  name: Tenant_A_DB_BZone_1
-  tenant: Tenant_A
-- id: 141
-  name: Tenant_A_DB_Zone_2
-  tenant: Tenant_A
-- id: 3012
-  name: MLAG_iBGP_Tenant_A_DB_Zone
-  trunk_groups:
-  - LEAF_PEER_L3
-  tenant: Tenant_A
-- id: 122
-  name: Tenant_A_ERP_Zone_1
-  tenant: Tenant_A
-- id: 3016
-  name: MLAG_iBGP_Tenant_A_ERP_Zone
-  trunk_groups:
-  - LEAF_PEER_L3
-  tenant: Tenant_A
-- id: 110
-  name: Tenant_A_OP_Zone_1
-  tenant: Tenant_A
-- id: 111
-  name: Tenant_A_OP_Zone_2
-  tenant: Tenant_A
-- id: 112
-  name: Tenant_A_OP_Zone_3
-  tenant: Tenant_A
-- id: 3008
-  name: MLAG_iBGP_Tenant_A_OP_Zone
-  trunk_groups:
-  - LEAF_PEER_L3
-  tenant: Tenant_A
-- id: 150
-  name: Tenant_A_WAN_Zone_1
-  tenant: Tenant_A
-- id: 3013
-  name: MLAG_iBGP_Tenant_A_WAN_Zone
-  trunk_groups:
-  - LEAF_PEER_L3
-  tenant: Tenant_A
-- id: 120
-  name: Tenant_A_WEB_Zone_1
-  tenant: Tenant_A
-- id: 121
-  name: Tenant_A_WEBZone_2
-  tenant: Tenant_A
-- id: 3010
-  name: MLAG_iBGP_Tenant_A_WEB_Zone
-  trunk_groups:
-  - LEAF_PEER_L3
-  tenant: Tenant_A
-- id: 160
-  name: Tenant_A_VMOTION
-  tenant: Tenant_A
-- id: 161
-  name: Tenant_A_NFS
-  tenant: Tenant_A
-- id: 210
-  name: Tenant_B_OP_Zone_1
-  tenant: Tenant_B
-- id: 211
-  name: Tenant_B_OP_Zone_2
-  tenant: Tenant_B
-- id: 3019
-  name: MLAG_iBGP_Tenant_B_OP_Zone
-  trunk_groups:
-  - LEAF_PEER_L3
-  tenant: Tenant_B
-- id: 250
-  name: Tenant_B_WAN_Zone_1
-  tenant: Tenant_B
-- id: 3020
-  name: MLAG_iBGP_Tenant_B_WAN_Zone
-  trunk_groups:
-  - LEAF_PEER_L3
-  tenant: Tenant_B
-- id: 310
-  name: Tenant_C_OP_Zone_1
-  tenant: Tenant_C
-- id: 311
-  name: Tenant_C_OP_Zone_2
-  tenant: Tenant_C
-- id: 2
-  name: MLAG_iBGP_Tenant_C_OP_Zone
-  trunk_groups:
-  - LEAF_PEER_L3
-  tenant: Tenant_C
-- id: 350
-  name: Tenant_C_WAN_Zone_1
-  tenant: Tenant_C
-- id: 3030
-  name: MLAG_iBGP_Tenant_C_WAN_Zone
-  trunk_groups:
-  - LEAF_PEER_L3
-  tenant: Tenant_C
-vlan_interfaces:
-- name: Vlan4090
-  description: MLAG_PEER_L3_PEERING
-=======
   disable_aaa: false
   ingestexclude: /Sysdb/cell/1/agent,/Sysdb/cell/2/agent
   smashexcludes: ale,flexCounter,hardware,kni,pulse,strata
@@ -669,7 +16,6 @@
 ethernet_interfaces:
 - name: Ethernet53/1
   description: MLAG_PEER_DC1-SVC3A_Ethernet53/1
->>>>>>> 6ac93b3e
   shutdown: false
   speed: 100g
   channel_group:
@@ -1700,7 +1046,6 @@
       - address_family: evpn
         route_targets:
         - '12:12'
-    router_id: 192.168.255.13
     updates:
       wait_install: true
     neighbors:
@@ -1721,7 +1066,7 @@
       - address_family: evpn
         route_targets:
         - '13:13'
-    router_id: 192.168.255.13
+    router_id: 11.11.11.11
     updates:
       wait_install: true
     neighbors:
