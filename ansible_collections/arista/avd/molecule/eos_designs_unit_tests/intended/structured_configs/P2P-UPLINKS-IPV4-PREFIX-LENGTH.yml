--- conflicted
+++ resolved
@@ -36,6 +36,8 @@
   enable_https: true
   enable_vrfs:
   - name: MGMT
+metadata:
+  fabric_name: FABRIC_IP_ADDRESSING
 prefix_lists:
 - name: PL-LOOPBACKS-EVPN-OVERLAY
   sequence_numbers:
@@ -113,57 +115,4 @@
     ending: 1199
 vrfs:
 - name: MGMT
-<<<<<<< HEAD
-  ip_routing: false
-management_api_http:
-  enable_vrfs:
-  - name: MGMT
-  enable_https: true
-ethernet_interfaces:
-- name: Ethernet1
-  peer: MLAG_ODD_ID_L3LEAF1A
-  peer_interface: Ethernet10
-  peer_type: l3leaf
-  description: P2P_MLAG_ODD_ID_L3LEAF1A_Ethernet10
-  shutdown: false
-  mtu: 9214
-  switchport:
-    enabled: false
-  ip_address: 10.254.255.250/30
-- name: Ethernet2
-  peer: MLAG_ODD_ID_L3LEAF1B
-  peer_interface: Ethernet10
-  peer_type: l3leaf
-  description: P2P_MLAG_ODD_ID_L3LEAF1B_Ethernet10
-  shutdown: false
-  mtu: 9214
-  switchport:
-    enabled: false
-  ip_address: 10.254.255.254/30
-loopback_interfaces:
-- name: Loopback0
-  description: ROUTER_ID
-  shutdown: false
-  ip_address: 10.254.254.32/32
-prefix_lists:
-- name: PL-LOOPBACKS-EVPN-OVERLAY
-  sequence_numbers:
-  - sequence: 10
-    action: permit 10.254.254.0/24 eq 32
-route_maps:
-- name: RM-CONN-2-BGP
-  sequence_numbers:
-  - sequence: 10
-    type: permit
-    match:
-    - ip address prefix-list PL-LOOPBACKS-EVPN-OVERLAY
-router_bfd:
-  multihop:
-    interval: 300
-    min_rx: 300
-    multiplier: 3
-metadata:
-  fabric_name: FABRIC_IP_ADDRESSING
-=======
-  ip_routing: false
->>>>>>> 6ac93b3e
+  ip_routing: false