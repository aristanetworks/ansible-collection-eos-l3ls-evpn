<<<<<<< HEAD
hostname: DC1-LEAF2B
is_deployed: true
router_bgp:
  as: '65102'
  router_id: 192.168.255.11
  bgp_defaults:
  - distance bgp 20 200 200
  bgp:
    default:
      ipv4_unicast: false
  maximum_paths:
    paths: 4
    ecmp: 4
  redistribute:
    connected:
      enabled: true
      route_map: RM-CONN-2-BGP
  updates:
    wait_for_convergence: true
    wait_install: true
  peer_groups:
  - name: UNDERLAY-PEERS
    type: ipv4
    password: 0nsCUm70mvSTxVO0ldytrg==
    maximum_routes: 12000
    send_community: all
  - name: EVPN-OVERLAY-PEERS
    type: evpn
    update_source: Loopback0
    bfd: true
    password: q+VNViP5i4rVjW1cxFv2wA==
    send_community: all
    maximum_routes: 0
    ebgp_multihop: 3
  address_family_ipv4:
    peer_groups:
    - name: UNDERLAY-PEERS
      activate: true
    - name: EVPN-OVERLAY-PEERS
      activate: false
  neighbors:
  - ip_address: 172.31.254.64
    peer_group: UNDERLAY-PEERS
    remote_as: '65001'
    peer: DC1-SPINE1
    description: DC1-SPINE1_Ethernet5/1
  - ip_address: 172.31.254.66
    peer_group: UNDERLAY-PEERS
    remote_as: '65001'
    peer: DC1-SPINE2
    description: DC1-SPINE2_Ethernet1/5/1
  - ip_address: 172.31.254.68
    peer_group: UNDERLAY-PEERS
    remote_as: '65001'
    peer: DC1-SPINE2
    description: DC1-SPINE2_Ethernet1/6/1
  - ip_address: 172.31.254.70
    peer_group: UNDERLAY-PEERS
    remote_as: '65001'
    peer: DC1-SPINE1
    description: DC1-SPINE1_Ethernet6/1
  - ip_address: 172.31.254.72
    peer_group: UNDERLAY-PEERS
    remote_as: '65001'
    peer: DC1-SPINE3
    description: DC1-SPINE3_Ethernet1/5/1
  - ip_address: 172.31.254.74
    peer_group: UNDERLAY-PEERS
    remote_as: '65001'
    peer: DC1-SPINE4
    description: DC1-SPINE4_Ethernet5/1
  - ip_address: 172.31.254.76
    peer_group: UNDERLAY-PEERS
    remote_as: '65001'
    peer: DC1-SPINE4
    description: DC1-SPINE4_Ethernet6/1
  - ip_address: 172.31.254.78
    peer_group: UNDERLAY-PEERS
    remote_as: '65001'
    peer: DC1-SPINE3
    description: DC1-SPINE3_Ethernet1/6/1
  - ip_address: 192.168.255.1
    peer_group: EVPN-OVERLAY-PEERS
    peer: DC1-SPINE1
    description: DC1-SPINE1
    remote_as: '65001'
  - ip_address: 192.168.255.2
    peer_group: EVPN-OVERLAY-PEERS
    peer: DC1-SPINE2
    description: DC1-SPINE2
    remote_as: '65001'
  - ip_address: 192.168.255.3
    peer_group: EVPN-OVERLAY-PEERS
    peer: DC1-SPINE3
    description: DC1-SPINE3
    remote_as: '65001'
  - ip_address: 192.168.255.4
    peer_group: EVPN-OVERLAY-PEERS
    peer: DC1-SPINE4
    description: DC1-SPINE4
    remote_as: '65001'
  address_family_evpn:
    peer_groups:
    - name: EVPN-OVERLAY-PEERS
      activate: true
    evpn_hostflap_detection:
      window: 180
      threshold: 5
      enabled: true
      expiry_timeout: 10
  vrfs:
  - name: Tenant_A_APP_Zone
    rd: '65001:12'
    route_targets:
      import:
      - address_family: evpn
        route_targets:
        - '100000:12'
      export:
      - address_family: evpn
        route_targets:
        - '100000:12'
    redistribute:
      connected:
        enabled: true
  - name: Tenant_A_DB_Zone
    rd: '65001:13'
    route_targets:
      import:
      - address_family: evpn
        route_targets:
        - '100000:13'
      export:
      - address_family: evpn
        route_targets:
        - '100000:13'
    router_id: 11.11.11.11
    redistribute:
      connected:
        enabled: true
  - name: Tenant_A_OP_Zone
    rd: '65001:9'
    route_targets:
      import:
      - address_family: evpn
        route_targets:
        - '100000:9'
      export:
      - address_family: evpn
        route_targets:
        - '100000:9'
    router_id: 192.168.255.11
    redistribute:
      connected:
        enabled: true
  - name: Tenant_A_OSPF
    rd: '65001:16'
    route_targets:
      import:
      - address_family: evpn
        route_targets:
        - '100000:16'
      export:
      - address_family: evpn
        route_targets:
        - '100000:16'
    router_id: 192.168.255.11
    redistribute:
      connected:
        enabled: true
      ospf:
        enabled: true
  - name: Tenant_A_WEB_Zone
    rd: '65001:11'
    route_targets:
      import:
      - address_family: evpn
        route_targets:
        - '100000:11'
      export:
      - address_family: evpn
        route_targets:
        - '100000:11'
    router_id: 192.168.255.11
    redistribute:
      connected:
        enabled: true
  - name: Tenant_B_OP_Zone
    rd: '65001:20'
    route_targets:
      import:
      - address_family: evpn
        route_targets:
        - '100000:20'
      export:
      - address_family: evpn
        route_targets:
        - '100000:20'
    router_id: 192.168.255.11
    redistribute:
      connected:
        enabled: true
  - name: Tenant_C_OP_Zone
    rd: '65001:30'
    route_targets:
      import:
      - address_family: evpn
        route_targets:
        - '100000:30'
      export:
      - address_family: evpn
        route_targets:
        - '100000:30'
    router_id: 192.168.255.11
    redistribute:
      connected:
        enabled: true
  - name: '12345678'
    rd: '65001:41'
    route_targets:
      import:
      - address_family: evpn
        route_targets:
        - '100000:41'
      export:
      - address_family: evpn
        route_targets:
        - '100000:41'
    router_id: 192.168.255.11
    redistribute:
      connected:
        enabled: true
  - name: Tenant_D_OP_Zone
    rd: '65001:40'
    route_targets:
      import:
      - address_family: evpn
        route_targets:
        - '100000:40'
      export:
      - address_family: evpn
        route_targets:
        - '100000:40'
    router_id: 192.168.255.11
    redistribute:
      connected:
        enabled: true
      static:
        enabled: true
  vlan_aware_bundles:
  - name: Tenant_A_APP_Zone
    rd: '65001:12'
    route_targets:
      both:
      - '100000:12'
    redistribute_routes:
    - learned
    vlan: 130-131
  - name: Tenant_A_DB_Zone
    rd: '65001:13'
    route_targets:
      both:
      - '100000:13'
    redistribute_routes:
    - learned
    vlan: 140-141
  - name: Tenant_A_OP_Zone
    rd: '65001:9'
    route_targets:
      both:
      - '100000:9'
    redistribute_routes:
    - learned
    vlan: 110-112
  - name: Tenant_A_WEB_Zone
    rd: '65001:11'
    route_targets:
      both:
      - '100000:11'
    redistribute_routes:
    - learned
    vlan: 120-121
  - name: Tenant_A_NFS
    tenant: Tenant_A
    rd: 65001:20161
    route_targets:
      both:
      - 100000:20161
    redistribute_routes:
    - learned
    vlan: '161'
  - name: Tenant_A_VMOTION
    tenant: Tenant_A
    rd: 65001:20160
    route_targets:
      both:
      - 100000:20160
    redistribute_routes:
    - learned
    vlan: '160'
  - name: Tenant_B_OP_Zone
    rd: '65001:20'
    route_targets:
      both:
      - '100000:20'
    redistribute_routes:
    - learned
    vlan: 210-211
  - name: Tenant_C_OP_Zone
    rd: '65001:30'
    route_targets:
      both:
      - '100000:30'
    redistribute_routes:
    - learned
    vlan: 310-311
  - name: '12345678'
    rd: '65001:41'
    route_targets:
      both:
      - '100000:41'
    redistribute_routes:
    - learned
    vlan: 450-452
  - name: Tenant_D_OP_Zone
    rd: '65001:40'
    route_targets:
      both:
      - '100000:40'
    redistribute_routes:
    - learned
    vlan: 410-413
static_routes:
- vrf: MGMT
  destination_address_prefix: 0.0.0.0/0
  gateway: 192.168.200.5
- destination_address_prefix: 0.0.0.0/0
  gateway: 10.3.11.4
  vrf: Tenant_D_OP_Zone
- destination_address_prefix: 1.1.1.0/24
  gateway: 10.3.11.4
  track_bfd: true
  name: Track-bfd-network-services
  vrf: Tenant_D_OP_Zone
- destination_address_prefix: 10.3.11.0/24
  vrf: Tenant_D_OP_Zone
  name: VARP
  interface: Vlan411
service_routing_protocols_model: multi-agent
ip_routing: true
hardware:
  speed_groups:
  - speed_group: '1'
    serdes: 10G
  - speed_group: '2'
    serdes: 25G
  - speed_group: '3'
    serdes: 25G
  - speed_group: '4'
    serdes: 10G
  - speed_group: 5/1
    serdes: 25G
=======
aaa_root:
  disabled: true
config_end: true
>>>>>>> 6ac93b3e
daemon_terminattr:
  cvaddrs:
  - 192.168.200.11:9910
  cvauth:
    method: key
    key: telarista
  cvvrf: MGMT
  disable_aaa: false
  ingestexclude: /Sysdb/cell/1/agent,/Sysdb/cell/2/agent
  smashexcludes: ale,flexCounter,hardware,kni,pulse,strata
enable_password:
  disabled: true
ethernet_interfaces:
- name: Ethernet7
  description: DC1-L2LEAF1A_Ethernet2
  shutdown: false
  speed: forced 10000
  channel_group:
    id: 7
    mode: active
  peer: DC1-L2LEAF1A
  peer_interface: Ethernet2
  peer_type: l2leaf
- name: Ethernet8
  description: DC1-L2LEAF1B_Ethernet2
  shutdown: false
  speed: forced 10000
  channel_group:
    id: 7
    mode: active
  peer: DC1-L2LEAF1B
  peer_interface: Ethernet2
  peer_type: l2leaf
- name: Ethernet9
  description: DC1-L2LEAF3A_Ethernet2
  shutdown: false
  channel_group:
    id: 9
    mode: active
  peer: DC1-L2LEAF3A
  peer_interface: Ethernet2
  peer_type: l2leaf
- name: Ethernet13
  description: DC1-L2LEAF4A_Ethernet2
  shutdown: false
  channel_group:
    id: 1013
    mode: active
  peer: DC1-L2LEAF4A
  peer_interface: Ethernet2
  peer_type: l2leaf
- name: Ethernet14/1
  description: DC1.L2LEAF5A_Ethernet2
  shutdown: false
  channel_group:
    id: 141
    mode: active
  peer: DC1.L2LEAF5A
  peer_interface: Ethernet2
  peer_type: l2leaf
- name: Ethernet15/1
  description: DC1.L2LEAF5B_Ethernet2
  shutdown: false
  channel_group:
    id: 141
    mode: active
  peer: DC1.L2LEAF5B
  peer_interface: Ethernet2
  peer_type: l2leaf
- name: Ethernet31
  description: DC1.L2LEAF6B_Ethernet1
  shutdown: false
  channel_group:
    id: 30
    mode: active
  peer: DC1.L2LEAF6B
  peer_interface: Ethernet1
  peer_type: l2leaf
- name: Ethernet49/1
  description: P2P_LINK_TO_DC1-SPINE1_Ethernet5/1
  shutdown: false
  speed: forced 100gfull
  mtu: 1500
  ip_address: 172.31.254.65/31
  peer: DC1-SPINE1
  peer_interface: Ethernet5/1
  peer_type: spine
  switchport:
    enabled: false
- name: Ethernet50/1
  description: P2P_LINK_TO_DC1-SPINE2_Ethernet1/5/1
  shutdown: false
  speed: forced 100gfull
  mtu: 1500
  ip_address: 172.31.254.67/31
  peer: DC1-SPINE2
  peer_interface: Ethernet1/5/1
  peer_type: spine
  switchport:
    enabled: false
- name: Ethernet51/1
  description: P2P_LINK_TO_DC1-SPINE2_Ethernet1/6/1
  shutdown: false
  speed: forced 100gfull
  mtu: 1500
  ip_address: 172.31.254.69/31
  peer: DC1-SPINE2
  peer_interface: Ethernet1/6/1
  peer_type: spine
  switchport:
    enabled: false
- name: Ethernet52/1
  description: P2P_LINK_TO_DC1-SPINE1_Ethernet6/1
  shutdown: false
  speed: forced 100gfull
  mtu: 1500
  ip_address: 172.31.254.71/31
  peer: DC1-SPINE1
  peer_interface: Ethernet6/1
  peer_type: spine
  switchport:
    enabled: false
- name: Ethernet53/1
  description: P2P_LINK_TO_DC1-SPINE3_Ethernet1/5/1
  shutdown: false
  speed: forced 100gfull
  mtu: 1500
  ip_address: 172.31.254.73/31
  peer: DC1-SPINE3
  peer_interface: Ethernet1/5/1
  peer_type: spine
  switchport:
    enabled: false
- name: Ethernet54/1
  description: P2P_LINK_TO_DC1-SPINE4_Ethernet5/1
  shutdown: false
  speed: forced 100gfull
  mtu: 1500
  ip_address: 172.31.254.75/31
  peer: DC1-SPINE4
  peer_interface: Ethernet5/1
  peer_type: spine
  switchport:
    enabled: false
- name: Ethernet55/1
  description: P2P_LINK_TO_DC1-SPINE4_Ethernet6/1
  shutdown: false
  speed: forced 100gfull
  mtu: 1500
  ip_address: 172.31.254.77/31
  peer: DC1-SPINE4
  peer_interface: Ethernet6/1
  peer_type: spine
  switchport:
    enabled: false
- name: Ethernet56/1
  description: P2P_LINK_TO_DC1-SPINE3_Ethernet1/6/1
  shutdown: false
  speed: forced 100gfull
  mtu: 1500
  ip_address: 172.31.254.79/31
  peer: DC1-SPINE3
  peer_interface: Ethernet1/6/1
  peer_type: spine
  switchport:
    enabled: false
- name: Ethernet24
  shutdown: false
  vrf: Tenant_A_OSPF
  ip_address: 10.0.0.5/30
  ospf_network_point_to_point: true
  ospf_area: 0.0.0.0
  peer_type: l3_interface
  switchport:
    enabled: false
- name: Ethernet10
  description: server01_MLAG_Eth3
  shutdown: false
  channel_group:
    id: 10
    mode: active
  peer: server01_MLAG
  peer_interface: Eth3
  peer_type: server
  port_profile: TENANT_B
- name: Ethernet11
  description: server01_MTU_PROFILE_MLAG_Eth5
  shutdown: false
  channel_group:
    id: 11
    mode: active
  peer: server01_MTU_PROFILE_MLAG
  peer_interface: Eth5
  peer_type: server
  port_profile: TENANT_A_MTU
- name: Ethernet12
  description: server01_MTU_ADAPTOR_MLAG_Eth7
  shutdown: false
  channel_group:
    id: 12
    mode: active
  peer: server01_MTU_ADAPTOR_MLAG
  peer_interface: Eth7
  peer_type: server
- name: Ethernet20
  description: FIREWALL01_E1
  shutdown: false
  channel_group:
    id: 20
    mode: active
  peer: FIREWALL01
  peer_interface: E1
  peer_type: firewall
  port_profile: TENANT_A_B
- name: Ethernet21
  description: ROUTER01_Eth1
  shutdown: false
  peer: ROUTER01
  peer_interface: Eth1
  peer_type: router
  port_profile: TENANT_A
  switchport:
    enabled: true
    mode: access
    access_vlan: 110
- name: Ethernet26
  description: PHONE03_port_channel_Eth1
  shutdown: false
  channel_group:
    id: 26
    mode: active
  peer: PHONE03_port_channel
  peer_interface: Eth1
  peer_type: phone
  port_profile: PHONE_WITH_PC
hardware:
  speed_groups:
  - speed_group: '1'
    serdes: 10G
  - speed_group: '2'
    serdes: 25G
  - speed_group: '3'
    serdes: 25G
  - speed_group: '4'
    serdes: 10G
  - speed_group: 5/1
    serdes: 25G
hostname: DC1-LEAF2B
ip_access_lists:
- name: TEST-IPV4-ACL-WITH-IP-FIELDS-IN_Vlan110
  entries:
  - sequence: 15
    action: deny
    protocol: ip
    source: any
    destination: 10.1.10.1
- name: TEST-IPV4-ACL-WITH-IP-FIELDS-OUT_Vlan110
  entries:
  - remark: Some remark will not require source and destination fields.
  - action: permit
    protocol: ip
    source: 10.1.10.1
    destination: any
ip_igmp_snooping:
  globally_enabled: true
  vlans:
  - id: 120
    enabled: false
ip_name_servers:
- ip_address: 192.168.200.5
  vrf: MGMT
- ip_address: 8.8.8.8
  vrf: MGMT
- ip_address: 2001:db8::1
  vrf: MGMT
- ip_address: 2001:db8::2
  vrf: MGMT
ip_routing: true
ip_virtual_router_mac_address: 00:dc:00:00:00:0a
ipv6_static_routes:
- vrf: Tenant_D_OP_Zone
  destination_address_prefix: ::/0
  gateway: 2001:db8:311::4
  name: IPv6-test-2
is_deployed: true
local_users:
- name: admin
  disabled: true
  privilege: 15
  role: network-admin
  no_password: true
- name: cvpadmin
  privilege: 15
  role: network-admin
  sha512_password: $6$rZKcbIZ7iWGAWTUM$TCgDn1KcavS0s.OV8lacMTUkxTByfzcGlFlYUWroxYuU7M/9bIodhRO7nXGzMweUxvbk8mJmQl8Bh44cRktUj.
  ssh_key: ssh-rsa AAAAB3NzaC1yc2EAA82spi2mkxp4FgaLi4CjWkpnL1A/MD7WhrSNgqXToF7QCb9Lidagy9IHafQxfu7LwkFdyQIMu8XNwDZIycuf29wHbDdz1N+YNVK8zwyNAbMOeKMqblsEm2YIorgjzQX1m9+/rJeFBKz77PSgeMp/Rc3txFVuSmFmeTy3aMkU=
    cvpadmin@hostmachine.local
  secondary_ssh_key: ssh-rsa AAAAB3NzaC1yc2EAA82spi2mkxp4FgaLi4CjWkpnL1A/MD7WhrSNgqXToF7QCb9Lidagy9IHafQxfu7LwkFdyQIMu8XNwDZIycuf29wHbDdz1N+YNVK8zwyNAbMOeKMqblsEm2YIorgjzQX1m9+/rJeFBKz77PSgeMp/Rc3txFVuSmFmeTy3aMkz=
    cvpadmin@hostmachine.local
loopback_interfaces:
- name: Loopback0
  description: ROUTER_ID
  shutdown: false
  ip_address: 192.168.255.11/32
- name: Loopback1
  description: VXLAN_TUNNEL_SOURCE
  shutdown: false
  ip_address: 192.168.254.11/32
- name: Loopback100
  description: Tenant_A_OP_Zone_VTEP_DIAGNOSTICS
  shutdown: false
  vrf: Tenant_A_OP_Zone
  ip_address: 10.255.1.11/32
- name: Loopback101
  description: Tenant_A_OSPF_VTEP_DIAGNOSTICS
  shutdown: false
  vrf: Tenant_A_OSPF
  ip_address: 10.255.11.11/32
- name: Loopback123
  shutdown: true
  vrf: Tenant_A_OSPF
  ip_address: 10.1.53.1/32
  ospf_area: 0.0.0.0
  eos_cli: 'ip ospf cost 100

    '
management_api_http:
  enable_https: true
  default_services: false
  enable_vrfs:
  - name: MGMT
management_interfaces:
- name: Management99
  description: OOB_MANAGEMENT
  shutdown: false
  vrf: MGMT
  ip_address: 192.168.200.107/24
  type: oob
  gateway: 192.168.200.5
metadata:
  platform: 7280R
ntp:
  local_interface:
    name: Management99
    vrf: MGMT
  servers:
  - name: 192.168.200.5
    preferred: true
    vrf: MGMT
  - name: 2001:db8::3
    vrf: MGMT
platform:
  sand:
    lag:
      hardware_only: true
port_channel_interfaces:
- name: Port-Channel7
  description: DC1_L2LEAF1_Po1
  shutdown: false
  evpn_ethernet_segment:
    identifier: 0000:0000:0808:0707:0606
    route_target: 08:08:07:07:06:06
  lacp_id: 0808.0707.0606
  switchport:
    enabled: true
    mode: trunk
    trunk:
      allowed_vlan: 110-112,120-121,130-131,160-161
- name: Port-Channel9
  description: DC1-L2LEAF3A_Po1
  shutdown: false
  evpn_ethernet_segment:
    identifier: 0000:0000:0606:0707:0808
    route_target: 06:06:07:07:08:08
  lacp_id: 0606.0707.0808
  switchport:
    enabled: true
    mode: trunk
    trunk:
      allowed_vlan: 110-112,120-121,130-131,160-161
- name: Port-Channel1013
  description: DC1-L2LEAF4A_Po1001
  shutdown: false
  evpn_ethernet_segment:
    identifier: 0000:0000:a36b:7013:457b
    route_target: a3:6b:70:13:45:7b
  lacp_id: a36b.7013.457b
  switchport:
    enabled: true
    mode: trunk
    trunk:
      allowed_vlan: 110-112,120-121,130-131,160-161
- name: Port-Channel141
  description: DC1_L2LEAF5_Po1
  shutdown: false
  evpn_ethernet_segment:
    identifier: 0000:0000:fa91:ce62:ce95
    route_target: fa:91:ce:62:ce:95
  lacp_id: fa91.ce62.ce95
  switchport:
    enabled: true
    mode: trunk
    trunk:
      allowed_vlan: 110-112,120-121,130-131,160-161
- name: Port-Channel30
  description: DC1_L2LEAF6_Po1
  shutdown: false
  evpn_ethernet_segment:
    identifier: 0000:0000:a8be:743c:0a1a
    route_target: a8:be:74:3c:0a:1a
  lacp_id: a8be.743c.0a1a
  switchport:
    enabled: true
    mode: trunk
    trunk:
      allowed_vlan: 110-112,120-121,130-131,140-141,160-161,210-211,310-311,410-413,450-452
- name: Port-Channel10
  description: server01_MLAG_PortChanne1
  shutdown: false
  spanning_tree_bpdufilter: disabled
  spanning_tree_bpduguard: disabled
  switchport:
    enabled: true
    mode: trunk
    trunk:
      allowed_vlan: 210-211
- name: Port-Channel11
  description: server01_MTU_PROFILE_MLAG_PortChanne1
  shutdown: false
  mtu: 1600
  spanning_tree_bpdufilter: enabled
  spanning_tree_bpduguard: enabled
  switchport:
    enabled: true
    mode: access
    access_vlan: 110
- name: Port-Channel12
  description: server01_MTU_ADAPTOR_MLAG_PortChanne1
  shutdown: false
  mtu: 1601
  spanning_tree_bpdufilter: 'True'
  spanning_tree_bpduguard: 'True'
  switchport:
    enabled: true
- name: Port-Channel20
  description: FIREWALL01_PortChanne1
  shutdown: false
  switchport:
    enabled: true
    mode: trunk
    trunk:
      allowed_vlan: 110-111,210-211
- name: Port-Channel26
  description: PHONE03_port_channel Port-Channel to phone
  shutdown: false
  switchport:
    enabled: true
    mode: trunk phone
    trunk:
      native_vlan: 210
    phone:
      vlan: 211
      trunk: untagged
prefix_lists:
- name: PL-LOOPBACKS-EVPN-OVERLAY
  sequence_numbers:
  - sequence: 10
    action: permit 192.168.255.0/24 eq 32
  - sequence: 20
    action: permit 192.168.254.0/24 eq 32
route_maps:
- name: RM-CONN-2-BGP
  sequence_numbers:
  - sequence: 10
    type: permit
    match:
    - ip address prefix-list PL-LOOPBACKS-EVPN-OVERLAY
router_bfd:
  multihop:
    interval: 1200
    min_rx: 1200
    multiplier: 3
router_bgp:
  as: '65102'
  router_id: 192.168.255.11
  maximum_paths:
    paths: 4
    ecmp: 4
  updates:
    wait_for_convergence: true
    wait_install: true
  bgp_defaults:
  - distance bgp 20 200 200
  bgp:
    default:
      ipv4_unicast: false
  peer_groups:
  - name: UNDERLAY-PEERS
    type: ipv4
    password: 0nsCUm70mvSTxVO0ldytrg==
    send_community: all
    maximum_routes: 12000
  - name: EVPN-OVERLAY-PEERS
    type: evpn
    update_source: Loopback0
    bfd: true
    ebgp_multihop: 3
    password: q+VNViP5i4rVjW1cxFv2wA==
    send_community: all
    maximum_routes: 0
  neighbors:
  - ip_address: 172.31.254.64
    peer_group: UNDERLAY-PEERS
    remote_as: '65001'
    peer: DC1-SPINE1
    description: DC1-SPINE1_Ethernet5/1
  - ip_address: 172.31.254.66
    peer_group: UNDERLAY-PEERS
    remote_as: '65001'
    peer: DC1-SPINE2
    description: DC1-SPINE2_Ethernet1/5/1
  - ip_address: 172.31.254.68
    peer_group: UNDERLAY-PEERS
    remote_as: '65001'
    peer: DC1-SPINE2
    description: DC1-SPINE2_Ethernet1/6/1
  - ip_address: 172.31.254.70
    peer_group: UNDERLAY-PEERS
    remote_as: '65001'
    peer: DC1-SPINE1
    description: DC1-SPINE1_Ethernet6/1
  - ip_address: 172.31.254.72
    peer_group: UNDERLAY-PEERS
    remote_as: '65001'
    peer: DC1-SPINE3
    description: DC1-SPINE3_Ethernet1/5/1
  - ip_address: 172.31.254.74
    peer_group: UNDERLAY-PEERS
    remote_as: '65001'
    peer: DC1-SPINE4
    description: DC1-SPINE4_Ethernet5/1
  - ip_address: 172.31.254.76
    peer_group: UNDERLAY-PEERS
    remote_as: '65001'
    peer: DC1-SPINE4
    description: DC1-SPINE4_Ethernet6/1
  - ip_address: 172.31.254.78
    peer_group: UNDERLAY-PEERS
    remote_as: '65001'
    peer: DC1-SPINE3
    description: DC1-SPINE3_Ethernet1/6/1
  - ip_address: 192.168.255.1
    peer_group: EVPN-OVERLAY-PEERS
    remote_as: '65001'
    peer: DC1-SPINE1
    description: DC1-SPINE1
  - ip_address: 192.168.255.2
    peer_group: EVPN-OVERLAY-PEERS
    remote_as: '65001'
    peer: DC1-SPINE2
    description: DC1-SPINE2
  - ip_address: 192.168.255.3
    peer_group: EVPN-OVERLAY-PEERS
    remote_as: '65001'
    peer: DC1-SPINE3
    description: DC1-SPINE3
  - ip_address: 192.168.255.4
    peer_group: EVPN-OVERLAY-PEERS
    remote_as: '65001'
    peer: DC1-SPINE4
    description: DC1-SPINE4
  redistribute:
    connected:
      enabled: true
      route_map: RM-CONN-2-BGP
  vlan_aware_bundles:
  - name: Tenant_A_APP_Zone
    rd: '65001:12'
    route_targets:
      both:
      - '100000:12'
    redistribute_routes:
    - learned
    vlan: 130-131
  - name: Tenant_A_DB_Zone
    rd: '65001:13'
    route_targets:
      both:
      - '100000:13'
    redistribute_routes:
    - learned
    vlan: 140-141
  - name: Tenant_A_OP_Zone
    rd: '65001:9'
    route_targets:
      both:
      - '100000:9'
    redistribute_routes:
    - learned
    vlan: 110-112
  - name: Tenant_A_WEB_Zone
    rd: '65001:11'
    route_targets:
      both:
      - '100000:11'
    redistribute_routes:
    - learned
    vlan: 120-121
  - name: Tenant_A_NFS
    tenant: Tenant_A
    rd: 65001:20161
    route_targets:
      both:
      - 100000:20161
    redistribute_routes:
    - learned
    vlan: '161'
  - name: Tenant_A_VMOTION
    tenant: Tenant_A
    rd: 65001:20160
    route_targets:
      both:
      - 100000:20160
    redistribute_routes:
    - learned
    vlan: '160'
  - name: Tenant_B_OP_Zone
    rd: '65001:20'
    route_targets:
      both:
      - '100000:20'
    redistribute_routes:
    - learned
    vlan: 210-211
  - name: Tenant_C_OP_Zone
    rd: '65001:30'
    route_targets:
      both:
      - '100000:30'
    redistribute_routes:
    - learned
    vlan: 310-311
  - name: '12345678'
    rd: '65001:41'
    route_targets:
      both:
      - '100000:41'
    redistribute_routes:
    - learned
    vlan: 450-452
  - name: Tenant_D_OP_Zone
    rd: '65001:40'
    route_targets:
      both:
      - '100000:40'
    redistribute_routes:
    - learned
    vlan: 410-413
  address_family_evpn:
    peer_groups:
    - name: EVPN-OVERLAY-PEERS
      activate: true
    evpn_hostflap_detection:
      enabled: true
      window: 180
      threshold: 5
      expiry_timeout: 10
  address_family_ipv4:
    peer_groups:
    - name: UNDERLAY-PEERS
      activate: true
    - name: EVPN-OVERLAY-PEERS
      activate: false
  vrfs:
  - name: Tenant_A_APP_Zone
    rd: '65001:12'
    route_targets:
      import:
      - address_family: evpn
        route_targets:
        - '100000:12'
      export:
      - address_family: evpn
        route_targets:
        - '100000:12'
    router_id: 192.168.255.11
    redistribute:
      connected:
        enabled: true
  - name: Tenant_A_DB_Zone
    rd: '65001:13'
    route_targets:
      import:
      - address_family: evpn
        route_targets:
        - '100000:13'
      export:
      - address_family: evpn
        route_targets:
        - '100000:13'
    router_id: 192.168.255.11
    redistribute:
      connected:
        enabled: true
  - name: Tenant_A_OP_Zone
    rd: '65001:9'
    route_targets:
      import:
      - address_family: evpn
        route_targets:
        - '100000:9'
      export:
      - address_family: evpn
        route_targets:
        - '100000:9'
    router_id: 192.168.255.11
    redistribute:
      connected:
        enabled: true
  - name: Tenant_A_OSPF
    rd: '65001:16'
    route_targets:
      import:
      - address_family: evpn
        route_targets:
        - '100000:16'
      export:
      - address_family: evpn
        route_targets:
        - '100000:16'
    router_id: 192.168.255.11
    redistribute:
      connected:
        enabled: true
      ospf:
        enabled: true
  - name: Tenant_A_WEB_Zone
    rd: '65001:11'
    route_targets:
      import:
      - address_family: evpn
        route_targets:
        - '100000:11'
      export:
      - address_family: evpn
        route_targets:
        - '100000:11'
    router_id: 192.168.255.11
    redistribute:
      connected:
        enabled: true
  - name: Tenant_B_OP_Zone
    rd: '65001:20'
    route_targets:
      import:
      - address_family: evpn
        route_targets:
        - '100000:20'
      export:
      - address_family: evpn
        route_targets:
        - '100000:20'
    router_id: 192.168.255.11
    redistribute:
      connected:
        enabled: true
  - name: Tenant_C_OP_Zone
    rd: '65001:30'
    route_targets:
      import:
      - address_family: evpn
        route_targets:
        - '100000:30'
      export:
      - address_family: evpn
        route_targets:
        - '100000:30'
    router_id: 192.168.255.11
    redistribute:
      connected:
        enabled: true
  - name: '12345678'
    rd: '65001:41'
    route_targets:
      import:
      - address_family: evpn
        route_targets:
        - '100000:41'
      export:
      - address_family: evpn
        route_targets:
        - '100000:41'
    router_id: 192.168.255.11
    redistribute:
      connected:
        enabled: true
  - name: Tenant_D_OP_Zone
    rd: '65001:40'
    route_targets:
      import:
      - address_family: evpn
        route_targets:
        - '100000:40'
      export:
      - address_family: evpn
        route_targets:
        - '100000:40'
    router_id: 192.168.255.11
    redistribute:
      connected:
        enabled: true
      static:
        enabled: true
router_ospf:
  process_ids:
  - id: 16
    vrf: Tenant_A_OSPF
    passive_interface_default: true
    router_id: 192.168.255.11
    no_passive_interfaces:
    - Ethernet24
    redistribute:
      bgp:
        enabled: true
service_routing_protocols_model: multi-agent
snmp_server:
  contact: example@example.com
  location: EOS_DESIGNS_UNIT_TESTS rackD DC1-LEAF2B
spanning_tree:
  root_super: true
  mode: mstp
  mst_instances:
  - id: '0'
    priority: 4096
static_routes:
- vrf: MGMT
  destination_address_prefix: 0.0.0.0/0
  gateway: 192.168.200.5
- vrf: Tenant_D_OP_Zone
  destination_address_prefix: 0.0.0.0/0
  gateway: 10.3.11.4
- vrf: Tenant_D_OP_Zone
  destination_address_prefix: 1.1.1.0/24
  gateway: 10.3.11.4
  track_bfd: true
  name: Track-bfd-network-services
- vrf: Tenant_D_OP_Zone
  destination_address_prefix: 10.3.11.0/24
  interface: Vlan411
  name: VARP
tcam_profile:
  system: vxlan-routing
transceiver_qsfp_default_mode_4x10: true
virtual_source_nat_vrfs:
- name: Tenant_A_OP_Zone
  ip_address: 10.255.1.11
- name: Tenant_A_OSPF
  ip_address: 10.255.11.11
vlan_interfaces:
- name: Vlan130
  description: Tenant_A_APP_Zone_1
  shutdown: false
  vrf: Tenant_A_APP_Zone
  ip_address_virtual: 10.1.30.1/24
  tenant: Tenant_A
  tags:
  - app
  - erp1
- name: Vlan131
  description: Tenant_A_APP_Zone_2
  shutdown: false
  vrf: Tenant_A_APP_Zone
  ip_address_virtual: 10.1.31.1/24
  tenant: Tenant_A
  tags:
  - app
- name: Vlan140
  description: Tenant_A_DB_BZone_1
  shutdown: false
  vrf: Tenant_A_DB_Zone
  ip_address_virtual: 10.1.40.1/24
  tenant: Tenant_A
  tags:
  - db
  - erp1
- name: Vlan141
  description: Tenant_A_DB_Zone_2
  shutdown: false
  vrf: Tenant_A_DB_Zone
  ip_address_virtual: 10.1.41.1/24
  tenant: Tenant_A
  tags:
  - db
- name: Vlan110
  description: Tenant_A_OP_Zone_1
  shutdown: false
  vrf: Tenant_A_OP_Zone
  ip_address_virtual: 10.1.10.1/24
  access_group_in: TEST-IPV4-ACL-WITH-IP-FIELDS-IN_Vlan110
  access_group_out: TEST-IPV4-ACL-WITH-IP-FIELDS-OUT_Vlan110
  tenant: Tenant_A
  tags:
  - opzone
- name: Vlan111
  description: Tenant_A_OP_Zone_2
  shutdown: false
  vrf: Tenant_A_OP_Zone
  ip_address_virtual: 10.1.11.1/24
  ip_helpers:
  - ip_helper: 1.1.1.1
    source_interface: lo100
    vrf: MGMT
  tenant: Tenant_A
  tags:
  - opzone
- name: Vlan112
  description: Tenant_A_OP_Zone_3
  shutdown: false
  vrf: Tenant_A_OP_Zone
  ip_helpers:
  - ip_helper: 2.2.2.2
    source_interface: lo101
    vrf: MGMT
  mtu: 1560
  tenant: Tenant_A
  tags:
  - opzone
- name: Vlan120
  description: Tenant_A_WEB_Zone_1
  shutdown: false
  vrf: Tenant_A_WEB_Zone
  ip_address_virtual: 10.1.20.1/24
  ip_address_virtual_secondaries:
  - 10.2.20.1/24
  - 10.2.21.1/24
  ip_helpers:
  - ip_helper: 1.1.1.1
    source_interface: lo100
    vrf: TEST
  tenant: Tenant_A
  tags:
  - web
  - erp1
- name: Vlan121
  description: Tenant_A_WEBZone_2
  shutdown: true
  vrf: Tenant_A_WEB_Zone
  ip_address_virtual: 10.1.10.254/24
  mtu: 1560
  tenant: Tenant_A
  tags:
  - web
- name: Vlan210
  description: Tenant_B_OP_Zone_1
  shutdown: false
  vrf: Tenant_B_OP_Zone
  ip_address_virtual: 10.2.10.1/24
  tenant: Tenant_B
  tags:
  - opzone
- name: Vlan211
  description: Tenant_B_OP_Zone_2
  shutdown: false
  vrf: Tenant_B_OP_Zone
  ip_address_virtual: 10.2.11.1/24
  tenant: Tenant_B
  tags:
  - opzone
- name: Vlan310
  description: Tenant_C_OP_Zone_1
  shutdown: false
  vrf: Tenant_C_OP_Zone
  ip_address_virtual: 10.3.10.1/24
  tenant: Tenant_C
  tags:
  - opzone
- name: Vlan311
  description: Tenant_C_OP_Zone_2
  shutdown: false
  vrf: Tenant_C_OP_Zone
  ip_address_virtual: 10.3.11.1/24
  tenant: Tenant_C
  tags:
  - opzone
- name: Vlan450
  description: Tenant_D_v6_WAN_Zone_1
  shutdown: false
  vrf: '12345678'
  ipv6_enable: true
  ipv6_address_virtuals:
  - 2001:db8:355::1/64
  tenant: Tenant_D
  tags:
  - v6wan
- name: Vlan451
  description: Tenant_D_v6_WAN_Zone_2
  shutdown: false
  vrf: '12345678'
  ipv6_enable: true
  ipv6_address_virtuals:
  - 2001:db8:451::1/64
  mtu: 1560
  tenant: Tenant_D
  tags:
  - v6wan
- name: Vlan452
  description: Tenant_D_v6_WAN_Zone_3
  shutdown: false
  vrf: '12345678'
  ip_address_virtual: 10.4.12.254/24
  ipv6_enable: false
  ipv6_address_virtuals:
  - 2001:db8:412::1/64
  mtu: 1560
  tenant: Tenant_D
  tags:
  - v6wan
- name: Vlan410
  description: Tenant_D_v6_OP_Zone_1
  shutdown: false
  vrf: Tenant_D_OP_Zone
  ip_address_virtual: 10.3.10.1/24
  ipv6_enable: true
  ipv6_address_virtuals:
  - 2001:db8:310::1/64
  - 2001:db8:311::1/64
  - 2001:db8:312::1/64
  tenant: Tenant_D
  tags:
  - v6opzone
- name: Vlan411
  description: Tenant_D_v6_OP_Zone_2
  shutdown: false
  vrf: Tenant_D_OP_Zone
  ip_address: 10.3.11.3/24
  ip_virtual_router_addresses:
  - 10.3.11.1/24
  ipv6_address: 2001:db8:311::3/64
  ipv6_virtual_router_addresses:
  - 2001:db8:311::1
  tenant: Tenant_D
  tags:
  - v6opzone
- name: Vlan412
  description: Tenant_D_v6_OP_Zone_1
  shutdown: false
  vrf: Tenant_D_OP_Zone
  ip_address_virtual: 10.4.12.254/24
  ipv6_enable: false
  ipv6_address_virtuals:
  - 2001:db8:412::1/64
  mtu: 1560
  tenant: Tenant_D
  tags:
  - v6opzone
- name: Vlan413
  description: Tenant_D_v6_OP_Zone_3
  shutdown: false
  vrf: Tenant_D_OP_Zone
  ip_address: 101.4.13.2/24
  ip_virtual_router_addresses:
  - 101.4.13.1
  ip_helpers:
  - ip_helper: 1.1.1.1
    source_interface: lo101
    vrf: TEST
<<<<<<< HEAD
ipv6_static_routes:
- destination_address_prefix: ::/0
  gateway: 2001:db8:311::4
  name: IPv6-test-2
  vrf: Tenant_D_OP_Zone
router_ospf:
  process_ids:
  - id: 16
    vrf: Tenant_A_OSPF
    passive_interface_default: true
    router_id: 10.255.11.11
    no_passive_interfaces:
    - Ethernet24
    redistribute:
      bgp:
        enabled: true
=======
  ipv6_address: 2002:db9:413::2/64
  ipv6_virtual_router_addresses:
  - 2002:db9:413::1
  mtu: 1560
  tenant: Tenant_D
  tags:
  - v6opzone
vlan_internal_order:
  allocation: ascending
  range:
    beginning: 1006
    ending: 1199
vlans:
- id: 130
  name: Tenant_A_APP_Zone_1
  tenant: Tenant_A
- id: 131
  name: Tenant_A_APP_Zone_2
  tenant: Tenant_A
- id: 140
  name: Tenant_A_DB_BZone_1
  tenant: Tenant_A
- id: 141
  name: Tenant_A_DB_Zone_2
  tenant: Tenant_A
- id: 110
  name: Tenant_A_OP_Zone_1
  tenant: Tenant_A
- id: 111
  name: Tenant_A_OP_Zone_2
  tenant: Tenant_A
- id: 112
  name: Tenant_A_OP_Zone_3
  tenant: Tenant_A
- id: 120
  name: Tenant_A_WEB_Zone_1
  tenant: Tenant_A
- id: 121
  name: Tenant_A_WEBZone_2
  tenant: Tenant_A
- id: 160
  name: Tenant_A_VMOTION
  tenant: Tenant_A
- id: 161
  name: Tenant_A_NFS
  tenant: Tenant_A
- id: 210
  name: Tenant_B_OP_Zone_1
  tenant: Tenant_B
- id: 211
  name: Tenant_B_OP_Zone_2
  tenant: Tenant_B
- id: 310
  name: Tenant_C_OP_Zone_1
  tenant: Tenant_C
- id: 311
  name: Tenant_C_OP_Zone_2
  tenant: Tenant_C
- id: 450
  name: Tenant_D_v6_WAN_Zone_1
  tenant: Tenant_D
- id: 451
  name: Tenant_D_v6_WAN_Zone_2
  tenant: Tenant_D
- id: 452
  name: Tenant_D_v6_WAN_Zone_3
  tenant: Tenant_D
- id: 410
  name: Tenant_D_v6_OP_Zone_1
  tenant: Tenant_D
- id: 411
  name: Tenant_D_v6_OP_Zone_2
  tenant: Tenant_D
- id: 412
  name: Tenant_D_v6_OP_Zone_1
  tenant: Tenant_D
- id: 413
  name: Tenant_D_v6_OP_Zone_3
  tenant: Tenant_D
vrfs:
- name: MGMT
  ip_routing: false
- name: Tenant_A_APP_Zone
  ip_routing: true
  tenant: Tenant_A
- name: Tenant_A_DB_Zone
  ip_routing: true
  tenant: Tenant_A
- name: Tenant_A_OP_Zone
  description: Tenant_A_OP_Zone
  ip_routing: true
  tenant: Tenant_A
- name: Tenant_A_OSPF
  ip_routing: true
  tenant: Tenant_A
- name: Tenant_A_WEB_Zone
  ip_routing: true
  tenant: Tenant_A
- name: Tenant_B_OP_Zone
  ip_routing: true
  tenant: Tenant_B
- name: Tenant_C_OP_Zone
  ip_routing: true
  tenant: Tenant_C
- name: '12345678'
  ip_routing: true
  ipv6_routing: true
  tenant: Tenant_D
- name: Tenant_D_OP_Zone
  ip_routing: true
  ipv6_routing: true
  tenant: Tenant_D
>>>>>>> 6ac93b3e
vxlan_interface:
  vxlan1:
    description: DC1-LEAF2B_VTEP
    vxlan:
      source_interface: Loopback1
      udp_port: 4789
      vlans:
      - id: 130
        vni: 10130
      - id: 131
        vni: 10131
      - id: 140
        vni: 10140
      - id: 141
        vni: 10141
      - id: 110
        vni: 10110
      - id: 111
        vni: 50111
      - id: 112
        vni: 10112
      - id: 120
        vni: 10120
      - id: 121
        vni: 10121
      - id: 160
        vni: 10160
      - id: 161
        vni: 10161
      - id: 210
        vni: 20210
      - id: 211
        vni: 20211
      - id: 310
        vni: 30310
      - id: 311
        vni: 30311
      - id: 450
        vni: 40450
      - id: 451
        vni: 40451
      - id: 452
        vni: 40452
      - id: 410
        vni: 40410
      - id: 411
        vni: 40411
      - id: 412
        vni: 40412
      - id: 413
        vni: 40413
      vrfs:
      - name: Tenant_A_APP_Zone
        vni: 12
      - name: Tenant_A_DB_Zone
        vni: 13
      - name: Tenant_A_OP_Zone
        vni: 10
      - name: Tenant_A_OSPF
        vni: 16
      - name: Tenant_A_WEB_Zone
        vni: 11
      - name: Tenant_B_OP_Zone
        vni: 20
      - name: Tenant_C_OP_Zone
        vni: 30
      - name: '12345678'
        vni: 41
      - name: Tenant_D_OP_Zone
        vni: 40<|MERGE_RESOLUTION|>--- conflicted
+++ resolved
@@ -1,371 +1,6 @@
-<<<<<<< HEAD
-hostname: DC1-LEAF2B
-is_deployed: true
-router_bgp:
-  as: '65102'
-  router_id: 192.168.255.11
-  bgp_defaults:
-  - distance bgp 20 200 200
-  bgp:
-    default:
-      ipv4_unicast: false
-  maximum_paths:
-    paths: 4
-    ecmp: 4
-  redistribute:
-    connected:
-      enabled: true
-      route_map: RM-CONN-2-BGP
-  updates:
-    wait_for_convergence: true
-    wait_install: true
-  peer_groups:
-  - name: UNDERLAY-PEERS
-    type: ipv4
-    password: 0nsCUm70mvSTxVO0ldytrg==
-    maximum_routes: 12000
-    send_community: all
-  - name: EVPN-OVERLAY-PEERS
-    type: evpn
-    update_source: Loopback0
-    bfd: true
-    password: q+VNViP5i4rVjW1cxFv2wA==
-    send_community: all
-    maximum_routes: 0
-    ebgp_multihop: 3
-  address_family_ipv4:
-    peer_groups:
-    - name: UNDERLAY-PEERS
-      activate: true
-    - name: EVPN-OVERLAY-PEERS
-      activate: false
-  neighbors:
-  - ip_address: 172.31.254.64
-    peer_group: UNDERLAY-PEERS
-    remote_as: '65001'
-    peer: DC1-SPINE1
-    description: DC1-SPINE1_Ethernet5/1
-  - ip_address: 172.31.254.66
-    peer_group: UNDERLAY-PEERS
-    remote_as: '65001'
-    peer: DC1-SPINE2
-    description: DC1-SPINE2_Ethernet1/5/1
-  - ip_address: 172.31.254.68
-    peer_group: UNDERLAY-PEERS
-    remote_as: '65001'
-    peer: DC1-SPINE2
-    description: DC1-SPINE2_Ethernet1/6/1
-  - ip_address: 172.31.254.70
-    peer_group: UNDERLAY-PEERS
-    remote_as: '65001'
-    peer: DC1-SPINE1
-    description: DC1-SPINE1_Ethernet6/1
-  - ip_address: 172.31.254.72
-    peer_group: UNDERLAY-PEERS
-    remote_as: '65001'
-    peer: DC1-SPINE3
-    description: DC1-SPINE3_Ethernet1/5/1
-  - ip_address: 172.31.254.74
-    peer_group: UNDERLAY-PEERS
-    remote_as: '65001'
-    peer: DC1-SPINE4
-    description: DC1-SPINE4_Ethernet5/1
-  - ip_address: 172.31.254.76
-    peer_group: UNDERLAY-PEERS
-    remote_as: '65001'
-    peer: DC1-SPINE4
-    description: DC1-SPINE4_Ethernet6/1
-  - ip_address: 172.31.254.78
-    peer_group: UNDERLAY-PEERS
-    remote_as: '65001'
-    peer: DC1-SPINE3
-    description: DC1-SPINE3_Ethernet1/6/1
-  - ip_address: 192.168.255.1
-    peer_group: EVPN-OVERLAY-PEERS
-    peer: DC1-SPINE1
-    description: DC1-SPINE1
-    remote_as: '65001'
-  - ip_address: 192.168.255.2
-    peer_group: EVPN-OVERLAY-PEERS
-    peer: DC1-SPINE2
-    description: DC1-SPINE2
-    remote_as: '65001'
-  - ip_address: 192.168.255.3
-    peer_group: EVPN-OVERLAY-PEERS
-    peer: DC1-SPINE3
-    description: DC1-SPINE3
-    remote_as: '65001'
-  - ip_address: 192.168.255.4
-    peer_group: EVPN-OVERLAY-PEERS
-    peer: DC1-SPINE4
-    description: DC1-SPINE4
-    remote_as: '65001'
-  address_family_evpn:
-    peer_groups:
-    - name: EVPN-OVERLAY-PEERS
-      activate: true
-    evpn_hostflap_detection:
-      window: 180
-      threshold: 5
-      enabled: true
-      expiry_timeout: 10
-  vrfs:
-  - name: Tenant_A_APP_Zone
-    rd: '65001:12'
-    route_targets:
-      import:
-      - address_family: evpn
-        route_targets:
-        - '100000:12'
-      export:
-      - address_family: evpn
-        route_targets:
-        - '100000:12'
-    redistribute:
-      connected:
-        enabled: true
-  - name: Tenant_A_DB_Zone
-    rd: '65001:13'
-    route_targets:
-      import:
-      - address_family: evpn
-        route_targets:
-        - '100000:13'
-      export:
-      - address_family: evpn
-        route_targets:
-        - '100000:13'
-    router_id: 11.11.11.11
-    redistribute:
-      connected:
-        enabled: true
-  - name: Tenant_A_OP_Zone
-    rd: '65001:9'
-    route_targets:
-      import:
-      - address_family: evpn
-        route_targets:
-        - '100000:9'
-      export:
-      - address_family: evpn
-        route_targets:
-        - '100000:9'
-    router_id: 192.168.255.11
-    redistribute:
-      connected:
-        enabled: true
-  - name: Tenant_A_OSPF
-    rd: '65001:16'
-    route_targets:
-      import:
-      - address_family: evpn
-        route_targets:
-        - '100000:16'
-      export:
-      - address_family: evpn
-        route_targets:
-        - '100000:16'
-    router_id: 192.168.255.11
-    redistribute:
-      connected:
-        enabled: true
-      ospf:
-        enabled: true
-  - name: Tenant_A_WEB_Zone
-    rd: '65001:11'
-    route_targets:
-      import:
-      - address_family: evpn
-        route_targets:
-        - '100000:11'
-      export:
-      - address_family: evpn
-        route_targets:
-        - '100000:11'
-    router_id: 192.168.255.11
-    redistribute:
-      connected:
-        enabled: true
-  - name: Tenant_B_OP_Zone
-    rd: '65001:20'
-    route_targets:
-      import:
-      - address_family: evpn
-        route_targets:
-        - '100000:20'
-      export:
-      - address_family: evpn
-        route_targets:
-        - '100000:20'
-    router_id: 192.168.255.11
-    redistribute:
-      connected:
-        enabled: true
-  - name: Tenant_C_OP_Zone
-    rd: '65001:30'
-    route_targets:
-      import:
-      - address_family: evpn
-        route_targets:
-        - '100000:30'
-      export:
-      - address_family: evpn
-        route_targets:
-        - '100000:30'
-    router_id: 192.168.255.11
-    redistribute:
-      connected:
-        enabled: true
-  - name: '12345678'
-    rd: '65001:41'
-    route_targets:
-      import:
-      - address_family: evpn
-        route_targets:
-        - '100000:41'
-      export:
-      - address_family: evpn
-        route_targets:
-        - '100000:41'
-    router_id: 192.168.255.11
-    redistribute:
-      connected:
-        enabled: true
-  - name: Tenant_D_OP_Zone
-    rd: '65001:40'
-    route_targets:
-      import:
-      - address_family: evpn
-        route_targets:
-        - '100000:40'
-      export:
-      - address_family: evpn
-        route_targets:
-        - '100000:40'
-    router_id: 192.168.255.11
-    redistribute:
-      connected:
-        enabled: true
-      static:
-        enabled: true
-  vlan_aware_bundles:
-  - name: Tenant_A_APP_Zone
-    rd: '65001:12'
-    route_targets:
-      both:
-      - '100000:12'
-    redistribute_routes:
-    - learned
-    vlan: 130-131
-  - name: Tenant_A_DB_Zone
-    rd: '65001:13'
-    route_targets:
-      both:
-      - '100000:13'
-    redistribute_routes:
-    - learned
-    vlan: 140-141
-  - name: Tenant_A_OP_Zone
-    rd: '65001:9'
-    route_targets:
-      both:
-      - '100000:9'
-    redistribute_routes:
-    - learned
-    vlan: 110-112
-  - name: Tenant_A_WEB_Zone
-    rd: '65001:11'
-    route_targets:
-      both:
-      - '100000:11'
-    redistribute_routes:
-    - learned
-    vlan: 120-121
-  - name: Tenant_A_NFS
-    tenant: Tenant_A
-    rd: 65001:20161
-    route_targets:
-      both:
-      - 100000:20161
-    redistribute_routes:
-    - learned
-    vlan: '161'
-  - name: Tenant_A_VMOTION
-    tenant: Tenant_A
-    rd: 65001:20160
-    route_targets:
-      both:
-      - 100000:20160
-    redistribute_routes:
-    - learned
-    vlan: '160'
-  - name: Tenant_B_OP_Zone
-    rd: '65001:20'
-    route_targets:
-      both:
-      - '100000:20'
-    redistribute_routes:
-    - learned
-    vlan: 210-211
-  - name: Tenant_C_OP_Zone
-    rd: '65001:30'
-    route_targets:
-      both:
-      - '100000:30'
-    redistribute_routes:
-    - learned
-    vlan: 310-311
-  - name: '12345678'
-    rd: '65001:41'
-    route_targets:
-      both:
-      - '100000:41'
-    redistribute_routes:
-    - learned
-    vlan: 450-452
-  - name: Tenant_D_OP_Zone
-    rd: '65001:40'
-    route_targets:
-      both:
-      - '100000:40'
-    redistribute_routes:
-    - learned
-    vlan: 410-413
-static_routes:
-- vrf: MGMT
-  destination_address_prefix: 0.0.0.0/0
-  gateway: 192.168.200.5
-- destination_address_prefix: 0.0.0.0/0
-  gateway: 10.3.11.4
-  vrf: Tenant_D_OP_Zone
-- destination_address_prefix: 1.1.1.0/24
-  gateway: 10.3.11.4
-  track_bfd: true
-  name: Track-bfd-network-services
-  vrf: Tenant_D_OP_Zone
-- destination_address_prefix: 10.3.11.0/24
-  vrf: Tenant_D_OP_Zone
-  name: VARP
-  interface: Vlan411
-service_routing_protocols_model: multi-agent
-ip_routing: true
-hardware:
-  speed_groups:
-  - speed_group: '1'
-    serdes: 10G
-  - speed_group: '2'
-    serdes: 25G
-  - speed_group: '3'
-    serdes: 25G
-  - speed_group: '4'
-    serdes: 10G
-  - speed_group: 5/1
-    serdes: 25G
-=======
 aaa_root:
   disabled: true
 config_end: true
->>>>>>> 6ac93b3e
 daemon_terminattr:
   cvaddrs:
   - 192.168.200.11:9910
@@ -1051,7 +686,6 @@
       - address_family: evpn
         route_targets:
         - '100000:12'
-    router_id: 192.168.255.11
     redistribute:
       connected:
         enabled: true
@@ -1066,7 +700,7 @@
       - address_family: evpn
         route_targets:
         - '100000:13'
-    router_id: 192.168.255.11
+    router_id: 11.11.11.11
     redistribute:
       connected:
         enabled: true
@@ -1184,7 +818,7 @@
   - id: 16
     vrf: Tenant_A_OSPF
     passive_interface_default: true
-    router_id: 192.168.255.11
+    router_id: 10.255.11.11
     no_passive_interfaces:
     - Ethernet24
     redistribute:
@@ -1432,24 +1066,6 @@
   - ip_helper: 1.1.1.1
     source_interface: lo101
     vrf: TEST
-<<<<<<< HEAD
-ipv6_static_routes:
-- destination_address_prefix: ::/0
-  gateway: 2001:db8:311::4
-  name: IPv6-test-2
-  vrf: Tenant_D_OP_Zone
-router_ospf:
-  process_ids:
-  - id: 16
-    vrf: Tenant_A_OSPF
-    passive_interface_default: true
-    router_id: 10.255.11.11
-    no_passive_interfaces:
-    - Ethernet24
-    redistribute:
-      bgp:
-        enabled: true
-=======
   ipv6_address: 2002:db9:413::2/64
   ipv6_virtual_router_addresses:
   - 2002:db9:413::1
@@ -1562,7 +1178,6 @@
   ip_routing: true
   ipv6_routing: true
   tenant: Tenant_D
->>>>>>> 6ac93b3e
 vxlan_interface:
   vxlan1:
     description: DC1-LEAF2B_VTEP
