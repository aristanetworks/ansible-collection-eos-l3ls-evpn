aaa_root:
  disabled: true
config_end: true
enable_password:
  disabled: true
hostname: bgp-peer-groups-3
ip_igmp_snooping:
  globally_enabled: true
ip_routing: true
is_deployed: true
loopback_interfaces:
- name: Loopback0
  description: ROUTER_ID
  shutdown: false
  ip_address: 192.168.255.114/32
  isis_enable: CORE
  isis_passive: true
  node_segment:
    ipv4_index: 206
management_api_http:
  enable_https: true
  enable_vrfs:
  - name: MGMT
mpls:
  ip: true
router_bfd:
  multihop:
    interval: 300
    min_rx: 300
    multiplier: 3
router_bgp:
  as: '65001'
  router_id: 192.168.255.114
  maximum_paths:
    paths: 4
    ecmp: 4
  updates:
    wait_install: true
  bgp:
    default:
      ipv4_unicast: false
    bestpath:
      d_path: true
  peer_groups:
  - name: MPLS-OVERLAY-PEERS
    type: mpls
    remote_as: '65001'
    description: Description for mpls_overlay_peers via structured_config
    update_source: Loopback0
    bfd: false
    send_community: all
    maximum_routes: 0
  - name: IPVPN-GATEWAY-PEERS
    type: mpls
    description: Description for ipvpn_gateway_peers via structured_config
    update_source: Loopback0
    bfd: false
    send_community: all
    maximum_routes: 0
  address_family_evpn:
    domain_identifier: '65535:1'
    neighbor_default:
      encapsulation: mpls
      next_hop_self_source_interface: Loopback0
    peer_groups:
    - name: MPLS-OVERLAY-PEERS
      activate: true
  address_family_ipv4:
    peer_groups:
    - name: MPLS-OVERLAY-PEERS
      activate: false
    - name: IPVPN-GATEWAY-PEERS
      activate: false
  address_family_vpn_ipv4:
    domain_identifier: '65535:2'
    peer_groups:
    - name: IPVPN-GATEWAY-PEERS
      activate: true
    - name: MPLS-OVERLAY-PEERS
      activate: true
    neighbor_default_encapsulation_mpls_next_hop_self:
      source_interface: Loopback0
router_isis:
  instance: CORE
  net: 49.0001.1921.6825.5114.00
  router_id: 192.168.255.114
  is_type: level-1-2
  log_adjacency_changes: true
  advertise:
    passive_only: false
  address_family_ipv4:
    enabled: true
    maximum_paths: 4
  segment_routing_mpls:
    enabled: true
    router_id: 192.168.255.114
service_routing_protocols_model: multi-agent
static_routes:
- vrf: MGMT
  destination_address_prefix: 0.0.0.0/0
  gateway: 192.168.0.1
transceiver_qsfp_default_mode_4x10: true
vlan_internal_order:
  allocation: ascending
  range:
    beginning: 1006
    ending: 1199
vrfs:
- name: MGMT
<<<<<<< HEAD
  ip_routing: false
management_api_http:
  enable_vrfs:
  - name: MGMT
  enable_https: true
loopback_interfaces:
- name: Loopback0
  description: ROUTER_ID
  shutdown: false
  ip_address: 192.168.255.114/32
  isis_enable: CORE
  isis_passive: true
  node_segment:
    ipv4_index: 206
router_isis:
  instance: CORE
  log_adjacency_changes: true
  net: 49.0001.1921.6825.5114.00
  router_id: 192.168.255.114
  is_type: level-1-2
  address_family_ipv4:
    enabled: true
    maximum_paths: 4
  advertise:
    passive_only: false
  segment_routing_mpls:
    router_id: 192.168.255.114
    enabled: true
mpls:
  ip: true
router_bfd:
  multihop:
    interval: 300
    min_rx: 300
    multiplier: 3
ip_igmp_snooping:
  globally_enabled: true
metadata:
  fabric_name: EOS_DESIGNS_UNIT_TESTS
=======
  ip_routing: false
>>>>>>> 6ac93b3e
<|MERGE_RESOLUTION|>--- conflicted
+++ resolved
@@ -21,6 +21,8 @@
   enable_https: true
   enable_vrfs:
   - name: MGMT
+metadata:
+  fabric_name: EOS_DESIGNS_UNIT_TESTS
 mpls:
   ip: true
 router_bfd:
@@ -107,46 +109,4 @@
     ending: 1199
 vrfs:
 - name: MGMT
-<<<<<<< HEAD
-  ip_routing: false
-management_api_http:
-  enable_vrfs:
-  - name: MGMT
-  enable_https: true
-loopback_interfaces:
-- name: Loopback0
-  description: ROUTER_ID
-  shutdown: false
-  ip_address: 192.168.255.114/32
-  isis_enable: CORE
-  isis_passive: true
-  node_segment:
-    ipv4_index: 206
-router_isis:
-  instance: CORE
-  log_adjacency_changes: true
-  net: 49.0001.1921.6825.5114.00
-  router_id: 192.168.255.114
-  is_type: level-1-2
-  address_family_ipv4:
-    enabled: true
-    maximum_paths: 4
-  advertise:
-    passive_only: false
-  segment_routing_mpls:
-    router_id: 192.168.255.114
-    enabled: true
-mpls:
-  ip: true
-router_bfd:
-  multihop:
-    interval: 300
-    min_rx: 300
-    multiplier: 3
-ip_igmp_snooping:
-  globally_enabled: true
-metadata:
-  fabric_name: EOS_DESIGNS_UNIT_TESTS
-=======
-  ip_routing: false
->>>>>>> 6ac93b3e
+  ip_routing: false