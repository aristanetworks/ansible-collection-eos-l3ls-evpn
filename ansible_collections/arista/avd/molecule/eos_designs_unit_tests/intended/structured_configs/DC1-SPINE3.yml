aaa_root:
  disabled: true
config_end: true
daemon_terminattr:
  cvaddrs:
  - 192.168.200.11:9910
  cvauth:
    method: key
    key: telarista
  cvvrf: MGMT
  disable_aaa: false
  ingestexclude: /Sysdb/cell/1/agent,/Sysdb/cell/2/agent
  smashexcludes: ale,flexCounter,hardware,kni,pulse,strata
enable_password:
  disabled: true
ethernet_interfaces:
- name: Ethernet1/1/1
  description: P2P_LINK_TO_DC1-LEAF1A_Ethernet29
  shutdown: false
  speed: forced 100gfull
  mtu: 1500
  ip_address: 172.31.254.4/31
  peer: DC1-LEAF1A
  peer_interface: Ethernet29
  peer_type: l3leaf
  switchport:
    enabled: false
- name: Ethernet1/3/1
  description: P2P_LINK_TO_DC1-LEAF2A_Ethernet53/1
  shutdown: false
  speed: forced 100gfull
  mtu: 1500
  ip_address: 172.31.254.40/31
  peer: DC1-LEAF2A
  peer_interface: Ethernet53/1
  peer_type: l3leaf
  switchport:
    enabled: false
- name: Ethernet1/4/1
  description: P2P_LINK_TO_DC1-LEAF2A_Ethernet56/1
  shutdown: false
  speed: forced 100gfull
  mtu: 1500
  ip_address: 172.31.254.46/31
  peer: DC1-LEAF2A
  peer_interface: Ethernet56/1
  peer_type: l3leaf
  switchport:
    enabled: false
- name: Ethernet1/5/1
  description: P2P_LINK_TO_DC1-LEAF2B_Ethernet53/1
  shutdown: false
  speed: forced 100gfull
  mtu: 1500
  ip_address: 172.31.254.72/31
  peer: DC1-LEAF2B
  peer_interface: Ethernet53/1
  peer_type: l3leaf
  switchport:
    enabled: false
- name: Ethernet1/6/1
  description: P2P_LINK_TO_DC1-LEAF2B_Ethernet56/1
  shutdown: false
  speed: forced 100gfull
  mtu: 1500
  ip_address: 172.31.254.78/31
  peer: DC1-LEAF2B
  peer_interface: Ethernet56/1
  peer_type: l3leaf
  switchport:
    enabled: false
- name: Ethernet1/7/1
  description: P2P_LINK_TO_DC1-SVC3A_Ethernet51/1
  shutdown: false
  speed: forced 100gfull
  mtu: 1500
  ip_address: 172.31.254.100/31
  peer: DC1-SVC3A
  peer_interface: Ethernet51/1
  peer_type: l3leaf
  switchport:
    enabled: false
- name: Ethernet1/9/1
  description: P2P_LINK_TO_DC1-SVC3B_Ethernet51/1
  shutdown: false
  speed: forced 100gfull
  mtu: 1500
  ip_address: 172.31.254.132/31
  peer: DC1-SVC3B
  peer_interface: Ethernet51/1
  peer_type: l3leaf
  switchport:
    enabled: false
- name: Ethernet22
  description: P2P_LINK_TO_DC1-BL1A_Ethernet3
  shutdown: false
  speed: forced 100gfull
  mtu: 1500
  ip_address: 172.31.254.164/31
  peer: DC1-BL1A
  peer_interface: Ethernet3
  peer_type: l3leaf
  switchport:
    enabled: false
- name: Ethernet23
  description: P2P_LINK_TO_DC1-BL1B_Ethernet3
  shutdown: false
  speed: forced 100gfull
  mtu: 1500
  ip_address: 172.31.254.196/31
  peer: DC1-BL1B
  peer_interface: Ethernet3
  peer_type: l3leaf
  switchport:
    enabled: false
- name: Ethernet24
  description: P2P_LINK_TO_DC1-BL2A_Ethernet3
  shutdown: false
  speed: forced 100gfull
  mtu: 1500
  ip_address: 172.31.254.228/31
  peer: DC1-BL2A
  peer_interface: Ethernet3
  peer_type: l3leaf
  switchport:
    enabled: false
- name: Ethernet25
  description: P2P_LINK_TO_DC1-BL2B_Ethernet3
  shutdown: false
  speed: forced 100gfull
  mtu: 1500
  ip_address: 172.31.255.4/31
  peer: DC1-BL2B
  peer_interface: Ethernet3
  peer_type: l3leaf
  switchport:
    enabled: false
- name: Ethernet26
  description: P2P_LINK_TO_DC1-CL1A_Ethernet3
  shutdown: false
  speed: forced 100gfull
  mtu: 1500
  ip_address: 172.31.255.36/31
  peer: DC1-CL1A
  peer_interface: Ethernet3
  peer_type: l3leaf
  switchport:
    enabled: false
- name: Ethernet27
  description: P2P_LINK_TO_DC1-CL1B_Ethernet3
  shutdown: false
  speed: forced 100gfull
  mtu: 1500
  ip_address: 172.31.255.68/31
  peer: DC1-CL1B
  peer_interface: Ethernet3
  peer_type: l3leaf
  switchport:
    enabled: false
- name: Ethernet28
  description: P2P_LINK_TO_DC1_UNDEPLOYED_LEAF1A_Ethernet51/1
  shutdown: true
  speed: 100g-2
  mtu: 1500
  ip_address: 172.31.255.132/31
  peer: DC1_UNDEPLOYED_LEAF1A
  peer_interface: Ethernet51/1
  peer_type: l3leaf
  switchport:
    enabled: false
- name: Ethernet29
  description: P2P_LINK_TO_DC1_UNDEPLOYED_LEAF1B_Ethernet51/1
  shutdown: true
  speed: forced 100gfull
  mtu: 1500
  ip_address: 172.31.255.164/31
  peer: DC1_UNDEPLOYED_LEAF1B
  peer_interface: Ethernet51/1
  peer_type: l3leaf
  switchport:
    enabled: false
hostname: DC1-SPINE3
ip_name_servers:
- ip_address: 192.168.200.5
  vrf: MGMT
- ip_address: 8.8.8.8
  vrf: MGMT
- ip_address: 2001:db8::1
  vrf: MGMT
- ip_address: 2001:db8::2
  vrf: MGMT
ip_routing: true
is_deployed: true
local_users:
- name: admin
  disabled: true
  privilege: 15
  role: network-admin
  no_password: true
- name: cvpadmin
  privilege: 15
  role: network-admin
  sha512_password: $6$rZKcbIZ7iWGAWTUM$TCgDn1KcavS0s.OV8lacMTUkxTByfzcGlFlYUWroxYuU7M/9bIodhRO7nXGzMweUxvbk8mJmQl8Bh44cRktUj.
  ssh_key: ssh-rsa AAAAB3NzaC1yc2EAA82spi2mkxp4FgaLi4CjWkpnL1A/MD7WhrSNgqXToF7QCb9Lidagy9IHafQxfu7LwkFdyQIMu8XNwDZIycuf29wHbDdz1N+YNVK8zwyNAbMOeKMqblsEm2YIorgjzQX1m9+/rJeFBKz77PSgeMp/Rc3txFVuSmFmeTy3aMkU=
    cvpadmin@hostmachine.local
  secondary_ssh_key: ssh-rsa AAAAB3NzaC1yc2EAA82spi2mkxp4FgaLi4CjWkpnL1A/MD7WhrSNgqXToF7QCb9Lidagy9IHafQxfu7LwkFdyQIMu8XNwDZIycuf29wHbDdz1N+YNVK8zwyNAbMOeKMqblsEm2YIorgjzQX1m9+/rJeFBKz77PSgeMp/Rc3txFVuSmFmeTy3aMkz=
    cvpadmin@hostmachine.local
loopback_interfaces:
- name: Loopback0
  description: ROUTER_ID
  shutdown: false
  ip_address: 192.168.255.3/32
management_api_http:
  enable_https: true
  default_services: false
  enable_vrfs:
  - name: MGMT
management_interfaces:
- name: Management0
  description: OOB_MANAGEMENT
  shutdown: false
  vrf: MGMT
  ip_address: 192.168.200.103/24
  type: oob
  gateway: 192.168.200.5
metadata:
  platform: 7800R3
ntp:
  local_interface:
    name: Management0
    vrf: MGMT
  servers:
  - name: 192.168.200.5
    preferred: true
    vrf: MGMT
  - name: 2001:db8::3
    vrf: MGMT
prefix_lists:
- name: PL-LOOPBACKS-EVPN-OVERLAY
  sequence_numbers:
  - sequence: 10
    action: permit 192.168.255.0/24 eq 32
route_maps:
- name: RM-CONN-2-BGP
  sequence_numbers:
  - sequence: 10
    type: permit
    match:
    - ip address prefix-list PL-LOOPBACKS-EVPN-OVERLAY
router_bfd:
  multihop:
    interval: 1200
    min_rx: 1200
    multiplier: 3
<<<<<<< HEAD
metadata:
  platform: 7800R3
  fabric_name: EOS_DESIGNS_UNIT_TESTS
=======
router_bgp:
  as: '65001'
  router_id: 192.168.255.3
  maximum_paths:
    paths: 4
    ecmp: 4
  updates:
    wait_install: true
  bgp_defaults:
  - distance bgp 20 200 200
  bgp:
    default:
      ipv4_unicast: false
  peer_groups:
  - name: UNDERLAY-PEERS
    type: ipv4
    password: 0nsCUm70mvSTxVO0ldytrg==
    send_community: all
    maximum_routes: 12000
  - name: EVPN-OVERLAY-PEERS
    type: evpn
    next_hop_unchanged: true
    update_source: Loopback0
    bfd: true
    ebgp_multihop: 3
    password: q+VNViP5i4rVjW1cxFv2wA==
    send_community: all
    maximum_routes: 0
  neighbors:
  - ip_address: 172.31.254.5
    peer_group: UNDERLAY-PEERS
    remote_as: '65101'
    peer: DC1-LEAF1A
    description: DC1-LEAF1A_Ethernet29
  - ip_address: 172.31.254.41
    peer_group: UNDERLAY-PEERS
    remote_as: '65102'
    peer: DC1-LEAF2A
    description: DC1-LEAF2A_Ethernet53/1
  - ip_address: 172.31.254.47
    peer_group: UNDERLAY-PEERS
    remote_as: '65102'
    peer: DC1-LEAF2A
    description: DC1-LEAF2A_Ethernet56/1
  - ip_address: 172.31.254.73
    peer_group: UNDERLAY-PEERS
    remote_as: '65102'
    peer: DC1-LEAF2B
    description: DC1-LEAF2B_Ethernet53/1
  - ip_address: 172.31.254.79
    peer_group: UNDERLAY-PEERS
    remote_as: '65102'
    peer: DC1-LEAF2B
    description: DC1-LEAF2B_Ethernet56/1
  - ip_address: 172.31.254.101
    peer_group: UNDERLAY-PEERS
    remote_as: '65103'
    peer: DC1-SVC3A
    description: DC1-SVC3A_Ethernet51/1
  - ip_address: 172.31.254.133
    peer_group: UNDERLAY-PEERS
    remote_as: '65103'
    peer: DC1-SVC3B
    description: DC1-SVC3B_Ethernet51/1
  - ip_address: 172.31.254.165
    peer_group: UNDERLAY-PEERS
    remote_as: '65104'
    peer: DC1-BL1A
    description: DC1-BL1A_Ethernet3
  - ip_address: 172.31.254.197
    peer_group: UNDERLAY-PEERS
    remote_as: '65105'
    peer: DC1-BL1B
    description: DC1-BL1B_Ethernet3
  - ip_address: 172.31.254.229
    peer_group: UNDERLAY-PEERS
    remote_as: '65106'
    peer: DC1-BL2A
    description: DC1-BL2A_Ethernet3
  - ip_address: 172.31.255.5
    peer_group: UNDERLAY-PEERS
    remote_as: '65107'
    peer: DC1-BL2B
    description: DC1-BL2B_Ethernet3
  - ip_address: 172.31.255.37
    peer_group: UNDERLAY-PEERS
    remote_as: '65108'
    peer: DC1-CL1A
    description: DC1-CL1A_Ethernet3
  - ip_address: 172.31.255.69
    peer_group: UNDERLAY-PEERS
    remote_as: '65109'
    peer: DC1-CL1B
    description: DC1-CL1B_Ethernet3
  - ip_address: 172.31.255.133
    peer_group: UNDERLAY-PEERS
    remote_as: '65110'
    peer: DC1_UNDEPLOYED_LEAF1A
    description: DC1_UNDEPLOYED_LEAF1A_Ethernet51/1
    shutdown: true
  - ip_address: 172.31.255.165
    peer_group: UNDERLAY-PEERS
    remote_as: '65111'
    peer: DC1_UNDEPLOYED_LEAF1B
    description: DC1_UNDEPLOYED_LEAF1B_Ethernet51/1
    shutdown: true
  - ip_address: 192.168.255.14
    peer_group: EVPN-OVERLAY-PEERS
    remote_as: '65104'
    peer: DC1-BL1A
    description: DC1-BL1A
  - ip_address: 192.168.255.15
    peer_group: EVPN-OVERLAY-PEERS
    remote_as: '65105'
    peer: DC1-BL1B
    description: DC1-BL1B
  - ip_address: 192.168.255.16
    peer_group: EVPN-OVERLAY-PEERS
    remote_as: '65106'
    peer: DC1-BL2A
    description: DC1-BL2A
  - ip_address: 192.168.255.17
    peer_group: EVPN-OVERLAY-PEERS
    remote_as: '65107'
    peer: DC1-BL2B
    description: DC1-BL2B
  - ip_address: 192.168.255.18
    peer_group: EVPN-OVERLAY-PEERS
    remote_as: '65108'
    peer: DC1-CL1A
    description: DC1-CL1A
  - ip_address: 192.168.255.19
    peer_group: EVPN-OVERLAY-PEERS
    remote_as: '65109'
    peer: DC1-CL1B
    description: DC1-CL1B
  - ip_address: 192.168.42.42
    peer_group: EVPN-OVERLAY-PEERS
    remote_as: '65101'
    peer: DC1-LEAF1A
    description: DC1-LEAF1A
  - ip_address: 192.168.255.10
    peer_group: EVPN-OVERLAY-PEERS
    remote_as: '65102'
    peer: DC1-LEAF2A
    description: DC1-LEAF2A
  - ip_address: 192.168.255.11
    peer_group: EVPN-OVERLAY-PEERS
    remote_as: '65102'
    peer: DC1-LEAF2B
    description: DC1-LEAF2B
  - ip_address: 192.168.255.12
    peer_group: EVPN-OVERLAY-PEERS
    remote_as: '65103'
    peer: DC1-SVC3A
    description: DC1-SVC3A
  - ip_address: 192.168.255.13
    peer_group: EVPN-OVERLAY-PEERS
    remote_as: '65103'
    peer: DC1-SVC3B
    description: DC1-SVC3B
  - ip_address: 192.168.255.21
    peer_group: EVPN-OVERLAY-PEERS
    remote_as: '65110'
    peer: DC1_UNDEPLOYED_LEAF1A
    description: DC1_UNDEPLOYED_LEAF1A
    shutdown: true
  - ip_address: 192.168.255.22
    peer_group: EVPN-OVERLAY-PEERS
    remote_as: '65111'
    peer: DC1_UNDEPLOYED_LEAF1B
    description: DC1_UNDEPLOYED_LEAF1B
    shutdown: true
  redistribute:
    connected:
      enabled: true
      route_map: RM-CONN-2-BGP
  address_family_evpn:
    peer_groups:
    - name: EVPN-OVERLAY-PEERS
      activate: true
  address_family_ipv4:
    peer_groups:
    - name: UNDERLAY-PEERS
      activate: true
    - name: EVPN-OVERLAY-PEERS
      activate: false
service_routing_protocols_model: multi-agent
snmp_server:
  contact: example@example.com
  location: EOS_DESIGNS_UNIT_TESTS DC1-SPINE3
spanning_tree:
  mode: none
static_routes:
- vrf: MGMT
  destination_address_prefix: 0.0.0.0/0
  gateway: 192.168.200.5
tcam_profile:
  system: vxlan-routing
transceiver_qsfp_default_mode_4x10: true
vlan_internal_order:
  allocation: ascending
  range:
    beginning: 1006
    ending: 1199
vrfs:
- name: MGMT
  ip_routing: false
>>>>>>> 6ac93b3e
<|MERGE_RESOLUTION|>--- conflicted
+++ resolved
@@ -225,6 +225,7 @@
   gateway: 192.168.200.5
 metadata:
   platform: 7800R3
+  fabric_name: EOS_DESIGNS_UNIT_TESTS
 ntp:
   local_interface:
     name: Management0
@@ -252,11 +253,6 @@
     interval: 1200
     min_rx: 1200
     multiplier: 3
-<<<<<<< HEAD
-metadata:
-  platform: 7800R3
-  fabric_name: EOS_DESIGNS_UNIT_TESTS
-=======
 router_bgp:
   as: '65001'
   router_id: 192.168.255.3
@@ -464,5 +460,4 @@
     ending: 1199
 vrfs:
 - name: MGMT
-  ip_routing: false
->>>>>>> 6ac93b3e
+  ip_routing: false