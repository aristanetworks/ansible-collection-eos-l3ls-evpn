aaa_root:
  disabled: true
config_end: true
enable_password:
  disabled: true
ethernet_interfaces:
- name: Ethernet1
  description: P2P_EVPN-MULTICAST-SPINE1_Ethernet4
  shutdown: false
  mtu: 9214
  ip_address: 172.31.255.7/31
  pim:
    ipv4:
      sparse_mode: true
  peer: EVPN-MULTICAST-SPINE1
  peer_interface: Ethernet4
  peer_type: spine
  switchport:
    enabled: false
- name: Ethernet9
  shutdown: false
  vrf: TEN_E_L3_MULTICAST_TRANSIT
  ip_address: 10.2.52.0/31
  pim:
    ipv4:
      sparse_mode: true
  peer_type: l3_interface
  sflow:
    enable: true
  switchport:
    enabled: false
- name: Ethernet7.10
  shutdown: false
  vrf: TEN_E_PEG_L3_MULTICAST_ENABLED
  encapsulation_dot1q:
    vlan: 10
  ip_address: 10.1.51.4/31
  peer_type: l3_interface
  sflow:
    enable: true
- name: Ethernet8
  shutdown: false
  vrf: TEN_E_PEG_L3_MULTICAST_ENABLED
  ip_address: 10.1.51.4/31
  pim:
    ipv4:
      sparse_mode: true
  peer_type: l3_interface
  sflow:
    enable: true
  switchport:
    enabled: false
- name: Ethernet7
  shutdown: false
  peer_type: l3_interface
  switchport:
    enabled: false
hostname: EVPN-MULTICAST-L3LEAF3A
ip_igmp_snooping:
  globally_enabled: true
  vlans:
  - id: 110
    querier:
      enabled: true
      address: 192.168.255.6
    fast_leave: true
  - id: 111
    querier:
      enabled: true
      address: 192.168.255.6
    fast_leave: true
  - id: 210
    querier:
      enabled: true
      address: 192.168.255.6
    fast_leave: true
  - id: 257
    querier:
      enabled: true
      address: 192.168.255.6
    fast_leave: true
  - id: 4092
    querier:
      enabled: true
      address: 192.168.255.6
    fast_leave: true
  - id: 1
    querier:
      enabled: true
      address: 1.1.1.1
      version: 3
    fast_leave: true
  - id: 2
    querier:
      enabled: true
      address: 1.1.1.1
      version: 3
  - id: 3
    querier:
      enabled: true
      address: 2.2.2.2
      version: 1
  - id: 8
    querier:
      enabled: true
      address: 1.1.1.1
      version: 3
  - id: 9
    querier:
      enabled: true
      address: 2.2.2.2
      version: 1
  - id: 136
    querier:
      enabled: true
      address: 192.168.255.6
  - id: 137
    querier:
      enabled: true
      address: 192.168.255.6
  - id: 230
    querier:
      enabled: true
      address: 192.168.255.6
  - id: 252
    querier:
      enabled: true
      address: 192.168.255.6
    fast_leave: true
ip_routing: true
ip_virtual_router_mac_address: 00:dc:00:00:00:0a
is_deployed: true
loopback_interfaces:
- name: Loopback0
  description: ROUTER_ID
  shutdown: false
  ip_address: 192.168.255.6/32
- name: Loopback1
  description: VXLAN_TUNNEL_SOURCE
  shutdown: false
  ip_address: 192.168.254.6/32
- name: Loopback33
  description: DIAG_VRF_TEN_C_L3_MULTICAST_DISABLED_330_331
  shutdown: false
  vrf: TEN_C_L3_MULTICAST_DISABLED_330_331
  ip_address: 10.255.3.6/32
- name: Loopback31
  description: DIAG_VRF_TEN_C_L3_MULTICAST_ENABLED_130_131
  shutdown: false
  vrf: TEN_C_L3_MULTICAST_ENABLED_130_131
  ip_address: 10.255.1.6/32
- name: Loopback32
  description: DIAG_VRF_TEN_C_L3_MULTICAST_ENABLED_230_DISABLED_231
  shutdown: false
  vrf: TEN_C_L3_MULTICAST_ENABLED_230_DISABLED_231
  ip_address: 10.255.2.6/32
- name: Loopback42
  description: DIAG_VRF_TEN_D_L3_MULTICAST_DISABLED_240_241
  shutdown: false
  vrf: TEN_D_L3_MULTICAST_DISABLED_240_241
  ip_address: 10.255.42.6/32
- name: Loopback41
  description: DIAG_VRF_TEN_D_L3_MULTICAST_ENABLED_140_DISABLED_141
  shutdown: false
  vrf: TEN_D_L3_MULTICAST_ENABLED_140_DISABLED_141
  ip_address: 10.255.41.6/32
- name: Loopback55
  description: DIAG_VRF_TEN_E_L3_MULTICAST_ENABLED_PEG_OVERRIDE
  shutdown: false
  vrf: TEN_E_L3_MULTICAST_ENABLED_PEG_OVERRIDE
  ip_address: 10.255.55.6/32
- name: Loopback60
  description: DIAG_VRF_TEN_E_L3_MULTICAST_EVPN_PEG_RP_NODES
  shutdown: false
  vrf: TEN_E_L3_MULTICAST_EVPN_PEG_RP_NODES
  ip_address: 10.255.60.6/32
- name: Loopback52
  description: DIAG_VRF_TEN_E_L3_MULTICAST_TRANSIT
  shutdown: false
  vrf: TEN_E_L3_MULTICAST_TRANSIT
  ip_address: 10.255.52.6/32
- name: Loopback51
  description: DIAG_VRF_TEN_E_PEG_L3_MULTICAST_ENABLED
  shutdown: false
  vrf: TEN_E_PEG_L3_MULTICAST_ENABLED
  ip_address: 10.255.51.6/32
management_api_http:
  enable_https: true
  enable_vrfs:
  - name: MGMT
management_interfaces:
- name: Management1
  description: OOB_MANAGEMENT
  shutdown: false
  vrf: MGMT
  ip_address: 192.168.200.108/24
  type: oob
  gateway: 192.168.200.1
metadata:
  platform: vEOS-LAB
prefix_lists:
- name: PL-LOOPBACKS-EVPN-OVERLAY
  sequence_numbers:
  - sequence: 10
    action: permit 192.168.255.0/24 eq 32
  - sequence: 20
    action: permit 192.168.254.0/24 eq 32
route_maps:
- name: RM-CONN-2-BGP
  sequence_numbers:
  - sequence: 10
    type: permit
    match:
    - ip address prefix-list PL-LOOPBACKS-EVPN-OVERLAY
router_bfd:
  multihop:
    interval: 300
    min_rx: 300
    multiplier: 3
router_bgp:
  as: '65104'
  router_id: 192.168.255.6
  maximum_paths:
    paths: 4
    ecmp: 4
  updates:
    wait_install: true
  bgp:
    default:
      ipv4_unicast: false
  peer_groups:
  - name: IPv4-UNDERLAY-PEERS
    type: ipv4
    send_community: all
    maximum_routes: 12000
  - name: EVPN-OVERLAY-PEERS
    type: evpn
    update_source: Loopback0
    bfd: true
    ebgp_multihop: 3
    send_community: all
    maximum_routes: 0
  neighbors:
  - ip_address: 172.31.255.6
    peer_group: IPv4-UNDERLAY-PEERS
    remote_as: '65001'
    peer: EVPN-MULTICAST-SPINE1
    description: EVPN-MULTICAST-SPINE1_Ethernet4
  - ip_address: 192.168.255.1
    peer_group: EVPN-OVERLAY-PEERS
    remote_as: '65001'
    peer: EVPN-MULTICAST-SPINE1
    description: EVPN-MULTICAST-SPINE1_Loopback0
  redistribute:
    connected:
      enabled: true
      route_map: RM-CONN-2-BGP
  vlans:
  - id: 310
    tenant: Tenant_A
    rd: 192.168.255.6:10310
    route_targets:
      both:
      - 10310:10310
    redistribute_routes:
    - learned
  - id: 311
    tenant: Tenant_A
    rd: 192.168.255.6:10311
    route_targets:
      both:
      - 10311:10311
    redistribute_routes:
    - learned
  - id: 110
    tenant: Tenant_A
    rd: 192.168.255.6:10110
    route_targets:
      both:
      - 10110:10110
    redistribute_routes:
    - learned
    - igmp
  - id: 111
    tenant: Tenant_A
    rd: 192.168.255.6:10111
    route_targets:
      both:
      - 10111:10111
    redistribute_routes:
    - learned
    - igmp
  - id: 210
    tenant: Tenant_A
    rd: 192.168.255.6:10210
    route_targets:
      both:
      - 10210:10210
    redistribute_routes:
    - learned
    - igmp
  - id: 211
    tenant: Tenant_A
    rd: 192.168.255.6:10211
    route_targets:
      both:
      - 10211:10211
    redistribute_routes:
    - learned
  - id: 256
    tenant: Tenant_A
    rd: 192.168.255.6:10256
    route_targets:
      both:
      - 10256:10256
    redistribute_routes:
    - learned
  - id: 257
    tenant: Tenant_A
    rd: 192.168.255.6:10257
    route_targets:
      both:
      - 10257:10257
    redistribute_routes:
    - learned
    - igmp
  - id: 4092
    tenant: Tenant_A
    rd: 192.168.255.6:14092
    route_targets:
      both:
      - 14092:14092
    redistribute_routes:
    - learned
    - igmp
  - id: 5
    tenant: Tenant_B
    rd: 192.168.255.6:10005
    route_targets:
      both:
      - 10005:10005
    redistribute_routes:
    - learned
  - id: 6
    tenant: Tenant_B
    rd: 192.168.255.6:10006
    route_targets:
      both:
      - 10006:10006
    redistribute_routes:
    - learned
  - id: 1
    tenant: Tenant_B
    rd: 192.168.255.6:10001
    route_targets:
      both:
      - 10001:10001
    redistribute_routes:
    - learned
    - igmp
  - id: 2
    tenant: Tenant_B
    rd: 192.168.255.6:10002
    route_targets:
      both:
      - 10002:10002
    redistribute_routes:
    - learned
    - igmp
  - id: 3
    tenant: Tenant_B
    rd: 192.168.255.6:10003
    route_targets:
      both:
      - 10003:10003
    redistribute_routes:
    - learned
    - igmp
  - id: 4
    tenant: Tenant_B
    rd: 192.168.255.6:10004
    route_targets:
      both:
      - 10004:10004
    redistribute_routes:
    - learned
  - id: 7
    tenant: Tenant_B
    rd: 192.168.255.6:10007
    route_targets:
      both:
      - 10007:10007
    redistribute_routes:
    - learned
  - id: 8
    tenant: Tenant_B
    rd: 192.168.255.6:10008
    route_targets:
      both:
      - 10008:10008
    redistribute_routes:
    - learned
    - igmp
  - id: 9
    tenant: Tenant_B
    rd: 192.168.255.6:10009
    route_targets:
      both:
      - 10009:10009
    redistribute_routes:
    - learned
    - igmp
  - id: 330
    tenant: Tenant_C
    rd: 192.168.255.6:10330
    route_targets:
      both:
      - 10330:10330
    redistribute_routes:
    - learned
  - id: 331
    tenant: Tenant_C
    rd: 192.168.255.6:10331
    route_targets:
      both:
      - 10331:10331
    redistribute_routes:
    - learned
  - id: 130
    tenant: Tenant_C
    rd: 192.168.255.6:10130
    route_targets:
      both:
      - 10130:10130
    redistribute_routes:
    - learned
  - id: 131
    tenant: Tenant_C
    rd: 192.168.255.6:10131
    route_targets:
      both:
      - 10131:10131
    redistribute_routes:
    - learned
  - id: 136
    tenant: Tenant_C
    rd: 192.168.255.6:10136
    route_targets:
      both:
      - 10136:10136
    redistribute_routes:
    - learned
    - igmp
  - id: 137
    tenant: Tenant_C
    rd: 192.168.255.6:10137
    route_targets:
      both:
      - 10137:10137
    redistribute_routes:
    - learned
  - id: 230
    tenant: Tenant_C
    rd: 192.168.255.6:10230
    route_targets:
      both:
      - 10230:10230
    redistribute_routes:
    - learned
  - id: 231
    tenant: Tenant_C
    rd: 192.168.255.6:10231
    route_targets:
      both:
      - 10231:10231
    redistribute_routes:
    - learned
  - id: 240
    tenant: Tenant_D
    rd: 192.168.255.6:10240
    route_targets:
      both:
      - 10240:10240
    redistribute_routes:
    - learned
  - id: 241
    tenant: Tenant_D
    rd: 192.168.255.6:10241
    route_targets:
      both:
      - 10241:10241
    redistribute_routes:
    - learned
  - id: 140
    tenant: Tenant_D
    rd: 192.168.255.6:10140
    route_targets:
      both:
      - 10140:10140
    redistribute_routes:
    - learned
  - id: 141
    tenant: Tenant_D
    rd: 192.168.255.6:10141
    route_targets:
      both:
      - 10141:10141
    redistribute_routes:
    - learned
  - id: 550
    tenant: Tenant_E
    rd: 192.168.255.6:10550
    route_targets:
      both:
      - 10550:10550
    redistribute_routes:
    - learned
  - id: 260
    tenant: Tenant_E
    rd: 192.168.255.6:10260
    route_targets:
      both:
      - 10260:10260
    redistribute_routes:
    - learned
  - id: 250
    tenant: Tenant_E
    rd: 192.168.255.6:10250
    route_targets:
      both:
      - 10250:10250
    redistribute_routes:
    - learned
  - id: 150
    tenant: Tenant_E
    rd: 192.168.255.6:10150
    route_targets:
      both:
      - 10150:10150
    redistribute_routes:
    - learned
  - id: 251
    tenant: Tenant_F
    rd: 192.168.255.6:10251
    route_targets:
      both:
      - 10251:10251
    redistribute_routes:
    - learned
  - id: 252
    tenant: Tenant_F
    rd: 192.168.255.6:10252
    route_targets:
      both:
      - 10252:10252
    redistribute_routes:
    - learned
    - igmp
  address_family_evpn:
    peer_groups:
    - name: EVPN-OVERLAY-PEERS
      activate: true
  address_family_ipv4:
    peer_groups:
    - name: IPv4-UNDERLAY-PEERS
      activate: true
    - name: EVPN-OVERLAY-PEERS
      activate: false
  vrfs:
  - name: MULTICAST_DISABLED_310_311
    rd: 192.168.255.6:13
    route_targets:
      import:
      - address_family: evpn
        route_targets:
        - '13:13'
      export:
      - address_family: evpn
        route_targets:
        - '13:13'
    router_id: 192.168.255.6
    redistribute:
      connected:
        enabled: true
  - name: MULTICAST_ENABLED_110_111
    rd: 192.168.255.6:11
    route_targets:
      import:
      - address_family: evpn
        route_targets:
        - '11:11'
      export:
      - address_family: evpn
        route_targets:
        - '11:11'
    router_id: 192.168.255.6
    redistribute:
      connected:
        enabled: true
  - name: MULTICAST_ENABLED_210_DISABLED_211
    rd: 192.168.255.6:12
    route_targets:
      import:
      - address_family: evpn
        route_targets:
        - '12:12'
      export:
      - address_family: evpn
        route_targets:
        - '12:12'
    router_id: 192.168.255.6
    redistribute:
      connected:
        enabled: true
  - name: MULTICAST_DISABLED_5_6
    rd: 192.168.255.6:23
    route_targets:
      import:
      - address_family: evpn
        route_targets:
        - '23:23'
      export:
      - address_family: evpn
        route_targets:
        - '23:23'
    router_id: 192.168.255.6
    redistribute:
      connected:
        enabled: true
  - name: MULTICAST_ENABLED_1_2
    rd: 192.168.255.6:21
    route_targets:
      import:
      - address_family: evpn
        route_targets:
        - '21:21'
      export:
      - address_family: evpn
        route_targets:
        - '21:21'
    router_id: 192.168.255.6
    redistribute:
      connected:
        enabled: true
  - name: MULTICAST_ENABLED_3_DISABLED_4
    rd: 192.168.255.6:22
    route_targets:
      import:
      - address_family: evpn
        route_targets:
        - '22:22'
      export:
      - address_family: evpn
        route_targets:
        - '22:22'
    router_id: 192.168.255.6
    redistribute:
      connected:
        enabled: true
  - name: TEN_C_L3_MULTICAST_DISABLED_330_331
    rd: 192.168.255.6:33
    evpn_multicast: false
    route_targets:
      import:
      - address_family: evpn
        route_targets:
        - '33:33'
      export:
      - address_family: evpn
        route_targets:
        - '33:33'
    router_id: 192.168.255.6
    redistribute:
      connected:
        enabled: true
  - name: TEN_C_L3_MULTICAST_ENABLED_130_131
    rd: 192.168.255.6:66
    evpn_multicast: true
    route_targets:
      import:
      - address_family: evpn
        route_targets:
        - 66:66
      export:
      - address_family: evpn
        route_targets:
        - 66:66
    router_id: 192.168.255.6
    redistribute:
      connected:
        enabled: true
  - name: TEN_C_L3_MULTICAST_ENABLED_230_DISABLED_231
    rd: 192.168.255.6:32
    evpn_multicast: true
    route_targets:
      import:
      - address_family: evpn
        route_targets:
        - '32:32'
      export:
      - address_family: evpn
        route_targets:
        - '32:32'
    router_id: 192.168.255.6
    redistribute:
      connected:
        enabled: true
  - name: TEN_D_L3_MULTICAST_DISABLED_240_241
    rd: 192.168.255.6:42
    evpn_multicast: false
    route_targets:
      import:
      - address_family: evpn
        route_targets:
        - '42:42'
      export:
      - address_family: evpn
        route_targets:
        - '42:42'
    router_id: 192.168.255.6
    redistribute:
      connected:
        enabled: true
  - name: TEN_D_L3_MULTICAST_ENABLED_140_DISABLED_141
    rd: 192.168.255.6:41
    evpn_multicast: true
    route_targets:
      import:
      - address_family: evpn
        route_targets:
        - '41:41'
      export:
      - address_family: evpn
        route_targets:
        - '41:41'
    router_id: 192.168.255.6
    redistribute:
      connected:
        enabled: true
  - name: TEN_E_L3_MULTICAST_ENABLED_PEG_OVERRIDE
    rd: 192.168.255.6:55
    evpn_multicast: true
    route_targets:
      import:
      - address_family: evpn
        route_targets:
        - '55:55'
      export:
      - address_family: evpn
        route_targets:
        - '55:55'
    router_id: 192.168.255.6
    redistribute:
      connected:
        enabled: true
  - name: TEN_E_L3_MULTICAST_EVPN_PEG_RP_NODES
    rd: 192.168.255.6:60
    evpn_multicast: true
    evpn_multicast_address_family:
      ipv4:
        transit: true
    route_targets:
      import:
      - address_family: evpn
        route_targets:
        - 60:60
      export:
      - address_family: evpn
        route_targets:
        - 60:60
    router_id: 192.168.255.6
    redistribute:
      connected:
        enabled: true
  - name: TEN_E_L3_MULTICAST_TRANSIT
    rd: 192.168.255.6:52
    evpn_multicast: true
    evpn_multicast_address_family:
      ipv4:
        transit: true
    route_targets:
      import:
      - address_family: evpn
        route_targets:
        - '52:52'
      export:
      - address_family: evpn
        route_targets:
        - '52:52'
    router_id: 192.168.255.6
    redistribute:
      connected:
        enabled: true
  - name: TEN_E_PEG_L3_MULTICAST_ENABLED
    rd: 192.168.255.6:51
    evpn_multicast: true
    route_targets:
      import:
      - address_family: evpn
        route_targets:
        - '51:51'
      export:
      - address_family: evpn
        route_targets:
        - '51:51'
    router_id: 192.168.255.6
    redistribute:
      connected:
        enabled: true
router_multicast:
  ipv4:
    routing: true
    software_forwarding: sfe
  vrfs:
  - name: TEN_C_L3_MULTICAST_ENABLED_130_131
    ipv4:
      routing: true
  - name: TEN_C_L3_MULTICAST_ENABLED_230_DISABLED_231
    ipv4:
      routing: true
  - name: TEN_D_L3_MULTICAST_ENABLED_140_DISABLED_141
    ipv4:
      routing: true
  - name: TEN_E_L3_MULTICAST_ENABLED_PEG_OVERRIDE
    ipv4:
      routing: true
  - name: TEN_E_L3_MULTICAST_EVPN_PEG_RP_NODES
    ipv4:
      routing: true
  - name: TEN_E_L3_MULTICAST_TRANSIT
    ipv4:
      routing: true
  - name: TEN_E_PEG_L3_MULTICAST_ENABLED
    ipv4:
      routing: true
router_pim_sparse_mode:
  vrfs:
  - name: TEN_E_L3_MULTICAST_ENABLED_PEG_OVERRIDE
    ipv4:
      rp_addresses:
      - address: 10.20.20.20
        groups:
        - 232.0.0.0/21
      - address: 10.40.40.40
  - name: TEN_E_L3_MULTICAST_EVPN_PEG_RP_NODES
    ipv4:
      rp_addresses:
      - address: 10.60.60.60
  - name: TEN_E_L3_MULTICAST_TRANSIT
    ipv4:
      rp_addresses:
      - address: 10.60.60.60
  - name: TEN_E_PEG_L3_MULTICAST_ENABLED
    ipv4:
      rp_addresses:
      - address: 10.1.51.129
        groups:
        - 232.0.104.0/21
        - 232.0.96.0/21
      - address: 10.1.52.129
        groups:
        - 232.0.104.0/21
        - 232.0.96.0/21
      - address: 10.1.50.100
        groups:
        - 232.0.112.0/21
      - address: 10.1.50.150
        access_lists:
        - RPS_ACL_VRF_Tenant_E_2
service_routing_protocols_model: multi-agent
sflow:
  vrfs:
  - name: sflow_vrf
    destinations:
    - destination: 10.10.10.12
      port: 1234
  run: true
standard_access_lists:
- name: RPS_ACL_VRF_Tenant_E_2
  sequence_numbers:
  - sequence: 10
    action: permit 232.0.136.0/21
static_routes:
- vrf: MGMT
  destination_address_prefix: 0.0.0.0/0
  gateway: 192.168.200.1
transceiver_qsfp_default_mode_4x10: true
virtual_source_nat_vrfs:
- name: TEN_C_L3_MULTICAST_DISABLED_330_331
  ip_address: 10.255.3.6
- name: TEN_C_L3_MULTICAST_ENABLED_130_131
  ip_address: 10.255.1.6
- name: TEN_C_L3_MULTICAST_ENABLED_230_DISABLED_231
  ip_address: 10.255.2.6
- name: TEN_D_L3_MULTICAST_DISABLED_240_241
  ip_address: 10.255.42.6
- name: TEN_D_L3_MULTICAST_ENABLED_140_DISABLED_141
  ip_address: 10.255.41.6
- name: TEN_E_L3_MULTICAST_ENABLED_PEG_OVERRIDE
  ip_address: 10.255.55.6
- name: TEN_E_L3_MULTICAST_EVPN_PEG_RP_NODES
  ip_address: 10.255.60.6
- name: TEN_E_L3_MULTICAST_TRANSIT
  ip_address: 10.255.52.6
- name: TEN_E_PEG_L3_MULTICAST_ENABLED
  ip_address: 10.255.51.6
vlan_interfaces:
- name: Vlan310
  description: MULTICAST_DISABLED_310
  shutdown: false
  vrf: MULTICAST_DISABLED_310_311
  ip_address_virtual: 10.3.10.1/24
  tenant: Tenant_A
  tags:
  - test_l3
- name: Vlan311
  description: MULTICAST_DISABLED_311
  shutdown: false
  vrf: MULTICAST_DISABLED_310_311
  ip_address_virtual: 10.3.11.1/24
  tenant: Tenant_A
  tags:
  - test_l3
- name: Vlan110
  description: MULTICAST_ENABLED_110
  shutdown: false
  vrf: MULTICAST_ENABLED_110_111
  ip_address_virtual: 10.1.10.1/24
  tenant: Tenant_A
  tags:
  - test_l3
- name: Vlan111
  description: MULTICAST_ENABLED_111
  shutdown: false
  vrf: MULTICAST_ENABLED_110_111
  ip_address_virtual: 10.1.11.1/24
  tenant: Tenant_A
  tags:
  - test_l3
- name: Vlan210
  description: MULTICAST_ENABLED_210
  shutdown: false
  vrf: MULTICAST_ENABLED_210_DISABLED_211
  ip_address_virtual: 10.2.10.1/24
  tenant: Tenant_A
  tags:
  - test_l3
- name: Vlan211
  description: MULTICAST_DISABLED_211
  shutdown: false
  vrf: MULTICAST_ENABLED_210_DISABLED_211
  ip_address_virtual: 10.2.11.1/24
  tenant: Tenant_A
  tags:
  - test_l3
- name: Vlan5
  description: MULTICAST_DISABLED_5
  shutdown: false
  vrf: MULTICAST_DISABLED_5_6
  ip_address_virtual: 10.0.5.1/24
  tenant: Tenant_B
  tags:
  - test_l3
- name: Vlan6
  description: MULTICAST_DISABLED_6
  shutdown: false
  vrf: MULTICAST_DISABLED_5_6
  ip_address_virtual: 10.0.6.1/24
  tenant: Tenant_B
  tags:
  - test_l3
- name: Vlan1
  description: MULTICAST_ENABLED_1
  shutdown: false
  vrf: MULTICAST_ENABLED_1_2
  ip_address_virtual: 10.0.1.1/24
  tenant: Tenant_B
  tags:
  - test_l3
- name: Vlan2
  description: MULTICAST_ENABLED_2
  shutdown: false
  vrf: MULTICAST_ENABLED_1_2
  ip_address_virtual: 10.0.2.1/24
  tenant: Tenant_B
  tags:
  - test_l3
- name: Vlan3
  description: MULTICAST_ENABLED_3
  shutdown: false
  vrf: MULTICAST_ENABLED_3_DISABLED_4
  ip_address_virtual: 10.0.3.1/24
  tenant: Tenant_B
  tags:
  - test_l3
- name: Vlan4
  description: MULTICAST_DISABLED_4
  shutdown: false
  vrf: MULTICAST_ENABLED_3_DISABLED_4
  ip_address_virtual: 10.0.4.1/24
  tenant: Tenant_B
  tags:
  - test_l3
- name: Vlan330
  description: L3_MULTICAST_DISABLED_330
  shutdown: false
  vrf: TEN_C_L3_MULTICAST_DISABLED_330_331
  ip_address_virtual: 10.3.33.1/24
  tenant: Tenant_C
  tags:
  - test_l3
- name: Vlan331
  description: L3_MULTICAST_DISABLED_331
  shutdown: false
  vrf: TEN_C_L3_MULTICAST_DISABLED_330_331
  ip_address_virtual: 10.3.34.1/24
  tenant: Tenant_C
  tags:
  - test_l3
- name: Vlan130
  description: L3_MULTICAST_ENABLED_130
  shutdown: false
  vrf: TEN_C_L3_MULTICAST_ENABLED_130_131
  ip_address_virtual: 10.1.13.1/24
  ip_igmp: true
  pim:
    ipv4:
      local_interface: Loopback31
  tenant: Tenant_C
  tags:
  - test_l3
- name: Vlan131
  description: L3_MULTICAST_ENABLED_131
  shutdown: false
  vrf: TEN_C_L3_MULTICAST_ENABLED_130_131
  ip_address: 10.1.14.5/24
  ip_virtual_router_addresses:
  - 10.1.14.1
  ip_igmp: true
  tenant: Tenant_C
  tags:
  - test_l3
- name: Vlan136
  description: L3_L2_MULTICAST_ENABLED_136
  shutdown: false
  vrf: TEN_C_L3_MULTICAST_ENABLED_130_131
  ip_igmp: true
  pim:
    ipv4:
      local_interface: Loopback31
  tenant: Tenant_C
- name: Vlan137
  description: L3_L2_MULTICAST_ENABLED_137
  shutdown: false
  vrf: TEN_C_L3_MULTICAST_ENABLED_130_131
  ip_igmp: true
  pim:
    ipv4:
      local_interface: Loopback31
  tenant: Tenant_C
- name: Vlan230
  description: L3_MULTICAST_ENABLED_230
  shutdown: false
  vrf: TEN_C_L3_MULTICAST_ENABLED_230_DISABLED_231
  ip_address_virtual: 10.2.23.1/24
  ip_igmp: true
  pim:
    ipv4:
      local_interface: Loopback32
  tenant: Tenant_C
  tags:
  - test_l3
- name: Vlan231
  description: L3_MULTICAST_DISABLED_231
  shutdown: false
  vrf: TEN_C_L3_MULTICAST_ENABLED_230_DISABLED_231
  ip_address_virtual: 10.2.24.1/24
  tenant: Tenant_C
  tags:
  - test_l3
- name: Vlan240
  description: L3_MULTICAST_DISABLED_240
  shutdown: false
  vrf: TEN_D_L3_MULTICAST_DISABLED_240_241
  ip_address_virtual: 10.1.24.1/24
  tenant: Tenant_D
  tags:
  - test_l3
- name: Vlan241
  description: L3_MULTICAST_DISABLED_241
  shutdown: false
  vrf: TEN_D_L3_MULTICAST_DISABLED_240_241
  ip_address_virtual: 10.1.25.1/24
  tenant: Tenant_D
  tags:
  - test_l3
- name: Vlan140
  description: L3_MULTICAST_ENABLED_140
  shutdown: false
  vrf: TEN_D_L3_MULTICAST_ENABLED_140_DISABLED_141
  ip_address_virtual: 10.1.14.1/24
  ip_igmp: true
  pim:
    ipv4:
      local_interface: Loopback41
  tenant: Tenant_D
  tags:
  - test_l3
- name: Vlan141
  description: L3_MULTICAST_DISABLED_141
  shutdown: false
  vrf: TEN_D_L3_MULTICAST_ENABLED_140_DISABLED_141
  ip_address_virtual: 10.1.15.1/24
  tenant: Tenant_D
  tags:
  - test_l3
- name: Vlan550
  description: L3_MULTICAST_ENABLED_550
  shutdown: false
  vrf: TEN_E_L3_MULTICAST_ENABLED_PEG_OVERRIDE
  ip_address_virtual: 10.1.56.1/24
  ip_igmp: true
  pim:
    ipv4:
      local_interface: Loopback55
  tenant: Tenant_E
  tags:
  - test_l3
- name: Vlan260
  description: L3_MULTICAST_ENABLED_260
  shutdown: false
  vrf: TEN_E_L3_MULTICAST_EVPN_PEG_RP_NODES
  ip_address_virtual: 10.1.26.1/24
  ip_igmp: true
  pim:
    ipv4:
      local_interface: Loopback60
  tenant: Tenant_E
  tags:
  - test_l3
- name: Vlan250
  description: L3_MULTICAST_ENABLED_250
  shutdown: false
  vrf: TEN_E_L3_MULTICAST_TRANSIT
  ip_address_virtual: 10.1.15.1/24
  ip_igmp: true
  pim:
    ipv4:
      local_interface: Loopback52
  tenant: Tenant_E
  tags:
  - test_l3
- name: Vlan150
  description: L3_MULTICAST_ENABLED_150
  shutdown: false
  vrf: TEN_E_PEG_L3_MULTICAST_ENABLED
  ip_address_virtual: 10.1.15.1/24
  ip_igmp: true
  pim:
    ipv4:
      local_interface: Loopback51
  tenant: Tenant_E
  tags:
  - test_l3
vlan_internal_order:
  allocation: ascending
  range:
    beginning: 1006
    ending: 1199
vlans:
- id: 310
  name: MULTICAST_DISABLED_310
  tenant: Tenant_A
- id: 311
  name: MULTICAST_DISABLED_311
  tenant: Tenant_A
- id: 110
  name: MULTICAST_ENABLED_110
  tenant: Tenant_A
- id: 111
  name: MULTICAST_ENABLED_111
  tenant: Tenant_A
- id: 210
  name: MULTICAST_ENABLED_210
  tenant: Tenant_A
- id: 211
  name: MULTICAST_DISABLED_211
  tenant: Tenant_A
- id: 256
  name: MULTICAST_DISABLED_256
  tenant: Tenant_A
- id: 257
  name: MULTICAST_ENABLED_257
  tenant: Tenant_A
- id: 4092
  name: MULTICAST_ENABLED_4092
  tenant: Tenant_A
- id: 5
  name: MULTICAST_DISABLED_5
  tenant: Tenant_B
- id: 6
  name: MULTICAST_DISABLED_6
  tenant: Tenant_B
- id: 1
  name: MULTICAST_ENABLED_1
  tenant: Tenant_B
- id: 2
  name: MULTICAST_ENABLED_2
  tenant: Tenant_B
- id: 3
  name: MULTICAST_ENABLED_3
  tenant: Tenant_B
- id: 4
  name: MULTICAST_DISABLED_4
  tenant: Tenant_B
- id: 7
  name: MULTICAST_DISABLED_7
  tenant: Tenant_B
- id: 8
  name: MULTICAST_ENABLED_8
  tenant: Tenant_B
- id: 9
  name: MULTICAST_ENABLED_9
  tenant: Tenant_B
- id: 330
  name: L3_MULTICAST_DISABLED_330
  tenant: Tenant_C
- id: 331
  name: L3_MULTICAST_DISABLED_331
  tenant: Tenant_C
- id: 130
  name: L3_MULTICAST_ENABLED_130
  tenant: Tenant_C
- id: 131
  name: L3_MULTICAST_ENABLED_131
  tenant: Tenant_C
- id: 136
  name: L3_L2_MULTICAST_ENABLED_136
  tenant: Tenant_C
- id: 137
  name: L3_L2_MULTICAST_ENABLED_137
  tenant: Tenant_C
- id: 230
  name: L3_MULTICAST_ENABLED_230
  tenant: Tenant_C
- id: 231
  name: L3_MULTICAST_DISABLED_231
  tenant: Tenant_C
- id: 240
  name: L3_MULTICAST_DISABLED_240
  tenant: Tenant_D
- id: 241
  name: L3_MULTICAST_DISABLED_241
  tenant: Tenant_D
- id: 140
  name: L3_MULTICAST_ENABLED_140
  tenant: Tenant_D
- id: 141
  name: L3_MULTICAST_DISABLED_141
  tenant: Tenant_D
- id: 550
  name: L3_MULTICAST_ENABLED_550
  tenant: Tenant_E
- id: 260
  name: L3_MULTICAST_ENABLED_260
  tenant: Tenant_E
- id: 250
  name: L3_MULTICAST_ENABLED_250
  tenant: Tenant_E
- id: 150
  name: L3_MULTICAST_ENABLED_150
  tenant: Tenant_E
- id: 251
  name: MULTICAST_DISABLED_251
  tenant: Tenant_F
- id: 252
  name: MULTICAST_ENABLED_252
  tenant: Tenant_F
vrfs:
- name: MGMT
  ip_routing: false
- name: MULTICAST_DISABLED_310_311
  description: MULTICAST_DISABLED_310_311
  ip_routing: true
  tenant: Tenant_A
- name: MULTICAST_ENABLED_110_111
  description: MULTICAST_ENABLED_110_111
  ip_routing: true
  tenant: Tenant_A
- name: MULTICAST_ENABLED_210_DISABLED_211
  description: MULTICAST_ENABLED_210_DISABLED_211
  ip_routing: true
  tenant: Tenant_A
- name: MULTICAST_DISABLED_5_6
  description: MULTICAST_DISABLED_5_6
  ip_routing: true
  tenant: Tenant_B
- name: MULTICAST_ENABLED_1_2
  description: MULTICAST_ENABLED_1_2
  ip_routing: true
  tenant: Tenant_B
- name: MULTICAST_ENABLED_3_DISABLED_4
  description: MULTICAST_ENABLED_3_DISABLED_4
  ip_routing: true
  tenant: Tenant_B
- name: TEN_C_L3_MULTICAST_DISABLED_330_331
  description: L3_MULTICAST_DISABLED_330_331
  ip_routing: true
  tenant: Tenant_C
- name: TEN_C_L3_MULTICAST_ENABLED_130_131
  description: L3_MULTICAST_ENABLED_130_131
  ip_routing: true
  tenant: Tenant_C
- name: TEN_C_L3_MULTICAST_ENABLED_230_DISABLED_231
  description: L3_MULTICAST_ENABLED_230_DISABLED_231
  ip_routing: true
  tenant: Tenant_C
- name: TEN_D_L3_MULTICAST_DISABLED_240_241
  description: L3_MULTICAST_DISABLED_240_241
  ip_routing: true
  tenant: Tenant_D
- name: TEN_D_L3_MULTICAST_ENABLED_140_DISABLED_141
  description: L3_MULTICAST_ENABLED_140_DISABLED_141
  ip_routing: true
  tenant: Tenant_D
- name: TEN_E_L3_MULTICAST_ENABLED_PEG_OVERRIDE
  description: L3_MULTICAST_ENABLED_PEG_OVERRIDE
  ip_routing: true
  tenant: Tenant_E
- name: TEN_E_L3_MULTICAST_EVPN_PEG_RP_NODES
  description: L3_MULTICAST_TRANSIT
  ip_routing: true
  tenant: Tenant_E
- name: TEN_E_L3_MULTICAST_TRANSIT
  description: L3_MULTICAST_TRANSIT
  ip_routing: true
  tenant: Tenant_E
- name: TEN_E_PEG_L3_MULTICAST_ENABLED
  description: PEG_L3_MULTICAST_ENABLED in Tenant E
  ip_routing: true
  tenant: Tenant_E
vxlan_interface:
  vxlan1:
    description: EVPN-MULTICAST-L3LEAF3A_VTEP
    vxlan:
      source_interface: Loopback1
      udp_port: 4789
      vlans:
      - id: 310
        vni: 10310
      - id: 311
        vni: 10311
      - id: 110
        vni: 10110
        multicast_group: 232.0.0.109
      - id: 111
        vni: 10111
        multicast_group: 232.0.0.110
      - id: 210
        vni: 10210
        multicast_group: 232.0.0.209
      - id: 211
        vni: 10211
      - id: 256
        vni: 10256
      - id: 257
        vni: 10257
        multicast_group: 232.0.1.0
      - id: 4092
        vni: 14092
        multicast_group: 232.0.15.251
      - id: 5
        vni: 10005
      - id: 6
        vni: 10006
      - id: 1
        vni: 10001
        multicast_group: 232.0.16.1
      - id: 2
        vni: 10002
        multicast_group: 232.0.16.2
      - id: 3
        vni: 10003
        multicast_group: 232.0.16.3
      - id: 4
        vni: 10004
      - id: 7
        vni: 10007
      - id: 8
        vni: 10008
        multicast_group: 232.0.16.8
      - id: 9
        vni: 10009
        multicast_group: 232.0.16.9
      - id: 330
        vni: 10330
      - id: 331
        vni: 10331
      - id: 130
        vni: 10130
      - id: 131
        vni: 10131
      - id: 136
        vni: 10136
        multicast_group: 236.0.0.135
      - id: 137
        vni: 10137
        multicast_group: 236.0.0.136
      - id: 230
        vni: 10230
      - id: 231
        vni: 10231
      - id: 240
        vni: 10240
      - id: 241
        vni: 10241
      - id: 140
        vni: 10140
      - id: 141
        vni: 10141
      - id: 550
        vni: 10550
      - id: 260
        vni: 10260
      - id: 250
        vni: 10250
      - id: 150
        vni: 10150
      - id: 251
        vni: 10251
      - id: 252
        vni: 10252
        multicast_group: 232.0.0.251
      vrfs:
      - name: MULTICAST_DISABLED_310_311
        vni: 13
      - name: MULTICAST_ENABLED_110_111
        vni: 11
      - name: MULTICAST_ENABLED_210_DISABLED_211
        vni: 12
      - name: MULTICAST_DISABLED_5_6
        vni: 23
      - name: MULTICAST_ENABLED_1_2
        vni: 21
      - name: MULTICAST_ENABLED_3_DISABLED_4
        vni: 22
      - name: TEN_C_L3_MULTICAST_DISABLED_330_331
        vni: 33
      - name: TEN_C_L3_MULTICAST_ENABLED_130_131
        vni: 31
        multicast_group: 232.0.32.66
      - name: TEN_C_L3_MULTICAST_ENABLED_230_DISABLED_231
        vni: 32
        multicast_group: 232.0.32.32
      - name: TEN_D_L3_MULTICAST_DISABLED_240_241
        vni: 42
      - name: TEN_D_L3_MULTICAST_ENABLED_140_DISABLED_141
        vni: 41
        multicast_group: 232.0.64.2
      - name: TEN_E_L3_MULTICAST_ENABLED_PEG_OVERRIDE
        vni: 55
        multicast_group: 232.0.96.54
      - name: TEN_E_L3_MULTICAST_EVPN_PEG_RP_NODES
        vni: 60
        multicast_group: 232.0.96.59
      - name: TEN_E_L3_MULTICAST_TRANSIT
        vni: 52
        multicast_group: 232.0.96.51
      - name: TEN_E_PEG_L3_MULTICAST_ENABLED
        vni: 51
<<<<<<< HEAD
        multicast_group: 232.0.96.50
virtual_source_nat_vrfs:
- name: TEN_C_L3_MULTICAST_DISABLED_330_331
  ip_address: 10.255.3.6
- name: TEN_C_L3_MULTICAST_ENABLED_130_131
  ip_address: 10.255.1.6
- name: TEN_C_L3_MULTICAST_ENABLED_230_DISABLED_231
  ip_address: 10.255.2.6
- name: TEN_D_L3_MULTICAST_DISABLED_240_241
  ip_address: 10.255.42.6
- name: TEN_D_L3_MULTICAST_ENABLED_140_DISABLED_141
  ip_address: 10.255.41.6
- name: TEN_E_L3_MULTICAST_ENABLED_PEG_OVERRIDE
  ip_address: 10.255.55.6
- name: TEN_E_L3_MULTICAST_EVPN_PEG_RP_NODES
  ip_address: 10.255.60.6
- name: TEN_E_L3_MULTICAST_TRANSIT
  ip_address: 10.255.52.6
- name: TEN_E_PEG_L3_MULTICAST_ENABLED
  ip_address: 10.255.51.6
router_pim_sparse_mode:
  vrfs:
  - name: TEN_E_L3_MULTICAST_ENABLED_PEG_OVERRIDE
    ipv4:
      rp_addresses:
      - address: 10.20.20.20
        groups:
        - 232.0.0.0/21
      - address: 10.40.40.40
  - name: TEN_E_L3_MULTICAST_EVPN_PEG_RP_NODES
    ipv4:
      rp_addresses:
      - address: 10.60.60.60
  - name: TEN_E_L3_MULTICAST_TRANSIT
    ipv4:
      rp_addresses:
      - address: 10.60.60.60
  - name: TEN_E_PEG_L3_MULTICAST_ENABLED
    ipv4:
      rp_addresses:
      - address: 10.1.51.129
        groups:
        - 232.0.104.0/21
        - 232.0.96.0/21
      - address: 10.1.52.129
        groups:
        - 232.0.104.0/21
        - 232.0.96.0/21
      - address: 10.1.50.100
        groups:
        - 232.0.112.0/21
      - address: 10.1.50.150
        access_lists:
        - RPS_ACL_VRF_Tenant_E_2
standard_access_lists:
- name: RPS_ACL_VRF_Tenant_E_2
  sequence_numbers:
  - sequence: 10
    action: permit 232.0.136.0/21
sflow:
  run: true
  vrfs:
  - name: sflow_vrf
    destinations:
    - destination: 10.10.10.12
      port: 1234
metadata:
  platform: vEOS-LAB
  fabric_name: EOS_DESIGNS_UNIT_TESTS
=======
        multicast_group: 232.0.96.50
>>>>>>> 6ac93b3e
<|MERGE_RESOLUTION|>--- conflicted
+++ resolved
@@ -198,6 +198,7 @@
   gateway: 192.168.200.1
 metadata:
   platform: vEOS-LAB
+  fabric_name: EOS_DESIGNS_UNIT_TESTS
 prefix_lists:
 - name: PL-LOOPBACKS-EVPN-OVERLAY
   sequence_numbers:
@@ -1468,76 +1469,4 @@
         multicast_group: 232.0.96.51
       - name: TEN_E_PEG_L3_MULTICAST_ENABLED
         vni: 51
-<<<<<<< HEAD
-        multicast_group: 232.0.96.50
-virtual_source_nat_vrfs:
-- name: TEN_C_L3_MULTICAST_DISABLED_330_331
-  ip_address: 10.255.3.6
-- name: TEN_C_L3_MULTICAST_ENABLED_130_131
-  ip_address: 10.255.1.6
-- name: TEN_C_L3_MULTICAST_ENABLED_230_DISABLED_231
-  ip_address: 10.255.2.6
-- name: TEN_D_L3_MULTICAST_DISABLED_240_241
-  ip_address: 10.255.42.6
-- name: TEN_D_L3_MULTICAST_ENABLED_140_DISABLED_141
-  ip_address: 10.255.41.6
-- name: TEN_E_L3_MULTICAST_ENABLED_PEG_OVERRIDE
-  ip_address: 10.255.55.6
-- name: TEN_E_L3_MULTICAST_EVPN_PEG_RP_NODES
-  ip_address: 10.255.60.6
-- name: TEN_E_L3_MULTICAST_TRANSIT
-  ip_address: 10.255.52.6
-- name: TEN_E_PEG_L3_MULTICAST_ENABLED
-  ip_address: 10.255.51.6
-router_pim_sparse_mode:
-  vrfs:
-  - name: TEN_E_L3_MULTICAST_ENABLED_PEG_OVERRIDE
-    ipv4:
-      rp_addresses:
-      - address: 10.20.20.20
-        groups:
-        - 232.0.0.0/21
-      - address: 10.40.40.40
-  - name: TEN_E_L3_MULTICAST_EVPN_PEG_RP_NODES
-    ipv4:
-      rp_addresses:
-      - address: 10.60.60.60
-  - name: TEN_E_L3_MULTICAST_TRANSIT
-    ipv4:
-      rp_addresses:
-      - address: 10.60.60.60
-  - name: TEN_E_PEG_L3_MULTICAST_ENABLED
-    ipv4:
-      rp_addresses:
-      - address: 10.1.51.129
-        groups:
-        - 232.0.104.0/21
-        - 232.0.96.0/21
-      - address: 10.1.52.129
-        groups:
-        - 232.0.104.0/21
-        - 232.0.96.0/21
-      - address: 10.1.50.100
-        groups:
-        - 232.0.112.0/21
-      - address: 10.1.50.150
-        access_lists:
-        - RPS_ACL_VRF_Tenant_E_2
-standard_access_lists:
-- name: RPS_ACL_VRF_Tenant_E_2
-  sequence_numbers:
-  - sequence: 10
-    action: permit 232.0.136.0/21
-sflow:
-  run: true
-  vrfs:
-  - name: sflow_vrf
-    destinations:
-    - destination: 10.10.10.12
-      port: 1234
-metadata:
-  platform: vEOS-LAB
-  fabric_name: EOS_DESIGNS_UNIT_TESTS
-=======
-        multicast_group: 232.0.96.50
->>>>>>> 6ac93b3e
+        multicast_group: 232.0.96.50