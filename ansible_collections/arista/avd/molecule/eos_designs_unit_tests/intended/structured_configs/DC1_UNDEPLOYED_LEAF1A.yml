aaa_root:
  disabled: true
config_end: true
daemon_terminattr:
  cvaddrs:
  - 192.168.200.11:9910
  cvauth:
    method: key
    key: telarista
  cvvrf: MGMT
  disable_aaa: false
  ingestexclude: /Sysdb/cell/1/agent,/Sysdb/cell/2/agent
  smashexcludes: ale,flexCounter,hardware,kni,pulse,strata
enable_password:
  disabled: true
ethernet_interfaces:
- name: Ethernet57/1
  description: MLAG_PEER_DC1_UNDEPLOYED_LEAF1B_Ethernet57/1
  shutdown: false
  speed: 100g
  channel_group:
    id: 571
    mode: active
  peer: DC1_UNDEPLOYED_LEAF1B
  peer_interface: Ethernet57/1
  peer_type: mlag_peer
- name: Ethernet58/1
  description: MLAG_PEER_DC1_UNDEPLOYED_LEAF1B_Ethernet58/1
  shutdown: false
  speed: 100g
  channel_group:
    id: 571
    mode: active
  peer: DC1_UNDEPLOYED_LEAF1B
  peer_interface: Ethernet58/1
  peer_type: mlag_peer
- name: Ethernet49/1
  description: P2P_LINK_TO_DC1-SPINE1_Ethernet28
  shutdown: false
  speed: forced 100gfull
  mtu: 1500
  ip_address: 172.31.255.129/31
  peer: DC1-SPINE1
  peer_interface: Ethernet28
  peer_type: spine
  switchport:
    enabled: false
- name: Ethernet50/1
  description: P2P_LINK_TO_DC1-SPINE2_Ethernet28
  shutdown: false
  speed: forced 100gfull
  mtu: 1500
  ip_address: 172.31.255.131/31
  peer: DC1-SPINE2
  peer_interface: Ethernet28
  peer_type: spine
  switchport:
    enabled: false
- name: Ethernet51/1
  description: P2P_LINK_TO_DC1-SPINE3_Ethernet28
  shutdown: false
  speed: forced 100gfull
  mtu: 1500
  ip_address: 172.31.255.133/31
  peer: DC1-SPINE3
  peer_interface: Ethernet28
  peer_type: spine
  switchport:
    enabled: false
- name: Ethernet52/1
  description: P2P_LINK_TO_DC1-SPINE4_Ethernet28
  shutdown: false
  speed: forced 100gfull
  mtu: 1500
  ip_address: 172.31.255.135/31
  peer: DC1-SPINE4
  peer_interface: Ethernet28
  peer_type: spine
  switchport:
    enabled: false
hardware:
  speed_groups:
  - speed_group: '1'
    serdes: 25G
  - speed_group: '2'
    serdes: 25G
  - speed_group: '3'
    serdes: 10G
  - speed_group: '4'
    serdes: 25G
  - speed_group: 5/1
    serdes: 10G
hostname: DC1_UNDEPLOYED_LEAF1A
ip_access_lists:
- name: TEST-IPV4-ACL-WITH-IP-FIELDS-IN_Vlan110
  entries:
  - sequence: 15
    action: deny
    protocol: ip
    source: any
    destination: 10.1.10.1
- name: TEST-IPV4-ACL-WITH-IP-FIELDS-OUT_Vlan110
  entries:
  - remark: Some remark will not require source and destination fields.
  - action: permit
    protocol: ip
    source: 10.1.10.1
    destination: any
ip_igmp_snooping:
  globally_enabled: true
  vlans:
  - id: 120
    enabled: false
ip_name_servers:
- ip_address: 192.168.200.5
  vrf: MGMT
- ip_address: 8.8.8.8
  vrf: MGMT
- ip_address: 2001:db8::1
  vrf: MGMT
- ip_address: 2001:db8::2
  vrf: MGMT
ip_routing: true
ip_virtual_router_mac_address: 00:dc:00:00:00:0a
is_deployed: false
local_users:
- name: admin
  disabled: true
  privilege: 15
  role: network-admin
  no_password: true
- name: cvpadmin
  privilege: 15
  role: network-admin
  sha512_password: $6$rZKcbIZ7iWGAWTUM$TCgDn1KcavS0s.OV8lacMTUkxTByfzcGlFlYUWroxYuU7M/9bIodhRO7nXGzMweUxvbk8mJmQl8Bh44cRktUj.
  ssh_key: ssh-rsa AAAAB3NzaC1yc2EAA82spi2mkxp4FgaLi4CjWkpnL1A/MD7WhrSNgqXToF7QCb9Lidagy9IHafQxfu7LwkFdyQIMu8XNwDZIycuf29wHbDdz1N+YNVK8zwyNAbMOeKMqblsEm2YIorgjzQX1m9+/rJeFBKz77PSgeMp/Rc3txFVuSmFmeTy3aMkU=
    cvpadmin@hostmachine.local
  secondary_ssh_key: ssh-rsa AAAAB3NzaC1yc2EAA82spi2mkxp4FgaLi4CjWkpnL1A/MD7WhrSNgqXToF7QCb9Lidagy9IHafQxfu7LwkFdyQIMu8XNwDZIycuf29wHbDdz1N+YNVK8zwyNAbMOeKMqblsEm2YIorgjzQX1m9+/rJeFBKz77PSgeMp/Rc3txFVuSmFmeTy3aMkz=
    cvpadmin@hostmachine.local
loopback_interfaces:
- name: Loopback0
  description: ROUTER_ID
  shutdown: false
  ip_address: 192.168.255.21/32
- name: Loopback1
  description: VXLAN_TUNNEL_SOURCE
  shutdown: false
  ip_address: 192.168.254.21/32
- name: Loopback100
  description: Tenant_A_OP_Zone_VTEP_DIAGNOSTICS
  shutdown: false
  vrf: Tenant_A_OP_Zone
  ip_address: 10.255.1.21/32
management_api_http:
  enable_https: true
  default_services: false
  enable_vrfs:
  - name: MGMT
management_interfaces:
- name: Management42
  description: OOB_MANAGEMENT
  shutdown: false
  vrf: MGMT
  ip_address: 192.168.200.121/24
  type: oob
  gateway: 192.168.200.5
metadata:
  platform: my_custom_platform
mlag_configuration:
  domain_id: DC1_UNDEPLOYED_LEAF1
  local_interface: Vlan4092
  peer_address: 10.255.252.25
  peer_link: Port-Channel571
  reload_delay_mlag: '900'
  reload_delay_non_mlag: '1020'
ntp:
  local_interface:
    name: Management42
    vrf: MGMT
  servers:
  - name: 192.168.200.5
    preferred: true
    vrf: MGMT
  - name: 2001:db8::3
    vrf: MGMT
platform:
  sand:
    lag:
      hardware_only: true
port_channel_interfaces:
- name: Port-Channel571
  description: MLAG_PEER_DC1_UNDEPLOYED_LEAF1B_Po571
  shutdown: false
  switchport:
    enabled: true
    mode: trunk
    trunk:
      allowed_vlan: 1-4094
      groups:
      - MLAG
      - LEAF_PEER_L3
prefix_lists:
- name: PL-LOOPBACKS-EVPN-OVERLAY
  sequence_numbers:
  - sequence: 10
    action: permit 192.168.255.0/24 eq 32
  - sequence: 20
    action: permit 192.168.254.0/24 eq 32
- name: PL-MLAG-PEER-VRFS
  sequence_numbers:
  - sequence: 10
    action: permit 10.255.251.24/31
route_maps:
- name: RM-MLAG-PEER-IN
  sequence_numbers:
  - sequence: 10
    type: permit
    description: Make routes learned over MLAG Peer-link less preferred on spines to ensure optimal routing
    set:
    - origin incomplete
- name: RM-CONN-2-BGP
  sequence_numbers:
  - sequence: 10
    type: permit
    match:
    - ip address prefix-list PL-LOOPBACKS-EVPN-OVERLAY
- name: RM-CONN-2-BGP-VRFS
  sequence_numbers:
  - sequence: 10
    type: deny
    match:
    - ip address prefix-list PL-MLAG-PEER-VRFS
  - sequence: 20
    type: permit
router_bfd:
  multihop:
    interval: 1200
    min_rx: 1200
    multiplier: 3
router_bgp:
  as: '65110'
  router_id: 192.168.255.21
  maximum_paths:
    paths: 4
    ecmp: 4
  updates:
    wait_install: true
  bgp_defaults:
  - distance bgp 20 200 200
  bgp:
    default:
      ipv4_unicast: false
  peer_groups:
  - name: MLAG-PEERS
    type: ipv4
    remote_as: '65110'
    description: MLAG_PEER_DC1_UNDEPLOYED_LEAF1B
    next_hop_self: true
    password: 15AwQNBEJ1nyF/kBEtoAGw==
    send_community: all
    maximum_routes: 12000
    route_map_in: RM-MLAG-PEER-IN
  - name: UNDERLAY-PEERS
    type: ipv4
    password: 0nsCUm70mvSTxVO0ldytrg==
    send_community: all
    maximum_routes: 12000
  - name: EVPN-OVERLAY-PEERS
    type: evpn
    update_source: Loopback0
    bfd: true
    ebgp_multihop: 3
    password: q+VNViP5i4rVjW1cxFv2wA==
    send_community: all
    maximum_routes: 0
  neighbors:
  - ip_address: 10.255.251.25
    peer_group: MLAG-PEERS
    peer: DC1_UNDEPLOYED_LEAF1B
    description: DC1_UNDEPLOYED_LEAF1B
  - ip_address: 172.31.255.128
    peer_group: UNDERLAY-PEERS
    remote_as: '65001'
    peer: DC1-SPINE1
    description: DC1-SPINE1_Ethernet28
  - ip_address: 172.31.255.130
    peer_group: UNDERLAY-PEERS
    remote_as: '65001'
    peer: DC1-SPINE2
    description: DC1-SPINE2_Ethernet28
  - ip_address: 172.31.255.132
    peer_group: UNDERLAY-PEERS
    remote_as: '65001'
    peer: DC1-SPINE3
    description: DC1-SPINE3_Ethernet28
  - ip_address: 172.31.255.134
    peer_group: UNDERLAY-PEERS
    remote_as: '65001'
    peer: DC1-SPINE4
    description: DC1-SPINE4_Ethernet28
  - ip_address: 192.168.255.1
    peer_group: EVPN-OVERLAY-PEERS
    remote_as: '65001'
    peer: DC1-SPINE1
    description: DC1-SPINE1
  - ip_address: 192.168.255.2
    peer_group: EVPN-OVERLAY-PEERS
    remote_as: '65001'
    peer: DC1-SPINE2
    description: DC1-SPINE2
  - ip_address: 192.168.255.3
    peer_group: EVPN-OVERLAY-PEERS
    remote_as: '65001'
    peer: DC1-SPINE3
    description: DC1-SPINE3
  - ip_address: 192.168.255.4
    peer_group: EVPN-OVERLAY-PEERS
    remote_as: '65001'
    peer: DC1-SPINE4
    description: DC1-SPINE4
  redistribute:
    connected:
      enabled: true
      route_map: RM-CONN-2-BGP
  vlan_aware_bundles:
  - name: Tenant_A_APP_Zone
    rd: 192.168.255.21:12
    route_targets:
      both:
      - '12:12'
    redistribute_routes:
    - learned
    vlan: 130-131
  - name: Tenant_A_DB_Zone
    rd: 192.168.255.21:13
    route_targets:
      both:
      - '13:13'
    redistribute_routes:
    - learned
    vlan: 140-141
  - name: Tenant_A_OP_Zone
    rd: 192.168.255.21:9
    route_targets:
      both:
      - '9:9'
    redistribute_routes:
    - learned
    vlan: 110-112
  - name: Tenant_A_WAN_Zone
    rd: 192.168.255.21:14
    route_targets:
      both:
      - '14:14'
    redistribute_routes:
    - learned
    vlan: '150'
  - name: Tenant_A_WEB_Zone
    rd: 192.168.255.21:11
    route_targets:
      both:
      - '11:11'
    redistribute_routes:
    - learned
    vlan: 120-121
  - name: Tenant_A_NFS
    tenant: Tenant_A
    rd: 192.168.255.21:20161
    route_targets:
      both:
      - 20161:20161
    redistribute_routes:
    - learned
    vlan: '161'
  - name: Tenant_A_VMOTION
    tenant: Tenant_A
    rd: 192.168.255.21:20160
    route_targets:
      both:
      - 20160:20160
    redistribute_routes:
    - learned
    vlan: '160'
  - name: Tenant_B_OP_Zone
    rd: 192.168.255.21:20
    route_targets:
      both:
      - '20:20'
    redistribute_routes:
    - learned
    vlan: 210-211
  - name: Tenant_B_WAN_Zone
    rd: 192.168.255.21:21
    route_targets:
      both:
      - '21:21'
    redistribute_routes:
    - learned
    vlan: '250'
  - name: Tenant_C_OP_Zone
    rd: 192.168.255.21:30
    route_targets:
      both:
      - '30:30'
    redistribute_routes:
    - learned
    vlan: 310-311
  - name: Tenant_C_WAN_Zone
    rd: 192.168.255.21:31
    route_targets:
      both:
      - '31:31'
    redistribute_routes:
    - learned
    vlan: '350'
  address_family_evpn:
    peer_groups:
    - name: EVPN-OVERLAY-PEERS
      activate: true
    evpn_hostflap_detection:
      enabled: true
      window: 180
      threshold: 5
      expiry_timeout: 10
  address_family_ipv4:
    peer_groups:
    - name: MLAG-PEERS
      activate: true
    - name: UNDERLAY-PEERS
      activate: true
    - name: EVPN-OVERLAY-PEERS
      activate: false
  vrfs:
  - name: Tenant_A_APP_Zone
    rd: 192.168.255.21:12
    route_targets:
      import:
      - address_family: evpn
        route_targets:
        - '12:12'
      export:
      - address_family: evpn
        route_targets:
        - '12:12'
<<<<<<< HEAD
    redistribute:
      connected:
        enabled: true
=======
    router_id: 192.168.255.21
    updates:
      wait_install: true
>>>>>>> 6ac93b3e
    neighbors:
    - ip_address: 10.255.251.25
      peer_group: MLAG-PEERS
      description: DC1_UNDEPLOYED_LEAF1B
    redistribute:
      connected:
        enabled: true
  - name: Tenant_A_DB_Zone
    rd: 192.168.255.21:13
    route_targets:
      import:
      - address_family: evpn
        route_targets:
        - '13:13'
      export:
      - address_family: evpn
        route_targets:
        - '13:13'
<<<<<<< HEAD
    router_id: 11.11.11.11
    redistribute:
      connected:
        enabled: true
=======
    router_id: 192.168.255.21
    updates:
      wait_install: true
>>>>>>> 6ac93b3e
    neighbors:
    - ip_address: 10.255.251.25
      peer_group: MLAG-PEERS
      description: DC1_UNDEPLOYED_LEAF1B
    redistribute:
      connected:
        enabled: true
  - name: Tenant_A_OP_Zone
    rd: 192.168.255.21:9
    route_targets:
      import:
      - address_family: evpn
        route_targets:
        - '9:9'
      export:
      - address_family: evpn
        route_targets:
        - '9:9'
    router_id: 192.168.255.21
    updates:
      wait_install: true
    neighbors:
    - ip_address: 10.255.251.25
      peer_group: MLAG-PEERS
      description: DC1_UNDEPLOYED_LEAF1B
    redistribute:
      connected:
        enabled: true
        route_map: RM-CONN-2-BGP-VRFS
  - name: Tenant_A_WAN_Zone
    rd: 192.168.255.21:14
    route_targets:
      import:
      - address_family: evpn
        route_targets:
        - '14:14'
        - 65000:456
      export:
      - address_family: evpn
        route_targets:
        - '14:14'
        - 65000:789
    router_id: 192.168.255.21
    updates:
      wait_install: true
    neighbors:
    - ip_address: 10.255.251.25
      peer_group: MLAG-PEERS
      description: DC1_UNDEPLOYED_LEAF1B
    redistribute:
      connected:
        enabled: true
  - name: Tenant_A_WEB_Zone
    rd: 192.168.255.21:11
    route_targets:
      import:
      - address_family: evpn
        route_targets:
        - '11:11'
      export:
      - address_family: evpn
        route_targets:
        - '11:11'
    router_id: 192.168.255.21
    updates:
      wait_install: true
    neighbors:
    - ip_address: 172.31.11.25
      peer_group: MLAG-PEERS
      description: DC1_UNDEPLOYED_LEAF1B
    redistribute:
      connected:
        enabled: true
  - name: Tenant_B_OP_Zone
    rd: 192.168.255.21:20
    route_targets:
      import:
      - address_family: evpn
        route_targets:
        - '20:20'
      export:
      - address_family: evpn
        route_targets:
        - '20:20'
    router_id: 192.168.255.21
    updates:
      wait_install: true
    neighbors:
    - ip_address: 10.255.251.25
      peer_group: MLAG-PEERS
      description: DC1_UNDEPLOYED_LEAF1B
    redistribute:
      connected:
        enabled: true
        route_map: RM-CONN-2-BGP-VRFS
  - name: Tenant_B_WAN_Zone
    rd: 192.168.255.21:21
    route_targets:
      import:
      - address_family: evpn
        route_targets:
        - '21:21'
      export:
      - address_family: evpn
        route_targets:
        - '21:21'
    router_id: 192.168.255.21
    updates:
      wait_install: true
    neighbors:
    - ip_address: 10.255.251.25
      peer_group: MLAG-PEERS
      description: DC1_UNDEPLOYED_LEAF1B
    redistribute:
      connected:
        enabled: true
        route_map: RM-CONN-2-BGP-VRFS
  - name: Tenant_C_OP_Zone
    rd: 192.168.255.21:30
    route_targets:
      import:
      - address_family: evpn
        route_targets:
        - '30:30'
      export:
      - address_family: evpn
        route_targets:
        - '30:30'
    router_id: 192.168.255.21
    updates:
      wait_install: true
    neighbors:
    - ip_address: 10.255.251.25
      peer_group: MLAG-PEERS
      description: DC1_UNDEPLOYED_LEAF1B
    redistribute:
      connected:
        enabled: true
        route_map: RM-CONN-2-BGP-VRFS
  - name: Tenant_C_WAN_Zone
    rd: 192.168.255.21:31
    route_targets:
      import:
      - address_family: evpn
        route_targets:
        - '31:31'
      export:
      - address_family: evpn
        route_targets:
        - '31:31'
    router_id: 192.168.255.21
    updates:
      wait_install: true
    neighbors:
    - ip_address: 10.255.251.25
      peer_group: MLAG-PEERS
      description: DC1_UNDEPLOYED_LEAF1B
    redistribute:
      connected:
        enabled: true
        route_map: RM-CONN-2-BGP-VRFS
service_routing_protocols_model: multi-agent
snmp_server:
  contact: example@example.com
  location: EOS_DESIGNS_UNIT_TESTS DC1_UNDEPLOYED_LEAF1A
spanning_tree:
  root_super: true
  mode: mstp
  mst_instances:
  - id: '0'
    priority: 4096
  no_spanning_tree_vlan: 4090,4092
static_routes:
- vrf: MGMT
  destination_address_prefix: 0.0.0.0/0
  gateway: 192.168.200.5
tcam_profile:
  system: vxlan-routing
transceiver_qsfp_default_mode_4x10: true
virtual_source_nat_vrfs:
- name: Tenant_A_OP_Zone
  ip_address: 10.255.1.21
vlan_interfaces:
- name: Vlan4090
  description: MLAG_PEER_L3_PEERING
  shutdown: false
  ip_address: 10.255.251.24/31
  mtu: 1500
- name: Vlan4092
  description: MLAG_PEER
  shutdown: false
  ip_address: 10.255.252.24/31
  mtu: 1500
  no_autostate: true
- name: Vlan130
  description: Tenant_A_APP_Zone_1
  shutdown: false
  vrf: Tenant_A_APP_Zone
  ip_address_virtual: 10.1.30.1/24
  tenant: Tenant_A
  tags:
  - app
  - erp1
- name: Vlan131
  description: Tenant_A_APP_Zone_2
  shutdown: false
  vrf: Tenant_A_APP_Zone
  ip_address_virtual: 10.1.31.1/24
  tenant: Tenant_A
  tags:
  - app
- name: Vlan3011
  description: 'MLAG_PEER_L3_iBGP: vrf Tenant_A_APP_Zone'
  shutdown: false
  vrf: Tenant_A_APP_Zone
  ip_address: 10.255.251.24/31
  mtu: 1500
  tenant: Tenant_A
  type: underlay_peering
- name: Vlan140
  description: Tenant_A_DB_BZone_1
  shutdown: false
  vrf: Tenant_A_DB_Zone
  ip_address_virtual: 10.1.40.1/24
  tenant: Tenant_A
  tags:
  - db
  - erp1
- name: Vlan141
  description: Tenant_A_DB_Zone_2
  shutdown: false
  vrf: Tenant_A_DB_Zone
  ip_address_virtual: 10.1.41.1/24
  tenant: Tenant_A
  tags:
  - db
- name: Vlan3012
  description: 'MLAG_PEER_L3_iBGP: vrf Tenant_A_DB_Zone'
  shutdown: false
  vrf: Tenant_A_DB_Zone
  ip_address: 10.255.251.24/31
  mtu: 1500
  tenant: Tenant_A
  type: underlay_peering
- name: Vlan110
  description: Tenant_A_OP_Zone_1
  shutdown: false
  vrf: Tenant_A_OP_Zone
  ip_address_virtual: 10.1.10.1/24
  access_group_in: TEST-IPV4-ACL-WITH-IP-FIELDS-IN_Vlan110
  access_group_out: TEST-IPV4-ACL-WITH-IP-FIELDS-OUT_Vlan110
  tenant: Tenant_A
  tags:
  - opzone
- name: Vlan111
  description: Tenant_A_OP_Zone_2
  shutdown: false
  vrf: Tenant_A_OP_Zone
  ip_address_virtual: 10.1.11.1/24
  ip_helpers:
  - ip_helper: 1.1.1.1
    source_interface: lo100
    vrf: MGMT
  tenant: Tenant_A
  tags:
  - opzone
- name: Vlan112
  description: Tenant_A_OP_Zone_3
  shutdown: false
  vrf: Tenant_A_OP_Zone
  ip_helpers:
  - ip_helper: 2.2.2.2
    source_interface: lo101
    vrf: MGMT
  mtu: 1560
  tenant: Tenant_A
  tags:
  - opzone
- name: Vlan3008
  description: 'MLAG_PEER_L3_iBGP: vrf Tenant_A_OP_Zone'
  shutdown: false
  vrf: Tenant_A_OP_Zone
  ip_address: 10.255.251.24/31
  mtu: 1500
  tenant: Tenant_A
  type: underlay_peering
- name: Vlan150
  description: Tenant_A_WAN_Zone_1
  shutdown: false
  vrf: Tenant_A_WAN_Zone
  ip_address_virtual: 10.1.40.1/24
  ospf_network_point_to_point: false
  ospf_area: '1'
  ospf_cost: 100
  ospf_authentication: simple
  ospf_authentication_key: AQQvKeimxJu+uGQ/yYvv9w==
  tenant: Tenant_A
  tags:
  - wan
- name: Vlan3013
  description: 'MLAG_PEER_L3_iBGP: vrf Tenant_A_WAN_Zone'
  shutdown: false
  vrf: Tenant_A_WAN_Zone
  ip_address: 10.255.251.24/31
  mtu: 1500
  tenant: Tenant_A
  type: underlay_peering
- name: Vlan120
  description: Tenant_A_WEB_Zone_1
  shutdown: false
  vrf: Tenant_A_WEB_Zone
  ip_address_virtual: 10.1.20.1/24
  ip_address_virtual_secondaries:
  - 10.2.20.1/24
  - 10.2.21.1/24
  ip_helpers:
  - ip_helper: 1.1.1.1
    source_interface: lo100
    vrf: TEST
  tenant: Tenant_A
  tags:
  - web
  - erp1
- name: Vlan121
  description: Tenant_A_WEBZone_2
  shutdown: true
  vrf: Tenant_A_WEB_Zone
  ip_address_virtual: 10.1.10.254/24
  mtu: 1560
  tenant: Tenant_A
  tags:
  - web
- name: Vlan3010
  description: 'MLAG_PEER_L3_iBGP: vrf Tenant_A_WEB_Zone'
  shutdown: false
  vrf: Tenant_A_WEB_Zone
  ip_address: 172.31.11.24/31
  mtu: 1500
  tenant: Tenant_A
  type: underlay_peering
- name: Vlan210
  description: Tenant_B_OP_Zone_1
  shutdown: false
  vrf: Tenant_B_OP_Zone
  ip_address_virtual: 10.2.10.1/24
  tenant: Tenant_B
  tags:
  - opzone
- name: Vlan211
  description: Tenant_B_OP_Zone_2
  shutdown: false
  vrf: Tenant_B_OP_Zone
  ip_address_virtual: 10.2.11.1/24
  tenant: Tenant_B
  tags:
  - opzone
- name: Vlan3019
  description: 'MLAG_PEER_L3_iBGP: vrf Tenant_B_OP_Zone'
  shutdown: false
  vrf: Tenant_B_OP_Zone
  ip_address: 10.255.251.24/31
  mtu: 1500
  tenant: Tenant_B
  type: underlay_peering
- name: Vlan250
  description: Tenant_B_WAN_Zone_1
  shutdown: false
  vrf: Tenant_B_WAN_Zone
  ip_address_virtual: 10.2.50.1/24
  tenant: Tenant_B
  tags:
  - wan
- name: Vlan3020
  description: 'MLAG_PEER_L3_iBGP: vrf Tenant_B_WAN_Zone'
  shutdown: false
  vrf: Tenant_B_WAN_Zone
  ip_address: 10.255.251.24/31
  mtu: 1500
  tenant: Tenant_B
  type: underlay_peering
- name: Vlan310
  description: Tenant_C_OP_Zone_1
  shutdown: false
  vrf: Tenant_C_OP_Zone
  ip_address_virtual: 10.3.10.1/24
  tenant: Tenant_C
  tags:
  - opzone
- name: Vlan311
  description: Tenant_C_OP_Zone_2
  shutdown: false
  vrf: Tenant_C_OP_Zone
  ip_address_virtual: 10.3.11.1/24
  tenant: Tenant_C
  tags:
  - opzone
- name: Vlan2
  description: 'MLAG_PEER_L3_iBGP: vrf Tenant_C_OP_Zone'
  shutdown: false
  vrf: Tenant_C_OP_Zone
  ip_address: 10.255.251.24/31
  mtu: 1500
  tenant: Tenant_C
  type: underlay_peering
- name: Vlan350
  description: Tenant_C_WAN_Zone_1
  shutdown: false
  vrf: Tenant_C_WAN_Zone
  ip_address_virtual: 10.3.50.1/24
  tenant: Tenant_C
  tags:
  - wan
- name: Vlan3030
  description: 'MLAG_PEER_L3_iBGP: vrf Tenant_C_WAN_Zone'
  shutdown: false
  vrf: Tenant_C_WAN_Zone
  ip_address: 10.255.251.24/31
  mtu: 1500
  tenant: Tenant_C
  type: underlay_peering
vlan_internal_order:
  allocation: ascending
  range:
    beginning: 1006
    ending: 1199
vlans:
- id: 4090
  name: LEAF_PEER_L3
  trunk_groups:
  - LEAF_PEER_L3
  tenant: system
- id: 4092
  name: MLAG_PEER
  trunk_groups:
  - MLAG
  tenant: system
- id: 130
  name: Tenant_A_APP_Zone_1
  tenant: Tenant_A
- id: 131
  name: Tenant_A_APP_Zone_2
  tenant: Tenant_A
- id: 3011
  name: MLAG_iBGP_Tenant_A_APP_Zone
  trunk_groups:
  - LEAF_PEER_L3
  tenant: Tenant_A
- id: 140
  name: Tenant_A_DB_BZone_1
  tenant: Tenant_A
- id: 141
  name: Tenant_A_DB_Zone_2
  tenant: Tenant_A
- id: 3012
  name: MLAG_iBGP_Tenant_A_DB_Zone
  trunk_groups:
  - LEAF_PEER_L3
  tenant: Tenant_A
- id: 110
  name: Tenant_A_OP_Zone_1
  tenant: Tenant_A
- id: 111
  name: Tenant_A_OP_Zone_2
  tenant: Tenant_A
- id: 112
  name: Tenant_A_OP_Zone_3
  tenant: Tenant_A
- id: 3008
  name: MLAG_iBGP_Tenant_A_OP_Zone
  trunk_groups:
  - LEAF_PEER_L3
  tenant: Tenant_A
- id: 150
  name: Tenant_A_WAN_Zone_1
  tenant: Tenant_A
- id: 3013
  name: MLAG_iBGP_Tenant_A_WAN_Zone
  trunk_groups:
  - LEAF_PEER_L3
  tenant: Tenant_A
- id: 120
  name: Tenant_A_WEB_Zone_1
  tenant: Tenant_A
- id: 121
  name: Tenant_A_WEBZone_2
  tenant: Tenant_A
- id: 3010
  name: MLAG_iBGP_Tenant_A_WEB_Zone
  trunk_groups:
  - LEAF_PEER_L3
  tenant: Tenant_A
- id: 160
  name: Tenant_A_VMOTION
  tenant: Tenant_A
- id: 161
  name: Tenant_A_NFS
  tenant: Tenant_A
- id: 210
  name: Tenant_B_OP_Zone_1
  tenant: Tenant_B
- id: 211
  name: Tenant_B_OP_Zone_2
  tenant: Tenant_B
- id: 3019
  name: MLAG_iBGP_Tenant_B_OP_Zone
  trunk_groups:
  - LEAF_PEER_L3
  tenant: Tenant_B
- id: 250
  name: Tenant_B_WAN_Zone_1
  tenant: Tenant_B
- id: 3020
  name: MLAG_iBGP_Tenant_B_WAN_Zone
  trunk_groups:
  - LEAF_PEER_L3
  tenant: Tenant_B
- id: 310
  name: Tenant_C_OP_Zone_1
  tenant: Tenant_C
- id: 311
  name: Tenant_C_OP_Zone_2
  tenant: Tenant_C
- id: 2
  name: MLAG_iBGP_Tenant_C_OP_Zone
  trunk_groups:
  - LEAF_PEER_L3
  tenant: Tenant_C
- id: 350
  name: Tenant_C_WAN_Zone_1
  tenant: Tenant_C
- id: 3030
  name: MLAG_iBGP_Tenant_C_WAN_Zone
  trunk_groups:
  - LEAF_PEER_L3
  tenant: Tenant_C
vrfs:
- name: MGMT
  ip_routing: false
- name: Tenant_A_APP_Zone
  ip_routing: true
  tenant: Tenant_A
- name: Tenant_A_DB_Zone
  ip_routing: true
  tenant: Tenant_A
- name: Tenant_A_OP_Zone
  description: Tenant_A_OP_Zone
  ip_routing: true
  tenant: Tenant_A
- name: Tenant_A_WAN_Zone
  ip_routing: true
  tenant: Tenant_A
- name: Tenant_A_WEB_Zone
  ip_routing: true
  tenant: Tenant_A
- name: Tenant_B_OP_Zone
  ip_routing: true
  tenant: Tenant_B
- name: Tenant_B_WAN_Zone
  ip_routing: true
  tenant: Tenant_B
- name: Tenant_C_OP_Zone
  ip_routing: true
  tenant: Tenant_C
- name: Tenant_C_WAN_Zone
  ip_routing: true
  tenant: Tenant_C
vxlan_interface:
  vxlan1:
    description: DC1_UNDEPLOYED_LEAF1A_VTEP
    vxlan:
      source_interface: Loopback1
      udp_port: 4789
      virtual_router_encapsulation_mac_address: mlag-system-id
      vlans:
      - id: 130
        vni: 10130
      - id: 131
        vni: 10131
      - id: 140
        vni: 10140
      - id: 141
        vni: 10141
      - id: 110
        vni: 10110
      - id: 111
        vni: 50111
      - id: 112
        vni: 10112
      - id: 150
        vni: 10150
      - id: 120
        vni: 10120
      - id: 121
        vni: 10121
      - id: 160
        vni: 10160
      - id: 161
        vni: 10161
      - id: 210
        vni: 20210
      - id: 211
        vni: 20211
      - id: 250
        vni: 20250
      - id: 310
        vni: 30310
      - id: 311
        vni: 30311
      - id: 350
        vni: 30350
      vrfs:
      - name: Tenant_A_APP_Zone
        vni: 12
      - name: Tenant_A_DB_Zone
        vni: 13
      - name: Tenant_A_OP_Zone
        vni: 10
      - name: Tenant_A_WAN_Zone
        vni: 14
      - name: Tenant_A_WEB_Zone
        vni: 11
      - name: Tenant_B_OP_Zone
        vni: 20
      - name: Tenant_B_WAN_Zone
        vni: 21
      - name: Tenant_C_OP_Zone
        vni: 30
      - name: Tenant_C_WAN_Zone
        vni: 31<|MERGE_RESOLUTION|>--- conflicted
+++ resolved
@@ -442,15 +442,8 @@
       - address_family: evpn
         route_targets:
         - '12:12'
-<<<<<<< HEAD
-    redistribute:
-      connected:
-        enabled: true
-=======
-    router_id: 192.168.255.21
     updates:
       wait_install: true
->>>>>>> 6ac93b3e
     neighbors:
     - ip_address: 10.255.251.25
       peer_group: MLAG-PEERS
@@ -469,16 +462,9 @@
       - address_family: evpn
         route_targets:
         - '13:13'
-<<<<<<< HEAD
     router_id: 11.11.11.11
-    redistribute:
-      connected:
-        enabled: true
-=======
-    router_id: 192.168.255.21
     updates:
       wait_install: true
->>>>>>> 6ac93b3e
     neighbors:
     - ip_address: 10.255.251.25
       peer_group: MLAG-PEERS
