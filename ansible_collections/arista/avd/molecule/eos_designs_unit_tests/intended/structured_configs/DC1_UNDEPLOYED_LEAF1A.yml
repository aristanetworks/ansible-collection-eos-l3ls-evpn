aaa_root:
  disabled: true
config_end: true
daemon_terminattr:
  cvaddrs:
  - 192.168.200.11:9910
  cvauth:
    method: key
    key: telarista
  cvvrf: MGMT
  disable_aaa: false
  ingestexclude: /Sysdb/cell/1/agent,/Sysdb/cell/2/agent
  smashexcludes: ale,flexCounter,hardware,kni,pulse,strata
enable_password:
  disabled: true
ethernet_interfaces:
- name: Ethernet57/1
  description: MLAG_PEER_DC1_UNDEPLOYED_LEAF1B_Ethernet57/1
  shutdown: false
  speed: 100g
  channel_group:
    id: 571
    mode: active
  peer: DC1_UNDEPLOYED_LEAF1B
  peer_interface: Ethernet57/1
  peer_type: mlag_peer
- name: Ethernet58/1
  description: MLAG_PEER_DC1_UNDEPLOYED_LEAF1B_Ethernet58/1
  shutdown: false
  speed: 100g
  channel_group:
    id: 571
    mode: active
  peer: DC1_UNDEPLOYED_LEAF1B
  peer_interface: Ethernet58/1
  peer_type: mlag_peer
- name: Ethernet49/1
  description: P2P_LINK_TO_DC1-SPINE1_Ethernet28
  shutdown: false
  speed: forced 100gfull
  mtu: 1500
  ip_address: 172.31.255.129/31
  peer: DC1-SPINE1
  peer_interface: Ethernet28
  peer_type: spine
  switchport:
    enabled: false
- name: Ethernet50/1
  description: P2P_LINK_TO_DC1-SPINE2_Ethernet28
  shutdown: false
  speed: forced 100gfull
  mtu: 1500
  ip_address: 172.31.255.131/31
  peer: DC1-SPINE2
  peer_interface: Ethernet28
  peer_type: spine
  switchport:
    enabled: false
- name: Ethernet51/1
  description: P2P_LINK_TO_DC1-SPINE3_Ethernet28
  shutdown: false
  speed: forced 100gfull
  mtu: 1500
  ip_address: 172.31.255.133/31
  peer: DC1-SPINE3
  peer_interface: Ethernet28
  peer_type: spine
  switchport:
    enabled: false
- name: Ethernet52/1
  description: P2P_LINK_TO_DC1-SPINE4_Ethernet28
  shutdown: false
  speed: forced 100gfull
  mtu: 1500
  ip_address: 172.31.255.135/31
  peer: DC1-SPINE4
  peer_interface: Ethernet28
  peer_type: spine
  switchport:
    enabled: false
hardware:
  speed_groups:
  - speed_group: '1'
    serdes: 25G
  - speed_group: '2'
    serdes: 25G
  - speed_group: '3'
    serdes: 10G
  - speed_group: '4'
    serdes: 25G
  - speed_group: 5/1
    serdes: 10G
hostname: DC1_UNDEPLOYED_LEAF1A
ip_access_lists:
- name: TEST-IPV4-ACL-WITH-IP-FIELDS-IN_Vlan110
  entries:
  - sequence: 15
    action: deny
    protocol: ip
    source: any
    destination: 10.1.10.1
- name: TEST-IPV4-ACL-WITH-IP-FIELDS-OUT_Vlan110
  entries:
  - remark: Some remark will not require source and destination fields.
  - action: permit
    protocol: ip
    source: 10.1.10.1
    destination: any
ip_igmp_snooping:
  globally_enabled: true
  vlans:
  - id: 120
    enabled: false
ip_name_servers:
- ip_address: 192.168.200.5
  vrf: MGMT
- ip_address: 8.8.8.8
  vrf: MGMT
- ip_address: 2001:db8::1
  vrf: MGMT
- ip_address: 2001:db8::2
  vrf: MGMT
ip_routing: true
ip_virtual_router_mac_address: 00:dc:00:00:00:0a
is_deployed: false
local_users:
- name: admin
  disabled: true
  privilege: 15
  role: network-admin
  no_password: true
- name: cvpadmin
  privilege: 15
  role: network-admin
  sha512_password: $6$rZKcbIZ7iWGAWTUM$TCgDn1KcavS0s.OV8lacMTUkxTByfzcGlFlYUWroxYuU7M/9bIodhRO7nXGzMweUxvbk8mJmQl8Bh44cRktUj.
  ssh_key: ssh-rsa AAAAB3NzaC1yc2EAA82spi2mkxp4FgaLi4CjWkpnL1A/MD7WhrSNgqXToF7QCb9Lidagy9IHafQxfu7LwkFdyQIMu8XNwDZIycuf29wHbDdz1N+YNVK8zwyNAbMOeKMqblsEm2YIorgjzQX1m9+/rJeFBKz77PSgeMp/Rc3txFVuSmFmeTy3aMkU=
    cvpadmin@hostmachine.local
  secondary_ssh_key: ssh-rsa AAAAB3NzaC1yc2EAA82spi2mkxp4FgaLi4CjWkpnL1A/MD7WhrSNgqXToF7QCb9Lidagy9IHafQxfu7LwkFdyQIMu8XNwDZIycuf29wHbDdz1N+YNVK8zwyNAbMOeKMqblsEm2YIorgjzQX1m9+/rJeFBKz77PSgeMp/Rc3txFVuSmFmeTy3aMkz=
    cvpadmin@hostmachine.local
loopback_interfaces:
- name: Loopback0
  description: ROUTER_ID
  shutdown: false
  ip_address: 192.168.255.21/32
- name: Loopback1
  description: VXLAN_TUNNEL_SOURCE
  shutdown: false
  ip_address: 192.168.254.21/32
- name: Loopback100
  description: Tenant_A_OP_Zone_VTEP_DIAGNOSTICS
  shutdown: false
  vrf: Tenant_A_OP_Zone
  ip_address: 10.255.1.21/32
management_api_http:
  enable_https: true
  default_services: false
  enable_vrfs:
  - name: MGMT
management_interfaces:
- name: Management42
  description: OOB_MANAGEMENT
  shutdown: false
  vrf: MGMT
  ip_address: 192.168.200.121/24
  type: oob
  gateway: 192.168.200.5
metadata:
  platform: my_custom_platform
mlag_configuration:
  domain_id: DC1_UNDEPLOYED_LEAF1
  local_interface: Vlan4092
  peer_address: 10.255.252.25
  peer_link: Port-Channel571
  reload_delay_mlag: '900'
  reload_delay_non_mlag: '1020'
ntp:
  local_interface:
    name: Management42
    vrf: MGMT
  servers:
  - name: 192.168.200.5
    preferred: true
    vrf: MGMT
  - name: 2001:db8::3
    vrf: MGMT
platform:
  sand:
    lag:
      hardware_only: true
port_channel_interfaces:
- name: Port-Channel571
  description: MLAG_PEER_DC1_UNDEPLOYED_LEAF1B_Po571
  shutdown: false
  switchport:
    enabled: true
    mode: trunk
    trunk:
      allowed_vlan: 1-4094
      groups:
      - MLAG
      - LEAF_PEER_L3
prefix_lists:
- name: PL-LOOPBACKS-EVPN-OVERLAY
  sequence_numbers:
  - sequence: 10
    action: permit 192.168.255.0/24 eq 32
  - sequence: 20
    action: permit 192.168.254.0/24 eq 32
- name: PL-MLAG-PEER-VRFS
  sequence_numbers:
  - sequence: 10
    action: permit 10.255.251.24/31
route_maps:
- name: RM-MLAG-PEER-IN
  sequence_numbers:
  - sequence: 10
    type: permit
    description: Make routes learned over MLAG Peer-link less preferred on spines to ensure optimal routing
    set:
    - origin incomplete
- name: RM-CONN-2-BGP
  sequence_numbers:
  - sequence: 10
    type: permit
    match:
    - ip address prefix-list PL-LOOPBACKS-EVPN-OVERLAY
- name: RM-CONN-2-BGP-VRFS
  sequence_numbers:
  - sequence: 10
    type: deny
    match:
    - ip address prefix-list PL-MLAG-PEER-VRFS
  - sequence: 20
    type: permit
router_bfd:
  multihop:
    interval: 1200
    min_rx: 1200
    multiplier: 3
router_bgp:
  as: '65110'
  router_id: 192.168.255.21
  maximum_paths:
    paths: 4
    ecmp: 4
  updates:
    wait_install: true
  bgp_defaults:
  - distance bgp 20 200 200
  bgp:
    default:
      ipv4_unicast: false
  peer_groups:
  - name: MLAG-PEERS
    type: ipv4
    remote_as: '65110'
    description: MLAG_PEER_DC1_UNDEPLOYED_LEAF1B
    next_hop_self: true
    password: 15AwQNBEJ1nyF/kBEtoAGw==
    send_community: all
    maximum_routes: 12000
    route_map_in: RM-MLAG-PEER-IN
  - name: UNDERLAY-PEERS
    type: ipv4
    password: 0nsCUm70mvSTxVO0ldytrg==
    send_community: all
    maximum_routes: 12000
  - name: EVPN-OVERLAY-PEERS
    type: evpn
    update_source: Loopback0
    bfd: true
    ebgp_multihop: 3
    password: q+VNViP5i4rVjW1cxFv2wA==
    send_community: all
    maximum_routes: 0
  neighbors:
  - ip_address: 10.255.251.25
    peer_group: MLAG-PEERS
    peer: DC1_UNDEPLOYED_LEAF1B
    description: DC1_UNDEPLOYED_LEAF1B
  - ip_address: 172.31.255.128
    peer_group: UNDERLAY-PEERS
    remote_as: '65001'
    peer: DC1-SPINE1
    description: DC1-SPINE1_Ethernet28
  - ip_address: 172.31.255.130
    peer_group: UNDERLAY-PEERS
    remote_as: '65001'
    peer: DC1-SPINE2
    description: DC1-SPINE2_Ethernet28
  - ip_address: 172.31.255.132
    peer_group: UNDERLAY-PEERS
    remote_as: '65001'
    peer: DC1-SPINE3
    description: DC1-SPINE3_Ethernet28
  - ip_address: 172.31.255.134
    peer_group: UNDERLAY-PEERS
    remote_as: '65001'
    peer: DC1-SPINE4
    description: DC1-SPINE4_Ethernet28
  - ip_address: 192.168.255.1
    peer_group: EVPN-OVERLAY-PEERS
    remote_as: '65001'
    peer: DC1-SPINE1
    description: DC1-SPINE1
  - ip_address: 192.168.255.2
    peer_group: EVPN-OVERLAY-PEERS
    remote_as: '65001'
    peer: DC1-SPINE2
    description: DC1-SPINE2
  - ip_address: 192.168.255.3
    peer_group: EVPN-OVERLAY-PEERS
    remote_as: '65001'
    peer: DC1-SPINE3
    description: DC1-SPINE3
  - ip_address: 192.168.255.4
    peer_group: EVPN-OVERLAY-PEERS
    remote_as: '65001'
    peer: DC1-SPINE4
    description: DC1-SPINE4
  redistribute:
    connected:
      enabled: true
      route_map: RM-CONN-2-BGP
  vlan_aware_bundles:
  - name: Tenant_A_APP_Zone
    rd: 192.168.255.21:12
    route_targets:
      both:
      - '12:12'
    redistribute_routes:
    - learned
    vlan: 130-131
  - name: Tenant_A_DB_Zone
    rd: 192.168.255.21:13
    route_targets:
      both:
      - '13:13'
    redistribute_routes:
    - learned
    vlan: 140-141
  - name: Tenant_A_OP_Zone
    rd: 192.168.255.21:9
    route_targets:
      both:
      - '9:9'
    redistribute_routes:
    - learned
    vlan: 110-112
  - name: Tenant_A_WAN_Zone
    rd: 192.168.255.21:14
    route_targets:
      both:
      - '14:14'
    redistribute_routes:
    - learned
    vlan: '150'
  - name: Tenant_A_WEB_Zone
    rd: 192.168.255.21:11
    route_targets:
      both:
      - '11:11'
    redistribute_routes:
    - learned
    vlan: 120-121
  - name: Tenant_A_NFS
    tenant: Tenant_A
    rd: 192.168.255.21:20161
    route_targets:
      both:
      - 20161:20161
    redistribute_routes:
    - learned
    vlan: '161'
  - name: Tenant_A_VMOTION
    tenant: Tenant_A
    rd: 192.168.255.21:20160
    route_targets:
      both:
      - 20160:20160
    redistribute_routes:
    - learned
    vlan: '160'
  - name: Tenant_B_OP_Zone
    rd: 192.168.255.21:20
    route_targets:
      both:
      - '20:20'
    redistribute_routes:
    - learned
    vlan: 210-211
  - name: Tenant_B_WAN_Zone
    rd: 192.168.255.21:21
    route_targets:
      both:
      - '21:21'
    redistribute_routes:
    - learned
    vlan: '250'
  - name: Tenant_C_OP_Zone
    rd: 192.168.255.21:30
    route_targets:
      both:
      - '30:30'
    redistribute_routes:
    - learned
    vlan: 310-311
  - name: Tenant_C_WAN_Zone
    rd: 192.168.255.21:31
    route_targets:
      both:
      - '31:31'
    redistribute_routes:
    - learned
    vlan: '350'
  address_family_evpn:
    peer_groups:
    - name: EVPN-OVERLAY-PEERS
      activate: true
    evpn_hostflap_detection:
      enabled: true
      window: 180
      threshold: 5
      expiry_timeout: 10
  address_family_ipv4:
    peer_groups:
    - name: MLAG-PEERS
      activate: true
    - name: UNDERLAY-PEERS
      activate: true
    - name: EVPN-OVERLAY-PEERS
      activate: false
  vrfs:
  - name: Tenant_A_APP_Zone
    rd: 192.168.255.21:12
    route_targets:
      import:
      - address_family: evpn
        route_targets:
        - '12:12'
      export:
      - address_family: evpn
        route_targets:
        - '12:12'
    router_id: 192.168.255.21
    updates:
      wait_install: true
    neighbors:
    - ip_address: 10.255.251.25
      peer_group: MLAG-PEERS
      description: DC1_UNDEPLOYED_LEAF1B
    redistribute:
      connected:
        enabled: true
  - name: Tenant_A_DB_Zone
    rd: 192.168.255.21:13
    route_targets:
      import:
      - address_family: evpn
        route_targets:
        - '13:13'
      export:
      - address_family: evpn
        route_targets:
        - '13:13'
    router_id: 192.168.255.21
    updates:
      wait_install: true
    neighbors:
    - ip_address: 10.255.251.25
      peer_group: MLAG-PEERS
      description: DC1_UNDEPLOYED_LEAF1B
    redistribute:
      connected:
        enabled: true
  - name: Tenant_A_OP_Zone
    rd: 192.168.255.21:9
    route_targets:
      import:
      - address_family: evpn
        route_targets:
        - '9:9'
      export:
      - address_family: evpn
        route_targets:
        - '9:9'
    router_id: 192.168.255.21
    updates:
      wait_install: true
    neighbors:
    - ip_address: 10.255.251.25
      peer_group: MLAG-PEERS
      description: DC1_UNDEPLOYED_LEAF1B
    redistribute:
      connected:
        enabled: true
        route_map: RM-CONN-2-BGP-VRFS
  - name: Tenant_A_WAN_Zone
    rd: 192.168.255.21:14
    route_targets:
      import:
      - address_family: evpn
        route_targets:
        - '14:14'
        - 65000:456
      export:
      - address_family: evpn
        route_targets:
        - '14:14'
        - 65000:789
    router_id: 192.168.255.21
    updates:
      wait_install: true
    neighbors:
    - ip_address: 10.255.251.25
      peer_group: MLAG-PEERS
      description: DC1_UNDEPLOYED_LEAF1B
    redistribute:
      connected:
        enabled: true
  - name: Tenant_A_WEB_Zone
    rd: 192.168.255.21:11
    route_targets:
      import:
      - address_family: evpn
        route_targets:
        - '11:11'
      export:
      - address_family: evpn
        route_targets:
        - '11:11'
    router_id: 192.168.255.21
    updates:
      wait_install: true
    neighbors:
    - ip_address: 172.31.11.25
      peer_group: MLAG-PEERS
      description: DC1_UNDEPLOYED_LEAF1B
    redistribute:
      connected:
        enabled: true
  - name: Tenant_B_OP_Zone
    rd: 192.168.255.21:20
    route_targets:
      import:
      - address_family: evpn
        route_targets:
        - '20:20'
      export:
      - address_family: evpn
        route_targets:
        - '20:20'
    router_id: 192.168.255.21
    updates:
      wait_install: true
    neighbors:
    - ip_address: 10.255.251.25
      peer_group: MLAG-PEERS
      description: DC1_UNDEPLOYED_LEAF1B
    redistribute:
      connected:
        enabled: true
        route_map: RM-CONN-2-BGP-VRFS
  - name: Tenant_B_WAN_Zone
    rd: 192.168.255.21:21
    route_targets:
      import:
      - address_family: evpn
        route_targets:
        - '21:21'
      export:
      - address_family: evpn
        route_targets:
        - '21:21'
    router_id: 192.168.255.21
    updates:
      wait_install: true
    neighbors:
    - ip_address: 10.255.251.25
      peer_group: MLAG-PEERS
      description: DC1_UNDEPLOYED_LEAF1B
    redistribute:
      connected:
        enabled: true
        route_map: RM-CONN-2-BGP-VRFS
  - name: Tenant_C_OP_Zone
    rd: 192.168.255.21:30
    route_targets:
      import:
      - address_family: evpn
        route_targets:
        - '30:30'
      export:
      - address_family: evpn
        route_targets:
        - '30:30'
    router_id: 192.168.255.21
    updates:
      wait_install: true
    neighbors:
    - ip_address: 10.255.251.25
      peer_group: MLAG-PEERS
      description: DC1_UNDEPLOYED_LEAF1B
    redistribute:
      connected:
        enabled: true
        route_map: RM-CONN-2-BGP-VRFS
  - name: Tenant_C_WAN_Zone
    rd: 192.168.255.21:31
    route_targets:
      import:
      - address_family: evpn
        route_targets:
        - '31:31'
      export:
      - address_family: evpn
        route_targets:
        - '31:31'
    router_id: 192.168.255.21
    updates:
      wait_install: true
    neighbors:
    - ip_address: 10.255.251.25
      peer_group: MLAG-PEERS
      description: DC1_UNDEPLOYED_LEAF1B
    redistribute:
      connected:
        enabled: true
        route_map: RM-CONN-2-BGP-VRFS
service_routing_protocols_model: multi-agent
snmp_server:
  contact: example@example.com
  location: EOS_DESIGNS_UNIT_TESTS DC1_UNDEPLOYED_LEAF1A
spanning_tree:
  root_super: true
  mode: mstp
  mst_instances:
  - id: '0'
    priority: 4096
  no_spanning_tree_vlan: 4090,4092
static_routes:
- vrf: MGMT
  destination_address_prefix: 0.0.0.0/0
  gateway: 192.168.200.5
tcam_profile:
  system: vxlan-routing
transceiver_qsfp_default_mode_4x10: true
virtual_source_nat_vrfs:
- name: Tenant_A_OP_Zone
  ip_address: 10.255.1.21
vlan_interfaces:
- name: Vlan4090
  description: MLAG_PEER_L3_PEERING
  shutdown: false
  ip_address: 10.255.251.24/31
  mtu: 1500
- name: Vlan4092
  description: MLAG_PEER
  shutdown: false
  ip_address: 10.255.252.24/31
  mtu: 1500
  no_autostate: true
- name: Vlan130
  description: Tenant_A_APP_Zone_1
  shutdown: false
  vrf: Tenant_A_APP_Zone
  ip_address_virtual: 10.1.30.1/24
  tenant: Tenant_A
  tags:
  - app
  - erp1
- name: Vlan131
  description: Tenant_A_APP_Zone_2
  shutdown: false
  vrf: Tenant_A_APP_Zone
  ip_address_virtual: 10.1.31.1/24
  tenant: Tenant_A
  tags:
  - app
- name: Vlan3011
  description: 'MLAG_PEER_L3_iBGP: vrf Tenant_A_APP_Zone'
  shutdown: false
  vrf: Tenant_A_APP_Zone
  ip_address: 10.255.251.24/31
  mtu: 1500
  tenant: Tenant_A
  type: underlay_peering
- name: Vlan140
  description: Tenant_A_DB_BZone_1
  shutdown: false
  vrf: Tenant_A_DB_Zone
  ip_address_virtual: 10.1.40.1/24
  tenant: Tenant_A
  tags:
  - db
  - erp1
- name: Vlan141
  description: Tenant_A_DB_Zone_2
  shutdown: false
  vrf: Tenant_A_DB_Zone
  ip_address_virtual: 10.1.41.1/24
  tenant: Tenant_A
  tags:
  - db
- name: Vlan3012
  description: 'MLAG_PEER_L3_iBGP: vrf Tenant_A_DB_Zone'
  shutdown: false
  vrf: Tenant_A_DB_Zone
  ip_address: 10.255.251.24/31
  mtu: 1500
  tenant: Tenant_A
  type: underlay_peering
- name: Vlan110
  description: Tenant_A_OP_Zone_1
  shutdown: false
  vrf: Tenant_A_OP_Zone
  ip_address_virtual: 10.1.10.1/24
  access_group_in: TEST-IPV4-ACL-WITH-IP-FIELDS-IN_Vlan110
  access_group_out: TEST-IPV4-ACL-WITH-IP-FIELDS-OUT_Vlan110
  tenant: Tenant_A
  tags:
  - opzone
- name: Vlan111
  description: Tenant_A_OP_Zone_2
  shutdown: false
  vrf: Tenant_A_OP_Zone
  ip_address_virtual: 10.1.11.1/24
  ip_helpers:
  - ip_helper: 1.1.1.1
    source_interface: lo100
    vrf: MGMT
  tenant: Tenant_A
  tags:
  - opzone
- name: Vlan112
  description: Tenant_A_OP_Zone_3
  shutdown: false
  vrf: Tenant_A_OP_Zone
  ip_helpers:
  - ip_helper: 2.2.2.2
    source_interface: lo101
    vrf: MGMT
  mtu: 1560
  tenant: Tenant_A
  tags:
  - opzone
- name: Vlan3008
  description: 'MLAG_PEER_L3_iBGP: vrf Tenant_A_OP_Zone'
  shutdown: false
  vrf: Tenant_A_OP_Zone
  ip_address: 10.255.251.24/31
  mtu: 1500
  tenant: Tenant_A
  type: underlay_peering
- name: Vlan150
  description: Tenant_A_WAN_Zone_1
  shutdown: false
  vrf: Tenant_A_WAN_Zone
  ip_address_virtual: 10.1.40.1/24
  ospf_network_point_to_point: false
  ospf_area: '1'
  ospf_cost: 100
  ospf_authentication: simple
  ospf_authentication_key: AQQvKeimxJu+uGQ/yYvv9w==
  tenant: Tenant_A
  tags:
  - wan
- name: Vlan3013
  description: 'MLAG_PEER_L3_iBGP: vrf Tenant_A_WAN_Zone'
  shutdown: false
  vrf: Tenant_A_WAN_Zone
  ip_address: 10.255.251.24/31
  mtu: 1500
  tenant: Tenant_A
  type: underlay_peering
- name: Vlan120
  description: Tenant_A_WEB_Zone_1
  shutdown: false
  vrf: Tenant_A_WEB_Zone
  ip_address_virtual: 10.1.20.1/24
  ip_address_virtual_secondaries:
  - 10.2.20.1/24
  - 10.2.21.1/24
  ip_helpers:
  - ip_helper: 1.1.1.1
    source_interface: lo100
    vrf: TEST
  tenant: Tenant_A
  tags:
  - web
  - erp1
- name: Vlan121
  description: Tenant_A_WEBZone_2
  shutdown: true
  vrf: Tenant_A_WEB_Zone
  ip_address_virtual: 10.1.10.254/24
  mtu: 1560
  tenant: Tenant_A
  tags:
  - web
- name: Vlan3010
  description: 'MLAG_PEER_L3_iBGP: vrf Tenant_A_WEB_Zone'
  shutdown: false
  vrf: Tenant_A_WEB_Zone
  ip_address: 172.31.11.24/31
  mtu: 1500
  tenant: Tenant_A
  type: underlay_peering
- name: Vlan210
  description: Tenant_B_OP_Zone_1
  shutdown: false
  vrf: Tenant_B_OP_Zone
  ip_address_virtual: 10.2.10.1/24
  tenant: Tenant_B
  tags:
  - opzone
- name: Vlan211
  description: Tenant_B_OP_Zone_2
  shutdown: false
  vrf: Tenant_B_OP_Zone
  ip_address_virtual: 10.2.11.1/24
  tenant: Tenant_B
  tags:
  - opzone
- name: Vlan3019
  description: 'MLAG_PEER_L3_iBGP: vrf Tenant_B_OP_Zone'
  shutdown: false
  vrf: Tenant_B_OP_Zone
  ip_address: 10.255.251.24/31
  mtu: 1500
  tenant: Tenant_B
  type: underlay_peering
- name: Vlan250
  description: Tenant_B_WAN_Zone_1
  shutdown: false
  vrf: Tenant_B_WAN_Zone
  ip_address_virtual: 10.2.50.1/24
  tenant: Tenant_B
  tags:
  - wan
- name: Vlan3020
  description: 'MLAG_PEER_L3_iBGP: vrf Tenant_B_WAN_Zone'
  shutdown: false
  vrf: Tenant_B_WAN_Zone
  ip_address: 10.255.251.24/31
  mtu: 1500
  tenant: Tenant_B
  type: underlay_peering
- name: Vlan310
  description: Tenant_C_OP_Zone_1
  shutdown: false
  vrf: Tenant_C_OP_Zone
  ip_address_virtual: 10.3.10.1/24
  tenant: Tenant_C
  tags:
  - opzone
- name: Vlan311
  description: Tenant_C_OP_Zone_2
  shutdown: false
  vrf: Tenant_C_OP_Zone
  ip_address_virtual: 10.3.11.1/24
  tenant: Tenant_C
  tags:
  - opzone
- name: Vlan2
  description: 'MLAG_PEER_L3_iBGP: vrf Tenant_C_OP_Zone'
  shutdown: false
  vrf: Tenant_C_OP_Zone
  ip_address: 10.255.251.24/31
  mtu: 1500
  tenant: Tenant_C
  type: underlay_peering
- name: Vlan350
  description: Tenant_C_WAN_Zone_1
  shutdown: false
  vrf: Tenant_C_WAN_Zone
  ip_address_virtual: 10.3.50.1/24
  tenant: Tenant_C
  tags:
  - wan
- name: Vlan3030
  description: 'MLAG_PEER_L3_iBGP: vrf Tenant_C_WAN_Zone'
  shutdown: false
  vrf: Tenant_C_WAN_Zone
  ip_address: 10.255.251.24/31
  mtu: 1500
  tenant: Tenant_C
  type: underlay_peering
vlan_internal_order:
  allocation: ascending
  range:
    beginning: 1006
    ending: 1199
vlans:
- id: 4090
  name: LEAF_PEER_L3
  trunk_groups:
  - LEAF_PEER_L3
  tenant: system
- id: 4092
  name: MLAG_PEER
  trunk_groups:
  - MLAG
  tenant: system
- id: 130
  name: Tenant_A_APP_Zone_1
  tenant: Tenant_A
- id: 131
  name: Tenant_A_APP_Zone_2
  tenant: Tenant_A
- id: 3011
  name: MLAG_iBGP_Tenant_A_APP_Zone
  trunk_groups:
  - LEAF_PEER_L3
  tenant: Tenant_A
- id: 140
  name: Tenant_A_DB_BZone_1
  tenant: Tenant_A
- id: 141
  name: Tenant_A_DB_Zone_2
  tenant: Tenant_A
- id: 3012
  name: MLAG_iBGP_Tenant_A_DB_Zone
  trunk_groups:
  - LEAF_PEER_L3
  tenant: Tenant_A
- id: 110
  name: Tenant_A_OP_Zone_1
  tenant: Tenant_A
- id: 111
  name: Tenant_A_OP_Zone_2
  tenant: Tenant_A
- id: 112
  name: Tenant_A_OP_Zone_3
  tenant: Tenant_A
- id: 3008
  name: MLAG_iBGP_Tenant_A_OP_Zone
  trunk_groups:
  - LEAF_PEER_L3
  tenant: Tenant_A
- id: 150
  name: Tenant_A_WAN_Zone_1
  tenant: Tenant_A
- id: 3013
  name: MLAG_iBGP_Tenant_A_WAN_Zone
  trunk_groups:
  - LEAF_PEER_L3
  tenant: Tenant_A
- id: 120
  name: Tenant_A_WEB_Zone_1
  tenant: Tenant_A
- id: 121
  name: Tenant_A_WEBZone_2
  tenant: Tenant_A
- id: 3010
  name: MLAG_iBGP_Tenant_A_WEB_Zone
  trunk_groups:
  - LEAF_PEER_L3
  tenant: Tenant_A
- id: 160
  name: Tenant_A_VMOTION
  tenant: Tenant_A
- id: 161
  name: Tenant_A_NFS
  tenant: Tenant_A
- id: 210
  name: Tenant_B_OP_Zone_1
  tenant: Tenant_B
- id: 211
  name: Tenant_B_OP_Zone_2
  tenant: Tenant_B
- id: 3019
  name: MLAG_iBGP_Tenant_B_OP_Zone
  trunk_groups:
  - LEAF_PEER_L3
  tenant: Tenant_B
- id: 250
  name: Tenant_B_WAN_Zone_1
  tenant: Tenant_B
- id: 3020
  name: MLAG_iBGP_Tenant_B_WAN_Zone
  trunk_groups:
  - LEAF_PEER_L3
  tenant: Tenant_B
- id: 310
  name: Tenant_C_OP_Zone_1
  tenant: Tenant_C
- id: 311
  name: Tenant_C_OP_Zone_2
  tenant: Tenant_C
- id: 2
  name: MLAG_iBGP_Tenant_C_OP_Zone
  trunk_groups:
  - LEAF_PEER_L3
  tenant: Tenant_C
- id: 350
  name: Tenant_C_WAN_Zone_1
  tenant: Tenant_C
- id: 3030
  name: MLAG_iBGP_Tenant_C_WAN_Zone
  trunk_groups:
  - LEAF_PEER_L3
  tenant: Tenant_C
vrfs:
- name: MGMT
  ip_routing: false
- name: Tenant_A_APP_Zone
  ip_routing: true
  tenant: Tenant_A
- name: Tenant_A_DB_Zone
  ip_routing: true
  tenant: Tenant_A
- name: Tenant_A_OP_Zone
  description: Tenant_A_OP_Zone
  ip_routing: true
  tenant: Tenant_A
- name: Tenant_A_WAN_Zone
  ip_routing: true
  tenant: Tenant_A
- name: Tenant_A_WEB_Zone
  ip_routing: true
  tenant: Tenant_A
- name: Tenant_B_OP_Zone
  ip_routing: true
  tenant: Tenant_B
- name: Tenant_B_WAN_Zone
  ip_routing: true
  tenant: Tenant_B
- name: Tenant_C_OP_Zone
  ip_routing: true
  tenant: Tenant_C
- name: Tenant_C_WAN_Zone
  ip_routing: true
  tenant: Tenant_C
vxlan_interface:
  vxlan1:
    description: DC1_UNDEPLOYED_LEAF1A_VTEP
    vxlan:
      source_interface: Loopback1
      udp_port: 4789
      virtual_router_encapsulation_mac_address: mlag-system-id
      vlans:
      - id: 130
        vni: 10130
      - id: 131
        vni: 10131
      - id: 140
        vni: 10140
      - id: 141
        vni: 10141
      - id: 110
        vni: 10110
      - id: 111
        vni: 50111
      - id: 112
        vni: 10112
      - id: 150
        vni: 10150
      - id: 120
        vni: 10120
      - id: 121
        vni: 10121
      - id: 160
        vni: 10160
      - id: 161
        vni: 10161
      - id: 210
        vni: 20210
      - id: 211
        vni: 20211
      - id: 250
        vni: 20250
      - id: 310
        vni: 30310
      - id: 311
        vni: 30311
      - id: 350
        vni: 30350
      vrfs:
      - name: Tenant_A_APP_Zone
        vni: 12
      - name: Tenant_A_DB_Zone
        vni: 13
      - name: Tenant_A_OP_Zone
        vni: 10
      - name: Tenant_A_WAN_Zone
        vni: 14
      - name: Tenant_A_WEB_Zone
        vni: 11
      - name: Tenant_B_OP_Zone
        vni: 20
      - name: Tenant_B_WAN_Zone
        vni: 21
      - name: Tenant_C_OP_Zone
        vni: 30
      - name: Tenant_C_WAN_Zone
<<<<<<< HEAD
        vni: 31
virtual_source_nat_vrfs:
- name: Tenant_A_OP_Zone
  ip_address: 10.255.1.21
metadata:
  platform: my_custom_platform
  fabric_name: EOS_DESIGNS_UNIT_TESTS
=======
        vni: 31
>>>>>>> 6ac93b3e
<|MERGE_RESOLUTION|>--- conflicted
+++ resolved
@@ -166,6 +166,7 @@
   gateway: 192.168.200.5
 metadata:
   platform: my_custom_platform
+  fabric_name: EOS_DESIGNS_UNIT_TESTS
 mlag_configuration:
   domain_id: DC1_UNDEPLOYED_LEAF1
   local_interface: Vlan4092
@@ -1094,14 +1095,4 @@
       - name: Tenant_C_OP_Zone
         vni: 30
       - name: Tenant_C_WAN_Zone
-<<<<<<< HEAD
-        vni: 31
-virtual_source_nat_vrfs:
-- name: Tenant_A_OP_Zone
-  ip_address: 10.255.1.21
-metadata:
-  platform: my_custom_platform
-  fabric_name: EOS_DESIGNS_UNIT_TESTS
-=======
-        vni: 31
->>>>>>> 6ac93b3e
+        vni: 31