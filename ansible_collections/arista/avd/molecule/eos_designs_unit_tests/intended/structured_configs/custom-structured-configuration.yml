--- conflicted
+++ resolved
@@ -59,12 +59,9 @@
   sha512_password: $6$rkvZergVBQ09WJte$.6wtRT8ITilT06pdXS0s5u7M.7G54B8xPPqKTPIhqyCkw6/QgqP2j4yoYAo7YKVU/S3Ra8p23kMtbdHsoBWIk.
 management_api_http:
   enable_https: null
-<<<<<<< HEAD
-ip_igmp_snooping: {}
+  enable_vrfs: []
 metadata:
   fabric_name: EOS_DESIGNS_UNIT_TESTS
-=======
-  enable_vrfs: []
 service_routing_protocols_model: multi-agent
 transceiver_qsfp_default_mode_4x10: true
 vlan_internal_order:
@@ -74,5 +71,4 @@
     ending: 1199
 vrfs:
 - name: MGMT
-  ip_routing: false
->>>>>>> 6ac93b3e
+  ip_routing: false