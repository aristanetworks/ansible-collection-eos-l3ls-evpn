--- conflicted
+++ resolved
@@ -317,6 +317,7 @@
       carrier: Colt
       circuit_id: '10666'
       pathgroup: MPLS
+  fabric_name: EOS_DESIGNS_UNIT_TESTS
 monitor_connectivity:
   shutdown: false
   interface_sets:
@@ -903,102 +904,4 @@
       - name: TRANSIT
         vni: 66
       - name: ATTRACTED-VRF-FROM-UPLINK
-<<<<<<< HEAD
-        vni: 166
-monitor_connectivity:
-  interface_sets:
-  - name: SET-Ethernet2.42
-    interfaces: Ethernet2.42
-  hosts:
-  - name: IE-Ethernet2.42
-    description: Internet Exit DIRECT-EXIT-POLICY-2
-    ip: 123.12.3.4
-    local_interfaces: SET-Ethernet2.42
-    address_only: false
-  shutdown: false
-metadata:
-  cv_pathfinder:
-    internet_exit_policies: []
-    role: transit region
-    ssl_profile: profileA
-    vtep_ip: 192.168.143.1
-    region: AVD_Land_West
-    zone: AVD_Land_West-ZONE
-    site: Site422
-    interfaces:
-    - name: Ethernet1.42
-      carrier: Comcast
-      pathgroup: INET
-    - name: Ethernet2.42
-      carrier: Colt
-      circuit_id: '10666'
-      pathgroup: MPLS
-    pathfinders:
-    - vtep_ip: 192.168.144.1
-  cv_tags:
-    device_tags:
-    - name: Role
-      value: transit region
-    - name: Region
-      value: AVD_Land_West
-    - name: Zone
-      value: AVD_Land_West-ZONE
-    - name: Site
-      value: Site422
-    interface_tags:
-    - interface: Ethernet52
-      tags:
-      - name: Type
-        value: lan
-    - interface: Ethernet52.1000
-      tags:
-      - name: Type
-        value: lan
-    - interface: Ethernet52.142
-      tags:
-      - name: Type
-        value: lan
-    - interface: Ethernet52.666
-      tags:
-      - name: Type
-        value: lan
-    - interface: Ethernet1.42
-      tags:
-      - name: Type
-        value: wan
-      - name: Carrier
-        value: Comcast
-    - interface: Ethernet2.42
-      tags:
-      - name: Type
-        value: wan
-      - name: Carrier
-        value: Colt
-      - name: Circuit
-        value: '10666'
-    - interface: Ethernet1
-      tags:
-      - name: Type
-        value: lan
-    - interface: Ethernet2
-      tags:
-      - name: Type
-        value: lan
-  fabric_name: EOS_DESIGNS_UNIT_TESTS
-flow_tracking:
-  hardware:
-    trackers:
-    - name: FLOW-TRACKER
-      record_export:
-        on_inactive_timeout: 70000
-        on_interval: 300000
-      exporters:
-      - name: CV-TELEMETRY
-        collector:
-          host: 127.0.0.1
-        local_interface: Loopback0
-        template_interval: 3600000
-    shutdown: false
-=======
-        vni: 166
->>>>>>> 6ac93b3e
+        vni: 166