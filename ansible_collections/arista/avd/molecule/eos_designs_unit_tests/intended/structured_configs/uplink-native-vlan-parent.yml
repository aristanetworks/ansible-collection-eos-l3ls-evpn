--- conflicted
+++ resolved
@@ -30,6 +30,8 @@
   enable_https: true
   enable_vrfs:
   - name: MGMT
+metadata:
+  fabric_name: EOS_DESIGNS_UNIT_TESTS
 port_channel_interfaces:
 - name: Port-Channel1
   description: L2_uplink-native-vlan-grandparent_Port-Channel1
@@ -48,13 +50,6 @@
     mode: trunk
     trunk:
       allowed_vlan: '100'
-<<<<<<< HEAD
-  shutdown: false
-ip_igmp_snooping:
-  globally_enabled: true
-metadata:
-  fabric_name: EOS_DESIGNS_UNIT_TESTS
-=======
       native_vlan: 200
 service_routing_protocols_model: multi-agent
 transceiver_qsfp_default_mode_4x10: true
@@ -72,5 +67,4 @@
   tenant: test
 vrfs:
 - name: MGMT
-  ip_routing: false
->>>>>>> 6ac93b3e
+  ip_routing: false