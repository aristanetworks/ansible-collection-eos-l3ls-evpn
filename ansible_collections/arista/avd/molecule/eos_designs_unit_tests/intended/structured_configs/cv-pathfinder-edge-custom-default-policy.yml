--- conflicted
+++ resolved
@@ -190,6 +190,7 @@
       carrier: Comcast-5G
       circuit_id: AF830
       pathgroup: LTE
+  fabric_name: EOS_DESIGNS_UNIT_TESTS
 prefix_lists:
 - name: PL-LOOPBACKS-EVPN-OVERLAY
   sequence_numbers:
@@ -460,81 +461,4 @@
       - name: default
         vni: 1
       - name: PROD
-<<<<<<< HEAD
-        vni: 42
-flow_tracking:
-  hardware:
-    trackers:
-    - name: custom_flow_track_name
-      record_export:
-        on_inactive_timeout: 50000
-        on_interval: 300331
-      exporters:
-      - name: ayush_exporter
-        collector:
-          host: 127.0.0.1
-        local_interface: Loopback0
-        template_interval: 40000
-    shutdown: false
-metadata:
-  cv_tags:
-    device_tags:
-    - name: Role
-      value: edge
-    - name: Region
-      value: AVD_Land_West
-    - name: Zone
-      value: AVD_Land_West-ZONE
-    - name: Site
-      value: Site1
-    interface_tags:
-    - interface: Ethernet1
-      tags:
-      - name: Type
-        value: wan
-      - name: Carrier
-        value: ATT
-      - name: Circuit
-        value: '666'
-    - interface: Ethernet2
-      tags:
-      - name: Type
-        value: wan
-      - name: Carrier
-        value: Colt
-      - name: Circuit
-        value: '10555'
-    - interface: Ethernet3
-      tags:
-      - name: Type
-        value: wan
-      - name: Carrier
-        value: Comcast-5G
-      - name: Circuit
-        value: AF830
-  cv_pathfinder:
-    role: edge
-    ssl_profile: STUN-DTLS
-    vtep_ip: 192.168.255.1
-    region: AVD_Land_West
-    zone: AVD_Land_West-ZONE
-    site: Site1
-    interfaces:
-    - name: Ethernet1
-      carrier: ATT
-      circuit_id: '666'
-      pathgroup: INET
-    - name: Ethernet2
-      carrier: Colt
-      circuit_id: '10555'
-      pathgroup: MPLS
-    - name: Ethernet3
-      carrier: Comcast-5G
-      circuit_id: AF830
-      pathgroup: LTE
-    pathfinders:
-    - vtep_ip: 192.168.144.1
-  fabric_name: EOS_DESIGNS_UNIT_TESTS
-=======
-        vni: 42
->>>>>>> 6ac93b3e
+        vni: 42