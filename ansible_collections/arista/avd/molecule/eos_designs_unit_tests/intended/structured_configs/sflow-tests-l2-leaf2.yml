aaa_root:
  disabled: true
config_end: true
enable_password:
  disabled: true
ethernet_interfaces:
- name: Ethernet1
  description: L2_sflow-tests-leaf3_Ethernet17
  shutdown: false
  channel_group:
    id: 1
    mode: active
  peer: sflow-tests-leaf3
  peer_interface: Ethernet17
  peer_type: l3leaf
- name: Ethernet2
  description: L2_sflow-tests-leaf4_Ethernet17
  shutdown: false
  channel_group:
    id: 1
    mode: active
  peer: sflow-tests-leaf4
  peer_interface: Ethernet17
  peer_type: l3leaf
hostname: sflow-tests-l2-leaf2
ip_igmp_snooping:
  globally_enabled: true
is_deployed: true
management_api_http:
  enable_https: true
  enable_vrfs:
  - name: MGMT
management_interfaces:
- name: Management1
  description: OOB_MANAGEMENT
  shutdown: false
  vrf: MGMT
  ip_address: 192.168.0.202/24
  type: oob
  gateway: 192.168.0.1
metadata:
  platform: vEOS-lab
port_channel_interfaces:
- name: Port-Channel1
  description: L2_sflow-tests-leaf-mlag_Port-Channel17
  shutdown: false
  sflow:
    enable: true
  switchport:
    enabled: true
    mode: trunk
    trunk:
      allowed_vlan: 11,4092
service_routing_protocols_model: multi-agent
sflow:
  sample: 10
  polling_interval: 1
  vrfs:
  - name: MGMT
    destinations:
    - destination: 10.10.10.12
    source_interface: Management1
<<<<<<< HEAD
metadata:
  platform: vEOS-lab
  fabric_name: SFLOW_TESTS
=======
  destinations:
  - destination: 10.10.10.10
  - destination: 10.10.10.11
  source_interface: Vlan4092
  run: true
static_routes:
- vrf: MGMT
  destination_address_prefix: 0.0.0.0/0
  gateway: 192.168.0.1
- destination_address_prefix: 0.0.0.0/0
  gateway: 10.254.254.1
transceiver_qsfp_default_mode_4x10: true
vlan_interfaces:
- name: Vlan4092
  description: Inband Management
  shutdown: false
  ip_address: 10.254.254.5/24
  mtu: 1500
  type: inband_mgmt
vlan_internal_order:
  allocation: ascending
  range:
    beginning: 1006
    ending: 1199
vlans:
- id: 11
  name: VLAN11
  tenant: SFLOW
- id: 4092
  name: INBAND_MGMT
  tenant: system
vrfs:
- name: MGMT
  ip_routing: false
>>>>>>> 6ac93b3e
<|MERGE_RESOLUTION|>--- conflicted
+++ resolved
@@ -40,6 +40,7 @@
   gateway: 192.168.0.1
 metadata:
   platform: vEOS-lab
+  fabric_name: SFLOW_TESTS
 port_channel_interfaces:
 - name: Port-Channel1
   description: L2_sflow-tests-leaf-mlag_Port-Channel17
@@ -60,11 +61,6 @@
     destinations:
     - destination: 10.10.10.12
     source_interface: Management1
-<<<<<<< HEAD
-metadata:
-  platform: vEOS-lab
-  fabric_name: SFLOW_TESTS
-=======
   destinations:
   - destination: 10.10.10.10
   - destination: 10.10.10.11
@@ -98,5 +94,4 @@
   tenant: system
 vrfs:
 - name: MGMT
-  ip_routing: false
->>>>>>> 6ac93b3e
+  ip_routing: false