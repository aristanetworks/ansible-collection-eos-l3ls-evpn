aaa_root:
  disabled: true
config_end: true
enable_password:
  disabled: true
ethernet_interfaces:
- name: Ethernet12
  description: Interface Created from platform_settings.structured_config
  switchport:
    enabled: true
hostname: platform_settings
ip_igmp_snooping:
  globally_enabled: true
is_deployed: true
management_api_http:
  enable_https: true
  enable_vrfs:
  - name: MGMT
management_security:
  entropy_sources:
    hardware: true
    haveged: true
    cpu_jitter: true
    hardware_exclusive: true
<<<<<<< HEAD
management_api_http:
  enable_vrfs:
  - name: MGMT
  enable_https: true
ip_igmp_snooping:
  globally_enabled: true
metadata:
  fabric_name: EOS_DESIGNS_UNIT_TESTS
ethernet_interfaces:
- name: Ethernet12
  description: Interface Created from platform_settings.structured_config
  switchport:
    enabled: true
=======
service_routing_protocols_model: multi-agent
transceiver_qsfp_default_mode_4x10: true
vlan_internal_order:
  allocation: ascending
  range:
    beginning: 1006
    ending: 1199
vrfs:
- name: MGMT
  ip_routing: false
>>>>>>> 6ac93b3e
<|MERGE_RESOLUTION|>--- conflicted
+++ resolved
@@ -22,21 +22,8 @@
     haveged: true
     cpu_jitter: true
     hardware_exclusive: true
-<<<<<<< HEAD
-management_api_http:
-  enable_vrfs:
-  - name: MGMT
-  enable_https: true
-ip_igmp_snooping:
-  globally_enabled: true
 metadata:
   fabric_name: EOS_DESIGNS_UNIT_TESTS
-ethernet_interfaces:
-- name: Ethernet12
-  description: Interface Created from platform_settings.structured_config
-  switchport:
-    enabled: true
-=======
 service_routing_protocols_model: multi-agent
 transceiver_qsfp_default_mode_4x10: true
 vlan_internal_order:
@@ -46,5 +33,4 @@
     ending: 1199
 vrfs:
 - name: MGMT
-  ip_routing: false
->>>>>>> 6ac93b3e
+  ip_routing: false