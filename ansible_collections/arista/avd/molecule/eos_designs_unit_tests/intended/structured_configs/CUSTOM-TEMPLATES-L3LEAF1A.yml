hostname: CUSTOM-TEMPLATES-L3LEAF1A
is_deployed: true
router_bgp:
  as: '65101'
  router_id: 192.168.255.21
  bgp:
    default:
      ipv4_unicast: false
  maximum_paths:
    paths: 4
    ecmp: 4
  redistribute_routes:
  - source_protocol: connected
    route_map: RM-CONN-2-BGP
  updates:
    wait_install: true
  peer_groups:
  - name: MLAG-IPv4-UNDERLAY-PEER
    type: ipv4
    remote_as: '65101'
    next_hop_self: true
    description: CUSTOM-TEMPLATES-L3LEAF1B
    maximum_routes: 12000
    send_community: all
    route_map_in: RM-MLAG-PEER-IN
  - name: IPv4-UNDERLAY-PEERS
    type: ipv4
    maximum_routes: 12000
    send_community: all
  - name: EVPN-OVERLAY-PEERS
    type: evpn
    update_source: Loopback0
    bfd: true
    send_community: all
    maximum_routes: 0
    ebgp_multihop: 3
  address_family_ipv4:
    peer_groups:
    - name: MLAG-IPv4-UNDERLAY-PEER
      activate: true
    - name: IPv4-UNDERLAY-PEERS
      activate: true
    - name: EVPN-OVERLAY-PEERS
      activate: false
  neighbors:
  - ip_address: 10.255.251.11
    peer_group: MLAG-IPv4-UNDERLAY-PEER
    peer: CUSTOM-TEMPLATES-L3LEAF1B
    description: CUSTOM-TEMPLATES-L3LEAF1B_Vlan4093
  - ip_address: 172.31.255.20
    peer_group: IPv4-UNDERLAY-PEERS
    remote_as: '65001'
    peer: CUSTOM-TEMPLATES-SPINE1
    description: CUSTOM-TEMPLATES-SPINE1_Ethernet1
  - ip_address: 192.168.255.1
    peer_group: EVPN-OVERLAY-PEERS
    peer: CUSTOM-TEMPLATES-SPINE1
    description: CUSTOM-TEMPLATES-SPINE1_Loopback0
    remote_as: '65001'
<<<<<<< HEAD
  redistribute:
    connected:
      enabled: true
      route_map: RM-CONN-2-BGP
=======
>>>>>>> ec81f6cc
  address_family_evpn:
    peer_groups:
    - name: EVPN-OVERLAY-PEERS
      activate: true
  vrfs:
  - name: TEST_VRF
    rd: 192.168.255.21:1
    route_targets:
      import:
      - address_family: evpn
        route_targets:
        - '1:1'
      export:
      - address_family: evpn
        route_targets:
        - '1:1'
    router_id: 192.168.255.21
    redistribute:
      connected:
        enabled: true
        route_map: RM-CONN-2-BGP-VRFS
    neighbors:
    - ip_address: 10.255.240.11
      peer_group: MLAG-IPv4-UNDERLAY-PEER
      description: CUSTOM-TEMPLATES-L3LEAF1B_Vlan3000
    updates:
      wait_install: true
  vlans:
  - id: 110
    tenant: CUSTOM_TEMPLATES_TENANT
    rd: 192.168.255.21:11110
    route_targets:
      both:
      - 11110:11110
    redistribute_routes:
    - learned
static_routes:
- vrf: MGMT
  destination_address_prefix: 0.0.0.0/0
  gateway: 192.168.200.1
service_routing_protocols_model: multi-agent
ip_routing: true
vlan_internal_order:
  allocation: ascending
  range:
    beginning: 1006
    ending: 1199
aaa_root:
  disabled: true
config_end: true
enable_password:
  disabled: true
transceiver_qsfp_default_mode_4x10: true
vrfs:
- name: MGMT
  ip_routing: false
- name: TEST_VRF
  tenant: CUSTOM_TEMPLATES_TENANT
  ip_routing: true
management_interfaces:
- name: Management1
  description: OOB_MANAGEMENT
  shutdown: false
  vrf: MGMT
  ip_address: 192.168.200.101/24
  gateway: 192.168.200.1
  type: oob
management_api_http:
  enable_vrfs:
  - name: MGMT
  enable_https: true
spanning_tree:
  no_spanning_tree_vlan: 4093-4094
vlans:
- id: 4093
  tenant: system
  name: MLAG_L3
  trunk_groups:
  - MLAG
- id: 4094
  tenant: system
  name: MLAG
  trunk_groups:
  - MLAG
- id: 110
  name: Tenant_A_OP_Zone_1
  tenant: CUSTOM_TEMPLATES_TENANT
- id: 3000
  name: MLAG_L3_VRF_TEST_VRF
  trunk_groups:
  - MLAG
  tenant: CUSTOM_TEMPLATES_TENANT
vlan_interfaces:
- name: Vlan4093
  description: MLAG_L3
  shutdown: false
  mtu: 9214
  ip_address: 10.255.251.10/31
- name: Vlan4094
  description: MLAG
  shutdown: false
  no_autostate: true
  mtu: 9214
  ip_address: 10.255.252.10/31
- name: Vlan110
  tenant: CUSTOM_TEMPLATES_TENANT
  tags:
  - opzone
  description: Tenant_A_OP_Zone_1
  shutdown: false
  ip_address_virtual: 10.1.10.1/24
  vrf: TEST_VRF
- name: Vlan3000
  tenant: CUSTOM_TEMPLATES_TENANT
  type: underlay_peering
  shutdown: false
  description: MLAG_L3_VRF_TEST_VRF
  vrf: TEST_VRF
  mtu: 9214
  ip_address: 10.255.240.10/31
port_channel_interfaces:
- name: Port-Channel3
  description: TEST_CUSTOM_PREFIX_MLAG_PEER_CUSTOM-TEMPLATES-L3LEAF1B_Eth3_Eth4_Po3
  switchport:
    enabled: true
    mode: trunk
    trunk:
      groups:
      - MLAG
  shutdown: false
- name: Port-Channel5
  description: TEST_CUSTOM_PREFIX_CUSTOM-TEMPLATES-L2LEAF1A_Po5_To_Po1_
  switchport:
    enabled: true
    mode: trunk
    trunk:
      allowed_vlan: none
  shutdown: false
  mlag: 5
ethernet_interfaces:
- name: Ethernet3
  peer: CUSTOM-TEMPLATES-L3LEAF1B
  peer_interface: Ethernet3
  peer_type: mlag_peer
  description: TEST_CUSTOM_PREFIX_MLAG_PEER_CUSTOM-TEMPLATES-L3LEAF1B_Ethernet3
  shutdown: false
  channel_group:
    id: 3
    mode: active
- name: Ethernet4
  peer: CUSTOM-TEMPLATES-L3LEAF1B
  peer_interface: Ethernet4
  peer_type: mlag_peer
  description: TEST_CUSTOM_PREFIX_MLAG_PEER_CUSTOM-TEMPLATES-L3LEAF1B_Ethernet4
  shutdown: false
  channel_group:
    id: 3
    mode: active
- name: Ethernet1
  peer: CUSTOM-TEMPLATES-SPINE1
  peer_interface: Ethernet1
  peer_type: spine
  description: TEST_CUSTOM_PREFIX_P2P_LINK_TO_CUSTOM-TEMPLATES-SPINE1_Ethernet1
  shutdown: false
  mtu: 9214
  switchport:
    enabled: false
  ip_address: 172.31.255.21/31
- name: Ethernet5
  peer: CUSTOM-TEMPLATES-L2LEAF1A
  peer_interface: Ethernet1
  peer_type: l2leaf
  description: TEST_CUSTOM_PREFIX_CUSTOM-TEMPLATES-L2LEAF1A_Ethernet1
  shutdown: false
  channel_group:
    id: 5
    mode: active
- name: Ethernet6
  peer: CUSTOM-TEMPLATES-L2LEAF1B
  peer_interface: Ethernet1
  peer_type: l2leaf
  description: TEST_CUSTOM_PREFIX_CUSTOM-TEMPLATES-L2LEAF1B_Ethernet1
  shutdown: false
  channel_group:
    id: 5
    mode: active
- name: Ethernet11
  peer: SERVER-1
  peer_interface: Nic1
  peer_type: server
  description: TEST_CUSTOM_PREFIX_SERVER-1_Nic1_management
  shutdown: false
  switchport:
    enabled: true
    mode: trunk
mlag_configuration:
  domain_id: CUSTOM_TEMPLATES_L3LEAF1
  local_interface: Vlan4094
  peer_address: 10.255.252.11
  peer_link: Port-Channel3
  reload_delay_mlag: '300'
  reload_delay_non_mlag: '330'
route_maps:
- name: RM-MLAG-PEER-IN
  sequence_numbers:
  - sequence: 10
    type: permit
    set:
    - origin incomplete
    description: Make routes learned over MLAG Peer-link less preferred on spines to ensure optimal routing
- name: RM-CONN-2-BGP
  sequence_numbers:
  - sequence: 10
    type: permit
    match:
    - ip address prefix-list PL-LOOPBACKS-EVPN-OVERLAY
- name: RM-CONN-2-BGP-VRFS
  sequence_numbers:
  - sequence: 10
    type: deny
    match:
    - ip address prefix-list PL-MLAG-PEER-VRFS
  - sequence: 20
    type: permit
loopback_interfaces:
- name: Loopback0
  description: TEST_CUSTOM_PREFIX_EVPN_Overlay_Peering_L3LEAF
  shutdown: false
  ip_address: 192.168.255.21/32
- name: Loopback1
  description: TEST_CUSTOM_PREFIX_VTEP_VXLAN_Tunnel_Source_L3LEAF
  shutdown: false
  ip_address: 192.168.254.21/32
prefix_lists:
- name: PL-LOOPBACKS-EVPN-OVERLAY
  sequence_numbers:
  - sequence: 10
    action: permit 192.168.255.0/24 eq 32
  - sequence: 20
    action: permit 192.168.254.0/24 eq 32
- name: PL-MLAG-PEER-VRFS
  sequence_numbers:
  - sequence: 10
    action: permit 10.255.240.10/31
router_bfd:
  multihop:
    interval: 300
    min_rx: 300
    multiplier: 3
ip_igmp_snooping:
  globally_enabled: true
ip_virtual_router_mac_address: 00:dc:00:00:00:0a
vxlan_interface:
  vxlan1:
    description: CUSTOM-TEMPLATES-L3LEAF1A_VTEP
    vxlan:
      udp_port: 4789
      source_interface: Loopback1
      virtual_router_encapsulation_mac_address: mlag-system-id
      vlans:
      - id: 110
        vni: 11110
      vrfs:
      - name: TEST_VRF
        vni: 1
metadata:
  platform: vEOS-LAB<|MERGE_RESOLUTION|>--- conflicted
+++ resolved
@@ -57,13 +57,6 @@
     peer: CUSTOM-TEMPLATES-SPINE1
     description: CUSTOM-TEMPLATES-SPINE1_Loopback0
     remote_as: '65001'
-<<<<<<< HEAD
-  redistribute:
-    connected:
-      enabled: true
-      route_map: RM-CONN-2-BGP
-=======
->>>>>>> ec81f6cc
   address_family_evpn:
     peer_groups:
     - name: EVPN-OVERLAY-PEERS
