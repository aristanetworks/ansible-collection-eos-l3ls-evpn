aaa_root:
  disabled: true
config_end: true
daemon_terminattr:
  cvaddrs:
  - 192.168.200.11:9910
  cvauth:
    method: key
    key: telarista
  cvvrf: MGMT
  disable_aaa: false
  ingestexclude: /Sysdb/cell/1/agent,/Sysdb/cell/2/agent
  smashexcludes: ale,flexCounter,hardware,kni,pulse,strata
enable_password:
  disabled: true
ethernet_interfaces:
- name: Ethernet53/1
  description: MLAG_PEER_DC1-SVC3B_Ethernet53/1
  shutdown: false
  speed: 100g
  channel_group:
    id: 2000
    mode: active
  peer: DC1-SVC3B
  peer_interface: Ethernet53/1
  peer_type: mlag_peer
- name: Ethernet54/1
  description: MLAG_PEER_DC1-SVC3B_Ethernet54/1
  shutdown: false
  speed: 100g
  channel_group:
    id: 2000
    mode: active
  peer: DC1-SVC3B
  peer_interface: Ethernet54/1
  peer_type: mlag_peer
- name: Ethernet7
  description: DC1-L2LEAF2A_Ethernet1
  shutdown: false
  speed: 100g-2
  channel_group:
    id: 1007
    mode: active
  peer: DC1-L2LEAF2A
  peer_interface: Ethernet1
  peer_type: l2leaf
- name: Ethernet8
  description: DC1-L2LEAF2B_Ethernet1
  shutdown: false
  speed: 100g-2
  channel_group:
    id: 1007
    mode: active
  peer: DC1-L2LEAF2B
  peer_interface: Ethernet1
  peer_type: l2leaf
- name: Ethernet49/1
  description: P2P_LINK_TO_DC1-SPINE1_Ethernet7/1
  shutdown: false
  speed: forced 100gfull
  mtu: 1500
  ip_address: 172.31.254.97/31
  peer: DC1-SPINE1
  peer_interface: Ethernet7/1
  peer_type: spine
  switchport:
    enabled: false
- name: Ethernet50/1
  description: P2P_LINK_TO_DC1-SPINE2_Ethernet1/7/1
  shutdown: false
  speed: forced 100gfull
  mtu: 1500
  ip_address: 172.31.254.99/31
  peer: DC1-SPINE2
  peer_interface: Ethernet1/7/1
  peer_type: spine
  switchport:
    enabled: false
- name: Ethernet51/1
  description: P2P_LINK_TO_DC1-SPINE3_Ethernet1/7/1
  shutdown: false
  speed: forced 100gfull
  mtu: 1500
  ip_address: 172.31.254.101/31
  peer: DC1-SPINE3
  peer_interface: Ethernet1/7/1
  peer_type: spine
  switchport:
    enabled: false
- name: Ethernet52/1
  description: P2P_LINK_TO_DC1-SPINE4_Ethernet7/1
  shutdown: false
  speed: forced 100gfull
  mtu: 1500
  ip_address: 172.31.254.103/31
  peer: DC1-SPINE4
  peer_interface: Ethernet7/1
  peer_type: spine
  switchport:
    enabled: false
- name: Ethernet10
  description: server03_ESI_Eth1
  shutdown: false
  channel_group:
    id: 10
    mode: active
  peer: server03_ESI
  peer_interface: Eth1
  peer_type: server
  port_profile: TENANT_A_B
- name: Ethernet11
  description: server04_inherit_all_from_profile_Eth1
  shutdown: false
  l2_mtu: 8000
  l2_mru: 9000
  storm_control:
    all:
      level: '10.0'
      unit: percent
    broadcast:
      level: '100.0'
      unit: pps
    multicast:
      level: '1.5'
      unit: percent
    unknown_unicast:
      level: '2.8'
      unit: percent
  spanning_tree_bpdufilter: disabled
  spanning_tree_bpduguard: disabled
  spanning_tree_portfast: edge
  peer: server04_inherit_all_from_profile
  peer_interface: Eth1
  peer_type: server
  port_profile: ALL_WITH_SECURITY
  switchport:
    enabled: true
    mode: trunk
    trunk:
      allowed_vlan: 1-4094
- name: Ethernet12
  description: server05_no_profile_Eth1
  shutdown: false
  storm_control:
    all:
      level: '10'
      unit: percent
    broadcast:
      level: '100'
      unit: pps
    multicast:
      level: '1'
      unit: percent
    unknown_unicast:
      level: '2'
      unit: percent
  spanning_tree_bpdufilter: 'True'
  spanning_tree_bpduguard: disabled
  spanning_tree_portfast: edge
  peer: server05_no_profile
  peer_interface: Eth1
  peer_type: server
  switchport:
    enabled: true
    mode: trunk
    trunk:
      allowed_vlan: 1-4094
- name: Ethernet13
  description: server06_override_profile_Eth1
  shutdown: false
  l2_mtu: 8000
  l2_mru: 9000
  storm_control:
    all:
      level: '20'
      unit: pps
    broadcast:
      level: '200'
      unit: percent
    multicast:
      level: '1'
      unit: percent
    unknown_unicast:
      level: '2'
      unit: percent
  spanning_tree_bpdufilter: disabled
  spanning_tree_bpduguard: 'True'
  spanning_tree_portfast: network
  peer: server06_override_profile
  peer_interface: Eth1
  peer_type: server
  port_profile: ALL_WITH_SECURITY
  switchport:
    enabled: true
    mode: access
    access_vlan: 210
- name: Ethernet14
  description: server07_inherit_all_from_profile_port_channel_Eth1
  shutdown: false
  channel_group:
    id: 14
    mode: active
  peer: server07_inherit_all_from_profile_port_channel
  peer_interface: Eth1
  peer_type: server
  port_profile: ALL_WITH_SECURITY_PORT_CHANNEL
- name: Ethernet15
  description: server08_no_profile_port_channel_Eth1
  shutdown: false
  channel_group:
    id: 15
    mode: 'on'
  peer: server08_no_profile_port_channel
  peer_interface: Eth1
  peer_type: server
- name: Ethernet16
  description: server09_override_profile_no_port_channel_Eth1
  shutdown: false
  l2_mtu: 8000
  l2_mru: 9000
  storm_control:
    all:
      level: '20'
      unit: pps
    broadcast:
      level: '200'
      unit: percent
    multicast:
      level: '1'
      unit: percent
    unknown_unicast:
      level: '2'
      unit: percent
  spanning_tree_bpdufilter: disabled
  spanning_tree_bpduguard: 'True'
  spanning_tree_portfast: network
  peer: server09_override_profile_no_port_channel
  peer_interface: Eth1
  peer_type: server
  port_profile: ALL_WITH_SECURITY_PORT_CHANNEL
  switchport:
    enabled: true
    mode: access
    access_vlan: 210
- name: Ethernet17
  description: server10_no_profile_port_channel_lacp_fallback_Eth1
  shutdown: false
  channel_group:
    id: 17
    mode: passive
  lacp_port_priority: 8192
  peer: server10_no_profile_port_channel_lacp_fallback
  peer_interface: Eth1
  peer_type: server
- name: Ethernet18
  description: server11_inherit_profile_port_channel_lacp_fallback_Eth1
  shutdown: false
  channel_group:
    id: 18
    mode: active
  lacp_port_priority: 8192
  peer: server11_inherit_profile_port_channel_lacp_fallback
  peer_interface: Eth1
  peer_type: server
  port_profile: ALL_WITH_SECURITY_PORT_CHANNEL_LACP_FALLBACK
- name: Ethernet19
  description: server12_inherit_nested_profile_port_channel_lacp_fallback_Eth1
  shutdown: false
  channel_group:
    id: 19
    mode: active
  lacp_port_priority: 8192
  peer: server12_inherit_nested_profile_port_channel_lacp_fallback
  peer_interface: Eth1
  peer_type: server
  port_profile: NESTED_PORT_PROFILE
- name: Ethernet20
  description: server13_disabled_interfaces_Eth1
  shutdown: true
  peer: server13_disabled_interfaces
  peer_interface: Eth1
  peer_type: server
  port_profile: TENANT_A
  switchport:
    enabled: true
    mode: access
    access_vlan: 110
- name: Ethernet21
  description: server14_explicitly_enabled_interfaces_Eth1
  shutdown: false
  peer: server14_explicitly_enabled_interfaces
  peer_interface: Eth1
  peer_type: server
  port_profile: TENANT_A
  switchport:
    enabled: true
    mode: access
    access_vlan: 110
- name: Ethernet22
  description: server15_port_channel_with_disabled_phy_interfaces_Eth1
  shutdown: true
  channel_group:
    id: 22
    mode: active
  peer: server15_port_channel_with_disabled_phy_interfaces
  peer_interface: Eth1
  peer_type: server
  port_profile: TENANT_A
- name: Ethernet23
  description: server16_port_channel_with_disabled_port_channel_Eth1
  shutdown: false
  channel_group:
    id: 23
    mode: active
  peer: server16_port_channel_with_disabled_port_channel
  peer_interface: Eth1
  peer_type: server
  port_profile: TENANT_A
- name: Ethernet24
  description: server17_port_channel_with_disabled_phy_and_po_interfaces_Eth1
  shutdown: true
  channel_group:
    id: 24
    mode: active
  peer: server17_port_channel_with_disabled_phy_and_po_interfaces
  peer_interface: Eth1
  peer_type: server
  port_profile: TENANT_A
- name: Ethernet25
  description: server18_monitoring_session_source_phys_interfaces_Eth1
  shutdown: false
  peer: server18_monitoring_session_source_phys_interfaces
  peer_interface: Eth1
  peer_type: server
  port_profile: TENANT_A
  switchport:
    enabled: true
    mode: access
    access_vlan: 110
- name: Ethernet27
  description: server18_monitoring_session_source_po_Eth3
  shutdown: false
  channel_group:
    id: 27
    mode: active
  peer: server18_monitoring_session_source_po
  peer_interface: Eth3
  peer_type: server
  port_profile: TENANT_A
- name: Ethernet28
  description: server18_monitoring_session_source_phys_interface_Eth5
  shutdown: false
  peer: server18_monitoring_session_source_phys_interface
  peer_interface: Eth5
  peer_type: server
  port_profile: TENANT_A
  switchport:
    enabled: true
    mode: access
    access_vlan: 110
- name: Ethernet26
  description: server19_monitoring_session_destination_phys_Eth1
  shutdown: false
  peer: server19_monitoring_session_destination_phys
  peer_interface: Eth1
  peer_type: server
  switchport:
    enabled: true
- name: Ethernet40
  description: server20_monitoring_session_destination_phys_Eth1
  shutdown: false
  peer: server20_monitoring_session_destination_phys
  peer_interface: Eth1
  peer_type: server
  switchport:
    enabled: true
- name: Ethernet42
  description: server21_monitoring_session_destination_po_Eth1
  shutdown: false
  channel_group:
    id: 42
    mode: active
  peer: server21_monitoring_session_destination_po
  peer_interface: Eth1
  peer_type: server
  port_profile: TENANT_A
- name: Ethernet29
  description: SERVER_server22_port_channel_with_custom_id_Po1291
  shutdown: false
  channel_group:
    id: 1291
    mode: active
  peer: server22_port_channel_with_custom_id
  peer_interface: Eth1
  peer_type: server
  port_profile: TENANT_A
- name: Ethernet30
  description: server23_phone_int_1
  shutdown: false
  peer: server23_phone
  peer_interface: int_1
  peer_type: server
  port_profile: TENANT_A
  switchport:
    enabled: true
    mode: trunk phone
- name: Ethernet31
  description: server24_port_channel_lacp_timer_profile_Eth1
  shutdown: false
  channel_group:
    id: 31
    mode: active
  lacp_timer:
    mode: fast
    multiplier: 10
  peer: server24_port_channel_lacp_timer_profile
  peer_interface: Eth1
  peer_type: server
  port_profile: PORT_CHANNEL_LACP_TIMER
- name: Ethernet32
  description: server25_port_channel_lacp_timer_Eth1
  shutdown: false
  channel_group:
    id: 32
    mode: active
  lacp_timer:
    mode: fast
    multiplier: 5
  peer: server25_port_channel_lacp_timer
  peer_interface: Eth1
  peer_type: server
- name: Ethernet33
  description: server26_port_channel_lacp_timer_profile_Eth1
  shutdown: false
  channel_group:
    id: 33
    mode: active
  lacp_timer:
    mode: normal
    multiplier: 100
  peer: server26_port_channel_lacp_timer_profile
  peer_interface: Eth1
  peer_type: server
  port_profile: PORT_CHANNEL_LACP_TIMER_NORMAL
- name: Ethernet34
  description: server27_port_channel_lacp_timer_Eth1
  shutdown: false
  channel_group:
    id: 34
    mode: active
  lacp_timer:
    mode: normal
    multiplier: 50
  peer: server27_port_channel_lacp_timer
  peer_interface: Eth1
  peer_type: server
- name: Ethernet43
  description: server28_monitoring_session_source_settings_access_group_Eth3
  shutdown: false
  channel_group:
    id: 43
    mode: active
  peer: server28_monitoring_session_source_settings_access_group
  peer_interface: Eth3
  peer_type: server
  port_profile: TENANT_A
hostname: DC1-SVC3A
ip_access_lists:
- name: TEST-IPV4-ACL-WITH-IP-FIELDS-IN_Vlan110
  entries:
  - sequence: 15
    action: deny
    protocol: ip
    source: any
    destination: 10.1.10.1
- name: TEST-IPV4-ACL-WITH-IP-FIELDS-OUT_Vlan110
  entries:
  - remark: Some remark will not require source and destination fields.
  - action: permit
    protocol: ip
    source: 10.1.10.1
    destination: any
ip_igmp_snooping:
  globally_enabled: true
  vlans:
  - id: 122
    enabled: false
  - id: 120
    enabled: false
ip_name_servers:
- ip_address: 192.168.200.5
  vrf: MGMT
- ip_address: 8.8.8.8
  vrf: MGMT
- ip_address: 2001:db8::1
  vrf: MGMT
- ip_address: 2001:db8::2
  vrf: MGMT
ip_routing: true
ip_virtual_router_mac_address: 00:dc:00:00:00:0a
is_deployed: true
local_users:
- name: admin
  disabled: true
  privilege: 15
  role: network-admin
  no_password: true
- name: cvpadmin
  privilege: 15
  role: network-admin
  sha512_password: $6$rZKcbIZ7iWGAWTUM$TCgDn1KcavS0s.OV8lacMTUkxTByfzcGlFlYUWroxYuU7M/9bIodhRO7nXGzMweUxvbk8mJmQl8Bh44cRktUj.
  ssh_key: ssh-rsa AAAAB3NzaC1yc2EAA82spi2mkxp4FgaLi4CjWkpnL1A/MD7WhrSNgqXToF7QCb9Lidagy9IHafQxfu7LwkFdyQIMu8XNwDZIycuf29wHbDdz1N+YNVK8zwyNAbMOeKMqblsEm2YIorgjzQX1m9+/rJeFBKz77PSgeMp/Rc3txFVuSmFmeTy3aMkU=
    cvpadmin@hostmachine.local
  secondary_ssh_key: ssh-rsa AAAAB3NzaC1yc2EAA82spi2mkxp4FgaLi4CjWkpnL1A/MD7WhrSNgqXToF7QCb9Lidagy9IHafQxfu7LwkFdyQIMu8XNwDZIycuf29wHbDdz1N+YNVK8zwyNAbMOeKMqblsEm2YIorgjzQX1m9+/rJeFBKz77PSgeMp/Rc3txFVuSmFmeTy3aMkz=
    cvpadmin@hostmachine.local
loopback_interfaces:
- name: Loopback0
  description: ROUTER_ID
  shutdown: false
  ip_address: 192.168.255.12/32
- name: Loopback1
  description: VXLAN_TUNNEL_SOURCE
  shutdown: false
  ip_address: 192.168.254.12/32
- name: Loopback100
  description: Tenant_A_OP_Zone_VTEP_DIAGNOSTICS
  shutdown: false
  vrf: Tenant_A_OP_Zone
  ip_address: 10.255.1.12/32
management_api_http:
  enable_https: true
  default_services: false
  enable_vrfs:
  - name: MGMT
management_interfaces:
- name: Management1
  description: OOB_MANAGEMENT
  shutdown: false
  vrf: MGMT
  ip_address: 192.168.200.108/24
  type: oob
  gateway: 192.168.200.5
metadata:
  platform: 7050SX3
mlag_configuration:
  domain_id: custom_mlag_domain_id
  local_interface: Vlan4092
  peer_address: 10.255.252.7
  peer_link: Port-Channel2000
  reload_delay_mlag: '300'
  reload_delay_non_mlag: '330'
monitor_sessions:
- name: MonitoringSessionServer18
  sources:
  - name: Port-Channel43
    direction: tx
    access_group:
      type: ip
      name: myIpAVL
      priority: 5
- name: MonitoringSessionServer18WithDest
  sources:
  - name: Ethernet25
    direction: rx
  - name: Port-Channel27
    direction: tx
  - name: Ethernet28
    direction: tx
  destinations:
  - Ethernet26
  - Ethernet40
  - Port-Channel42
  encapsulation_gre_metadata_tx: false
  header_remove_size: 200
  access_group:
    type: mac
    name: mac_acl
  rate_limit_per_ingress_chip: 30 bps
  rate_limit_per_egress_chip: 30 bps
  sample: 10
  truncate:
    enabled: true
    size: 20
- name: MonitoringSessionServer18WithoutDest
  sources:
  - name: Ethernet25
    direction: tx
ntp:
  local_interface:
    name: Management1
    vrf: MGMT
  servers:
  - name: 192.168.200.5
    preferred: true
    vrf: MGMT
  - name: 2001:db8::3
    vrf: MGMT
port_channel_interfaces:
- name: Port-Channel2000
  description: MLAG_PEER_DC1-SVC3B_Po2000
  shutdown: false
  switchport:
    enabled: true
    mode: trunk
    trunk:
      allowed_vlan: 1-4094
      groups:
      - MLAG
      - LEAF_PEER_L3
- name: Port-Channel1007
  description: DC1_L2LEAF2_Po1001
  shutdown: false
  mlag: 1007
  switchport:
    enabled: true
    mode: trunk
    trunk:
      allowed_vlan: 110-112,120-122,130-131,140-141,150,160-161,210-211,250,310-311,350
- name: Port-Channel10
  description: server03_ESI_PortChanne1
  shutdown: false
  evpn_ethernet_segment:
    identifier: 0000:0000:0303:0202:0101
    route_target: 03:03:02:02:01:01
  lacp_id: 0303.0202.0101
  switchport:
    enabled: true
    mode: trunk
    trunk:
      allowed_vlan: 110-111,210-211
- name: Port-Channel14
  description: server07_inherit_all_from_profile_port_channel_ALL_WITH_SECURITY_PORT_CHANNEL
  shutdown: false
  l2_mtu: 8000
  l2_mru: 9000
  mlag: 14
  storm_control:
    all:
      level: '10'
      unit: percent
    broadcast:
      level: '100'
      unit: pps
    multicast:
      level: '1'
      unit: percent
    unknown_unicast:
      level: '2'
      unit: percent
  spanning_tree_bpdufilter: enabled
  spanning_tree_bpduguard: enabled
  spanning_tree_portfast: edge
  switchport:
    enabled: true
    mode: trunk
    trunk:
      allowed_vlan: 1-4094
- name: Port-Channel15
  description: server08_no_profile_port_channel_server08_no_profile_port_channel
  shutdown: false
  mlag: 15
  storm_control:
    all:
      level: '10'
      unit: percent
    broadcast:
      level: '100'
      unit: pps
    multicast:
      level: '1'
      unit: percent
    unknown_unicast:
      level: '2'
      unit: percent
  spanning_tree_bpdufilter: 'True'
  spanning_tree_bpduguard: disabled
  spanning_tree_portfast: edge
  switchport:
    enabled: true
    mode: trunk
    trunk:
      allowed_vlan: 1-4094
- name: Port-Channel17
  description: server10_no_profile_port_channel_lacp_fallback_server10_no_profile_port_channel_lacp_fallback
  shutdown: false
  mlag: 17
  lacp_fallback_timeout: 90
  lacp_fallback_mode: static
  storm_control:
    all:
      level: '10'
      unit: percent
    broadcast:
      level: '100'
      unit: pps
    multicast:
      level: '1'
      unit: percent
    unknown_unicast:
      level: '2'
      unit: percent
  spanning_tree_bpdufilter: 'True'
  spanning_tree_bpduguard: disabled
  spanning_tree_portfast: edge
  switchport:
    enabled: true
    mode: trunk
    trunk:
      allowed_vlan: 1-4094
- name: Port-Channel18
  description: server11_inherit_profile_port_channel_lacp_fallback_ALL_WITH_SECURITY_PORT_CHANNEL
  shutdown: false
  l2_mtu: 8000
  mlag: 18
  lacp_fallback_timeout: 10
  lacp_fallback_mode: static
  storm_control:
    all:
      level: '10'
      unit: percent
    broadcast:
      level: '100'
      unit: pps
    multicast:
      level: '1'
      unit: percent
    unknown_unicast:
      level: '2'
      unit: percent
  spanning_tree_bpdufilter: 'True'
  spanning_tree_bpduguard: 'True'
  spanning_tree_portfast: edge
  switchport:
    enabled: true
    mode: trunk
    trunk:
      allowed_vlan: 1-4094
- name: Port-Channel19
  description: server12_inherit_nested_profile_port_channel_lacp_fallback_NESTED_ALL_WITH_SECURITY_PORT_CHANNEL
  shutdown: false
  l2_mtu: 8000
  mlag: 19
  lacp_fallback_timeout: 10
  lacp_fallback_mode: static
  storm_control:
    all:
      level: '10'
      unit: percent
    broadcast:
      level: '100'
      unit: pps
    multicast:
      level: '1'
      unit: percent
    unknown_unicast:
      level: '2'
      unit: percent
  spanning_tree_bpdufilter: 'True'
  spanning_tree_bpduguard: 'True'
  spanning_tree_portfast: edge
  switchport:
    enabled: true
    mode: trunk
    trunk:
      allowed_vlan: 1-4094
- name: Port-Channel22
  description: server15_port_channel_with_disabled_phy_interfaces_server15_port_channel_with_disabled_phy_interfaces
  shutdown: false
  mlag: 22
  switchport:
    enabled: true
    mode: access
    access_vlan: 110
- name: Port-Channel23
  description: server16_port_channel_with_disabled_port_channel_server16_port_channel_with_disabled_port_channel
  shutdown: true
  mlag: 23
  switchport:
    enabled: true
    mode: access
    access_vlan: 110
- name: Port-Channel24
  description: server17_port_channel_with_disabled_phy_and_po_interfaces_server17_port_channel_with_disabled_phy_and_po_interfaces
  shutdown: true
  mlag: 24
  switchport:
    enabled: true
    mode: access
    access_vlan: 110
- name: Port-Channel27
  description: server18_monitoring_session_source_po_server18_monitoring_session_source_po
  shutdown: false
  mlag: 27
  switchport:
    enabled: true
    mode: access
    access_vlan: 110
- name: Port-Channel42
  description: server21_monitoring_session_destination_po_server21_monitoring_session_destination_po
  shutdown: false
  mlag: 42
  switchport:
    enabled: true
    mode: access
    access_vlan: 110
- name: Port-Channel1291
  description: SERVER_server22_port_channel_with_custom_id_server22_port_channel_with_custom_id
  shutdown: false
  mlag: 1291
  switchport:
    enabled: true
    mode: access
    access_vlan: 110
- name: Port-Channel31
  description: server24_port_channel_lacp_timer_profile_server24_port_channel_with_lacp_timer
  shutdown: false
  mlag: 31
  switchport:
    enabled: true
    mode: trunk
    trunk:
      allowed_vlan: 1-4094
- name: Port-Channel32
  description: server25_port_channel_lacp_timer_server25_port_channel_with_lacp_timer
  shutdown: false
  mlag: 32
  switchport:
    enabled: true
- name: Port-Channel33
  description: server26_port_channel_lacp_timer_profile_server26_port_channel_with_lacp_timer
  shutdown: false
  mlag: 33
  switchport:
    enabled: true
    mode: trunk
    trunk:
      allowed_vlan: 1-4094
- name: Port-Channel34
  description: server27_port_channel_lacp_timer_server27_port_channel_with_lacp_timer
  shutdown: false
  mlag: 34
  switchport:
    enabled: true
- name: Port-Channel43
  description: server28_monitoring_session_source_settings_access_group_server28_monitoring_session_source_settings_access_group
  shutdown: false
  mlag: 43
  switchport:
    enabled: true
    mode: access
    access_vlan: 110
prefix_lists:
- name: PL-LOOPBACKS-EVPN-OVERLAY
  sequence_numbers:
  - sequence: 10
    action: permit 192.168.255.0/24 eq 32
  - sequence: 20
    action: permit 192.168.254.0/24 eq 32
- name: PL-MLAG-PEER-VRFS
  sequence_numbers:
  - sequence: 10
    action: permit 10.255.251.6/31
route_maps:
- name: RM-MLAG-PEER-IN
  sequence_numbers:
  - sequence: 10
    type: permit
    description: Make routes learned over MLAG Peer-link less preferred on spines to ensure optimal routing
    set:
    - origin incomplete
- name: RM-CONN-2-BGP
  sequence_numbers:
  - sequence: 10
    type: permit
    match:
    - ip address prefix-list PL-LOOPBACKS-EVPN-OVERLAY
- name: RM-CONN-2-BGP-VRFS
  sequence_numbers:
  - sequence: 10
    type: deny
    match:
    - ip address prefix-list PL-MLAG-PEER-VRFS
  - sequence: 20
    type: permit
router_bfd:
  multihop:
    interval: 1200
    min_rx: 1200
    multiplier: 3
router_bgp:
  as: '65103'
  router_id: 192.168.255.12
  maximum_paths:
    paths: 4
    ecmp: 4
  updates:
    wait_install: true
  bgp_defaults:
  - distance bgp 20 200 200
  bgp:
    default:
      ipv4_unicast: false
  peer_groups:
  - name: MLAG-PEERS
    type: ipv4
    remote_as: '65103'
    description: MLAG_PEER_DC1-SVC3B
    next_hop_self: true
    password: 15AwQNBEJ1nyF/kBEtoAGw==
    send_community: all
    maximum_routes: 12000
    route_map_in: RM-MLAG-PEER-IN
  - name: UNDERLAY-PEERS
    type: ipv4
    password: 0nsCUm70mvSTxVO0ldytrg==
    send_community: all
    maximum_routes: 12000
  - name: EVPN-OVERLAY-PEERS
    type: evpn
    update_source: Loopback0
    bfd: true
    ebgp_multihop: 3
    password: q+VNViP5i4rVjW1cxFv2wA==
    send_community: all
    maximum_routes: 0
  neighbors:
  - ip_address: 10.255.251.7
    peer_group: MLAG-PEERS
    peer: DC1-SVC3B
    description: DC1-SVC3B
  - ip_address: 172.31.254.96
    peer_group: UNDERLAY-PEERS
    remote_as: '65001'
    peer: DC1-SPINE1
    description: DC1-SPINE1_Ethernet7/1
  - ip_address: 172.31.254.98
    peer_group: UNDERLAY-PEERS
    remote_as: '65001'
    peer: DC1-SPINE2
    description: DC1-SPINE2_Ethernet1/7/1
  - ip_address: 172.31.254.100
    peer_group: UNDERLAY-PEERS
    remote_as: '65001'
    peer: DC1-SPINE3
    description: DC1-SPINE3_Ethernet1/7/1
  - ip_address: 172.31.254.102
    peer_group: UNDERLAY-PEERS
    remote_as: '65001'
    peer: DC1-SPINE4
    description: DC1-SPINE4_Ethernet7/1
  - ip_address: 192.168.255.1
    peer_group: EVPN-OVERLAY-PEERS
    remote_as: '65001'
    peer: DC1-SPINE1
    description: DC1-SPINE1
  - ip_address: 192.168.255.2
    peer_group: EVPN-OVERLAY-PEERS
    remote_as: '65001'
    peer: DC1-SPINE2
    description: DC1-SPINE2
  - ip_address: 192.168.255.3
    peer_group: EVPN-OVERLAY-PEERS
    remote_as: '65001'
    peer: DC1-SPINE3
    description: DC1-SPINE3
  - ip_address: 192.168.255.4
    peer_group: EVPN-OVERLAY-PEERS
    remote_as: '65001'
    peer: DC1-SPINE4
    description: DC1-SPINE4
  redistribute:
    connected:
      enabled: true
      route_map: RM-CONN-2-BGP
  vlan_aware_bundles:
  - name: Tenant_A_APP_Zone
    rd: '65103:12'
    route_targets:
      both:
      - '12:12'
    redistribute_routes:
    - learned
    vlan: 130-131
  - name: Tenant_A_DB_Zone
    rd: '65103:13'
    route_targets:
      both:
      - '13:13'
    redistribute_routes:
    - learned
    vlan: 140-141
  - name: Tenant_A_ERP_Zone
    rd: '65103:17'
    route_targets:
      both:
      - '17:17'
    redistribute_routes:
    - learned
    vlan: '122'
  - name: Tenant_A_OP_Zone
    rd: '65103:9'
    route_targets:
      both:
      - '9:9'
    redistribute_routes:
    - learned
    vlan: 110-112
  - name: Tenant_A_WAN_Zone
    rd: '65103:14'
    route_targets:
      both:
      - '14:14'
    redistribute_routes:
    - learned
    vlan: '150'
  - name: Tenant_A_WEB_Zone
    rd: '65103:11'
    route_targets:
      both:
      - '11:11'
    redistribute_routes:
    - learned
    vlan: 120-121
  - name: Tenant_A_NFS
    tenant: Tenant_A
    rd: 65103:20161
    route_targets:
      both:
      - 20161:20161
    redistribute_routes:
    - learned
    vlan: '161'
  - name: Tenant_A_VMOTION
    tenant: Tenant_A
    rd: 65103:20160
    route_targets:
      both:
      - 20160:20160
    redistribute_routes:
    - learned
    vlan: '160'
  - name: Tenant_B_OP_Zone
    rd: '65103:20'
    route_targets:
      both:
      - '20:20'
    redistribute_routes:
    - learned
    vlan: 210-211
  - name: Tenant_B_WAN_Zone
    rd: '65103:21'
    route_targets:
      both:
      - '21:21'
    redistribute_routes:
    - learned
    vlan: '250'
  - name: Tenant_C_OP_Zone
    rd: '65103:30'
    route_targets:
      both:
      - '30:30'
    redistribute_routes:
    - learned
    vlan: 310-311
  - name: Tenant_C_WAN_Zone
    rd: '65103:31'
    route_targets:
      both:
      - '31:31'
    redistribute_routes:
    - learned
    vlan: '350'
  address_family_evpn:
    peer_groups:
    - name: EVPN-OVERLAY-PEERS
      activate: true
    evpn_hostflap_detection:
      enabled: true
      window: 180
      threshold: 5
      expiry_timeout: 10
  address_family_ipv4:
    peer_groups:
    - name: MLAG-PEERS
      activate: true
    - name: UNDERLAY-PEERS
      activate: true
    - name: EVPN-OVERLAY-PEERS
      activate: false
  vrfs:
  - name: Tenant_A_APP_Zone
    rd: '65103:12'
    route_targets:
      import:
      - address_family: evpn
        route_targets:
        - '12:12'
      export:
      - address_family: evpn
        route_targets:
        - '12:12'
    router_id: 192.168.255.12
    updates:
      wait_install: true
    neighbors:
    - ip_address: 10.255.251.7
      peer_group: MLAG-PEERS
      description: DC1-SVC3B
    redistribute:
      connected:
        enabled: true
  - name: Tenant_A_DB_Zone
    rd: '65103:13'
    route_targets:
      import:
      - address_family: evpn
        route_targets:
        - '13:13'
      export:
      - address_family: evpn
        route_targets:
        - '13:13'
    router_id: 192.168.255.12
    updates:
      wait_install: true
    neighbors:
    - ip_address: 10.255.251.7
      peer_group: MLAG-PEERS
      description: DC1-SVC3B
    redistribute:
      connected:
        enabled: true
  - name: Tenant_A_ERP_Zone
    rd: '65103:17'
    route_targets:
      import:
      - address_family: evpn
        route_targets:
        - '17:17'
      export:
      - address_family: evpn
        route_targets:
        - '17:17'
    router_id: 192.168.255.12
    updates:
      wait_install: true
    neighbors:
    - ip_address: 172.31.12.7
      peer_group: MLAG-PEERS
      description: DC1-SVC3B
  - name: Tenant_A_OP_Zone
    rd: '65103:9'
    route_targets:
      import:
      - address_family: evpn
        route_targets:
        - '9:9'
      export:
      - address_family: evpn
        route_targets:
        - '9:9'
    router_id: 192.168.255.12
    updates:
      wait_install: true
    neighbors:
    - ip_address: 10.255.251.7
      peer_group: MLAG-PEERS
      description: DC1-SVC3B
    redistribute:
      connected:
        enabled: true
        route_map: RM-CONN-2-BGP-VRFS
  - name: Tenant_A_WAN_Zone
    rd: '65103:14'
    route_targets:
      import:
      - address_family: evpn
        route_targets:
        - '14:14'
        - 65000:456
      export:
      - address_family: evpn
        route_targets:
        - '14:14'
        - 65000:789
    router_id: 192.168.255.12
    updates:
      wait_install: true
    neighbors:
    - ip_address: 10.255.251.7
      peer_group: MLAG-PEERS
      description: DC1-SVC3B
    redistribute:
      connected:
        enabled: true
  - name: Tenant_A_WEB_Zone
    rd: '65103:11'
    route_targets:
      import:
      - address_family: evpn
        route_targets:
        - '11:11'
      export:
      - address_family: evpn
        route_targets:
        - '11:11'
    router_id: 192.168.255.12
    updates:
      wait_install: true
    neighbors:
    - ip_address: 172.31.11.7
      peer_group: MLAG-PEERS
      description: DC1-SVC3B
    redistribute:
      connected:
        enabled: true
  - name: Tenant_B_OP_Zone
    rd: '65103:20'
    route_targets:
      import:
      - address_family: evpn
        route_targets:
        - '20:20'
      export:
      - address_family: evpn
        route_targets:
        - '20:20'
    router_id: 192.168.255.12
    updates:
      wait_install: true
    neighbors:
    - ip_address: 10.255.251.7
      peer_group: MLAG-PEERS
      description: DC1-SVC3B
    redistribute:
      connected:
        enabled: true
        route_map: RM-CONN-2-BGP-VRFS
  - name: Tenant_B_WAN_Zone
    rd: '65103:21'
    route_targets:
      import:
      - address_family: evpn
        route_targets:
        - '21:21'
      export:
      - address_family: evpn
        route_targets:
        - '21:21'
    router_id: 192.168.255.12
    updates:
      wait_install: true
    neighbors:
    - ip_address: 10.255.251.7
      peer_group: MLAG-PEERS
      description: DC1-SVC3B
    redistribute:
      connected:
        enabled: true
        route_map: RM-CONN-2-BGP-VRFS
  - name: Tenant_C_OP_Zone
    rd: '65103:30'
    route_targets:
      import:
      - address_family: evpn
        route_targets:
        - '30:30'
      export:
      - address_family: evpn
        route_targets:
        - '30:30'
    router_id: 192.168.255.12
    updates:
      wait_install: true
    neighbors:
    - ip_address: 10.255.251.7
      peer_group: MLAG-PEERS
      description: DC1-SVC3B
    redistribute:
      connected:
        enabled: true
        route_map: RM-CONN-2-BGP-VRFS
  - name: Tenant_C_WAN_Zone
    rd: '65103:31'
    route_targets:
      import:
      - address_family: evpn
        route_targets:
        - '31:31'
      export:
      - address_family: evpn
        route_targets:
        - '31:31'
    router_id: 192.168.255.12
    updates:
      wait_install: true
    neighbors:
    - ip_address: 10.255.251.7
      peer_group: MLAG-PEERS
      description: DC1-SVC3B
    redistribute:
      connected:
        enabled: true
        route_map: RM-CONN-2-BGP-VRFS
service_routing_protocols_model: multi-agent
snmp_server:
  contact: example@example.com
  location: EOS_DESIGNS_UNIT_TESTS DC1-SVC3A
spanning_tree:
  root_super: true
  mode: mstp
  mst_instances:
  - id: '0'
    priority: 4096
  no_spanning_tree_vlan: 4090,4092
static_routes:
- vrf: MGMT
  destination_address_prefix: 0.0.0.0/0
  gateway: 192.168.200.5
transceiver_qsfp_default_mode_4x10: true
virtual_source_nat_vrfs:
- name: Tenant_A_OP_Zone
  ip_address: 10.255.1.12
vlan_interfaces:
- name: Vlan4090
  description: MLAG_PEER_L3_PEERING
  shutdown: false
  ip_address: 10.255.251.6/31
  mtu: 1500
- name: Vlan4092
  description: MLAG_PEER
  shutdown: false
  ip_address: 10.255.252.6/31
  mtu: 1500
  no_autostate: true
- name: Vlan130
  description: Tenant_A_APP_Zone_1
  shutdown: false
  vrf: Tenant_A_APP_Zone
  ip_address_virtual: 10.1.30.1/24
  tenant: Tenant_A
  tags:
  - app
  - erp1
- name: Vlan131
  description: Tenant_A_APP_Zone_2
  shutdown: false
  vrf: Tenant_A_APP_Zone
  ip_address_virtual: 10.1.31.1/24
  tenant: Tenant_A
  tags:
  - app
- name: Vlan3011
  description: 'MLAG_PEER_L3_iBGP: vrf Tenant_A_APP_Zone'
  shutdown: false
  vrf: Tenant_A_APP_Zone
  ip_address: 10.255.251.6/31
  mtu: 1500
  tenant: Tenant_A
  type: underlay_peering
- name: Vlan140
  description: Tenant_A_DB_BZone_1
  shutdown: false
  vrf: Tenant_A_DB_Zone
  ip_address_virtual: 10.1.40.1/24
  tenant: Tenant_A
  tags:
  - db
  - erp1
- name: Vlan141
  description: Tenant_A_DB_Zone_2
  shutdown: false
  vrf: Tenant_A_DB_Zone
  ip_address_virtual: 10.1.41.1/24
  tenant: Tenant_A
  tags:
  - db
- name: Vlan3012
  description: 'MLAG_PEER_L3_iBGP: vrf Tenant_A_DB_Zone'
  shutdown: false
  vrf: Tenant_A_DB_Zone
  ip_address: 10.255.251.6/31
  mtu: 1500
  tenant: Tenant_A
  type: underlay_peering
- name: Vlan122
  description: Tenant_A_ERP_Zone_1
  shutdown: false
  vrf: Tenant_A_ERP_Zone
  ip_address_virtual: 10.1.30.1/24
  ip_address_virtual_secondaries:
  - 10.2.30.1/24
  - 10.2.31.1/24
  ip_helpers:
  - ip_helper: 1.1.1.1
    source_interface: lo100
    vrf: TEST
  tenant: Tenant_A
  tags:
  - erp3
- name: Vlan3016
  description: 'MLAG_PEER_L3_iBGP: vrf Tenant_A_ERP_Zone'
  shutdown: false
  vrf: Tenant_A_ERP_Zone
  ip_address: 172.31.12.6/31
  mtu: 1500
  tenant: Tenant_A
  type: underlay_peering
- name: Vlan110
  description: Tenant_A_OP_Zone_1
  shutdown: false
  vrf: Tenant_A_OP_Zone
  ip_address_virtual: 10.1.10.1/24
  access_group_in: TEST-IPV4-ACL-WITH-IP-FIELDS-IN_Vlan110
  access_group_out: TEST-IPV4-ACL-WITH-IP-FIELDS-OUT_Vlan110
  tenant: Tenant_A
  tags:
  - opzone
- name: Vlan111
  description: Tenant_A_OP_Zone_2
  shutdown: false
  vrf: Tenant_A_OP_Zone
  ip_address_virtual: 10.1.11.1/24
  ip_helpers:
  - ip_helper: 1.1.1.1
    source_interface: lo100
    vrf: MGMT
  tenant: Tenant_A
  tags:
  - opzone
- name: Vlan112
  description: Tenant_A_OP_Zone_3
  shutdown: false
  vrf: Tenant_A_OP_Zone
  ip_helpers:
  - ip_helper: 2.2.2.2
    source_interface: lo101
    vrf: MGMT
  mtu: 1560
  tenant: Tenant_A
  tags:
  - opzone
- name: Vlan3008
  description: 'MLAG_PEER_L3_iBGP: vrf Tenant_A_OP_Zone'
  shutdown: false
  vrf: Tenant_A_OP_Zone
  ip_address: 10.255.251.6/31
  mtu: 1500
  tenant: Tenant_A
  type: underlay_peering
- name: Vlan150
  description: Tenant_A_WAN_Zone_1
  shutdown: false
  vrf: Tenant_A_WAN_Zone
  ip_address_virtual: 10.1.40.1/24
  ospf_network_point_to_point: false
  ospf_area: '1'
  ospf_cost: 100
  ospf_authentication: simple
  ospf_authentication_key: AQQvKeimxJu+uGQ/yYvv9w==
  tenant: Tenant_A
  tags:
  - wan
- name: Vlan3013
  description: 'MLAG_PEER_L3_iBGP: vrf Tenant_A_WAN_Zone'
  shutdown: false
  vrf: Tenant_A_WAN_Zone
  ip_address: 10.255.251.6/31
  mtu: 1500
  tenant: Tenant_A
  type: underlay_peering
- name: Vlan120
  description: Tenant_A_WEB_Zone_1
  shutdown: false
  vrf: Tenant_A_WEB_Zone
  ip_address_virtual: 10.1.20.1/24
  ip_address_virtual_secondaries:
  - 10.2.20.1/24
  - 10.2.21.1/24
  ip_helpers:
  - ip_helper: 1.1.1.1
    source_interface: lo100
    vrf: TEST
  tenant: Tenant_A
  tags:
  - web
  - erp1
- name: Vlan121
  description: Tenant_A_WEBZone_2
  shutdown: true
  vrf: Tenant_A_WEB_Zone
  ip_address_virtual: 10.1.10.254/24
  mtu: 1560
  tenant: Tenant_A
  tags:
  - web
- name: Vlan3010
  description: 'MLAG_PEER_L3_iBGP: vrf Tenant_A_WEB_Zone'
  shutdown: false
  vrf: Tenant_A_WEB_Zone
  ip_address: 172.31.11.6/31
  mtu: 1500
  tenant: Tenant_A
  type: underlay_peering
- name: Vlan210
  description: Tenant_B_OP_Zone_1
  shutdown: false
  vrf: Tenant_B_OP_Zone
  ip_address_virtual: 10.2.10.1/24
  tenant: Tenant_B
  tags:
  - opzone
- name: Vlan211
  description: Tenant_B_OP_Zone_2
  shutdown: false
  vrf: Tenant_B_OP_Zone
  ip_address_virtual: 10.2.11.1/24
  tenant: Tenant_B
  tags:
  - opzone
- name: Vlan3019
  description: 'MLAG_PEER_L3_iBGP: vrf Tenant_B_OP_Zone'
  shutdown: false
  vrf: Tenant_B_OP_Zone
  ip_address: 10.255.251.6/31
  mtu: 1500
  tenant: Tenant_B
  type: underlay_peering
- name: Vlan250
  description: Tenant_B_WAN_Zone_1
  shutdown: false
  vrf: Tenant_B_WAN_Zone
  ip_address_virtual: 10.2.50.1/24
  tenant: Tenant_B
  tags:
  - wan
- name: Vlan3020
  description: 'MLAG_PEER_L3_iBGP: vrf Tenant_B_WAN_Zone'
  shutdown: false
  vrf: Tenant_B_WAN_Zone
  ip_address: 10.255.251.6/31
  mtu: 1500
  tenant: Tenant_B
  type: underlay_peering
- name: Vlan310
  description: Tenant_C_OP_Zone_1
  shutdown: false
  vrf: Tenant_C_OP_Zone
  ip_address_virtual: 10.3.10.1/24
  tenant: Tenant_C
  tags:
  - opzone
- name: Vlan311
  description: Tenant_C_OP_Zone_2
  shutdown: false
  vrf: Tenant_C_OP_Zone
  ip_address_virtual: 10.3.11.1/24
  tenant: Tenant_C
  tags:
  - opzone
- name: Vlan2
  description: 'MLAG_PEER_L3_iBGP: vrf Tenant_C_OP_Zone'
  shutdown: false
  vrf: Tenant_C_OP_Zone
  ip_address: 10.255.251.6/31
  mtu: 1500
  tenant: Tenant_C
  type: underlay_peering
- name: Vlan350
  description: Tenant_C_WAN_Zone_1
  shutdown: false
  vrf: Tenant_C_WAN_Zone
  ip_address_virtual: 10.3.50.1/24
  tenant: Tenant_C
  tags:
  - wan
- name: Vlan3030
  description: 'MLAG_PEER_L3_iBGP: vrf Tenant_C_WAN_Zone'
  shutdown: false
  vrf: Tenant_C_WAN_Zone
  ip_address: 10.255.251.6/31
  mtu: 1500
  tenant: Tenant_C
  type: underlay_peering
vlan_internal_order:
  allocation: ascending
  range:
    beginning: 1006
    ending: 1199
vlans:
- id: 4090
  name: LEAF_PEER_L3
  trunk_groups:
  - LEAF_PEER_L3
  tenant: system
- id: 4092
  name: MLAG_PEER
  trunk_groups:
  - MLAG
  tenant: system
- id: 130
  name: Tenant_A_APP_Zone_1
  tenant: Tenant_A
- id: 131
  name: Tenant_A_APP_Zone_2
  tenant: Tenant_A
- id: 3011
  name: MLAG_iBGP_Tenant_A_APP_Zone
  trunk_groups:
  - LEAF_PEER_L3
  tenant: Tenant_A
- id: 140
  name: Tenant_A_DB_BZone_1
  tenant: Tenant_A
- id: 141
  name: Tenant_A_DB_Zone_2
  tenant: Tenant_A
- id: 3012
  name: MLAG_iBGP_Tenant_A_DB_Zone
  trunk_groups:
  - LEAF_PEER_L3
  tenant: Tenant_A
- id: 122
  name: Tenant_A_ERP_Zone_1
  tenant: Tenant_A
- id: 3016
  name: MLAG_iBGP_Tenant_A_ERP_Zone
  trunk_groups:
  - LEAF_PEER_L3
  tenant: Tenant_A
- id: 110
  name: Tenant_A_OP_Zone_1
  tenant: Tenant_A
- id: 111
  name: Tenant_A_OP_Zone_2
  tenant: Tenant_A
- id: 112
  name: Tenant_A_OP_Zone_3
  tenant: Tenant_A
- id: 3008
  name: MLAG_iBGP_Tenant_A_OP_Zone
  trunk_groups:
  - LEAF_PEER_L3
  tenant: Tenant_A
- id: 150
  name: Tenant_A_WAN_Zone_1
  tenant: Tenant_A
- id: 3013
  name: MLAG_iBGP_Tenant_A_WAN_Zone
  trunk_groups:
  - LEAF_PEER_L3
  tenant: Tenant_A
- id: 120
  name: Tenant_A_WEB_Zone_1
  tenant: Tenant_A
- id: 121
  name: Tenant_A_WEBZone_2
  tenant: Tenant_A
- id: 3010
  name: MLAG_iBGP_Tenant_A_WEB_Zone
  trunk_groups:
  - LEAF_PEER_L3
  tenant: Tenant_A
- id: 160
  name: Tenant_A_VMOTION
  tenant: Tenant_A
- id: 161
  name: Tenant_A_NFS
  tenant: Tenant_A
- id: 210
  name: Tenant_B_OP_Zone_1
  tenant: Tenant_B
- id: 211
  name: Tenant_B_OP_Zone_2
  tenant: Tenant_B
- id: 3019
  name: MLAG_iBGP_Tenant_B_OP_Zone
  trunk_groups:
  - LEAF_PEER_L3
  tenant: Tenant_B
- id: 250
  name: Tenant_B_WAN_Zone_1
  tenant: Tenant_B
- id: 3020
  name: MLAG_iBGP_Tenant_B_WAN_Zone
  trunk_groups:
  - LEAF_PEER_L3
  tenant: Tenant_B
- id: 310
  name: Tenant_C_OP_Zone_1
  tenant: Tenant_C
- id: 311
  name: Tenant_C_OP_Zone_2
  tenant: Tenant_C
- id: 2
  name: MLAG_iBGP_Tenant_C_OP_Zone
  trunk_groups:
  - LEAF_PEER_L3
  tenant: Tenant_C
- id: 350
  name: Tenant_C_WAN_Zone_1
  tenant: Tenant_C
- id: 3030
  name: MLAG_iBGP_Tenant_C_WAN_Zone
  trunk_groups:
  - LEAF_PEER_L3
  tenant: Tenant_C
vrfs:
- name: MGMT
  ip_routing: false
- name: Tenant_A_APP_Zone
  ip_routing: true
  tenant: Tenant_A
- name: Tenant_A_DB_Zone
  ip_routing: true
  tenant: Tenant_A
- name: Tenant_A_ERP_Zone
  ip_routing: true
  tenant: Tenant_A
- name: Tenant_A_OP_Zone
  description: Tenant_A_OP_Zone
  ip_routing: true
  tenant: Tenant_A
- name: Tenant_A_WAN_Zone
  ip_routing: true
  tenant: Tenant_A
- name: Tenant_A_WEB_Zone
  ip_routing: true
  tenant: Tenant_A
- name: Tenant_B_OP_Zone
  ip_routing: true
  tenant: Tenant_B
- name: Tenant_B_WAN_Zone
  ip_routing: true
  tenant: Tenant_B
- name: Tenant_C_OP_Zone
  ip_routing: true
  tenant: Tenant_C
- name: Tenant_C_WAN_Zone
  ip_routing: true
  tenant: Tenant_C
vxlan_interface:
  vxlan1:
    description: DC1-SVC3A_VTEP
    vxlan:
      source_interface: Loopback1
      udp_port: 4789
      virtual_router_encapsulation_mac_address: mlag-system-id
      vlans:
      - id: 130
        vni: 10130
      - id: 131
        vni: 10131
      - id: 140
        vni: 10140
      - id: 141
        vni: 10141
      - id: 122
        vni: 10122
      - id: 110
        vni: 10110
      - id: 111
        vni: 50111
      - id: 112
        vni: 10112
      - id: 150
        vni: 10150
      - id: 120
        vni: 10120
      - id: 121
        vni: 10121
      - id: 160
        vni: 10160
      - id: 161
        vni: 10161
      - id: 210
        vni: 20210
      - id: 211
        vni: 20211
      - id: 250
        vni: 20250
      - id: 310
        vni: 30310
      - id: 311
        vni: 30311
      - id: 350
        vni: 30350
      vrfs:
      - name: Tenant_A_APP_Zone
        vni: 12
      - name: Tenant_A_DB_Zone
        vni: 13
      - name: Tenant_A_ERP_Zone
        vni: 17
      - name: Tenant_A_OP_Zone
        vni: 10
      - name: Tenant_A_WAN_Zone
        vni: 14
      - name: Tenant_A_WEB_Zone
        vni: 11
      - name: Tenant_B_OP_Zone
        vni: 20
      - name: Tenant_B_WAN_Zone
        vni: 21
      - name: Tenant_C_OP_Zone
        vni: 30
      - name: Tenant_C_WAN_Zone
<<<<<<< HEAD
        vni: 31
virtual_source_nat_vrfs:
- name: Tenant_A_OP_Zone
  ip_address: 10.255.1.12
monitor_sessions:
- name: MonitoringSessionServer18
  sources:
  - name: Port-Channel43
    direction: tx
    access_group:
      type: ip
      name: myIpAVL
      priority: 5
- name: MonitoringSessionServer18WithDest
  sources:
  - name: Ethernet25
    direction: rx
  - name: Port-Channel27
    direction: tx
  - name: Ethernet28
    direction: tx
  destinations:
  - Ethernet26
  - Ethernet40
  - Port-Channel42
  encapsulation_gre_metadata_tx: false
  header_remove_size: 200
  access_group:
    type: mac
    name: mac_acl
  rate_limit_per_ingress_chip: 30 bps
  rate_limit_per_egress_chip: 30 bps
  sample: 10
  truncate:
    enabled: true
    size: 20
- name: MonitoringSessionServer18WithoutDest
  sources:
  - name: Ethernet25
    direction: tx
metadata:
  platform: 7050SX3
  fabric_name: EOS_DESIGNS_UNIT_TESTS
=======
        vni: 31
>>>>>>> 6ac93b3e
<|MERGE_RESOLUTION|>--- conflicted
+++ resolved
@@ -542,6 +542,7 @@
   gateway: 192.168.200.5
 metadata:
   platform: 7050SX3
+  fabric_name: EOS_DESIGNS_UNIT_TESTS
 mlag_configuration:
   domain_id: custom_mlag_domain_id
   local_interface: Vlan4092
@@ -1806,50 +1807,4 @@
       - name: Tenant_C_OP_Zone
         vni: 30
       - name: Tenant_C_WAN_Zone
-<<<<<<< HEAD
-        vni: 31
-virtual_source_nat_vrfs:
-- name: Tenant_A_OP_Zone
-  ip_address: 10.255.1.12
-monitor_sessions:
-- name: MonitoringSessionServer18
-  sources:
-  - name: Port-Channel43
-    direction: tx
-    access_group:
-      type: ip
-      name: myIpAVL
-      priority: 5
-- name: MonitoringSessionServer18WithDest
-  sources:
-  - name: Ethernet25
-    direction: rx
-  - name: Port-Channel27
-    direction: tx
-  - name: Ethernet28
-    direction: tx
-  destinations:
-  - Ethernet26
-  - Ethernet40
-  - Port-Channel42
-  encapsulation_gre_metadata_tx: false
-  header_remove_size: 200
-  access_group:
-    type: mac
-    name: mac_acl
-  rate_limit_per_ingress_chip: 30 bps
-  rate_limit_per_egress_chip: 30 bps
-  sample: 10
-  truncate:
-    enabled: true
-    size: 20
-- name: MonitoringSessionServer18WithoutDest
-  sources:
-  - name: Ethernet25
-    direction: tx
-metadata:
-  platform: 7050SX3
-  fabric_name: EOS_DESIGNS_UNIT_TESTS
-=======
-        vni: 31
->>>>>>> 6ac93b3e
+        vni: 31