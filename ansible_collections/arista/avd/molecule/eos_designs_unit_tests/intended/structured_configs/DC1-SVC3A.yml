hostname: DC1-SVC3A
is_deployed: true
router_bgp:
  as: '65103'
  router_id: 192.168.255.12
  bgp_defaults:
  - distance bgp 20 200 200
  bgp:
    default:
      ipv4_unicast: false
  maximum_paths:
    paths: 4
    ecmp: 4
  updates:
    wait_install: true
  peer_groups:
  - name: MLAG-PEERS
    type: ipv4
    remote_as: '65103'
    next_hop_self: true
    description: DC1-SVC3B
    password: 15AwQNBEJ1nyF/kBEtoAGw==
    maximum_routes: 12000
    send_community: all
    route_map_in: RM-MLAG-PEER-IN
  - name: UNDERLAY-PEERS
    type: ipv4
    password: 0nsCUm70mvSTxVO0ldytrg==
    maximum_routes: 12000
    send_community: all
  - name: EVPN-OVERLAY-PEERS
    type: evpn
    update_source: Loopback0
    bfd: true
    password: q+VNViP5i4rVjW1cxFv2wA==
    send_community: all
    maximum_routes: 0
    ebgp_multihop: 3
  address_family_ipv4:
    peer_groups:
    - name: MLAG-PEERS
      activate: true
    - name: UNDERLAY-PEERS
      activate: true
    - name: EVPN-OVERLAY-PEERS
      activate: false
  neighbors:
  - ip_address: 10.255.251.7
    peer_group: MLAG-PEERS
    peer: DC1-SVC3B
    description: DC1-SVC3B
  - ip_address: 172.31.254.96
    peer_group: UNDERLAY-PEERS
    remote_as: '65001'
    peer: DC1-SPINE1
    description: DC1-SPINE1_Ethernet7/1
  - ip_address: 172.31.254.98
    peer_group: UNDERLAY-PEERS
    remote_as: '65001'
    peer: DC1-SPINE2
    description: DC1-SPINE2_Ethernet1/7/1
  - ip_address: 172.31.254.100
    peer_group: UNDERLAY-PEERS
    remote_as: '65001'
    peer: DC1-SPINE3
    description: DC1-SPINE3_Ethernet1/7/1
  - ip_address: 172.31.254.102
    peer_group: UNDERLAY-PEERS
    remote_as: '65001'
    peer: DC1-SPINE4
    description: DC1-SPINE4_Ethernet7/1
  - ip_address: 192.168.255.1
    peer_group: EVPN-OVERLAY-PEERS
    peer: DC1-SPINE1
    description: DC1-SPINE1
    remote_as: '65001'
  - ip_address: 192.168.255.2
    peer_group: EVPN-OVERLAY-PEERS
    peer: DC1-SPINE2
    description: DC1-SPINE2
    remote_as: '65001'
  - ip_address: 192.168.255.3
    peer_group: EVPN-OVERLAY-PEERS
    peer: DC1-SPINE3
    description: DC1-SPINE3
    remote_as: '65001'
  - ip_address: 192.168.255.4
    peer_group: EVPN-OVERLAY-PEERS
    peer: DC1-SPINE4
    description: DC1-SPINE4
    remote_as: '65001'
  redistribute_routes:
  - source_protocol: connected
    route_map: RM-CONN-2-BGP
  address_family_evpn:
    peer_groups:
    - name: EVPN-OVERLAY-PEERS
      activate: true
    evpn_hostflap_detection:
      window: 180
      threshold: 5
      enabled: true
      expiry_timeout: 10
  vrfs:
  - name: Tenant_A_APP_Zone
    rd: '65103:12'
    route_targets:
      import:
      - address_family: evpn
        route_targets:
        - '12:12'
      export:
      - address_family: evpn
        route_targets:
        - '12:12'
    router_id: 192.168.255.12
    redistribute_routes:
    - source_protocol: connected
      route_map: RM-CONN-2-BGP-VRFS
    neighbors:
    - ip_address: 10.255.251.7
      peer_group: MLAG-PEERS
      description: DC1-SVC3B
    updates:
      wait_install: true
  - name: Tenant_A_DB_Zone
    rd: '65103:13'
    route_targets:
      import:
      - address_family: evpn
        route_targets:
        - '13:13'
      export:
      - address_family: evpn
        route_targets:
        - '13:13'
    router_id: 192.168.255.12
    redistribute_routes:
    - source_protocol: connected
      route_map: RM-CONN-2-BGP-VRFS
    neighbors:
    - ip_address: 10.255.251.7
      peer_group: MLAG-PEERS
      description: DC1-SVC3B
    updates:
      wait_install: true
  - name: Tenant_A_OP_Zone
    rd: '65103:9'
    route_targets:
      import:
      - address_family: evpn
        route_targets:
        - '9:9'
      export:
      - address_family: evpn
        route_targets:
        - '9:9'
    router_id: 192.168.255.12
    redistribute_routes:
    - source_protocol: connected
    neighbors:
    - ip_address: 10.255.251.7
      peer_group: MLAG-PEERS
      description: DC1-SVC3B
    updates:
      wait_install: true
  - name: Tenant_A_WAN_Zone
    rd: '65103:14'
    route_targets:
      import:
      - address_family: evpn
        route_targets:
        - '14:14'
        - 65000:456
      export:
      - address_family: evpn
        route_targets:
        - '14:14'
        - 65000:789
    router_id: 192.168.255.12
    redistribute_routes:
    - source_protocol: connected
      route_map: RM-CONN-2-BGP-VRFS
    neighbors:
    - ip_address: 10.255.251.7
      peer_group: MLAG-PEERS
      description: DC1-SVC3B
    updates:
      wait_install: true
  - name: Tenant_A_WEB_Zone
    rd: '65103:11'
    route_targets:
      import:
      - address_family: evpn
        route_targets:
        - '11:11'
      export:
      - address_family: evpn
        route_targets:
        - '11:11'
    router_id: 192.168.255.12
    redistribute_routes:
    - source_protocol: connected
      route_map: RM-CONN-2-BGP-VRFS
    neighbors:
    - ip_address: 172.31.11.7
      peer_group: MLAG-PEERS
      description: DC1-SVC3B
    updates:
      wait_install: true
  - name: Tenant_B_OP_Zone
    rd: '65103:20'
    route_targets:
      import:
      - address_family: evpn
        route_targets:
        - '20:20'
      export:
      - address_family: evpn
        route_targets:
        - '20:20'
    router_id: 192.168.255.12
    redistribute_routes:
    - source_protocol: connected
    neighbors:
    - ip_address: 10.255.251.7
      peer_group: MLAG-PEERS
      description: DC1-SVC3B
    updates:
      wait_install: true
  - name: Tenant_B_WAN_Zone
    rd: '65103:21'
    route_targets:
      import:
      - address_family: evpn
        route_targets:
        - '21:21'
      export:
      - address_family: evpn
        route_targets:
        - '21:21'
    router_id: 192.168.255.12
    redistribute_routes:
    - source_protocol: connected
    neighbors:
    - ip_address: 10.255.251.7
      peer_group: MLAG-PEERS
      description: DC1-SVC3B
    updates:
      wait_install: true
  - name: Tenant_C_OP_Zone
    rd: '65103:30'
    route_targets:
      import:
      - address_family: evpn
        route_targets:
        - '30:30'
      export:
      - address_family: evpn
        route_targets:
        - '30:30'
    router_id: 192.168.255.12
    redistribute_routes:
    - source_protocol: connected
    neighbors:
    - ip_address: 10.255.251.7
      peer_group: MLAG-PEERS
      description: DC1-SVC3B
    updates:
      wait_install: true
  - name: Tenant_C_WAN_Zone
    rd: '65103:31'
    route_targets:
      import:
      - address_family: evpn
        route_targets:
        - '31:31'
      export:
      - address_family: evpn
        route_targets:
        - '31:31'
    router_id: 192.168.255.12
    redistribute_routes:
    - source_protocol: connected
    neighbors:
    - ip_address: 10.255.251.7
      peer_group: MLAG-PEERS
      description: DC1-SVC3B
    updates:
      wait_install: true
  vlan_aware_bundles:
  - name: Tenant_A_APP_Zone
    rd: '65103:12'
    route_targets:
      both:
      - '12:12'
    redistribute_routes:
    - learned
    vlan: 130-131
  - name: Tenant_A_DB_Zone
    rd: '65103:13'
    route_targets:
      both:
      - '13:13'
    redistribute_routes:
    - learned
    vlan: 140-141
  - name: Tenant_A_OP_Zone
    rd: '65103:9'
    route_targets:
      both:
      - '9:9'
    redistribute_routes:
    - learned
    vlan: 110-112
  - name: Tenant_A_WAN_Zone
    rd: '65103:14'
    route_targets:
      both:
      - '14:14'
    redistribute_routes:
    - learned
    vlan: '150'
  - name: Tenant_A_WEB_Zone
    rd: '65103:11'
    route_targets:
      both:
      - '11:11'
    redistribute_routes:
    - learned
    vlan: 120-121
  - name: Tenant_A_NFS
    tenant: Tenant_A
    rd: 65103:20161
    route_targets:
      both:
      - 20161:20161
    redistribute_routes:
    - learned
    vlan: '161'
  - name: Tenant_A_VMOTION
    tenant: Tenant_A
    rd: 65103:20160
    route_targets:
      both:
      - 20160:20160
    redistribute_routes:
    - learned
    vlan: '160'
  - name: Tenant_B_OP_Zone
    rd: '65103:20'
    route_targets:
      both:
      - '20:20'
    redistribute_routes:
    - learned
    vlan: 210-211
  - name: Tenant_B_WAN_Zone
    rd: '65103:21'
    route_targets:
      both:
      - '21:21'
    redistribute_routes:
    - learned
    vlan: '250'
  - name: Tenant_C_OP_Zone
    rd: '65103:30'
    route_targets:
      both:
      - '30:30'
    redistribute_routes:
    - learned
    vlan: 310-311
  - name: Tenant_C_WAN_Zone
    rd: '65103:31'
    route_targets:
      both:
      - '31:31'
    redistribute_routes:
    - learned
    vlan: '350'
static_routes:
- vrf: MGMT
  destination_address_prefix: 0.0.0.0/0
  gateway: 192.168.200.5
service_routing_protocols_model: multi-agent
ip_routing: true
daemon_terminattr:
  cvaddrs:
  - 192.168.200.11:9910
  cvauth:
    method: key
    key: telarista
  cvvrf: MGMT
  smashexcludes: ale,flexCounter,hardware,kni,pulse,strata
  ingestexclude: /Sysdb/cell/1/agent,/Sysdb/cell/2/agent
  disable_aaa: false
vlan_internal_order:
  allocation: ascending
  range:
    beginning: 1006
    ending: 1199
aaa_root:
  disabled: true
config_end: true
enable_password:
  disabled: true
transceiver_qsfp_default_mode_4x10: true
ip_name_servers:
- ip_address: 192.168.200.5
  vrf: MGMT
- ip_address: 8.8.8.8
  vrf: MGMT
- ip_address: 2001:db8::1
  vrf: MGMT
- ip_address: 2001:db8::2
  vrf: MGMT
spanning_tree:
  root_super: true
  mode: mstp
  mst_instances:
  - id: '0'
    priority: 4096
  no_spanning_tree_vlan: 4090,4092
local_users:
- name: admin
  disabled: true
  privilege: 15
  role: network-admin
  no_password: true
- name: cvpadmin
  privilege: 15
  role: network-admin
  sha512_password: $6$rZKcbIZ7iWGAWTUM$TCgDn1KcavS0s.OV8lacMTUkxTByfzcGlFlYUWroxYuU7M/9bIodhRO7nXGzMweUxvbk8mJmQl8Bh44cRktUj.
  ssh_key: ssh-rsa AAAAB3NzaC1yc2EAA82spi2mkxp4FgaLi4CjWkpnL1A/MD7WhrSNgqXToF7QCb9Lidagy9IHafQxfu7LwkFdyQIMu8XNwDZIycuf29wHbDdz1N+YNVK8zwyNAbMOeKMqblsEm2YIorgjzQX1m9+/rJeFBKz77PSgeMp/Rc3txFVuSmFmeTy3aMkU=
    cvpadmin@hostmachine.local
  secondary_ssh_key: ssh-rsa AAAAB3NzaC1yc2EAA82spi2mkxp4FgaLi4CjWkpnL1A/MD7WhrSNgqXToF7QCb9Lidagy9IHafQxfu7LwkFdyQIMu8XNwDZIycuf29wHbDdz1N+YNVK8zwyNAbMOeKMqblsEm2YIorgjzQX1m9+/rJeFBKz77PSgeMp/Rc3txFVuSmFmeTy3aMkz=
    cvpadmin@hostmachine.local
vrfs:
- name: MGMT
  ip_routing: false
- name: Tenant_A_APP_Zone
  tenant: Tenant_A
  ip_routing: true
- name: Tenant_A_DB_Zone
  tenant: Tenant_A
  ip_routing: true
- name: Tenant_A_OP_Zone
  tenant: Tenant_A
  ip_routing: true
  description: Tenant_A_OP_Zone
- name: Tenant_A_WAN_Zone
  tenant: Tenant_A
  ip_routing: true
- name: Tenant_A_WEB_Zone
  tenant: Tenant_A
  ip_routing: true
- name: Tenant_B_OP_Zone
  tenant: Tenant_B
  ip_routing: true
- name: Tenant_B_WAN_Zone
  tenant: Tenant_B
  ip_routing: true
- name: Tenant_C_OP_Zone
  tenant: Tenant_C
  ip_routing: true
- name: Tenant_C_WAN_Zone
  tenant: Tenant_C
  ip_routing: true
management_interfaces:
- name: Management1
  description: OOB_MANAGEMENT
  shutdown: false
  vrf: MGMT
  ip_address: 192.168.200.108/24
  gateway: 192.168.200.5
  type: oob
management_api_http:
  enable_vrfs:
  - name: MGMT
  enable_https: true
  default_services: false
ntp:
  local_interface:
    name: Management1
    vrf: MGMT
  servers:
  - name: 192.168.200.5
    vrf: MGMT
    preferred: true
  - name: 2001:db8::3
    vrf: MGMT
snmp_server:
  contact: example@example.com
  location: EOS_DESIGNS_UNIT_TESTS DC1-SVC3A
vlans:
- id: 4090
  tenant: system
  name: LEAF_PEER_L3
  trunk_groups:
  - LEAF_PEER_L3
- id: 4092
  tenant: system
  name: MLAG_PEER
  trunk_groups:
  - MLAG
- id: 130
  name: Tenant_A_APP_Zone_1
  tenant: Tenant_A
- id: 131
  name: Tenant_A_APP_Zone_2
  tenant: Tenant_A
- id: 3011
  name: MLAG_iBGP_Tenant_A_APP_Zone
  trunk_groups:
  - LEAF_PEER_L3
  tenant: Tenant_A
- id: 140
  name: Tenant_A_DB_BZone_1
  tenant: Tenant_A
- id: 141
  name: Tenant_A_DB_Zone_2
  tenant: Tenant_A
- id: 3012
  name: MLAG_iBGP_Tenant_A_DB_Zone
  trunk_groups:
  - LEAF_PEER_L3
  tenant: Tenant_A
- id: 110
  name: Tenant_A_OP_Zone_1
  tenant: Tenant_A
- id: 111
  name: Tenant_A_OP_Zone_2
  tenant: Tenant_A
- id: 112
  name: Tenant_A_OP_Zone_3
  tenant: Tenant_A
- id: 3008
  name: MLAG_iBGP_Tenant_A_OP_Zone
  trunk_groups:
  - LEAF_PEER_L3
  tenant: Tenant_A
- id: 150
  name: Tenant_A_WAN_Zone_1
  tenant: Tenant_A
- id: 3013
  name: MLAG_iBGP_Tenant_A_WAN_Zone
  trunk_groups:
  - LEAF_PEER_L3
  tenant: Tenant_A
- id: 120
  name: Tenant_A_WEB_Zone_1
  tenant: Tenant_A
- id: 121
  name: Tenant_A_WEBZone_2
  tenant: Tenant_A
- id: 3010
  name: MLAG_iBGP_Tenant_A_WEB_Zone
  trunk_groups:
  - LEAF_PEER_L3
  tenant: Tenant_A
- id: 160
  name: Tenant_A_VMOTION
  tenant: Tenant_A
- id: 161
  name: Tenant_A_NFS
  tenant: Tenant_A
- id: 210
  name: Tenant_B_OP_Zone_1
  tenant: Tenant_B
- id: 211
  name: Tenant_B_OP_Zone_2
  tenant: Tenant_B
- id: 3019
  name: MLAG_iBGP_Tenant_B_OP_Zone
  trunk_groups:
  - LEAF_PEER_L3
  tenant: Tenant_B
- id: 250
  name: Tenant_B_WAN_Zone_1
  tenant: Tenant_B
- id: 3020
  name: MLAG_iBGP_Tenant_B_WAN_Zone
  trunk_groups:
  - LEAF_PEER_L3
  tenant: Tenant_B
- id: 310
  name: Tenant_C_OP_Zone_1
  tenant: Tenant_C
- id: 311
  name: Tenant_C_OP_Zone_2
  tenant: Tenant_C
- id: 2
  name: MLAG_iBGP_Tenant_C_OP_Zone
  trunk_groups:
  - LEAF_PEER_L3
  tenant: Tenant_C
- id: 350
  name: Tenant_C_WAN_Zone_1
  tenant: Tenant_C
- id: 3030
  name: MLAG_iBGP_Tenant_C_WAN_Zone
  trunk_groups:
  - LEAF_PEER_L3
  tenant: Tenant_C
vlan_interfaces:
- name: Vlan4090
  description: MLAG_PEER_L3_PEERING
  shutdown: false
  mtu: 1500
  ip_address: 10.255.251.6/31
- name: Vlan4092
  description: MLAG_PEER
  shutdown: false
  no_autostate: true
  mtu: 1500
  ip_address: 10.255.252.6/31
- name: Vlan130
  tenant: Tenant_A
  tags:
  - app
  - erp1
  description: Tenant_A_APP_Zone_1
  shutdown: false
  ip_address_virtual: 10.1.30.1/24
  vrf: Tenant_A_APP_Zone
- name: Vlan131
  tenant: Tenant_A
  tags:
  - app
  description: Tenant_A_APP_Zone_2
  shutdown: false
  ip_address_virtual: 10.1.31.1/24
  vrf: Tenant_A_APP_Zone
- name: Vlan3011
  tenant: Tenant_A
  type: underlay_peering
  shutdown: false
  description: 'MLAG_PEER_L3_iBGP: vrf Tenant_A_APP_Zone'
  vrf: Tenant_A_APP_Zone
  mtu: 1500
  ip_address: 10.255.251.6/31
- name: Vlan140
  tenant: Tenant_A
  tags:
  - db
  - erp1
  description: Tenant_A_DB_BZone_1
  shutdown: false
  ip_address_virtual: 10.1.40.1/24
  vrf: Tenant_A_DB_Zone
- name: Vlan141
  tenant: Tenant_A
  tags:
  - db
  description: Tenant_A_DB_Zone_2
  shutdown: false
  ip_address_virtual: 10.1.41.1/24
  vrf: Tenant_A_DB_Zone
- name: Vlan3012
  tenant: Tenant_A
  type: underlay_peering
  shutdown: false
  description: 'MLAG_PEER_L3_iBGP: vrf Tenant_A_DB_Zone'
  vrf: Tenant_A_DB_Zone
  mtu: 1500
  ip_address: 10.255.251.6/31
- name: Vlan110
  tenant: Tenant_A
  tags:
  - opzone
  description: Tenant_A_OP_Zone_1
  shutdown: false
  access_group_in: TEST-IPV4-ACL-WITH-IP-FIELDS-IN_Vlan110
  access_group_out: TEST-IPV4-ACL-WITH-IP-FIELDS-OUT_Vlan110
  ip_address_virtual: 10.1.10.1/24
  vrf: Tenant_A_OP_Zone
- name: Vlan111
  tenant: Tenant_A
  tags:
  - opzone
  description: Tenant_A_OP_Zone_2
  shutdown: false
  ip_address_virtual: 10.1.11.1/24
  vrf: Tenant_A_OP_Zone
  ip_helpers:
  - ip_helper: 1.1.1.1
    source_interface: lo100
    vrf: MGMT
- name: Vlan112
  tenant: Tenant_A
  tags:
  - opzone
  description: Tenant_A_OP_Zone_3
  shutdown: false
  mtu: 1560
  vrf: Tenant_A_OP_Zone
  ip_helpers:
  - ip_helper: 2.2.2.2
    source_interface: lo101
    vrf: MGMT
- name: Vlan3008
  tenant: Tenant_A
  type: underlay_peering
  shutdown: false
  description: 'MLAG_PEER_L3_iBGP: vrf Tenant_A_OP_Zone'
  vrf: Tenant_A_OP_Zone
  mtu: 1500
  ip_address: 10.255.251.6/31
- name: Vlan150
  tenant: Tenant_A
  tags:
  - wan
  description: Tenant_A_WAN_Zone_1
  shutdown: false
  ip_address_virtual: 10.1.40.1/24
  vrf: Tenant_A_WAN_Zone
  ospf_area: '1'
  ospf_network_point_to_point: false
  ospf_cost: 100
  ospf_authentication: simple
  ospf_authentication_key: AQQvKeimxJu+uGQ/yYvv9w==
- name: Vlan3013
  tenant: Tenant_A
  type: underlay_peering
  shutdown: false
  description: 'MLAG_PEER_L3_iBGP: vrf Tenant_A_WAN_Zone'
  vrf: Tenant_A_WAN_Zone
  mtu: 1500
  ip_address: 10.255.251.6/31
- name: Vlan120
  tenant: Tenant_A
  tags:
  - web
  - erp1
  description: Tenant_A_WEB_Zone_1
  shutdown: false
  ip_address_virtual: 10.1.20.1/24
  ip_address_virtual_secondaries:
  - 10.2.20.1/24
  - 10.2.21.1/24
  vrf: Tenant_A_WEB_Zone
  ip_helpers:
  - ip_helper: 1.1.1.1
    source_interface: lo100
    vrf: TEST
- name: Vlan121
  tenant: Tenant_A
  tags:
  - web
  description: Tenant_A_WEBZone_2
  shutdown: true
  mtu: 1560
  ip_address_virtual: 10.1.10.254/24
  vrf: Tenant_A_WEB_Zone
- name: Vlan3010
  tenant: Tenant_A
  type: underlay_peering
  shutdown: false
  description: 'MLAG_PEER_L3_iBGP: vrf Tenant_A_WEB_Zone'
  vrf: Tenant_A_WEB_Zone
  mtu: 1500
  ip_address: 172.31.11.6/31
- name: Vlan210
  tenant: Tenant_B
  tags:
  - opzone
  description: Tenant_B_OP_Zone_1
  shutdown: false
  ip_address_virtual: 10.2.10.1/24
  vrf: Tenant_B_OP_Zone
- name: Vlan211
  tenant: Tenant_B
  tags:
  - opzone
  description: Tenant_B_OP_Zone_2
  shutdown: false
  ip_address_virtual: 10.2.11.1/24
  vrf: Tenant_B_OP_Zone
- name: Vlan3019
  tenant: Tenant_B
  type: underlay_peering
  shutdown: false
  description: 'MLAG_PEER_L3_iBGP: vrf Tenant_B_OP_Zone'
  vrf: Tenant_B_OP_Zone
  mtu: 1500
  ip_address: 10.255.251.6/31
- name: Vlan250
  tenant: Tenant_B
  tags:
  - wan
  description: Tenant_B_WAN_Zone_1
  shutdown: false
  ip_address_virtual: 10.2.50.1/24
  vrf: Tenant_B_WAN_Zone
- name: Vlan3020
  tenant: Tenant_B
  type: underlay_peering
  shutdown: false
  description: 'MLAG_PEER_L3_iBGP: vrf Tenant_B_WAN_Zone'
  vrf: Tenant_B_WAN_Zone
  mtu: 1500
  ip_address: 10.255.251.6/31
- name: Vlan310
  tenant: Tenant_C
  tags:
  - opzone
  description: Tenant_C_OP_Zone_1
  shutdown: false
  ip_address_virtual: 10.3.10.1/24
  vrf: Tenant_C_OP_Zone
- name: Vlan311
  tenant: Tenant_C
  tags:
  - opzone
  description: Tenant_C_OP_Zone_2
  shutdown: false
  ip_address_virtual: 10.3.11.1/24
  vrf: Tenant_C_OP_Zone
- name: Vlan2
  tenant: Tenant_C
  type: underlay_peering
  shutdown: false
  description: 'MLAG_PEER_L3_iBGP: vrf Tenant_C_OP_Zone'
  vrf: Tenant_C_OP_Zone
  mtu: 1500
  ip_address: 10.255.251.6/31
- name: Vlan350
  tenant: Tenant_C
  tags:
  - wan
  description: Tenant_C_WAN_Zone_1
  shutdown: false
  ip_address_virtual: 10.3.50.1/24
  vrf: Tenant_C_WAN_Zone
- name: Vlan3030
  tenant: Tenant_C
  type: underlay_peering
  shutdown: false
  description: 'MLAG_PEER_L3_iBGP: vrf Tenant_C_WAN_Zone'
  vrf: Tenant_C_WAN_Zone
  mtu: 1500
  ip_address: 10.255.251.6/31
port_channel_interfaces:
- name: Port-Channel2000
  description: MLAG_PEER_DC1-SVC3B_Po2000
  switchport:
    enabled: true
    mode: trunk
    trunk:
      groups:
      - LEAF_PEER_L3
      - MLAG
      allowed_vlan: 1-4094
  shutdown: false
<<<<<<< HEAD
  vlans: 1-4094
  mode: trunk
  trunk_groups:
  - MLAG
  - LEAF_PEER_L3
=======
>>>>>>> bcdf59b5
- name: Port-Channel1007
  description: DC1_L2LEAF2_Po1001
  switchport:
    enabled: true
    mode: trunk
    trunk:
      allowed_vlan: 110-112,120-121,130-131,140-141,150,160-161,210-211,250,310-311,350
  shutdown: false
  mlag: 1007
- name: Port-Channel10
  description: server03_ESI_PortChanne1
  shutdown: false
  switchport:
    enabled: true
    mode: trunk
    trunk:
      allowed_vlan: 110-111,210-211
  evpn_ethernet_segment:
    identifier: 0000:0000:0303:0202:0101
    route_target: 03:03:02:02:01:01
  lacp_id: 0303.0202.0101
- name: Port-Channel14
  description: server07_inherit_all_from_profile_port_channel_ALL_WITH_SECURITY_PORT_CHANNEL
  shutdown: false
  switchport:
    enabled: true
    mode: trunk
    trunk:
      allowed_vlan: 1-4094
  l2_mtu: 8000
  l2_mru: 9000
  spanning_tree_portfast: edge
  spanning_tree_bpdufilter: enabled
  spanning_tree_bpduguard: enabled
  storm_control:
    all:
      level: '10'
      unit: percent
    broadcast:
      level: '100'
      unit: pps
    multicast:
      level: '1'
      unit: percent
    unknown_unicast:
      level: '2'
      unit: percent
  mlag: 14
- name: Port-Channel15
  description: server08_no_profile_port_channel_server08_no_profile_port_channel
  shutdown: false
  switchport:
    enabled: true
    mode: trunk
    trunk:
      allowed_vlan: 1-4094
  spanning_tree_portfast: edge
  spanning_tree_bpdufilter: 'True'
  spanning_tree_bpduguard: disabled
  storm_control:
    all:
      level: '10'
      unit: percent
    broadcast:
      level: '100'
      unit: pps
    multicast:
      level: '1'
      unit: percent
    unknown_unicast:
      level: '2'
      unit: percent
  mlag: 15
- name: Port-Channel17
  description: server10_no_profile_port_channel_lacp_fallback_server10_no_profile_port_channel_lacp_fallback
  shutdown: false
  switchport:
    enabled: true
    mode: trunk
    trunk:
      allowed_vlan: 1-4094
  spanning_tree_portfast: edge
  spanning_tree_bpdufilter: 'True'
  spanning_tree_bpduguard: disabled
  storm_control:
    all:
      level: '10'
      unit: percent
    broadcast:
      level: '100'
      unit: pps
    multicast:
      level: '1'
      unit: percent
    unknown_unicast:
      level: '2'
      unit: percent
  mlag: 17
  lacp_fallback_mode: static
  lacp_fallback_timeout: 90
- name: Port-Channel18
  description: server11_inherit_profile_port_channel_lacp_fallback_ALL_WITH_SECURITY_PORT_CHANNEL
  shutdown: false
  switchport:
    enabled: true
    mode: trunk
    trunk:
      allowed_vlan: 1-4094
  l2_mtu: 8000
  spanning_tree_portfast: edge
  spanning_tree_bpdufilter: 'True'
  spanning_tree_bpduguard: 'True'
  storm_control:
    all:
      level: '10'
      unit: percent
    broadcast:
      level: '100'
      unit: pps
    multicast:
      level: '1'
      unit: percent
    unknown_unicast:
      level: '2'
      unit: percent
  mlag: 18
  lacp_fallback_mode: static
  lacp_fallback_timeout: 10
- name: Port-Channel19
  description: server12_inherit_nested_profile_port_channel_lacp_fallback_NESTED_ALL_WITH_SECURITY_PORT_CHANNEL
  shutdown: false
  switchport:
    enabled: true
    mode: trunk
    trunk:
      allowed_vlan: 1-4094
  l2_mtu: 8000
  spanning_tree_portfast: edge
  spanning_tree_bpdufilter: 'True'
  spanning_tree_bpduguard: 'True'
  storm_control:
    all:
      level: '10'
      unit: percent
    broadcast:
      level: '100'
      unit: pps
    multicast:
      level: '1'
      unit: percent
    unknown_unicast:
      level: '2'
      unit: percent
  mlag: 19
  lacp_fallback_mode: static
  lacp_fallback_timeout: 10
- name: Port-Channel22
  description: server15_port_channel_with_disabled_phy_interfaces_server15_port_channel_with_disabled_phy_interfaces
  shutdown: false
  switchport:
    enabled: true
    mode: access
    access_vlan: '110'
  mlag: 22
- name: Port-Channel23
  description: server16_port_channel_with_disabled_port_channel_server16_port_channel_with_disabled_port_channel
  shutdown: true
  switchport:
    enabled: true
    mode: access
    access_vlan: '110'
  mlag: 23
- name: Port-Channel24
  description: server17_port_channel_with_disabled_phy_and_po_interfaces_server17_port_channel_with_disabled_phy_and_po_interfaces
  shutdown: true
  switchport:
    enabled: true
    mode: access
    access_vlan: '110'
  mlag: 24
- name: Port-Channel27
  description: server18_monitoring_session_source_po_server18_monitoring_session_source_po
  shutdown: false
  switchport:
    enabled: true
    mode: access
    access_vlan: '110'
  mlag: 27
- name: Port-Channel42
  description: server21_monitoring_session_destination_po_server21_monitoring_session_destination_po
  shutdown: false
  switchport:
    enabled: true
    mode: access
    access_vlan: '110'
  mlag: 42
- name: Port-Channel1291
  description: server22_port_channel_with_custom_id_server22_port_channel_with_custom_id
  shutdown: false
  switchport:
    enabled: true
    mode: access
    access_vlan: '110'
  mlag: 1291
- name: Port-Channel31
  description: server24_port_channel_lacp_timer_profile_server24_port_channel_with_lacp_timer
  shutdown: false
  switchport:
    enabled: true
    mode: trunk
    trunk:
      allowed_vlan: 1-4094
  mlag: 31
- name: Port-Channel32
  description: server25_port_channel_lacp_timer_server25_port_channel_with_lacp_timer
  shutdown: false
  switchport:
    enabled: true
  mlag: 32
- name: Port-Channel33
  description: server26_port_channel_lacp_timer_profile_server26_port_channel_with_lacp_timer
  shutdown: false
  switchport:
    enabled: true
    mode: trunk
    trunk:
      allowed_vlan: 1-4094
  mlag: 33
- name: Port-Channel34
  description: server27_port_channel_lacp_timer_server27_port_channel_with_lacp_timer
  shutdown: false
  switchport:
    enabled: true
  mlag: 34
ethernet_interfaces:
- name: Ethernet53/1
  peer: DC1-SVC3B
  peer_interface: Ethernet53/1
  peer_type: mlag_peer
  description: MLAG_PEER_DC1-SVC3B_Ethernet53/1
  shutdown: false
  channel_group:
    id: 2000
    mode: active
  speed: 100g
- name: Ethernet54/1
  peer: DC1-SVC3B
  peer_interface: Ethernet54/1
  peer_type: mlag_peer
  description: MLAG_PEER_DC1-SVC3B_Ethernet54/1
  shutdown: false
  channel_group:
    id: 2000
    mode: active
  speed: 100g
- name: Ethernet7
  peer: DC1-L2LEAF2A
  peer_interface: Ethernet1
  peer_type: l2leaf
  description: DC1-L2LEAF2A_Ethernet1
  speed: 100g-2
  shutdown: false
  channel_group:
    id: 1007
    mode: active
- name: Ethernet8
  peer: DC1-L2LEAF2B
  peer_interface: Ethernet1
  peer_type: l2leaf
  description: DC1-L2LEAF2B_Ethernet1
  speed: 100g-2
  shutdown: false
  channel_group:
    id: 1007
    mode: active
- name: Ethernet49/1
  peer: DC1-SPINE1
  peer_interface: Ethernet7/1
  peer_type: spine
  description: P2P_LINK_TO_DC1-SPINE1_Ethernet7/1
  speed: forced 100gfull
  shutdown: false
  mtu: 1500
  switchport:
    enabled: false
  ip_address: 172.31.254.97/31
- name: Ethernet50/1
  peer: DC1-SPINE2
  peer_interface: Ethernet1/7/1
  peer_type: spine
  description: P2P_LINK_TO_DC1-SPINE2_Ethernet1/7/1
  speed: forced 100gfull
  shutdown: false
  mtu: 1500
  switchport:
    enabled: false
  ip_address: 172.31.254.99/31
- name: Ethernet51/1
  peer: DC1-SPINE3
  peer_interface: Ethernet1/7/1
  peer_type: spine
  description: P2P_LINK_TO_DC1-SPINE3_Ethernet1/7/1
  speed: forced 100gfull
  shutdown: false
  mtu: 1500
  switchport:
    enabled: false
  ip_address: 172.31.254.101/31
- name: Ethernet52/1
  peer: DC1-SPINE4
  peer_interface: Ethernet7/1
  peer_type: spine
  description: P2P_LINK_TO_DC1-SPINE4_Ethernet7/1
  speed: forced 100gfull
  shutdown: false
  mtu: 1500
  switchport:
    enabled: false
  ip_address: 172.31.254.103/31
- name: Ethernet10
  peer: server03_ESI
  peer_interface: Eth1
  peer_type: server
  port_profile: TENANT_A_B
  description: server03_ESI_Eth1
  shutdown: false
  channel_group:
    id: 10
    mode: active
- name: Ethernet11
  peer: server04_inherit_all_from_profile
  peer_interface: Eth1
  peer_type: server
  port_profile: ALL_WITH_SECURITY
  description: server04_inherit_all_from_profile_Eth1
  shutdown: false
  l2_mtu: 8000
  l2_mru: 9000
  switchport:
    enabled: true
    mode: trunk
    trunk:
      allowed_vlan: 1-4094
  spanning_tree_portfast: edge
  spanning_tree_bpdufilter: disabled
  spanning_tree_bpduguard: disabled
  storm_control:
    all:
      level: '10.0'
      unit: percent
    broadcast:
      level: '100.0'
      unit: pps
    multicast:
      level: '1.5'
      unit: percent
    unknown_unicast:
      level: '2.8'
      unit: percent
- name: Ethernet12
  peer: server05_no_profile
  peer_interface: Eth1
  peer_type: server
  description: server05_no_profile_Eth1
  shutdown: false
  switchport:
    enabled: true
    mode: trunk
    trunk:
      allowed_vlan: 1-4094
  spanning_tree_portfast: edge
  spanning_tree_bpdufilter: 'True'
  spanning_tree_bpduguard: disabled
  storm_control:
    all:
      level: '10'
      unit: percent
    broadcast:
      level: '100'
      unit: pps
    multicast:
      level: '1'
      unit: percent
    unknown_unicast:
      level: '2'
      unit: percent
- name: Ethernet13
  peer: server06_override_profile
  peer_interface: Eth1
  peer_type: server
  port_profile: ALL_WITH_SECURITY
  description: server06_override_profile_Eth1
  shutdown: false
  l2_mtu: 8000
  l2_mru: 9000
  switchport:
    enabled: true
    mode: access
    access_vlan: '210'
  spanning_tree_portfast: network
  spanning_tree_bpdufilter: disabled
  spanning_tree_bpduguard: 'True'
  storm_control:
    all:
      level: '20'
      unit: pps
    broadcast:
      level: '200'
      unit: percent
    multicast:
      level: '1'
      unit: percent
    unknown_unicast:
      level: '2'
      unit: percent
- name: Ethernet14
  peer: server07_inherit_all_from_profile_port_channel
  peer_interface: Eth1
  peer_type: server
  port_profile: ALL_WITH_SECURITY_PORT_CHANNEL
  description: server07_inherit_all_from_profile_port_channel_Eth1
  shutdown: false
  channel_group:
    id: 14
    mode: active
- name: Ethernet15
  peer: server08_no_profile_port_channel
  peer_interface: Eth1
  peer_type: server
  description: server08_no_profile_port_channel_Eth1
  shutdown: false
  channel_group:
    id: 15
    mode: 'on'
- name: Ethernet16
  peer: server09_override_profile_no_port_channel
  peer_interface: Eth1
  peer_type: server
  port_profile: ALL_WITH_SECURITY_PORT_CHANNEL
  description: server09_override_profile_no_port_channel_Eth1
  shutdown: false
  l2_mtu: 8000
  l2_mru: 9000
  switchport:
    enabled: true
    mode: access
    access_vlan: '210'
  spanning_tree_portfast: network
  spanning_tree_bpdufilter: disabled
  spanning_tree_bpduguard: 'True'
  storm_control:
    all:
      level: '20'
      unit: pps
    broadcast:
      level: '200'
      unit: percent
    multicast:
      level: '1'
      unit: percent
    unknown_unicast:
      level: '2'
      unit: percent
- name: Ethernet17
  peer: server10_no_profile_port_channel_lacp_fallback
  peer_interface: Eth1
  peer_type: server
  description: server10_no_profile_port_channel_lacp_fallback_Eth1
  shutdown: false
  channel_group:
    id: 17
    mode: passive
  lacp_port_priority: 8192
- name: Ethernet18
  peer: server11_inherit_profile_port_channel_lacp_fallback
  peer_interface: Eth1
  peer_type: server
  port_profile: ALL_WITH_SECURITY_PORT_CHANNEL_LACP_FALLBACK
  description: server11_inherit_profile_port_channel_lacp_fallback_Eth1
  shutdown: false
  channel_group:
    id: 18
    mode: active
  lacp_port_priority: 8192
- name: Ethernet19
  peer: server12_inherit_nested_profile_port_channel_lacp_fallback
  peer_interface: Eth1
  peer_type: server
  port_profile: NESTED_PORT_PROFILE
  description: server12_inherit_nested_profile_port_channel_lacp_fallback_Eth1
  shutdown: false
  channel_group:
    id: 19
    mode: active
  lacp_port_priority: 8192
- name: Ethernet20
  peer: server13_disabled_interfaces
  peer_interface: Eth1
  peer_type: server
  port_profile: TENANT_A
  description: server13_disabled_interfaces_Eth1
  shutdown: true
  switchport:
    enabled: true
    mode: access
    access_vlan: '110'
- name: Ethernet21
  peer: server14_explicitly_enabled_interfaces
  peer_interface: Eth1
  peer_type: server
  port_profile: TENANT_A
  description: server14_explicitly_enabled_interfaces_Eth1
  shutdown: false
  switchport:
    enabled: true
    mode: access
    access_vlan: '110'
- name: Ethernet22
  peer: server15_port_channel_with_disabled_phy_interfaces
  peer_interface: Eth1
  peer_type: server
  port_profile: TENANT_A
  description: server15_port_channel_with_disabled_phy_interfaces_Eth1
  shutdown: true
  channel_group:
    id: 22
    mode: active
- name: Ethernet23
  peer: server16_port_channel_with_disabled_port_channel
  peer_interface: Eth1
  peer_type: server
  port_profile: TENANT_A
  description: server16_port_channel_with_disabled_port_channel_Eth1
  shutdown: false
  channel_group:
    id: 23
    mode: active
- name: Ethernet24
  peer: server17_port_channel_with_disabled_phy_and_po_interfaces
  peer_interface: Eth1
  peer_type: server
  port_profile: TENANT_A
  description: server17_port_channel_with_disabled_phy_and_po_interfaces_Eth1
  shutdown: true
  channel_group:
    id: 24
    mode: active
- name: Ethernet25
  peer: server18_monitoring_session_source_phys_interfaces
  peer_interface: Eth1
  peer_type: server
  port_profile: TENANT_A
  description: server18_monitoring_session_source_phys_interfaces_Eth1
  shutdown: false
  switchport:
    enabled: true
    mode: access
    access_vlan: '110'
- name: Ethernet27
  peer: server18_monitoring_session_source_po
  peer_interface: Eth3
  peer_type: server
  port_profile: TENANT_A
  description: server18_monitoring_session_source_po_Eth3
  shutdown: false
  channel_group:
    id: 27
    mode: active
- name: Ethernet28
  peer: server18_monitoring_session_source_phys_interface
  peer_interface: Eth5
  peer_type: server
  port_profile: TENANT_A
  description: server18_monitoring_session_source_phys_interface_Eth5
  shutdown: false
  switchport:
    enabled: true
    mode: access
    access_vlan: '110'
- name: Ethernet26
  peer: server19_monitoring_session_destination_phys
  peer_interface: Eth1
  peer_type: server
  description: server19_monitoring_session_destination_phys_Eth1
  shutdown: false
  switchport:
    enabled: true
- name: Ethernet40
  peer: server20_monitoring_session_destination_phys
  peer_interface: Eth1
  peer_type: server
  description: server20_monitoring_session_destination_phys_Eth1
  shutdown: false
  switchport:
    enabled: true
- name: Ethernet42
  peer: server21_monitoring_session_destination_po
  peer_interface: Eth1
  peer_type: server
  port_profile: TENANT_A
  description: server21_monitoring_session_destination_po_Eth1
  shutdown: false
  channel_group:
    id: 42
    mode: active
- name: Ethernet29
  peer: server22_port_channel_with_custom_id
  peer_interface: Eth1
  peer_type: server
  port_profile: TENANT_A
  description: server22_port_channel_with_custom_id_Eth1
  shutdown: false
  channel_group:
    id: 1291
    mode: active
- name: Ethernet30
  peer: server23_phone
  peer_interface: int_1
  peer_type: server
  port_profile: TENANT_A
  description: server23_phone_int_1
  shutdown: false
  switchport:
    enabled: true
    mode: trunk phone
- name: Ethernet31
  peer: server24_port_channel_lacp_timer_profile
  peer_interface: Eth1
  peer_type: server
  port_profile: PORT_CHANNEL_LACP_TIMER
  description: server24_port_channel_lacp_timer_profile_Eth1
  shutdown: false
  channel_group:
    id: 31
    mode: active
  lacp_timer:
    mode: fast
    multiplier: 10
- name: Ethernet32
  peer: server25_port_channel_lacp_timer
  peer_interface: Eth1
  peer_type: server
  description: server25_port_channel_lacp_timer_Eth1
  shutdown: false
  channel_group:
    id: 32
    mode: active
  lacp_timer:
    mode: fast
    multiplier: 5
- name: Ethernet33
  peer: server26_port_channel_lacp_timer_profile
  peer_interface: Eth1
  peer_type: server
  port_profile: PORT_CHANNEL_LACP_TIMER_NORMAL
  description: server26_port_channel_lacp_timer_profile_Eth1
  shutdown: false
  channel_group:
    id: 33
    mode: active
  lacp_timer:
    mode: normal
    multiplier: 100
- name: Ethernet34
  peer: server27_port_channel_lacp_timer
  peer_interface: Eth1
  peer_type: server
  description: server27_port_channel_lacp_timer_Eth1
  shutdown: false
  channel_group:
    id: 34
    mode: active
  lacp_timer:
    mode: normal
    multiplier: 50
mlag_configuration:
  domain_id: custom_mlag_domain_id
  local_interface: Vlan4092
  peer_address: 10.255.252.7
  peer_link: Port-Channel2000
  reload_delay_mlag: '300'
  reload_delay_non_mlag: '330'
route_maps:
- name: RM-MLAG-PEER-IN
  sequence_numbers:
  - sequence: 10
    type: permit
    set:
    - origin incomplete
    description: Make routes learned over MLAG Peer-link less preferred on spines to ensure optimal routing
- name: RM-CONN-2-BGP
  sequence_numbers:
  - sequence: 10
    type: permit
    match:
    - ip address prefix-list PL-LOOPBACKS-EVPN-OVERLAY
- name: RM-CONN-2-BGP-VRFS
  sequence_numbers:
  - sequence: 10
    type: deny
    match:
    - ip address prefix-list PL-MLAG-PEER-VRFS
  - sequence: 20
    type: permit
loopback_interfaces:
- name: Loopback0
  description: ROUTER_ID
  shutdown: false
  ip_address: 192.168.255.12/32
- name: Loopback1
  description: VXLAN_TUNNEL_SOURCE
  shutdown: false
  ip_address: 192.168.254.12/32
- name: Loopback100
  description: Tenant_A_OP_Zone_VTEP_DIAGNOSTICS
  shutdown: false
  vrf: Tenant_A_OP_Zone
  ip_address: 10.255.1.12/32
prefix_lists:
- name: PL-LOOPBACKS-EVPN-OVERLAY
  sequence_numbers:
  - sequence: 10
    action: permit 192.168.255.0/24 eq 32
  - sequence: 20
    action: permit 192.168.254.0/24 eq 32
- name: PL-MLAG-PEER-VRFS
  sequence_numbers:
  - sequence: 10
    action: permit 10.255.251.6/31
  - sequence: 20
    action: permit 172.31.11.6/31
router_bfd:
  multihop:
    interval: 1200
    min_rx: 1200
    multiplier: 3
ip_access_lists:
- name: TEST-IPV4-ACL-WITH-IP-FIELDS-IN_Vlan110
  entries:
  - sequence: 15
    action: deny
    protocol: ip
    source: any
    destination: 10.1.10.1
- name: TEST-IPV4-ACL-WITH-IP-FIELDS-OUT_Vlan110
  entries:
  - remark: Some remark will not require source and destination fields.
  - action: permit
    protocol: ip
    source: 10.1.10.1
    destination: any
ip_igmp_snooping:
  globally_enabled: true
  vlans:
  - id: 120
    enabled: false
ip_virtual_router_mac_address: 00:dc:00:00:00:0a
vxlan_interface:
  vxlan1:
    description: DC1-SVC3A_VTEP
    vxlan:
      udp_port: 4789
      source_interface: Loopback1
      virtual_router_encapsulation_mac_address: mlag-system-id
      vlans:
      - id: 130
        vni: 10130
      - id: 131
        vni: 10131
      - id: 140
        vni: 10140
      - id: 141
        vni: 10141
      - id: 110
        vni: 10110
      - id: 111
        vni: 50111
      - id: 112
        vni: 10112
      - id: 150
        vni: 10150
      - id: 120
        vni: 10120
      - id: 121
        vni: 10121
      - id: 160
        vni: 10160
      - id: 161
        vni: 10161
      - id: 210
        vni: 20210
      - id: 211
        vni: 20211
      - id: 250
        vni: 20250
      - id: 310
        vni: 30310
      - id: 311
        vni: 30311
      - id: 350
        vni: 30350
      vrfs:
      - name: Tenant_A_APP_Zone
        vni: 12
      - name: Tenant_A_DB_Zone
        vni: 13
      - name: Tenant_A_OP_Zone
        vni: 10
      - name: Tenant_A_WAN_Zone
        vni: 14
      - name: Tenant_A_WEB_Zone
        vni: 11
      - name: Tenant_B_OP_Zone
        vni: 20
      - name: Tenant_B_WAN_Zone
        vni: 21
      - name: Tenant_C_OP_Zone
        vni: 30
      - name: Tenant_C_WAN_Zone
        vni: 31
virtual_source_nat_vrfs:
- name: Tenant_A_OP_Zone
  ip_address: 10.255.1.12
monitor_sessions:
- name: MonitoringSessionServer18WithDest
  sources:
  - name: Ethernet25
    direction: rx
    access_group:
      type: ip
      name: MyIpACL
      priority: 5
  - name: Port-Channel27
    direction: tx
    access_group:
      type: mac
      name: MyMacACL
      priority: 5
  - name: Ethernet28
    direction: tx
    access_group:
      type: mac
      name: MyMacACL
      priority: 5
  destinations:
  - Ethernet26
  - Ethernet40
  - Port-Channel42
  encapsulation_gre_metadata_tx: false
  header_remove_size: 200
  access_group:
    type: mac
    name: mac_acl
  rate_limit_per_ingress_chip: 30 bps
  rate_limit_per_egress_chip: 30 bps
  sample: 10
  truncate:
    enabled: true
    size: 20
- name: MonitoringSessionServer18WithoutDest
  sources:
  - name: Ethernet25
    direction: tx
metadata:
  platform: 7050SX3<|MERGE_RESOLUTION|>--- conflicted
+++ resolved
@@ -853,14 +853,6 @@
       - MLAG
       allowed_vlan: 1-4094
   shutdown: false
-<<<<<<< HEAD
-  vlans: 1-4094
-  mode: trunk
-  trunk_groups:
-  - MLAG
-  - LEAF_PEER_L3
-=======
->>>>>>> bcdf59b5
 - name: Port-Channel1007
   description: DC1_L2LEAF2_Po1001
   switchport:
