aaa_root:
  disabled: true
config_end: true
daemon_terminattr:
  cvaddrs:
  - 192.168.200.11:9910
  cvauth:
    method: key
    key: telarista
  cvvrf: MGMT
  disable_aaa: false
  ingestexclude: /Sysdb/cell/1/agent,/Sysdb/cell/2/agent
  smashexcludes: ale,flexCounter,hardware,kni,pulse,strata
enable_password:
  disabled: true
ethernet_interfaces:
- name: Ethernet1
  description: P2P_LINK_TO_DC1-SPINE1_Ethernet25
  shutdown: false
  speed: forced 100gfull
  mtu: 1500
  ip_address: 172.31.255.1/31
  peer: DC1-SPINE1
  peer_interface: Ethernet25
  peer_type: spine
  switchport:
    enabled: false
- name: Ethernet2
  description: P2P_LINK_TO_DC1-SPINE2_Ethernet25
  shutdown: false
  speed: forced 100gfull
  mtu: 1500
  ip_address: 172.31.255.3/31
  peer: DC1-SPINE2
  peer_interface: Ethernet25
  peer_type: spine
  switchport:
    enabled: false
- name: Ethernet3
  description: P2P_LINK_TO_DC1-SPINE3_Ethernet25
  shutdown: false
  speed: forced 100gfull
  mtu: 1500
  ip_address: 172.31.255.5/31
  peer: DC1-SPINE3
  peer_interface: Ethernet25
  peer_type: spine
  switchport:
    enabled: false
- name: Ethernet4
  description: P2P_LINK_TO_DC1-SPINE4_Ethernet25
  shutdown: false
  speed: forced 100gfull
  mtu: 1500
  ip_address: 172.31.255.7/31
  peer: DC1-SPINE4
  peer_interface: Ethernet25
  peer_type: spine
  switchport:
    enabled: false
hostname: DC1-BL2B
ip_igmp_snooping:
  globally_enabled: true
ip_name_servers:
- ip_address: 192.168.200.5
  vrf: MGMT
- ip_address: 8.8.8.8
  vrf: MGMT
- ip_address: 2001:db8::1
  vrf: MGMT
- ip_address: 2001:db8::2
  vrf: MGMT
ip_routing: true
ip_virtual_router_mac_address: 00:dc:00:00:00:0a
is_deployed: true
local_users:
- name: admin
  disabled: true
  privilege: 15
  role: network-admin
  no_password: true
- name: cvpadmin
  privilege: 15
  role: network-admin
  sha512_password: $6$rZKcbIZ7iWGAWTUM$TCgDn1KcavS0s.OV8lacMTUkxTByfzcGlFlYUWroxYuU7M/9bIodhRO7nXGzMweUxvbk8mJmQl8Bh44cRktUj.
  ssh_key: ssh-rsa AAAAB3NzaC1yc2EAA82spi2mkxp4FgaLi4CjWkpnL1A/MD7WhrSNgqXToF7QCb9Lidagy9IHafQxfu7LwkFdyQIMu8XNwDZIycuf29wHbDdz1N+YNVK8zwyNAbMOeKMqblsEm2YIorgjzQX1m9+/rJeFBKz77PSgeMp/Rc3txFVuSmFmeTy3aMkU=
    cvpadmin@hostmachine.local
  secondary_ssh_key: ssh-rsa AAAAB3NzaC1yc2EAA82spi2mkxp4FgaLi4CjWkpnL1A/MD7WhrSNgqXToF7QCb9Lidagy9IHafQxfu7LwkFdyQIMu8XNwDZIycuf29wHbDdz1N+YNVK8zwyNAbMOeKMqblsEm2YIorgjzQX1m9+/rJeFBKz77PSgeMp/Rc3txFVuSmFmeTy3aMkz=
    cvpadmin@hostmachine.local
loopback_interfaces:
- name: Loopback0
  description: ROUTER_ID
  shutdown: false
  ip_address: 192.168.255.17/32
- name: Loopback1
  description: VXLAN_TUNNEL_SOURCE
  shutdown: false
  ip_address: 192.168.254.17/32
management_api_http:
  enable_https: true
  default_services: false
  enable_vrfs:
  - name: MGMT
management_interfaces:
- name: Management1
  description: OOB_MANAGEMENT
  shutdown: false
  vrf: MGMT
  ip_address: 192.168.200.118/24
  type: oob
  gateway: 192.168.200.5
metadata:
  platform: 7280R3
ntp:
  local_interface:
    name: Management1
    vrf: MGMT
  servers:
  - name: 192.168.200.5
    preferred: true
    vrf: MGMT
  - name: 2001:db8::3
    vrf: MGMT
prefix_lists:
- name: PL-LOOPBACKS-EVPN-OVERLAY
  sequence_numbers:
  - sequence: 10
    action: permit 192.168.255.0/24 eq 32
  - sequence: 20
    action: permit 192.168.254.0/24 eq 32
route_maps:
- name: RM-CONN-2-BGP
  sequence_numbers:
  - sequence: 10
    type: permit
    match:
    - ip address prefix-list PL-LOOPBACKS-EVPN-OVERLAY
- name: RM-Tenant_C_WAN_Zone-1.1.1.1-SET-NEXT-HOP-OUT
  sequence_numbers:
  - sequence: 10
    type: permit
    set:
    - ip next-hop 1.1.1.1
router_bfd:
  multihop:
    interval: 1200
    min_rx: 1200
    multiplier: 3
router_bgp:
  as: '65107'
  router_id: 192.168.255.17
  maximum_paths:
    paths: 4
    ecmp: 4
  updates:
    wait_install: true
  bgp_defaults:
  - distance bgp 20 200 200
  bgp:
    default:
      ipv4_unicast: false
    bestpath:
      d_path: true
  peer_groups:
  - name: UNDERLAY-PEERS
    type: ipv4
    password: 0nsCUm70mvSTxVO0ldytrg==
    send_community: all
    maximum_routes: 12000
  - name: EVPN-OVERLAY-PEERS
    type: evpn
    update_source: Loopback0
    bfd: true
    ebgp_multihop: 3
    password: q+VNViP5i4rVjW1cxFv2wA==
    send_community: all
    maximum_routes: 0
  - name: IPVPN-INTERWORKING-PEERS
    type: mpls
    local_as: '65001'
    update_source: Loopback0
    bfd: true
    password: nWwwZQLPI34O1AhoANg77g==
    send_community: all
    maximum_routes: 50000
  - name: Tenant_C_WAN_Zone_BGP_PEER_GROUP
    remote_as: '666'
    local_as: '777'
    description: Tenant C VRF WAN Zone peer group
    update_source: lo0
    bfd: false
    ebgp_multihop: 3
    next_hop_self: true
    default_originate:
      enabled: true
      always: true
    send_community: all
    maximum_routes: 1000
    route_map_in: TEST_IN
    route_map_out: TEST_OUT
  neighbors:
  - ip_address: 172.31.255.0
    peer_group: UNDERLAY-PEERS
    remote_as: '65001'
    peer: DC1-SPINE1
    description: DC1-SPINE1_Ethernet25
  - ip_address: 172.31.255.2
    peer_group: UNDERLAY-PEERS
    remote_as: '65001'
    peer: DC1-SPINE2
    description: DC1-SPINE2_Ethernet25
  - ip_address: 172.31.255.4
    peer_group: UNDERLAY-PEERS
    remote_as: '65001'
    peer: DC1-SPINE3
    description: DC1-SPINE3_Ethernet25
  - ip_address: 172.31.255.6
    peer_group: UNDERLAY-PEERS
    remote_as: '65001'
    peer: DC1-SPINE4
    description: DC1-SPINE4_Ethernet25
  - ip_address: 192.168.255.1
    peer_group: EVPN-OVERLAY-PEERS
    remote_as: '65001'
    peer: DC1-SPINE1
    description: DC1-SPINE1
  - ip_address: 192.168.255.2
    peer_group: EVPN-OVERLAY-PEERS
    remote_as: '65001'
    peer: DC1-SPINE2
    description: DC1-SPINE2
  - ip_address: 192.168.255.3
    peer_group: EVPN-OVERLAY-PEERS
    remote_as: '65001'
    peer: DC1-SPINE3
    description: DC1-SPINE3
  - ip_address: 192.168.255.4
    peer_group: EVPN-OVERLAY-PEERS
    remote_as: '65001'
    peer: DC1-SPINE4
    description: DC1-SPINE4
  - ip_address: 100.70.0.1
    peer_group: IPVPN-INTERWORKING-PEERS
    remote_as: '64512'
    peer: rr1
    description: rr1
    ebgp_multihop: 15
  - ip_address: 100.70.0.2
    peer_group: IPVPN-INTERWORKING-PEERS
    remote_as: '64512'
    peer: rr2
    description: rr2
    ebgp_multihop: 15
  redistribute:
    connected:
      enabled: true
      route_map: RM-CONN-2-BGP
  vlan_aware_bundles:
  - name: Tenant_A_WAN_Zone
    rd: 192.168.255.17:14
    route_targets:
      both:
      - '14:14'
    redistribute_routes:
    - learned
    vlan: '150'
  - name: Tenant_B_WAN_Zone
    rd: 192.168.255.17:21
    route_targets:
      both:
      - '21:21'
    redistribute_routes:
    - learned
    vlan: '250'
  - name: Tenant_C_WAN_Zone
    rd: 192.168.255.17:31
    route_targets:
      both:
      - '31:31'
    redistribute_routes:
    - learned
    vlan: '350'
  - name: TENANT_D_WAN_ZONE
    rd: 192.168.255.17:42
    route_targets:
      both:
      - '42:42'
    redistribute_routes:
    - learned
    vlan: '453'
  address_family_evpn:
    domain_identifier: '65000:3'
    peer_groups:
    - name: EVPN-OVERLAY-PEERS
      activate: true
    evpn_hostflap_detection:
      enabled: true
      window: 180
      threshold: 5
      expiry_timeout: 10
  address_family_ipv4:
    peer_groups:
    - name: UNDERLAY-PEERS
      activate: true
    - name: EVPN-OVERLAY-PEERS
      activate: false
    - name: IPVPN-INTERWORKING-PEERS
      activate: false
    - name: Tenant_C_WAN_Zone_BGP_PEER_GROUP
      activate: true
      route_map_in: TEST_IN
      route_map_out: TEST_OUT
      rcf_in: TEST_RCF_IN()
      rcf_out: TEST_RCF_OUT()
  address_family_ipv6:
    peer_groups:
    - name: Tenant_C_WAN_Zone_BGP_PEER_GROUP
      activate: true
      route_map_in: TEST_IN
      route_map_out: TEST_OUT
      rcf_in: TEST_RCF_IN()
      rcf_out: TEST_RCF_OUT()
  address_family_vpn_ipv4:
    domain_identifier: '65000:4'
    peer_groups:
    - name: IPVPN-INTERWORKING-PEERS
      activate: true
    neighbor_default_encapsulation_mpls_next_hop_self:
      source_interface: Loopback0
  address_family_vpn_ipv6:
    domain_identifier: '65000:4'
    peer_groups:
    - name: IPVPN-INTERWORKING-PEERS
      activate: true
    neighbor_default_encapsulation_mpls_next_hop_self:
      source_interface: Loopback0
  vrfs:
  - name: Tenant_A_WAN_Zone
    rd: 192.168.255.17:14
    route_targets:
      import:
      - address_family: evpn
        route_targets:
        - '14:14'
        - 65000:456
      - address_family: vpn-ipv4
        route_targets:
        - 65000:123
      export:
      - address_family: evpn
        route_targets:
        - '14:14'
        - 65000:789
      - address_family: vpn-ipv4
        route_targets:
        - 65000:123
    router_id: 192.168.255.17
    redistribute:
      connected:
        enabled: true
  - name: Tenant_B_OP_Zone
    rd: 192.168.255.17:20
    route_targets:
      import:
      - address_family: evpn
        route_targets:
        - '20:20'
      export:
      - address_family: evpn
        route_targets:
        - '20:20'
    router_id: 192.168.255.17
    redistribute:
      connected:
        enabled: true
  - name: Tenant_B_WAN_Zone
    rd: 192.168.255.17:21
    route_targets:
      import:
      - address_family: evpn
        route_targets:
        - '21:21'
      export:
      - address_family: evpn
        route_targets:
        - '21:21'
    router_id: 192.168.255.17
    redistribute:
      connected:
        enabled: true
  - name: Tenant_C_WAN_Zone
    rd: 192.168.255.17:31
    route_targets:
      import:
      - address_family: evpn
        route_targets:
        - '31:31'
      export:
      - address_family: evpn
        route_targets:
        - '31:31'
    router_id: 192.168.255.17
    updates:
      wait_install: true
    neighbors:
    - ip_address: 1.1.1.1
      peer_group: Tenant_C_WAN_Zone_BGP_PEER_GROUP
      description: test_description
      route_map_out: RM-Tenant_C_WAN_Zone-1.1.1.1-SET-NEXT-HOP-OUT
    - ip_address: 2.2.2.3
      peer_group: Tenant_C_WAN_Zone_BGP_PEER_GROUP
      description: test_duplicate_peer_ip_address
    - ip_address: BEBA::C0CA:C07A
      peer_group: Tenant_C_WAN_Zone_BGP_PEER_GROUP
      description: test_ipv6
    redistribute:
      connected:
        enabled: true
    address_family_ipv4:
      neighbors:
      - ip_address: 1.1.1.1
        activate: true
      - ip_address: 2.2.2.3
        activate: true
    address_family_ipv6:
      neighbors:
      - ip_address: BEBA::C0CA:C07A
        activate: true
  - name: TENANT_D_WAN_ZONE
    rd: 192.168.255.17:42
    route_targets:
      import:
      - address_family: evpn
        route_targets:
        - '42:42'
      export:
      - address_family: evpn
        route_targets:
        - '42:42'
    router_id: 192.168.255.17
service_routing_protocols_model: multi-agent
snmp_server:
  contact: example@example.com
  location: EOS_DESIGNS_UNIT_TESTS DC1-BL2B
spanning_tree:
  root_super: true
  mode: mstp
  mst_instances:
  - id: '0'
    priority: 4096
static_routes:
- vrf: MGMT
  destination_address_prefix: 0.0.0.0/0
  gateway: 192.168.200.5
tcam_profile:
  system: vxlan-routing
transceiver_qsfp_default_mode_4x10: true
vlan_interfaces:
- name: Vlan150
  description: Tenant_A_WAN_Zone_1
  shutdown: false
  vrf: Tenant_A_WAN_Zone
  ip_address_virtual: 10.1.40.1/24
  ospf_network_point_to_point: false
  ospf_area: '1'
  ospf_cost: 100
  ospf_authentication: simple
  ospf_authentication_key: AQQvKeimxJu+uGQ/yYvv9w==
  tenant: Tenant_A
  tags:
  - wan
- name: Vlan250
  description: Tenant_B_WAN_Zone_1
  shutdown: false
  vrf: Tenant_B_WAN_Zone
  ip_address_virtual: 10.2.50.1/24
  tenant: Tenant_B
  tags:
  - wan
- name: Vlan350
  description: Tenant_C_WAN_Zone_1
  shutdown: false
  vrf: Tenant_C_WAN_Zone
  ip_address_virtual: 10.3.50.1/24
  tenant: Tenant_C
  tags:
  - wan
- name: Vlan453
  description: Tenant_D_WAN_Zone_1
  shutdown: false
  vrf: TENANT_D_WAN_ZONE
  ipv6_enable: true
  ipv6_address_virtuals:
  - 10.0.10.1/24
  tenant: Tenant_D
  tags:
  - wan
vlan_internal_order:
  allocation: ascending
  range:
    beginning: 1006
    ending: 1199
vlans:
- id: 150
  name: Tenant_A_WAN_Zone_1
  tenant: Tenant_A
- id: 250
  name: Tenant_B_WAN_Zone_1
  tenant: Tenant_B
- id: 350
  name: Tenant_C_WAN_Zone_1
  tenant: Tenant_C
- id: 453
  name: Tenant_D_WAN_Zone_1
  tenant: Tenant_D
vrfs:
- name: MGMT
  ip_routing: false
- name: Tenant_A_WAN_Zone
  ip_routing: true
  tenant: Tenant_A
- name: Tenant_B_OP_Zone
  ip_routing: true
  tenant: Tenant_B
- name: Tenant_B_WAN_Zone
  ip_routing: true
  tenant: Tenant_B
- name: Tenant_C_WAN_Zone
  ip_routing: true
  tenant: Tenant_C
- name: TENANT_D_WAN_ZONE
  ip_routing: true
  ipv6_routing: true
  tenant: Tenant_D
vxlan_interface:
  vxlan1:
    description: DC1-BL2B_VTEP
    vxlan:
      source_interface: Loopback1
      udp_port: 4789
      vlans:
      - id: 150
        vni: 10150
      - id: 250
        vni: 20250
      - id: 350
        vni: 30350
      - id: 453
        vni: 40453
      vrfs:
      - name: Tenant_A_WAN_Zone
        vni: 14
      - name: Tenant_B_OP_Zone
        vni: 20
      - name: Tenant_B_WAN_Zone
        vni: 21
      - name: Tenant_C_WAN_Zone
        vni: 31
      - name: TENANT_D_WAN_ZONE
<<<<<<< HEAD
        vni: 42
metadata:
  platform: 7280R3
  fabric_name: EOS_DESIGNS_UNIT_TESTS
=======
        vni: 42
>>>>>>> 6ac93b3e
<|MERGE_RESOLUTION|>--- conflicted
+++ resolved
@@ -111,6 +111,7 @@
   gateway: 192.168.200.5
 metadata:
   platform: 7280R3
+  fabric_name: EOS_DESIGNS_UNIT_TESTS
 ntp:
   local_interface:
     name: Management1
@@ -557,11 +558,4 @@
       - name: Tenant_C_WAN_Zone
         vni: 31
       - name: TENANT_D_WAN_ZONE
-<<<<<<< HEAD
-        vni: 42
-metadata:
-  platform: 7280R3
-  fabric_name: EOS_DESIGNS_UNIT_TESTS
-=======
-        vni: 42
->>>>>>> 6ac93b3e
+        vni: 42