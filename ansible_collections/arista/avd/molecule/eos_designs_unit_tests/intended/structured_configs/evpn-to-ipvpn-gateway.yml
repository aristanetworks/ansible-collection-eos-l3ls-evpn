hostname: evpn-to-ipvpn-gateway
is_deployed: true
router_bgp:
  as: '65100.100'
  router_id: 10.10.0.1
  bgp:
    default:
      ipv4_unicast: false
    bestpath:
      d_path: true
  maximum_paths:
    paths: 4
    ecmp: 4
  redistribute_routes:
  - source_protocol: connected
    route_map: RM-CONN-2-BGP
  updates:
    wait_install: true
  peer_groups:
  - name: IPv4-UNDERLAY-PEERS
    type: ipv4
    maximum_routes: 12000
    send_community: all
  - name: EVPN-OVERLAY-PEERS
    type: evpn
    update_source: Loopback0
    bfd: true
    send_community: all
    maximum_routes: 0
    ebgp_multihop: 3
  - name: IPVPN-GATEWAY-PEERS
    type: mpls
    update_source: Loopback0
    bfd: true
    send_community: all
    maximum_routes: 111
    local_as: '65555.100'
  address_family_ipv4:
    peer_groups:
    - name: IPv4-UNDERLAY-PEERS
      activate: true
    - name: EVPN-OVERLAY-PEERS
      activate: false
    - name: IPVPN-GATEWAY-PEERS
      activate: false
<<<<<<< HEAD
  redistribute:
    connected:
      enabled: true
      route_map: RM-CONN-2-BGP
=======
>>>>>>> ec81f6cc
  address_family_evpn:
    peer_groups:
    - name: EVPN-OVERLAY-PEERS
      activate: true
    domain_identifier: '65100:10'
  address_family_vpn_ipv4:
    neighbor_default_encapsulation_mpls_next_hop_self:
      source_interface: Loopback0
    peer_groups:
    - name: IPVPN-GATEWAY-PEERS
      activate: true
    domain_identifier: '65555:20'
  neighbors:
  - ip_address: 10.90.90.90
    peer_group: IPVPN-GATEWAY-PEERS
    peer: SOME-EBGP-PEER
    description: SOME-EBGP-PEER
    remote_as: '65099.900'
    ebgp_multihop: 15
  - ip_address: 10.80.80.80
    peer_group: IPVPN-GATEWAY-PEERS
    peer: SOME-IBGP-PEER
    description: SOME-IBGP-PEER
    remote_as: '65555.100'
  vrfs:
  - name: testvrf
    rd: 10.10.0.1:1
    route_targets:
      import:
      - address_family: evpn
        route_targets:
        - '1:1'
      export:
      - address_family: evpn
        route_targets:
        - '1:1'
    router_id: 10.10.0.1
    redistribute:
      connected:
        enabled: true
  vlans:
  - id: 10
    tenant: mytenant
    rd: 10.10.0.1:10010
    route_targets:
      both:
      - 10010:10010
    redistribute_routes:
    - learned
service_routing_protocols_model: multi-agent
ip_routing: true
vlan_internal_order:
  allocation: ascending
  range:
    beginning: 1006
    ending: 1199
aaa_root:
  disabled: true
config_end: true
enable_password:
  disabled: true
transceiver_qsfp_default_mode_4x10: true
vrfs:
- name: MGMT
  ip_routing: false
- name: testvrf
  tenant: mytenant
  ip_routing: true
management_api_http:
  enable_vrfs:
  - name: MGMT
  enable_https: true
loopback_interfaces:
- name: Loopback0
  description: ROUTER_ID
  shutdown: false
  ip_address: 10.10.0.1/32
- name: Loopback1
  description: VXLAN_TUNNEL_SOURCE
  shutdown: false
  ip_address: 10.11.0.1/32
prefix_lists:
- name: PL-LOOPBACKS-EVPN-OVERLAY
  sequence_numbers:
  - sequence: 10
    action: permit 10.10.0.0/24 eq 32
  - sequence: 20
    action: permit 10.11.0.0/24 eq 32
route_maps:
- name: RM-CONN-2-BGP
  sequence_numbers:
  - sequence: 10
    type: permit
    match:
    - ip address prefix-list PL-LOOPBACKS-EVPN-OVERLAY
router_bfd:
  multihop:
    interval: 300
    min_rx: 300
    multiplier: 3
vlans:
- id: 10
  name: TEST_SVI_VLAN_10
  tenant: mytenant
ip_igmp_snooping:
  globally_enabled: true
ip_virtual_router_mac_address: 00:1c:73:00:00:01
vlan_interfaces:
- name: Vlan10
  tenant: mytenant
  description: TEST_SVI_VLAN_10
  shutdown: true
  ip_address_virtual: 10.10.10.10/24
  vrf: testvrf
vxlan_interface:
  vxlan1:
    description: evpn-to-ipvpn-gateway_VTEP
    vxlan:
      udp_port: 4789
      source_interface: Loopback1
      vlans:
      - id: 10
        vni: 10010
      vrfs:
      - name: testvrf
        vni: 1<|MERGE_RESOLUTION|>--- conflicted
+++ resolved
@@ -43,13 +43,6 @@
       activate: false
     - name: IPVPN-GATEWAY-PEERS
       activate: false
-<<<<<<< HEAD
-  redistribute:
-    connected:
-      enabled: true
-      route_map: RM-CONN-2-BGP
-=======
->>>>>>> ec81f6cc
   address_family_evpn:
     peer_groups:
     - name: EVPN-OVERLAY-PEERS
