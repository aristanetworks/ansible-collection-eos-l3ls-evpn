!
no enable password
no aaa root
!
management api http-commands
   protocol https
   no shutdown
   !
   vrf MGMT
      no shutdown
!
vlan internal order ascending range 1006 1199
!
transceiver qsfp default-mode 4x10G
!
service routing protocols model multi-agent
!
hostname trunk-group-tests-l3leaf2a
!
no spanning-tree vlan-id 4093-4094
!
vlan 200
   name svi200_with_trunk_groups
   trunk group MLAG
   trunk group TG_200
   trunk group TG_NOT_MATCHING_ANY_SERVERS
   trunk group trunk-group-tests-l2leaf4
!
vlan 210
   name l2vlan210_with_trunk_groups
   trunk group MLAG
   trunk group TG_200
   trunk group TG_NOT_MATCHING_ANY_SERVERS
   trunk group trunk-group-tests-l2leaf4
!
vlan 3199
   name MLAG_L3_VRF_TG_200
   trunk group MLAG
!
vlan 4093
   name MLAG_L3
   trunk group MLAG
!
vlan 4094
   name MLAG
   trunk group MLAG
!
vrf instance MGMT
!
vrf instance TG_200
!
interface Port-Channel1
   description TRUNK-GROUP-TESTS-L2LEAF4_Po1
   no shutdown
   switchport mode trunk
   switchport trunk group trunk-group-tests-l2leaf4
   switchport
   mlag 1
!
interface Port-Channel3
   description MLAG_trunk-group-tests-l3leaf2b_Port-Channel3
   no shutdown
   switchport mode trunk
   switchport trunk group MLAG
   switchport
!
interface Ethernet1
   description TRUNK-GROUP-TESTS-L2LEAF4_Ethernet1
   no shutdown
   channel-group 1 mode active
!
interface Ethernet3
   description MLAG_trunk-group-tests-l3leaf2b_Ethernet3
   no shutdown
   channel-group 3 mode active
!
interface Ethernet4
   description MLAG_trunk-group-tests-l3leaf2b_Ethernet4
   no shutdown
   channel-group 3 mode active
!
interface Loopback0
   description ROUTER_ID
   no shutdown
   ip address 192.168.250.11/32
!
interface Loopback1
   description VXLAN_TUNNEL_SOURCE
   no shutdown
   ip address 192.168.249.11/32
!
interface Vlan200
   description svi200_with_trunk_groups
   no shutdown
   vrf TG_200
   ip address virtual 10.2.0.1/24
!
interface Vlan3199
   description MLAG_L3_VRF_TG_200
   no shutdown
   mtu 9214
   vrf TG_200
   ip address 10.255.247.4/31
!
interface Vlan4093
   description MLAG_L3
   no shutdown
   mtu 9214
   ip address 10.255.247.4/31
!
interface Vlan4094
   description MLAG
   no shutdown
   mtu 9214
   no autostate
   ip address 10.255.248.4/31
!
interface Vxlan1
   description trunk-group-tests-l3leaf2a_VTEP
   vxlan source-interface Loopback1
   vxlan virtual-router encapsulation mac-address mlag-system-id
   vxlan udp-port 4789
   vxlan vlan 200 vni 10200
   vxlan vlan 210 vni 10210
   vxlan vrf TG_200 vni 200
!
ip virtual-router mac-address 00:dc:00:00:00:0a
!
ip routing
no ip routing vrf MGMT
ip routing vrf TG_200
!
ip prefix-list PL-LOOPBACKS-EVPN-OVERLAY
   seq 10 permit 192.168.250.0/24 eq 32
   seq 20 permit 192.168.249.0/24 eq 32
!
ip prefix-list PL-MLAG-PEER-VRFS
   seq 10 permit 10.255.247.4/31
!
mlag configuration
   domain-id TRUNK_GROUP_TESTS_L3LEAF2
   local-interface Vlan4094
   peer-address 10.255.248.5
   peer-link Port-Channel3
   reload-delay mlag 300
   reload-delay non-mlag 330
!
ip route vrf MGMT 0.0.0.0/0 1.1.1.1
!
route-map RM-CONN-2-BGP permit 10
   match ip address prefix-list PL-LOOPBACKS-EVPN-OVERLAY
!
route-map RM-CONN-2-BGP-VRFS deny 10
   match ip address prefix-list PL-MLAG-PEER-VRFS
!
route-map RM-CONN-2-BGP-VRFS permit 20
!
route-map RM-MLAG-PEER-IN permit 10
   description Make routes learned over MLAG Peer-link less preferred on spines to ensure optimal routing
   set origin incomplete
!
router bfd
   multihop interval 300 min-rx 300 multiplier 3
!
router bgp 65002
   router-id 192.168.250.11
   maximum-paths 4 ecmp 4
   update wait-install
   no bgp default ipv4-unicast
   neighbor EVPN-OVERLAY-PEERS peer group
   neighbor EVPN-OVERLAY-PEERS update-source Loopback0
   neighbor EVPN-OVERLAY-PEERS bfd
   neighbor EVPN-OVERLAY-PEERS ebgp-multihop 3
   neighbor EVPN-OVERLAY-PEERS send-community
   neighbor EVPN-OVERLAY-PEERS maximum-routes 0
   neighbor IPv4-UNDERLAY-PEERS peer group
   neighbor IPv4-UNDERLAY-PEERS send-community
   neighbor IPv4-UNDERLAY-PEERS maximum-routes 12000
   neighbor MLAG-IPv4-UNDERLAY-PEER peer group
   neighbor MLAG-IPv4-UNDERLAY-PEER remote-as 65002
   neighbor MLAG-IPv4-UNDERLAY-PEER next-hop-self
   neighbor MLAG-IPv4-UNDERLAY-PEER description trunk-group-tests-l3leaf2b
   neighbor MLAG-IPv4-UNDERLAY-PEER send-community
   neighbor MLAG-IPv4-UNDERLAY-PEER maximum-routes 12000
   neighbor MLAG-IPv4-UNDERLAY-PEER route-map RM-MLAG-PEER-IN in
   neighbor 10.255.247.5 peer group MLAG-IPv4-UNDERLAY-PEER
   neighbor 10.255.247.5 description trunk-group-tests-l3leaf2b_Vlan4093
   redistribute connected route-map RM-CONN-2-BGP
   !
   vlan 200
      rd 192.168.250.11:10200
      route-target both 10200:10200
      redistribute learned
   !
   vlan 210
      rd 192.168.250.11:10210
      route-target both 10210:10210
      redistribute learned
   !
   address-family evpn
      neighbor EVPN-OVERLAY-PEERS activate
   !
   address-family ipv4
      no neighbor EVPN-OVERLAY-PEERS activate
      neighbor IPv4-UNDERLAY-PEERS activate
      neighbor MLAG-IPv4-UNDERLAY-PEER activate
   !
   vrf TG_200
      rd 192.168.250.11:200
      route-target import evpn 200:200
      route-target export evpn 200:200
      router-id 192.168.250.11
      update wait-install
      neighbor 10.255.247.5 peer group MLAG-IPv4-UNDERLAY-PEER
<<<<<<< HEAD
      neighbor 10.255.247.5 description trunk-group-tests-l3leaf2b
      redistribute connected route-map RM-CONN-2-BGP-VRFS
=======
      neighbor 10.255.247.5 description trunk-group-tests-l3leaf2b_Vlan3199
      redistribute connected
>>>>>>> 9b3695e5
!
end<|MERGE_RESOLUTION|>--- conflicted
+++ resolved
@@ -212,12 +212,7 @@
       router-id 192.168.250.11
       update wait-install
       neighbor 10.255.247.5 peer group MLAG-IPv4-UNDERLAY-PEER
-<<<<<<< HEAD
-      neighbor 10.255.247.5 description trunk-group-tests-l3leaf2b
+      neighbor 10.255.247.5 description trunk-group-tests-l3leaf2b_Vlan3199
       redistribute connected route-map RM-CONN-2-BGP-VRFS
-=======
-      neighbor 10.255.247.5 description trunk-group-tests-l3leaf2b_Vlan3199
-      redistribute connected
->>>>>>> 9b3695e5
 !
 end