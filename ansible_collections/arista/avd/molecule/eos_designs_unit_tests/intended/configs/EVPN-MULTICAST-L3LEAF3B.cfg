!
no enable password
no aaa root
!
management api http-commands
   protocol https
   no shutdown
   !
   vrf MGMT
      no shutdown
!
vlan internal order ascending range 1006 1199
!
ip igmp snooping vlan 1 querier
ip igmp snooping vlan 1 querier address 1.1.1.1
ip igmp snooping vlan 1 querier version 3
ip igmp snooping vlan 1 fast-leave
ip igmp snooping vlan 2 querier
ip igmp snooping vlan 2 querier address 1.1.1.1
ip igmp snooping vlan 2 querier version 3
ip igmp snooping vlan 3 querier
ip igmp snooping vlan 3 querier address 2.2.2.2
ip igmp snooping vlan 3 querier version 1
ip igmp snooping vlan 8 querier
ip igmp snooping vlan 8 querier address 1.1.1.1
ip igmp snooping vlan 8 querier version 3
ip igmp snooping vlan 9 querier
ip igmp snooping vlan 9 querier address 2.2.2.2
ip igmp snooping vlan 9 querier version 1
ip igmp snooping vlan 110 querier
ip igmp snooping vlan 110 querier address 192.168.255.7
ip igmp snooping vlan 110 fast-leave
ip igmp snooping vlan 111 querier
ip igmp snooping vlan 111 querier address 192.168.255.7
ip igmp snooping vlan 111 fast-leave
ip igmp snooping vlan 136 querier
ip igmp snooping vlan 136 querier address 192.168.255.7
ip igmp snooping vlan 137 querier
ip igmp snooping vlan 137 querier address 192.168.255.7
ip igmp snooping vlan 210 querier
ip igmp snooping vlan 210 querier address 192.168.255.7
ip igmp snooping vlan 210 fast-leave
ip igmp snooping vlan 230 querier
ip igmp snooping vlan 230 querier address 192.168.255.7
ip igmp snooping vlan 252 querier
ip igmp snooping vlan 252 querier address 192.168.255.7
ip igmp snooping vlan 252 fast-leave
ip igmp snooping vlan 257 querier
ip igmp snooping vlan 257 querier address 192.168.255.7
ip igmp snooping vlan 257 fast-leave
ip igmp snooping vlan 4092 querier
ip igmp snooping vlan 4092 querier address 192.168.255.7
ip igmp snooping vlan 4092 fast-leave
!
transceiver qsfp default-mode 4x10G
!
service routing protocols model multi-agent
!
hostname EVPN-MULTICAST-L3LEAF3B
!
<<<<<<< HEAD
=======
sflow vrf sflow_vrf destination 10.10.10.12 1234
sflow run
!
no enable password
no aaa root
!
>>>>>>> f6d38e71
vlan 1
   name MULTICAST_ENABLED_1
!
vlan 2
   name MULTICAST_ENABLED_2
!
vlan 3
   name MULTICAST_ENABLED_3
!
vlan 4
   name MULTICAST_DISABLED_4
!
vlan 5
   name MULTICAST_DISABLED_5
!
vlan 6
   name MULTICAST_DISABLED_6
!
vlan 7
   name MULTICAST_DISABLED_7
!
vlan 8
   name MULTICAST_ENABLED_8
!
vlan 9
   name MULTICAST_ENABLED_9
!
vlan 110
   name MULTICAST_ENABLED_110
!
vlan 111
   name MULTICAST_ENABLED_111
!
vlan 130
   name L3_MULTICAST_ENABLED_130
!
vlan 131
   name L3_MULTICAST_ENABLED_131
!
vlan 136
   name L3_L2_MULTICAST_ENABLED_136
!
vlan 137
   name L3_L2_MULTICAST_ENABLED_137
!
vlan 140
   name L3_MULTICAST_ENABLED_140
!
vlan 141
   name L3_MULTICAST_DISABLED_141
!
vlan 150
   name L3_MULTICAST_ENABLED_150
!
vlan 210
   name MULTICAST_ENABLED_210
!
vlan 211
   name MULTICAST_DISABLED_211
!
vlan 230
   name L3_MULTICAST_ENABLED_230
!
vlan 231
   name L3_MULTICAST_DISABLED_231
!
vlan 240
   name L3_MULTICAST_DISABLED_240
!
vlan 241
   name L3_MULTICAST_DISABLED_241
!
vlan 250
   name L3_MULTICAST_ENABLED_250
!
vlan 251
   name MULTICAST_DISABLED_251
!
vlan 252
   name MULTICAST_ENABLED_252
!
vlan 256
   name MULTICAST_DISABLED_256
!
vlan 257
   name MULTICAST_ENABLED_257
!
vlan 260
   name L3_MULTICAST_ENABLED_260
!
vlan 310
   name MULTICAST_DISABLED_310
!
vlan 311
   name MULTICAST_DISABLED_311
!
vlan 330
   name L3_MULTICAST_DISABLED_330
!
vlan 331
   name L3_MULTICAST_DISABLED_331
!
vlan 550
   name L3_MULTICAST_ENABLED_550
!
vlan 4092
   name MULTICAST_ENABLED_4092
!
vrf instance MGMT
!
vrf instance MULTICAST_DISABLED_5_6
   description MULTICAST_DISABLED_5_6
!
vrf instance MULTICAST_DISABLED_310_311
   description MULTICAST_DISABLED_310_311
!
vrf instance MULTICAST_ENABLED_1_2
   description MULTICAST_ENABLED_1_2
!
vrf instance MULTICAST_ENABLED_3_DISABLED_4
   description MULTICAST_ENABLED_3_DISABLED_4
!
vrf instance MULTICAST_ENABLED_110_111
   description MULTICAST_ENABLED_110_111
!
vrf instance MULTICAST_ENABLED_210_DISABLED_211
   description MULTICAST_ENABLED_210_DISABLED_211
!
vrf instance TEN_C_L3_MULTICAST_DISABLED_330_331
   description L3_MULTICAST_DISABLED_330_331
!
vrf instance TEN_C_L3_MULTICAST_ENABLED_130_131
   description L3_MULTICAST_ENABLED_130_131
!
vrf instance TEN_C_L3_MULTICAST_ENABLED_230_DISABLED_231
   description L3_MULTICAST_ENABLED_230_DISABLED_231
!
vrf instance TEN_D_L3_MULTICAST_DISABLED_240_241
   description L3_MULTICAST_DISABLED_240_241
!
vrf instance TEN_D_L3_MULTICAST_ENABLED_140_DISABLED_141
   description L3_MULTICAST_ENABLED_140_DISABLED_141
!
vrf instance TEN_E_L3_MULTICAST_ENABLED_PEG_OVERRIDE
   description L3_MULTICAST_ENABLED_PEG_OVERRIDE
!
vrf instance TEN_E_L3_MULTICAST_EVPN_PEG_RP_NODES
   description L3_MULTICAST_TRANSIT
!
vrf instance TEN_E_L3_MULTICAST_TRANSIT
   description L3_MULTICAST_TRANSIT
!
vrf instance TEN_E_PEG_L3_MULTICAST_ENABLED
   description PEG_L3_MULTICAST_ENABLED in Tenant E
!
interface Ethernet1
   description P2P_LINK_TO_EVPN-MULTICAST-SPINE1_Ethernet5
   no shutdown
   mtu 9214
   no switchport
   ip address 172.31.255.9/31
   pim ipv4 sparse-mode
!
interface Ethernet7
   no shutdown
   no switchport
!
interface Ethernet7.10
   no shutdown
   encapsulation dot1q vlan 10
   vrf TEN_E_PEG_L3_MULTICAST_ENABLED
   ip address 10.1.51.6/31
   sflow enable
!
interface Ethernet8
   no shutdown
   no switchport
   vrf TEN_E_PEG_L3_MULTICAST_ENABLED
   ip address 10.1.51.6/31
   pim ipv4 sparse-mode
   sflow enable
!
interface Ethernet9
   no shutdown
   no switchport
   vrf TEN_E_L3_MULTICAST_TRANSIT
   ip address 10.2.52.2/31
   pim ipv4 sparse-mode
   sflow enable
!
interface Loopback0
   description ROUTER_ID
   no shutdown
   ip address 192.168.255.7/32
!
interface Loopback1
   description VXLAN_TUNNEL_SOURCE
   no shutdown
   ip address 192.168.254.7/32
!
interface Loopback31
   description TEN_C_L3_MULTICAST_ENABLED_130_131_VTEP_DIAGNOSTICS
   no shutdown
   vrf TEN_C_L3_MULTICAST_ENABLED_130_131
   ip address 10.255.1.7/32
!
interface Loopback32
   description TEN_C_L3_MULTICAST_ENABLED_230_DISABLED_231_VTEP_DIAGNOSTICS
   no shutdown
   vrf TEN_C_L3_MULTICAST_ENABLED_230_DISABLED_231
   ip address 10.255.2.7/32
!
interface Loopback33
   description TEN_C_L3_MULTICAST_DISABLED_330_331_VTEP_DIAGNOSTICS
   no shutdown
   vrf TEN_C_L3_MULTICAST_DISABLED_330_331
   ip address 10.255.3.7/32
!
interface Loopback41
   description TEN_D_L3_MULTICAST_ENABLED_140_DISABLED_141_VTEP_DIAGNOSTICS
   no shutdown
   vrf TEN_D_L3_MULTICAST_ENABLED_140_DISABLED_141
   ip address 10.255.41.7/32
!
interface Loopback42
   description TEN_D_L3_MULTICAST_DISABLED_240_241_VTEP_DIAGNOSTICS
   no shutdown
   vrf TEN_D_L3_MULTICAST_DISABLED_240_241
   ip address 10.255.42.7/32
!
interface Loopback51
   description TEN_E_PEG_L3_MULTICAST_ENABLED_VTEP_DIAGNOSTICS
   no shutdown
   vrf TEN_E_PEG_L3_MULTICAST_ENABLED
   ip address 10.255.51.7/32
!
interface Loopback52
   description TEN_E_L3_MULTICAST_TRANSIT_VTEP_DIAGNOSTICS
   no shutdown
   vrf TEN_E_L3_MULTICAST_TRANSIT
   ip address 10.255.52.7/32
!
interface Loopback55
   description TEN_E_L3_MULTICAST_ENABLED_PEG_OVERRIDE_VTEP_DIAGNOSTICS
   no shutdown
   vrf TEN_E_L3_MULTICAST_ENABLED_PEG_OVERRIDE
   ip address 10.255.55.7/32
!
interface Loopback60
   description TEN_E_L3_MULTICAST_EVPN_PEG_RP_NODES_VTEP_DIAGNOSTICS
   no shutdown
   vrf TEN_E_L3_MULTICAST_EVPN_PEG_RP_NODES
   ip address 10.255.60.7/32
!
interface Management1
   description oob_management
   no shutdown
   vrf MGMT
   ip address 192.168.200.109/24
!
interface Vlan1
   description MULTICAST_ENABLED_1
   no shutdown
   vrf MULTICAST_ENABLED_1_2
   ip address virtual 10.0.1.1/24
!
interface Vlan2
   description MULTICAST_ENABLED_2
   no shutdown
   vrf MULTICAST_ENABLED_1_2
   ip address virtual 10.0.2.1/24
!
interface Vlan3
   description MULTICAST_ENABLED_3
   no shutdown
   vrf MULTICAST_ENABLED_3_DISABLED_4
   ip address virtual 10.0.3.1/24
!
interface Vlan4
   description MULTICAST_DISABLED_4
   no shutdown
   vrf MULTICAST_ENABLED_3_DISABLED_4
   ip address virtual 10.0.4.1/24
!
interface Vlan5
   description MULTICAST_DISABLED_5
   no shutdown
   vrf MULTICAST_DISABLED_5_6
   ip address virtual 10.0.5.1/24
!
interface Vlan6
   description MULTICAST_DISABLED_6
   no shutdown
   vrf MULTICAST_DISABLED_5_6
   ip address virtual 10.0.6.1/24
!
interface Vlan110
   description MULTICAST_ENABLED_110
   no shutdown
   vrf MULTICAST_ENABLED_110_111
   ip address virtual 10.1.10.1/24
!
interface Vlan111
   description MULTICAST_ENABLED_111
   no shutdown
   vrf MULTICAST_ENABLED_110_111
   ip address virtual 10.1.11.1/24
!
interface Vlan130
   description L3_MULTICAST_ENABLED_130
   no shutdown
   vrf TEN_C_L3_MULTICAST_ENABLED_130_131
   ip igmp
   pim ipv4 local-interface Loopback31
   ip address virtual 10.1.13.1/24
!
interface Vlan131
   description L3_MULTICAST_ENABLED_131
   no shutdown
   vrf TEN_C_L3_MULTICAST_ENABLED_130_131
   ip address 10.1.14.6/24
   ip igmp
   ip virtual-router address 10.1.14.1
!
interface Vlan136
   description L3_L2_MULTICAST_ENABLED_136
   no shutdown
   vrf TEN_C_L3_MULTICAST_ENABLED_130_131
   ip igmp
   pim ipv4 local-interface Loopback31
!
interface Vlan137
   description L3_L2_MULTICAST_ENABLED_137
   no shutdown
   vrf TEN_C_L3_MULTICAST_ENABLED_130_131
   ip igmp
   pim ipv4 local-interface Loopback31
!
interface Vlan140
   description L3_MULTICAST_ENABLED_140
   no shutdown
   vrf TEN_D_L3_MULTICAST_ENABLED_140_DISABLED_141
   ip igmp
   pim ipv4 local-interface Loopback41
   ip address virtual 10.1.14.1/24
!
interface Vlan141
   description L3_MULTICAST_DISABLED_141
   no shutdown
   vrf TEN_D_L3_MULTICAST_ENABLED_140_DISABLED_141
   ip address virtual 10.1.15.1/24
!
interface Vlan150
   description L3_MULTICAST_ENABLED_150
   no shutdown
   vrf TEN_E_PEG_L3_MULTICAST_ENABLED
   ip igmp
   pim ipv4 local-interface Loopback51
   ip address virtual 10.1.15.1/24
!
interface Vlan210
   description MULTICAST_ENABLED_210
   no shutdown
   vrf MULTICAST_ENABLED_210_DISABLED_211
   ip address virtual 10.2.10.1/24
!
interface Vlan211
   description MULTICAST_DISABLED_211
   no shutdown
   vrf MULTICAST_ENABLED_210_DISABLED_211
   ip address virtual 10.2.11.1/24
!
interface Vlan230
   description L3_MULTICAST_ENABLED_230
   no shutdown
   vrf TEN_C_L3_MULTICAST_ENABLED_230_DISABLED_231
   ip igmp
   pim ipv4 local-interface Loopback32
   ip address virtual 10.2.23.1/24
!
interface Vlan231
   description L3_MULTICAST_DISABLED_231
   no shutdown
   vrf TEN_C_L3_MULTICAST_ENABLED_230_DISABLED_231
   ip address virtual 10.2.24.1/24
!
interface Vlan240
   description L3_MULTICAST_DISABLED_240
   no shutdown
   vrf TEN_D_L3_MULTICAST_DISABLED_240_241
   ip address virtual 10.1.24.1/24
!
interface Vlan241
   description L3_MULTICAST_DISABLED_241
   no shutdown
   vrf TEN_D_L3_MULTICAST_DISABLED_240_241
   ip address virtual 10.1.25.1/24
!
interface Vlan250
   description L3_MULTICAST_ENABLED_250
   no shutdown
   vrf TEN_E_L3_MULTICAST_TRANSIT
   ip igmp
   pim ipv4 local-interface Loopback52
   ip address virtual 10.1.15.1/24
!
interface Vlan260
   description L3_MULTICAST_ENABLED_260
   no shutdown
   vrf TEN_E_L3_MULTICAST_EVPN_PEG_RP_NODES
   ip igmp
   pim ipv4 local-interface Loopback60
   ip address virtual 10.1.26.1/24
!
interface Vlan310
   description MULTICAST_DISABLED_310
   no shutdown
   vrf MULTICAST_DISABLED_310_311
   ip address virtual 10.3.10.1/24
!
interface Vlan311
   description MULTICAST_DISABLED_311
   no shutdown
   vrf MULTICAST_DISABLED_310_311
   ip address virtual 10.3.11.1/24
!
interface Vlan330
   description L3_MULTICAST_DISABLED_330
   no shutdown
   vrf TEN_C_L3_MULTICAST_DISABLED_330_331
   ip address virtual 10.3.33.1/24
!
interface Vlan331
   description L3_MULTICAST_DISABLED_331
   no shutdown
   vrf TEN_C_L3_MULTICAST_DISABLED_330_331
   ip address virtual 10.3.34.1/24
!
interface Vlan550
   description L3_MULTICAST_ENABLED_550
   no shutdown
   vrf TEN_E_L3_MULTICAST_ENABLED_PEG_OVERRIDE
   ip igmp
   pim ipv4 local-interface Loopback55
   ip address virtual 10.1.56.1/24
!
interface Vxlan1
   description EVPN-MULTICAST-L3LEAF3B_VTEP
   vxlan source-interface Loopback1
   vxlan udp-port 4789
   vxlan vlan 1 vni 10001
   vxlan vlan 2 vni 10002
   vxlan vlan 3 vni 10003
   vxlan vlan 4 vni 10004
   vxlan vlan 5 vni 10005
   vxlan vlan 6 vni 10006
   vxlan vlan 7 vni 10007
   vxlan vlan 8 vni 10008
   vxlan vlan 9 vni 10009
   vxlan vlan 110 vni 10110
   vxlan vlan 111 vni 10111
   vxlan vlan 130 vni 10130
   vxlan vlan 131 vni 10131
   vxlan vlan 136 vni 10136
   vxlan vlan 137 vni 10137
   vxlan vlan 140 vni 10140
   vxlan vlan 141 vni 10141
   vxlan vlan 150 vni 10150
   vxlan vlan 210 vni 10210
   vxlan vlan 211 vni 10211
   vxlan vlan 230 vni 10230
   vxlan vlan 231 vni 10231
   vxlan vlan 240 vni 10240
   vxlan vlan 241 vni 10241
   vxlan vlan 250 vni 10250
   vxlan vlan 251 vni 10251
   vxlan vlan 252 vni 10252
   vxlan vlan 256 vni 10256
   vxlan vlan 257 vni 10257
   vxlan vlan 260 vni 10260
   vxlan vlan 310 vni 10310
   vxlan vlan 311 vni 10311
   vxlan vlan 330 vni 10330
   vxlan vlan 331 vni 10331
   vxlan vlan 550 vni 10550
   vxlan vlan 4092 vni 14092
   vxlan vrf MULTICAST_DISABLED_5_6 vni 23
   vxlan vrf MULTICAST_DISABLED_310_311 vni 13
   vxlan vrf MULTICAST_ENABLED_1_2 vni 21
   vxlan vrf MULTICAST_ENABLED_3_DISABLED_4 vni 22
   vxlan vrf MULTICAST_ENABLED_110_111 vni 11
   vxlan vrf MULTICAST_ENABLED_210_DISABLED_211 vni 12
   vxlan vrf TEN_C_L3_MULTICAST_DISABLED_330_331 vni 33
   vxlan vrf TEN_C_L3_MULTICAST_ENABLED_130_131 vni 31
   vxlan vrf TEN_C_L3_MULTICAST_ENABLED_230_DISABLED_231 vni 32
   vxlan vrf TEN_D_L3_MULTICAST_DISABLED_240_241 vni 42
   vxlan vrf TEN_D_L3_MULTICAST_ENABLED_140_DISABLED_141 vni 41
   vxlan vrf TEN_E_L3_MULTICAST_ENABLED_PEG_OVERRIDE vni 55
   vxlan vrf TEN_E_L3_MULTICAST_EVPN_PEG_RP_NODES vni 60
   vxlan vrf TEN_E_L3_MULTICAST_TRANSIT vni 52
   vxlan vrf TEN_E_PEG_L3_MULTICAST_ENABLED vni 51
   vxlan vlan 1 multicast group 232.0.16.1
   vxlan vlan 2 multicast group 232.0.16.2
   vxlan vlan 3 multicast group 232.0.16.3
   vxlan vlan 8 multicast group 232.0.16.8
   vxlan vlan 9 multicast group 232.0.16.9
   vxlan vlan 110 multicast group 232.0.0.109
   vxlan vlan 111 multicast group 232.0.0.110
   vxlan vlan 136 multicast group 236.0.0.135
   vxlan vlan 137 multicast group 236.0.0.136
   vxlan vlan 210 multicast group 232.0.0.209
   vxlan vlan 252 multicast group 232.0.0.251
   vxlan vlan 257 multicast group 232.0.1.0
   vxlan vlan 4092 multicast group 232.0.15.251
   vxlan vrf TEN_C_L3_MULTICAST_ENABLED_130_131 multicast group 232.0.32.31
   vxlan vrf TEN_C_L3_MULTICAST_ENABLED_230_DISABLED_231 multicast group 232.0.32.32
   vxlan vrf TEN_D_L3_MULTICAST_ENABLED_140_DISABLED_141 multicast group 232.0.64.40
   vxlan vrf TEN_E_L3_MULTICAST_ENABLED_PEG_OVERRIDE multicast group 232.0.96.54
   vxlan vrf TEN_E_L3_MULTICAST_EVPN_PEG_RP_NODES multicast group 232.0.96.59
   vxlan vrf TEN_E_L3_MULTICAST_TRANSIT multicast group 232.0.96.51
   vxlan vrf TEN_E_PEG_L3_MULTICAST_ENABLED multicast group 232.0.96.50
!
ip virtual-router mac-address 00:dc:00:00:00:0a
!
ip address virtual source-nat vrf TEN_C_L3_MULTICAST_DISABLED_330_331 address 10.255.3.7
ip address virtual source-nat vrf TEN_C_L3_MULTICAST_ENABLED_130_131 address 10.255.1.7
ip address virtual source-nat vrf TEN_C_L3_MULTICAST_ENABLED_230_DISABLED_231 address 10.255.2.7
ip address virtual source-nat vrf TEN_D_L3_MULTICAST_DISABLED_240_241 address 10.255.42.7
ip address virtual source-nat vrf TEN_D_L3_MULTICAST_ENABLED_140_DISABLED_141 address 10.255.41.7
ip address virtual source-nat vrf TEN_E_L3_MULTICAST_ENABLED_PEG_OVERRIDE address 10.255.55.7
ip address virtual source-nat vrf TEN_E_L3_MULTICAST_EVPN_PEG_RP_NODES address 10.255.60.7
ip address virtual source-nat vrf TEN_E_L3_MULTICAST_TRANSIT address 10.255.52.7
ip address virtual source-nat vrf TEN_E_PEG_L3_MULTICAST_ENABLED address 10.255.51.7
!
ip access-list standard RPS_ACL_VRF_Tenant_E_2
   10 permit 232.0.136.0/21
!
ip routing
no ip routing vrf MGMT
ip routing vrf MULTICAST_DISABLED_5_6
ip routing vrf MULTICAST_DISABLED_310_311
ip routing vrf MULTICAST_ENABLED_1_2
ip routing vrf MULTICAST_ENABLED_3_DISABLED_4
ip routing vrf MULTICAST_ENABLED_110_111
ip routing vrf MULTICAST_ENABLED_210_DISABLED_211
ip routing vrf TEN_C_L3_MULTICAST_DISABLED_330_331
ip routing vrf TEN_C_L3_MULTICAST_ENABLED_130_131
ip routing vrf TEN_C_L3_MULTICAST_ENABLED_230_DISABLED_231
ip routing vrf TEN_D_L3_MULTICAST_DISABLED_240_241
ip routing vrf TEN_D_L3_MULTICAST_ENABLED_140_DISABLED_141
ip routing vrf TEN_E_L3_MULTICAST_ENABLED_PEG_OVERRIDE
ip routing vrf TEN_E_L3_MULTICAST_EVPN_PEG_RP_NODES
ip routing vrf TEN_E_L3_MULTICAST_TRANSIT
ip routing vrf TEN_E_PEG_L3_MULTICAST_ENABLED
!
ip prefix-list PL-LOOPBACKS-EVPN-OVERLAY
   seq 10 permit 192.168.255.0/24 eq 32
   seq 20 permit 192.168.254.0/24 eq 32
!
ip route vrf MGMT 0.0.0.0/0 192.168.200.1
!
route-map RM-CONN-2-BGP permit 10
   match ip address prefix-list PL-LOOPBACKS-EVPN-OVERLAY
!
router bfd
   multihop interval 300 min-rx 300 multiplier 3
!
router bgp 65105
   router-id 192.168.255.7
   maximum-paths 4 ecmp 4
   update wait-install
   no bgp default ipv4-unicast
   neighbor EVPN-OVERLAY-PEERS peer group
   neighbor EVPN-OVERLAY-PEERS update-source Loopback0
   neighbor EVPN-OVERLAY-PEERS bfd
   neighbor EVPN-OVERLAY-PEERS ebgp-multihop 3
   neighbor EVPN-OVERLAY-PEERS send-community
   neighbor EVPN-OVERLAY-PEERS maximum-routes 0
   neighbor IPv4-UNDERLAY-PEERS peer group
   neighbor IPv4-UNDERLAY-PEERS send-community
   neighbor IPv4-UNDERLAY-PEERS maximum-routes 12000
   neighbor 172.31.255.8 peer group IPv4-UNDERLAY-PEERS
   neighbor 172.31.255.8 remote-as 65001
   neighbor 172.31.255.8 description EVPN-MULTICAST-SPINE1_Ethernet5
   neighbor 192.168.255.1 peer group EVPN-OVERLAY-PEERS
   neighbor 192.168.255.1 remote-as 65001
   neighbor 192.168.255.1 description EVPN-MULTICAST-SPINE1
   redistribute connected route-map RM-CONN-2-BGP
   !
   vlan 1
      rd 192.168.255.7:10001
      route-target both 10001:10001
      redistribute igmp
      redistribute learned
   !
   vlan 110
      rd 192.168.255.7:10110
      route-target both 10110:10110
      redistribute igmp
      redistribute learned
   !
   vlan 111
      rd 192.168.255.7:10111
      route-target both 10111:10111
      redistribute igmp
      redistribute learned
   !
   vlan 130
      rd 192.168.255.7:10130
      route-target both 10130:10130
      redistribute learned
   !
   vlan 131
      rd 192.168.255.7:10131
      route-target both 10131:10131
      redistribute learned
   !
   vlan 136
      rd 192.168.255.7:10136
      route-target both 10136:10136
      redistribute igmp
      redistribute learned
   !
   vlan 137
      rd 192.168.255.7:10137
      route-target both 10137:10137
      redistribute learned
   !
   vlan 140
      rd 192.168.255.7:10140
      route-target both 10140:10140
      redistribute learned
   !
   vlan 141
      rd 192.168.255.7:10141
      route-target both 10141:10141
      redistribute learned
   !
   vlan 150
      rd 192.168.255.7:10150
      route-target both 10150:10150
      redistribute learned
   !
   vlan 2
      rd 192.168.255.7:10002
      route-target both 10002:10002
      redistribute igmp
      redistribute learned
   !
   vlan 210
      rd 192.168.255.7:10210
      route-target both 10210:10210
      redistribute igmp
      redistribute learned
   !
   vlan 211
      rd 192.168.255.7:10211
      route-target both 10211:10211
      redistribute learned
   !
   vlan 230
      rd 192.168.255.7:10230
      route-target both 10230:10230
      redistribute learned
   !
   vlan 231
      rd 192.168.255.7:10231
      route-target both 10231:10231
      redistribute learned
   !
   vlan 240
      rd 192.168.255.7:10240
      route-target both 10240:10240
      redistribute learned
   !
   vlan 241
      rd 192.168.255.7:10241
      route-target both 10241:10241
      redistribute learned
   !
   vlan 250
      rd 192.168.255.7:10250
      route-target both 10250:10250
      redistribute learned
   !
   vlan 251
      rd 192.168.255.7:10251
      route-target both 10251:10251
      redistribute learned
   !
   vlan 252
      rd 192.168.255.7:10252
      route-target both 10252:10252
      redistribute igmp
      redistribute learned
   !
   vlan 256
      rd 192.168.255.7:10256
      route-target both 10256:10256
      redistribute learned
   !
   vlan 257
      rd 192.168.255.7:10257
      route-target both 10257:10257
      redistribute igmp
      redistribute learned
   !
   vlan 260
      rd 192.168.255.7:10260
      route-target both 10260:10260
      redistribute learned
   !
   vlan 3
      rd 192.168.255.7:10003
      route-target both 10003:10003
      redistribute igmp
      redistribute learned
   !
   vlan 310
      rd 192.168.255.7:10310
      route-target both 10310:10310
      redistribute learned
   !
   vlan 311
      rd 192.168.255.7:10311
      route-target both 10311:10311
      redistribute learned
   !
   vlan 330
      rd 192.168.255.7:10330
      route-target both 10330:10330
      redistribute learned
   !
   vlan 331
      rd 192.168.255.7:10331
      route-target both 10331:10331
      redistribute learned
   !
   vlan 4
      rd 192.168.255.7:10004
      route-target both 10004:10004
      redistribute learned
   !
   vlan 4092
      rd 192.168.255.7:14092
      route-target both 14092:14092
      redistribute igmp
      redistribute learned
   !
   vlan 5
      rd 192.168.255.7:10005
      route-target both 10005:10005
      redistribute learned
   !
   vlan 550
      rd 192.168.255.7:10550
      route-target both 10550:10550
      redistribute learned
   !
   vlan 6
      rd 192.168.255.7:10006
      route-target both 10006:10006
      redistribute learned
   !
   vlan 7
      rd 192.168.255.7:10007
      route-target both 10007:10007
      redistribute learned
   !
   vlan 8
      rd 192.168.255.7:10008
      route-target both 10008:10008
      redistribute igmp
      redistribute learned
   !
   vlan 9
      rd 192.168.255.7:10009
      route-target both 10009:10009
      redistribute igmp
      redistribute learned
   !
   address-family evpn
      neighbor EVPN-OVERLAY-PEERS activate
   !
   address-family ipv4
      no neighbor EVPN-OVERLAY-PEERS activate
      neighbor IPv4-UNDERLAY-PEERS activate
   !
   vrf MULTICAST_DISABLED_5_6
      rd 192.168.255.7:23
      route-target import evpn 23:23
      route-target export evpn 23:23
      router-id 192.168.255.7
      redistribute connected
   !
   vrf MULTICAST_DISABLED_310_311
      rd 192.168.255.7:13
      route-target import evpn 13:13
      route-target export evpn 13:13
      router-id 192.168.255.7
      redistribute connected
   !
   vrf MULTICAST_ENABLED_1_2
      rd 192.168.255.7:21
      route-target import evpn 21:21
      route-target export evpn 21:21
      router-id 192.168.255.7
      redistribute connected
   !
   vrf MULTICAST_ENABLED_3_DISABLED_4
      rd 192.168.255.7:22
      route-target import evpn 22:22
      route-target export evpn 22:22
      router-id 192.168.255.7
      redistribute connected
   !
   vrf MULTICAST_ENABLED_110_111
      rd 192.168.255.7:11
      route-target import evpn 11:11
      route-target export evpn 11:11
      router-id 192.168.255.7
      redistribute connected
   !
   vrf MULTICAST_ENABLED_210_DISABLED_211
      rd 192.168.255.7:12
      route-target import evpn 12:12
      route-target export evpn 12:12
      router-id 192.168.255.7
      redistribute connected
   !
   vrf TEN_C_L3_MULTICAST_DISABLED_330_331
      rd 192.168.255.7:33
      route-target import evpn 33:33
      route-target export evpn 33:33
      router-id 192.168.255.7
      redistribute connected
   !
   vrf TEN_C_L3_MULTICAST_ENABLED_130_131
      rd 192.168.255.7:31
      evpn multicast
      route-target import evpn 31:31
      route-target export evpn 31:31
      router-id 192.168.255.7
      redistribute connected
   !
   vrf TEN_C_L3_MULTICAST_ENABLED_230_DISABLED_231
      rd 192.168.255.7:32
      evpn multicast
      route-target import evpn 32:32
      route-target export evpn 32:32
      router-id 192.168.255.7
      redistribute connected
   !
   vrf TEN_D_L3_MULTICAST_DISABLED_240_241
      rd 192.168.255.7:42
      route-target import evpn 42:42
      route-target export evpn 42:42
      router-id 192.168.255.7
      redistribute connected
   !
   vrf TEN_D_L3_MULTICAST_ENABLED_140_DISABLED_141
      rd 192.168.255.7:41
      evpn multicast
      route-target import evpn 41:41
      route-target export evpn 41:41
      router-id 192.168.255.7
      redistribute connected
   !
   vrf TEN_E_L3_MULTICAST_ENABLED_PEG_OVERRIDE
      rd 192.168.255.7:55
      evpn multicast
      route-target import evpn 55:55
      route-target export evpn 55:55
      router-id 192.168.255.7
      redistribute connected
   !
   vrf TEN_E_L3_MULTICAST_EVPN_PEG_RP_NODES
      rd 192.168.255.7:60
      evpn multicast
         address-family ipv4
            transit
      route-target import evpn 60:60
      route-target export evpn 60:60
      router-id 192.168.255.7
      redistribute connected
   !
   vrf TEN_E_L3_MULTICAST_TRANSIT
      rd 192.168.255.7:52
      evpn multicast
         address-family ipv4
            transit
      route-target import evpn 52:52
      route-target export evpn 52:52
      router-id 192.168.255.7
      redistribute connected
   !
   vrf TEN_E_PEG_L3_MULTICAST_ENABLED
      rd 192.168.255.7:51
      evpn multicast
      route-target import evpn 51:51
      route-target export evpn 51:51
      router-id 192.168.255.7
      redistribute connected
!
router multicast
   ipv4
      routing
      software-forwarding sfe
   !
   vrf TEN_C_L3_MULTICAST_ENABLED_130_131
      ipv4
         routing
   !
   vrf TEN_C_L3_MULTICAST_ENABLED_230_DISABLED_231
      ipv4
         routing
   !
   vrf TEN_D_L3_MULTICAST_ENABLED_140_DISABLED_141
      ipv4
         routing
   !
   vrf TEN_E_L3_MULTICAST_ENABLED_PEG_OVERRIDE
      ipv4
         routing
   !
   vrf TEN_E_L3_MULTICAST_EVPN_PEG_RP_NODES
      ipv4
         routing
   !
   vrf TEN_E_L3_MULTICAST_TRANSIT
      ipv4
         routing
   !
   vrf TEN_E_PEG_L3_MULTICAST_ENABLED
      ipv4
         routing
!
router pim sparse-mode
   !
   vrf TEN_E_L3_MULTICAST_ENABLED_PEG_OVERRIDE
      ipv4
         rp address 10.20.20.20 232.0.0.0/21
         rp address 10.40.40.40
   !
   vrf TEN_E_L3_MULTICAST_EVPN_PEG_RP_NODES
      ipv4
         rp address 10.60.60.60
   !
   vrf TEN_E_L3_MULTICAST_TRANSIT
      ipv4
         rp address 10.60.60.60
   !
   vrf TEN_E_PEG_L3_MULTICAST_ENABLED
      ipv4
         rp address 10.1.50.100 232.0.112.0/21
         rp address 10.1.50.150 access-list RPS_ACL_VRF_Tenant_E_2
         rp address 10.1.51.129 232.0.96.0/21
         rp address 10.1.51.129 232.0.104.0/21
         rp address 10.1.52.129 232.0.96.0/21
         rp address 10.1.52.129 232.0.104.0/21
!
end<|MERGE_RESOLUTION|>--- conflicted
+++ resolved
@@ -58,15 +58,9 @@
 !
 hostname EVPN-MULTICAST-L3LEAF3B
 !
-<<<<<<< HEAD
-=======
 sflow vrf sflow_vrf destination 10.10.10.12 1234
 sflow run
 !
-no enable password
-no aaa root
-!
->>>>>>> f6d38e71
 vlan 1
    name MULTICAST_ENABLED_1
 !
