--- conflicted
+++ resolved
@@ -284,12 +284,7 @@
       router-id 10.0.255.3
       update wait-install
       neighbor 100.64.1.5 peer group MLAG-IPv4-UNDERLAY-PEER
-<<<<<<< HEAD
-      neighbor 100.64.1.5 description inband-mgmt-parent-dualstack2
+      neighbor 100.64.1.5 description inband-mgmt-parent-dualstack2_Vlan3000
       redistribute connected route-map RM-CONN-2-BGP-VRFS
-=======
-      neighbor 100.64.1.5 description inband-mgmt-parent-dualstack2_Vlan3000
-      redistribute connected
->>>>>>> 9b3695e5
 !
 end