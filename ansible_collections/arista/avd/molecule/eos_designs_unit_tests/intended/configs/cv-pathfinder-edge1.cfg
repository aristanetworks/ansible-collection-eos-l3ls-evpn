!
no enable password
no aaa root
!
agent KernelFib environment KERNELFIB_PROGRAM_ALL_ECMP=1
!
flow tracking hardware
   tracker FLOW-TRACKER
      record export on inactive timeout 70000
      record export on interval 300000
      exporter CV-TELEMETRY
         collector 127.0.0.1
         local interface Loopback0
         template interval 3600000
   no shutdown
!
service routing protocols model multi-agent
!
!
ip nat profile NAT-IE-DIRECT
   ip nat source dynamic access-list ACL-NAT-IE-DIRECT overload
!
ip nat profile NAT-IE-ZSCALER
   ip nat source dynamic access-list ACL-NAT-IE-ZSCALER pool PORT-ONLY-POOL
!
hostname cv-pathfinder-edge1
!
router adaptive-virtual-topology
   topology role edge
   region AVD_Land_East id 43
   zone AVD_Land_East-ZONE id 1
   site Site511 id 511
   !
   policy DEFAULT-AVT-POLICY
      !
      match application-profile VIDEO
         avt profile DEFAULT-AVT-POLICY-VIDEO
      !
      match application-profile default
         avt profile DEFAULT-AVT-POLICY-DEFAULT
   !
   policy DEFAULT-AVT-POLICY-WITH-CP
      !
      match application-profile APP-PROFILE-CONTROL-PLANE
         avt profile DEFAULT-AVT-POLICY-CONTROL-PLANE
      !
      match application-profile VIDEO
         avt profile DEFAULT-AVT-POLICY-VIDEO
      !
      match application-profile default
         avt profile DEFAULT-AVT-POLICY-DEFAULT
   !
   policy DEFAULT-POLICY
      !
      match application-profile default
         avt profile DEFAULT-POLICY-DEFAULT
   !
   policy PROD-AVT-POLICY
      !
      match application-profile VOICE
         avt profile PROD-AVT-POLICY-VOICE
      !
      match application-profile VIDEO
         avt profile PROD-AVT-POLICY-VIDEO
      !
      match application-profile default
         avt profile PROD-AVT-POLICY-DEFAULT
   !
   profile DEFAULT-AVT-POLICY-CONTROL-PLANE
      path-selection load-balance LB-DEFAULT-AVT-POLICY-CONTROL-PLANE
   !
   profile DEFAULT-AVT-POLICY-DEFAULT
      path-selection load-balance LB-DEFAULT-AVT-POLICY-DEFAULT
   !
   profile DEFAULT-AVT-POLICY-VIDEO
      internet-exit policy DIRECT-EXIT-POLICY-1
      path-selection load-balance LB-DEFAULT-AVT-POLICY-VIDEO
   !
   profile DEFAULT-POLICY-DEFAULT
      path-selection load-balance LB-DEFAULT-POLICY-DEFAULT
   !
   profile PROD-AVT-POLICY-DEFAULT
      path-selection load-balance LB-PROD-AVT-POLICY-DEFAULT
   !
   profile PROD-AVT-POLICY-VIDEO
      internet-exit policy ZSCALER-EXIT-POLICY-2
      path-selection load-balance LB-PROD-AVT-POLICY-VIDEO
   !
   profile PROD-AVT-POLICY-VOICE
      internet-exit policy ZSCALER-EXIT-POLICY-1
      path-selection load-balance LB-PROD-AVT-POLICY-VOICE
   !
   vrf ATTRACTED-VRF-FROM-UPLINK
      avt policy DEFAULT-POLICY
      avt profile DEFAULT-POLICY-DEFAULT id 1
   !
   vrf default
      avt policy DEFAULT-AVT-POLICY-WITH-CP
      avt profile DEFAULT-AVT-POLICY-DEFAULT id 1
      avt profile DEFAULT-AVT-POLICY-VIDEO id 3
      avt profile DEFAULT-AVT-POLICY-CONTROL-PLANE id 254
   !
   vrf IT
      avt policy DEFAULT-AVT-POLICY
      avt profile DEFAULT-AVT-POLICY-DEFAULT id 1
      avt profile DEFAULT-AVT-POLICY-VIDEO id 3
   !
   vrf PROD
      avt policy PROD-AVT-POLICY
      avt profile PROD-AVT-POLICY-DEFAULT id 1
      avt profile PROD-AVT-POLICY-VOICE id 2
      avt profile PROD-AVT-POLICY-VIDEO id 4
!
router internet-exit
   exit-group DIRECT-EXIT-POLICY-1
      local connection IE-Ethernet3
   !
   exit-group ZSCALER-EXIT-POLICY-1_PRI
      local connection IE-Tunnel100
   !
   exit-group ZSCALER-EXIT-POLICY-1_SEC
      local connection IE-Tunnel101
   !
   exit-group ZSCALER-EXIT-POLICY-1_TER
      local connection IE-Tunnel102
   !
   exit-group ZSCALER-EXIT-POLICY-2_PRI
      local connection IE-Tunnel110
   !
   exit-group ZSCALER-EXIT-POLICY-2_SEC
      local connection IE-Tunnel111
   !
   exit-group ZSCALER-EXIT-POLICY-2_TER
      local connection IE-Tunnel112
   !
   policy DIRECT-EXIT-POLICY-1
      exit-group DIRECT-EXIT-POLICY-1
   !
   policy ZSCALER-EXIT-POLICY-1
      exit-group ZSCALER-EXIT-POLICY-1_PRI
      exit-group ZSCALER-EXIT-POLICY-1_SEC
      exit-group ZSCALER-EXIT-POLICY-1_TER
      exit-group system-default-exit-group
   !
   policy ZSCALER-EXIT-POLICY-2
      exit-group ZSCALER-EXIT-POLICY-2_PRI
      exit-group ZSCALER-EXIT-POLICY-2_SEC
      exit-group ZSCALER-EXIT-POLICY-2_TER
!
router path-selection
   tcp mss ceiling ipv4 ingress
   !
   path-group AWS id 105
      ipsec profile CP-PROFILE
      !
      local interface Ethernet2
      !
      peer dynamic
   !
   path-group INET id 101
      ipsec profile CP-PROFILE
      !
      local interface Ethernet3
         stun server-profile INET-cv-pathfinder-pathfinder1-Ethernet1 INET-cv-pathfinder-pathfinder2-Ethernet1
      !
      local interface Port-Channel1
         stun server-profile INET-cv-pathfinder-pathfinder1-Ethernet1 INET-cv-pathfinder-pathfinder2-Ethernet1
      !
      local interface Port-Channel450
         stun server-profile INET-cv-pathfinder-pathfinder1-Ethernet1 INET-cv-pathfinder-pathfinder2-Ethernet1
      !
      local interface Port-Channel540
         stun server-profile INET-cv-pathfinder-pathfinder1-Ethernet1 INET-cv-pathfinder-pathfinder2-Ethernet1
      !
      peer dynamic
      !
      peer static router-ip 192.168.144.2
         name cv-pathfinder-pathfinder1
         ipv4 address 10.8.8.8
      !
      peer static router-ip 192.168.144.3
         name cv-pathfinder-pathfinder2
         ipv4 address 10.9.9.6
   !
   path-group Satellite id 104
      ipsec profile CP-PROFILE
      keepalive interval auto
      !
      local interface Ethernet1/49.3
      !
      peer dynamic
   !
   load-balance policy LB-DEFAULT-AVT-POLICY-CONTROL-PLANE
      path-group INET
      path-group Satellite priority 2
   !
   load-balance policy LB-DEFAULT-AVT-POLICY-DEFAULT
      path-group INET
   !
   load-balance policy LB-DEFAULT-AVT-POLICY-VIDEO
      path-group INET
   !
   load-balance policy LB-DEFAULT-POLICY-DEFAULT
      path-group AWS
      path-group INET
      path-group Satellite priority 2
   !
   load-balance policy LB-PROD-AVT-POLICY-DEFAULT
      path-group INET
   !
   load-balance policy LB-PROD-AVT-POLICY-VIDEO
      loss-rate 42.0
      path-group INET priority 2
   !
   load-balance policy LB-PROD-AVT-POLICY-VOICE
      jitter 42
      hop count lowest
      path-group INET priority 2
!
router service-insertion
   connection IE-Ethernet3
      interface Ethernet3 next-hop 172.31.0.1
      monitor connectivity host IE-Ethernet3
   connection IE-Tunnel100
      interface Tunnel100 primary
      monitor connectivity host IE-Tunnel100
   connection IE-Tunnel101
      interface Tunnel101 primary
      monitor connectivity host IE-Tunnel101
   connection IE-Tunnel102
      interface Tunnel102 primary
      monitor connectivity host IE-Tunnel102
   connection IE-Tunnel110
      interface Tunnel110 primary
      monitor connectivity host IE-Tunnel110
   connection IE-Tunnel111
      interface Tunnel111 primary
      monitor connectivity host IE-Tunnel111
   connection IE-Tunnel112
      interface Tunnel112 primary
      monitor connectivity host IE-Tunnel112
!
spanning-tree mode none
!
vrf instance ATTRACTED-VRF-FROM-UPLINK
!
vrf instance IT
!
vrf instance MGMT
!
vrf instance PROD
!
management api http-commands
   protocol https
   no shutdown
   !
   vrf MGMT
      no shutdown
!
management security
   !
   ssl profile profileA
      tls versions 1.2
      trust certificate aristaDeviceCertProvisionerDefaultRootCA.crt
      certificate profileA.crt key profileA.key
!
ip security
   ike policy CP-IKE-POLICY
      local-id 192.168.142.2
   !
   ike policy IE-ZSCALER-EXIT-POLICY-1-IKE-POLICY
      ike-lifetime 24
      encryption aes256
      dh-group 24
      local-id fqdn cv-pathfinder-edge1_ZSCALER-EXIT-POLICY-1@test.local
   !
   ike policy IE-ZSCALER-EXIT-POLICY-2-IKE-POLICY
      ike-lifetime 24
      encryption aes256
      dh-group 24
      local-id fqdn cv-pathfinder-edge1_ZSCALER-EXIT-POLICY-2@test.local
   !
   sa policy CP-SA-POLICY
      esp encryption aes256gcm128
      pfs dh-group 14
   !
   sa policy DP-SA-POLICY
      esp encryption aes256gcm128
      pfs dh-group 14
   !
   sa policy IE-ZSCALER-EXIT-POLICY-1-SA-POLICY
      esp encryption aes256
      esp integrity sha256
      sa lifetime 8 hours
      pfs dh-group 24
   !
   sa policy IE-ZSCALER-EXIT-POLICY-2-SA-POLICY
      esp encryption aes256
      esp integrity sha256
      sa lifetime 8 hours
      pfs dh-group 24
   !
   profile CP-PROFILE
      ike-policy CP-IKE-POLICY
      sa-policy CP-SA-POLICY
      connection start
      shared-key 7 ABCDEF1234567890
      dpd 10 50 clear
      mode transport
   !
   profile DP-PROFILE
      sa-policy DP-SA-POLICY
      connection start
      shared-key 7 ABCDEF1234567890666
      dpd 10 50 clear
      mode transport
   !
   profile IE-ZSCALER-EXIT-POLICY-1-PROFILE
      ike-policy IE-ZSCALER-EXIT-POLICY-1-IKE-POLICY
      sa-policy IE-ZSCALER-EXIT-POLICY-1-SA-POLICY
      connection start
      shared-key 7 0007054B145A1F0E0928424A0C0B4812160C09551511170B121907214A333B286214687C782720215B0867637B7B666B3873293274733B31233B6D2A332315696A
      dpd 10 60 clear
   !
   profile IE-ZSCALER-EXIT-POLICY-2-PROFILE
      ike-policy IE-ZSCALER-EXIT-POLICY-2-IKE-POLICY
      sa-policy IE-ZSCALER-EXIT-POLICY-2-SA-POLICY
      connection start
      shared-key 7 0007054B145A1F0E0928424A0C0B4812160C09551511170B121907214A333B286214687C782720215B0B67637B7B666B3873293274733B31233B6D2A332315696A
      dpd 10 60 clear
   !
   key controller
      profile DP-PROFILE
!
interface Port-Channel1
   description ATT_404_peerDeviceA_Port-Channel2
   no shutdown
   no switchport
   flow tracker hardware FLOW-TRACKER
   ip address 172.15.5.7/31
!
interface Port-Channel450
   description Orange_peerDevice10_Port-Channel455
   no shutdown
   no switchport
   ip address 172.15.5.8/31
!
interface Port-Channel540
   description Comcast_peerDevice11_Port-Channel545
   no shutdown
   no switchport
   ip address 172.15.6.9/31
   ip access-group TEST-IPV4-ACL-WITH-IP-FIELDS-IN_Port-Channel540 in
   ip access-group TEST-IPV4-ACL-WITH-IP-FIELDS-OUT_Port-Channel540 out
!
interface Dps1
   description DPS Interface
   mtu 9194
   flow tracker hardware FLOW-TRACKER
   ip address 192.168.142.2/32
!
interface Ethernet1/10
   description peerDevice10
   no shutdown
   speed forced 10000full
   channel-group 450 mode on
!
interface Ethernet1/16
   description peerDevice11
   no shutdown
   speed auto 10000full
   channel-group 540 mode active
!
interface Ethernet1/17
   description peerDevice11
   no shutdown
   channel-group 540 mode active
!
interface Ethernet1/18
   description peerDevice11
   no shutdown
   speed 1000full
   channel-group 540 mode active
!
interface Ethernet1/49
   no shutdown
   no switchport
!
interface Ethernet1/49.3
   description Inmrasat_S511
   no shutdown
   encapsulation dot1q vlan 3
   ip address dhcp
   ip access-group TEST-IPV4-ACL-WITH-IP-FIELDS-IN_Ethernet1_49.3 in
!
interface Ethernet2
   description AWS-1_212
   no shutdown
   no switchport
   ip address dhcp
   dhcp client accept default-route
!
interface Ethernet3
   description ATT_404
   no shutdown
   no switchport
   ip address dhcp
   dhcp client accept default-route
   ip nat service-profile NAT-IE-DIRECT
!
interface Ethernet4
   no shutdown
   no switchport
   ip address dhcp
   dhcp client accept default-route
!
interface Ethernet5
   no shutdown
   no switchport
   ip address dhcp
   dhcp client accept default-route
!
interface Ethernet6
   description peerDevice1_PeerDevIntf1
   no shutdown
   speed forced 10000full
   channel-group 1 mode active
!
interface Ethernet7
   description peerDeviceA
   no shutdown
   speed forced 10000full
   channel-group 1 mode active
!
interface Ethernet52
   description P2P_site-ha-disabled-leaf_Ethernet2
   no shutdown
   mtu 9214
   no switchport
   ip address 172.17.0.3/31
!
interface Ethernet52.142
   description P2P_site-ha-disabled-leaf_Ethernet2.142_VRF_PROD
   no shutdown
   mtu 9214
   encapsulation dot1q vlan 142
   vrf PROD
   ip address 172.17.0.3/31
!
interface Ethernet52.666
   description P2P_site-ha-disabled-leaf_Ethernet2.666_VRF_ATTRACTED-VRF-FROM-UPLINK
   no shutdown
   mtu 9214
   encapsulation dot1q vlan 666
   vrf ATTRACTED-VRF-FROM-UPLINK
   ip address 172.17.0.3/31
!
interface Ethernet52.1000
   description P2P_site-ha-disabled-leaf_Ethernet2.1000_VRF_IT
   no shutdown
   mtu 9214
   encapsulation dot1q vlan 1000
   vrf IT
   ip address 172.17.0.3/31
!
interface Loopback0
   description ROUTER_ID
   no shutdown
   ip address 192.168.42.2/32
!
interface Tunnel100
   description Internet Exit ZSCALER-EXIT-POLICY-1 PRI
   mtu 1394
   ip address unnumbered Loopback0
   ip nat service-profile NAT-IE-ZSCALER
   tunnel mode ipsec
   tunnel source interface Ethernet3
   tunnel destination 10.37.121.1
   tunnel ipsec profile IE-ZSCALER-EXIT-POLICY-1-PROFILE
!
interface Tunnel101
   description Internet Exit ZSCALER-EXIT-POLICY-1 SEC
   mtu 1394
   ip address unnumbered Loopback0
   ip nat service-profile NAT-IE-ZSCALER
   tunnel mode ipsec
   tunnel source interface Ethernet3
   tunnel destination 10.39.77.1
   tunnel ipsec profile IE-ZSCALER-EXIT-POLICY-1-PROFILE
!
interface Tunnel102
   description Internet Exit ZSCALER-EXIT-POLICY-1 TER
   mtu 1394
   ip address unnumbered Loopback0
   ip nat service-profile NAT-IE-ZSCALER
   tunnel mode ipsec
   tunnel source interface Ethernet3
   tunnel destination 10.50.9.1
   tunnel ipsec profile IE-ZSCALER-EXIT-POLICY-1-PROFILE
!
interface Tunnel110
   description Internet Exit ZSCALER-EXIT-POLICY-2 PRI
   mtu 1394
   ip address unnumbered Loopback0
   ip nat service-profile NAT-IE-ZSCALER
   tunnel mode ipsec
   tunnel source interface Ethernet3
   tunnel destination 10.37.121.1
   tunnel ipsec profile IE-ZSCALER-EXIT-POLICY-2-PROFILE
!
interface Tunnel111
   description Internet Exit ZSCALER-EXIT-POLICY-2 SEC
   mtu 1394
   ip address unnumbered Loopback0
   ip nat service-profile NAT-IE-ZSCALER
   tunnel mode ipsec
   tunnel source interface Ethernet3
   tunnel destination 10.39.77.1
   tunnel ipsec profile IE-ZSCALER-EXIT-POLICY-2-PROFILE
!
interface Tunnel112
   description Internet Exit ZSCALER-EXIT-POLICY-2 TER
   mtu 1394
   ip address unnumbered Loopback0
   ip nat service-profile NAT-IE-ZSCALER
   tunnel mode ipsec
   tunnel source interface Ethernet3
   tunnel destination 10.50.9.1
   tunnel ipsec profile IE-ZSCALER-EXIT-POLICY-2-PROFILE
!
interface Vxlan1
   description cv-pathfinder-edge1_VTEP
   vxlan source-interface Dps1
   vxlan udp-port 4789
   vxlan vrf ATTRACTED-VRF-FROM-UPLINK vni 166
   vxlan vrf default vni 1
   vxlan vrf IT vni 100
   vxlan vrf PROD vni 42
!
application traffic recognition
   !
   application ipv4 APP-CONTROL-PLANE
      destination prefix field-set PFX-PATHFINDERS
   !
   application ipv4 CUSTOM-APPLICATION-1
      source prefix field-set CUSTOM-SRC-PREFIX-1
      destination prefix field-set CUSTOM-DEST-PREFIX-1
      protocol tcp
   !
   application ipv4 CUSTOM-APPLICATION-2
      protocol tcp source port field-set TCP-SRC-2 destination port field-set TCP-DEST-2
   !
   application ipv4 CUSTOM-DSCP-APPLICATION
      dscp ef 12-14 cs6 42
   !
   category VIDEO1
      application CUSTOM-APPLICATION-2
      application CUSTOM-DSCP-APPLICATION
      application microsoft-teams
   !
   application-profile APP-PROFILE-CONTROL-PLANE
      application APP-CONTROL-PLANE
   !
   application-profile VIDEO
      application CUSTOM-APPLICATION-1
      application skype
      application rtp transport
      category VIDEO1
   !
   application-profile VOICE
      application CUSTOM-VOICE-APPLICATION
   !
   field-set ipv4 prefix CUSTOM-DEST-PREFIX-1
      6.6.6.0/24
   !
   field-set ipv4 prefix CUSTOM-SRC-PREFIX-1
      42.42.42.0/24
   !
   field-set ipv4 prefix PFX-PATHFINDERS
      192.168.144.2/32 192.168.144.3/32
   !
   field-set l4-port TCP-DEST-2
      666, 777
   !
   field-set l4-port TCP-SRC-2
      42
!
monitor connectivity
   no shutdown
   interface set SET-Ethernet3 Ethernet3
   interface set SET-Tunnel100 Tunnel100
   interface set SET-Tunnel101 Tunnel101
   interface set SET-Tunnel102 Tunnel102
   interface set SET-Tunnel110 Tunnel110
   interface set SET-Tunnel111 Tunnel111
   interface set SET-Tunnel112 Tunnel112
   !
   host IE-Ethernet3
      description
      Internet Exit DIRECT-EXIT-POLICY-1
      local-interfaces SET-Ethernet3
      ip 172.31.0.1
   !
   host IE-Tunnel100
      description
      Internet Exit ZSCALER-EXIT-POLICY-1 PRI
      local-interfaces SET-Tunnel100
      ip 10.37.121.1
      url http://gateway.zscalerbeta.net/vpntest
   !
   host IE-Tunnel101
      description
      Internet Exit ZSCALER-EXIT-POLICY-1 SEC
      local-interfaces SET-Tunnel101
      ip 10.39.77.1
      url http://gateway.zscalerbeta.net/vpntest
   !
   host IE-Tunnel102
      description
      Internet Exit ZSCALER-EXIT-POLICY-1 TER
      local-interfaces SET-Tunnel102
      ip 10.50.9.1
      url http://gateway.zscalerbeta.net/vpntest
   !
   host IE-Tunnel110
      description
      Internet Exit ZSCALER-EXIT-POLICY-2 PRI
      local-interfaces SET-Tunnel110
      ip 10.37.121.1
      url http://gateway.zscalerbeta.net/vpntest
   !
   host IE-Tunnel111
      description
      Internet Exit ZSCALER-EXIT-POLICY-2 SEC
      local-interfaces SET-Tunnel111
      ip 10.39.77.1
      url http://gateway.zscalerbeta.net/vpntest
   !
   host IE-Tunnel112
      description
      Internet Exit ZSCALER-EXIT-POLICY-2 TER
      local-interfaces SET-Tunnel112
      ip 10.50.9.1
      url http://gateway.zscalerbeta.net/vpntest
!
ip access-list ACL-NAT-IE-DIRECT
   10 deny ip any 5.0.0.0/24
   20 permit ip any any
!
ip access-list ACL-NAT-IE-ZSCALER
   10 permit ip any 10.0.0.0/24
   20 deny ip any any
!
ip access-list TEST-IPV4-ACL-WITH-IP-FIELDS-IN_Ethernet1_49.3
   15 deny ip any host 172.24.49.3
   permit ip host 172.24.49.2 host 172.24.49.3
!
ip access-list TEST-IPV4-ACL-WITH-IP-FIELDS-IN_Port-Channel540
   15 deny ip any host 172.15.6.9
   permit ip host 172.31.0.11 host 172.15.6.9
!
ip access-list TEST-IPV4-ACL-WITH-IP-FIELDS-OUT_Port-Channel540
   remark Some remark will not require source and destination fields.
   permit ip host 172.15.6.9 any
!
ip routing
ip routing vrf ATTRACTED-VRF-FROM-UPLINK
ip routing vrf IT
no ip routing vrf MGMT
ip routing vrf PROD
!
ip extcommunity-list ECL-EVPN-SOO permit soo 192.168.42.2:511
!
ip prefix-list ALLOW-DEFAULT
   seq 10 permit 0.0.0.0/0
!
ip prefix-list PL2
   seq 10 permit 5.0.0.0/0
   seq 20 deny 10.0.0.0/24
!
ip prefix-list PL-LOOPBACKS-EVPN-OVERLAY
   seq 10 permit 192.168.42.0/24 eq 32
!
ip route 10.37.121.1/32 172.31.0.1 name IE-ZSCALER-PRI
ip route 10.37.121.1/32 172.31.0.1 name IE-ZSCALER-PRI
ip route 10.39.77.1/32 172.31.0.1 name IE-ZSCALER-SEC
ip route 10.39.77.1/32 172.31.0.1 name IE-ZSCALER-SEC
ip route 10.50.9.1/32 172.31.0.1 name IE-ZSCALER-TER
<<<<<<< HEAD
ip route 10.50.9.1/32 172.31.0.1 name IE-ZSCALER-TER
=======
ip route 172.16.0.0/16 172.31.0.1
ip route 172.17.0.0/16 172.31.0.10
ip route 172.18.0.0/16 172.31.0.11
>>>>>>> 6d2c93c4
!
ip nat pool PORT-ONLY-POOL port-only
   port range 1500 65535
!
route-map RM-BGP-172.28.0.14-OUT permit 10
   match ip address prefix-list PL2
!
route-map RM-BGP-172.28.0.14-OUT deny 20
!
route-map RM-BGP-172.29.0.13-IN permit 10
   match ip address prefix-list PL2
!
route-map RM-BGP-172.29.0.13-OUT permit 10
   match ip address prefix-list ALLOW-DEFAULT
!
route-map RM-BGP-172.29.0.13-OUT deny 20
!
route-map RM-BGP-172.31.0.1-IN permit 10
   match ip address prefix-list PL2
   set community no-advertise additive
!
route-map RM-BGP-172.31.0.1-OUT permit 10
   match ip address prefix-list ALLOW-DEFAULT
!
route-map RM-BGP-172.31.0.1-OUT deny 20
!
route-map RM-BGP-172.31.0.10-IN permit 10
   match ip address prefix-list PL2
   set community no-advertise additive
!
route-map RM-BGP-172.31.0.10-OUT deny 10
!
route-map RM-BGP-UNDERLAY-PEERS-IN permit 40
   description Mark prefixes originated from the LAN
   set extcommunity soo 192.168.42.2:511 additive
!
route-map RM-CONN-2-BGP permit 10
   match ip address prefix-list PL-LOOPBACKS-EVPN-OVERLAY
   set extcommunity soo 192.168.42.2:511 additive
!
route-map RM-EVPN-EXPORT-VRF-DEFAULT permit 10
   match extcommunity ECL-EVPN-SOO
!
route-map RM-EVPN-SOO-IN deny 10
   match extcommunity ECL-EVPN-SOO
!
route-map RM-EVPN-SOO-IN permit 20
!
route-map RM-EVPN-SOO-OUT permit 10
   set extcommunity soo 192.168.42.2:511 additive
!
router bfd
   multihop interval 300 min-rx 300 multiplier 3
!
router bgp 65000
   router-id 192.168.42.2
   update wait-install
   no bgp default ipv4-unicast
   maximum-paths 16
   neighbor IPv4-UNDERLAY-PEERS peer group
   neighbor IPv4-UNDERLAY-PEERS route-map RM-BGP-UNDERLAY-PEERS-IN in
   neighbor IPv4-UNDERLAY-PEERS send-community
   neighbor IPv4-UNDERLAY-PEERS maximum-routes 12000
   neighbor WAN-OVERLAY-PEERS peer group
   neighbor WAN-OVERLAY-PEERS remote-as 65000
   neighbor WAN-OVERLAY-PEERS update-source Dps1
   neighbor WAN-OVERLAY-PEERS bfd
   neighbor WAN-OVERLAY-PEERS bfd interval 1000 min-rx 1000 multiplier 10
   neighbor WAN-OVERLAY-PEERS ttl maximum-hops 1
   neighbor WAN-OVERLAY-PEERS password 7 htm4AZe9mIQOO1uiMuGgYQ==
   neighbor WAN-OVERLAY-PEERS send-community
   neighbor WAN-OVERLAY-PEERS maximum-routes 0
   neighbor 172.17.0.2 peer group IPv4-UNDERLAY-PEERS
   neighbor 172.17.0.2 remote-as 65199
   neighbor 172.17.0.2 description site-ha-disabled-leaf_Ethernet2
   neighbor 172.28.0.14 remote-as 64520
   neighbor 172.28.0.14 route-map RM-BGP-172.28.0.14-OUT out
   neighbor 172.29.0.13 remote-as 64520
   neighbor 172.29.0.13 route-map RM-BGP-172.29.0.13-IN in
   neighbor 172.29.0.13 route-map RM-BGP-172.29.0.13-OUT out
   neighbor 172.31.0.1 remote-as 64520
   neighbor 172.31.0.1 description ATT_404_peerDeviceA_Port-Channel2
   neighbor 172.31.0.1 route-map RM-BGP-172.31.0.1-IN in
   neighbor 172.31.0.1 route-map RM-BGP-172.31.0.1-OUT out
   neighbor 172.31.0.10 remote-as 64520
   neighbor 172.31.0.10 description Orange_peerDevice10_Port-Channel455
   neighbor 172.31.0.10 route-map RM-BGP-172.31.0.10-IN in
   neighbor 172.31.0.10 route-map RM-BGP-172.31.0.10-OUT out
   neighbor 192.168.144.2 peer group WAN-OVERLAY-PEERS
   neighbor 192.168.144.2 description cv-pathfinder-pathfinder1_Dps1
   neighbor 192.168.144.3 peer group WAN-OVERLAY-PEERS
   neighbor 192.168.144.3 description cv-pathfinder-pathfinder2_Dps1
   redistribute connected route-map RM-CONN-2-BGP
   !
   address-family evpn
      neighbor WAN-OVERLAY-PEERS activate
      neighbor WAN-OVERLAY-PEERS route-map RM-EVPN-SOO-IN in
      neighbor WAN-OVERLAY-PEERS route-map RM-EVPN-SOO-OUT out
      neighbor WAN-OVERLAY-PEERS encapsulation path-selection
   !
   address-family ipv4
      neighbor IPv4-UNDERLAY-PEERS activate
      no neighbor WAN-OVERLAY-PEERS activate
      neighbor 172.28.0.14 activate
      neighbor 172.29.0.13 activate
      neighbor 172.31.0.1 activate
      neighbor 172.31.0.10 activate
   !
   address-family ipv4 sr-te
      neighbor WAN-OVERLAY-PEERS activate
   !
   address-family link-state
      neighbor WAN-OVERLAY-PEERS activate
      path-selection
   !
   address-family path-selection
      bgp additional-paths receive
      bgp additional-paths send any
      neighbor WAN-OVERLAY-PEERS activate
   !
   vrf ATTRACTED-VRF-FROM-UPLINK
      rd 192.168.42.2:666
      route-target import evpn 666:666
      route-target export evpn 666:666
      router-id 192.168.42.2
      neighbor 172.17.0.2 peer group IPv4-UNDERLAY-PEERS
      neighbor 172.17.0.2 remote-as 65199
      neighbor 172.17.0.2 description site-ha-disabled-leaf_Ethernet2.666_vrf_ATTRACTED-VRF-FROM-UPLINK
      redistribute connected
   !
   vrf default
      rd 192.168.42.2:1
      route-target import evpn 1:1
      route-target export evpn 1:1
      route-target export evpn route-map RM-EVPN-EXPORT-VRF-DEFAULT
   !
   vrf IT
      rd 192.168.42.2:1000
      route-target import evpn 1000:1000
      route-target export evpn 1000:1000
      router-id 192.168.42.2
      neighbor 172.17.0.2 peer group IPv4-UNDERLAY-PEERS
      neighbor 172.17.0.2 remote-as 65199
      neighbor 172.17.0.2 description site-ha-disabled-leaf_Ethernet2.1000_vrf_IT
      redistribute connected
   !
   vrf PROD
      rd 192.168.42.2:142
      route-target import evpn 142:142
      route-target export evpn 142:142
      router-id 192.168.42.2
      neighbor 172.17.0.2 peer group IPv4-UNDERLAY-PEERS
      neighbor 172.17.0.2 remote-as 65199
      neighbor 172.17.0.2 description site-ha-disabled-leaf_Ethernet2.142_vrf_PROD
      redistribute connected
!
router traffic-engineering
!
stun
   client
      server-profile INET-cv-pathfinder-pathfinder1-Ethernet1
         ip address 10.8.8.8
         ssl profile profileA
      server-profile INET-cv-pathfinder-pathfinder2-Ethernet1
         ip address 10.9.9.6
         ssl profile profileA
!
end<|MERGE_RESOLUTION|>--- conflicted
+++ resolved
@@ -682,17 +682,11 @@
    seq 10 permit 192.168.42.0/24 eq 32
 !
 ip route 10.37.121.1/32 172.31.0.1 name IE-ZSCALER-PRI
-ip route 10.37.121.1/32 172.31.0.1 name IE-ZSCALER-PRI
-ip route 10.39.77.1/32 172.31.0.1 name IE-ZSCALER-SEC
 ip route 10.39.77.1/32 172.31.0.1 name IE-ZSCALER-SEC
 ip route 10.50.9.1/32 172.31.0.1 name IE-ZSCALER-TER
-<<<<<<< HEAD
-ip route 10.50.9.1/32 172.31.0.1 name IE-ZSCALER-TER
-=======
 ip route 172.16.0.0/16 172.31.0.1
 ip route 172.17.0.0/16 172.31.0.10
 ip route 172.18.0.0/16 172.31.0.11
->>>>>>> 6d2c93c4
 !
 ip nat pool PORT-ONLY-POOL port-only
    port range 1500 65535
