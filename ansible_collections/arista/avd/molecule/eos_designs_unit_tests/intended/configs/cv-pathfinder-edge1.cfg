--- conflicted
+++ resolved
@@ -534,13 +534,11 @@
 ip prefix-list PL-LOOPBACKS-EVPN-OVERLAY
    seq 10 permit 192.168.42.0/24 eq 32
 !
-<<<<<<< HEAD
 ip prefix-list PL-UPLINK-SUBNETS-VRFS
    seq 10 permit 172.17.0.3/32
-=======
+!
 ip nat pool PORT-ONLY-POOL port-only
    port range 1500 65535
->>>>>>> e9c26c43
 !
 route-map RM-BGP-UNDERLAY-PEERS-IN permit 40
    description Mark prefixes originated from the LAN
