!
no enable password
no aaa root
!
management api http-commands
   protocol https
   no shutdown
   !
   vrf MGMT
      no shutdown
!
vlan internal order ascending range 1006 1199
!
transceiver qsfp default-mode 4x10G
!
service routing protocols model multi-agent
!
hostname MLAG_SAME_SUBNET_L3LEAF1B
!
no spanning-tree vlan-id 4093-4094
!
vlan 10
   name VLAN10
!
vlan 3000
   name MLAG_L3_VRF_TEST
   trunk group MLAG
!
vlan 4093
   name MLAG_L3
   trunk group MLAG
!
vlan 4094
   name MLAG
   trunk group MLAG
!
vrf instance MGMT
!
vrf instance TEST
!
interface Port-Channel5
   description MLAG_MLAG_SAME_SUBNET_L3LEAF1A_Port-Channel5
   no shutdown
   switchport mode trunk
   switchport trunk group MLAG
   switchport
!
interface Ethernet5
   description MLAG_MLAG_SAME_SUBNET_L3LEAF1A_Ethernet5
   no shutdown
   channel-group 5 mode active
!
interface Ethernet6
   description MLAG_MLAG_SAME_SUBNET_L3LEAF1A_Ethernet6
   no shutdown
   channel-group 5 mode active
!
interface Loopback0
   description ROUTER_ID
   no shutdown
   ip address 192.168.255.33/32
!
interface Loopback1
   description VXLAN_TUNNEL_SOURCE
   no shutdown
   ip address 192.168.254.32/32
!
interface Management1
   description OOB_MANAGEMENT
   no shutdown
   vrf MGMT
   ip address 192.168.201.117/24
!
interface Vlan10
   description VLAN10
   shutdown
   vrf TEST
   ip address virtual 10.10.10.1/24
!
interface Vlan3000
   description MLAG_L3_VRF_TEST
   no shutdown
   mtu 9214
   vrf TEST
   ip address 10.10.224.2/30
!
interface Vlan4093
   description MLAG_L3
   no shutdown
   mtu 9214
   ip address 10.10.224.2/30
!
interface Vlan4094
   description MLAG
   no shutdown
   mtu 9214
   no autostate
   ip address 10.10.255.2/30
!
interface Vxlan1
   description MLAG_SAME_SUBNET_L3LEAF1B_VTEP
   vxlan source-interface Loopback1
   vxlan virtual-router encapsulation mac-address mlag-system-id
   vxlan udp-port 4789
   vxlan vlan 10 vni 10
   vxlan vrf TEST vni 1
!
ip virtual-router mac-address 00:1c:73:00:00:99
!
ip routing
no ip routing vrf MGMT
ip routing vrf TEST
!
ip prefix-list PL-LOOPBACKS-EVPN-OVERLAY
   seq 10 permit 192.168.255.0/24 eq 32
   seq 20 permit 192.168.254.0/24 eq 32
!
ip prefix-list PL-MLAG-PEER-VRFS
   seq 10 permit 10.10.224.0/30
!
mlag configuration
   domain-id MLAG_SAME_SUBNET_L3LEAF1
   local-interface Vlan4094
   peer-address 10.10.255.1
   peer-link Port-Channel5
   reload-delay mlag 300
   reload-delay non-mlag 330
!
route-map RM-CONN-2-BGP permit 10
   match ip address prefix-list PL-LOOPBACKS-EVPN-OVERLAY
!
route-map RM-CONN-2-BGP-VRFS deny 10
   match ip address prefix-list PL-MLAG-PEER-VRFS
!
route-map RM-CONN-2-BGP-VRFS permit 20
!
route-map RM-MLAG-PEER-IN permit 10
   description Make routes learned over MLAG Peer-link less preferred on spines to ensure optimal routing
   set origin incomplete
!
router bfd
   multihop interval 300 min-rx 300 multiplier 3
!
router bgp 923
   router-id 192.168.255.33
   maximum-paths 4 ecmp 4
   update wait-install
   no bgp default ipv4-unicast
   neighbor EVPN-OVERLAY-PEERS peer group
   neighbor EVPN-OVERLAY-PEERS update-source Loopback0
   neighbor EVPN-OVERLAY-PEERS bfd
   neighbor EVPN-OVERLAY-PEERS ebgp-multihop 3
   neighbor EVPN-OVERLAY-PEERS send-community
   neighbor EVPN-OVERLAY-PEERS maximum-routes 0
   neighbor IPv4-UNDERLAY-PEERS peer group
   neighbor IPv4-UNDERLAY-PEERS send-community
   neighbor IPv4-UNDERLAY-PEERS maximum-routes 12000
   neighbor MLAG-IPv4-UNDERLAY-PEER peer group
   neighbor MLAG-IPv4-UNDERLAY-PEER remote-as 923
   neighbor MLAG-IPv4-UNDERLAY-PEER next-hop-self
   neighbor MLAG-IPv4-UNDERLAY-PEER description MLAG_SAME_SUBNET_L3LEAF1A
   neighbor MLAG-IPv4-UNDERLAY-PEER send-community
   neighbor MLAG-IPv4-UNDERLAY-PEER maximum-routes 12000
   neighbor MLAG-IPv4-UNDERLAY-PEER route-map RM-MLAG-PEER-IN in
   neighbor 10.10.224.1 peer group MLAG-IPv4-UNDERLAY-PEER
   neighbor 10.10.224.1 description MLAG_SAME_SUBNET_L3LEAF1A_Vlan4093
   redistribute connected route-map RM-CONN-2-BGP
   !
   vlan 10
      rd 192.168.255.33:10
      route-target both 10:10
      redistribute learned
   !
   address-family evpn
      neighbor EVPN-OVERLAY-PEERS activate
   !
   address-family ipv4
      no neighbor EVPN-OVERLAY-PEERS activate
      neighbor IPv4-UNDERLAY-PEERS activate
      neighbor MLAG-IPv4-UNDERLAY-PEER activate
   !
   vrf TEST
      rd 192.168.255.33:1
      route-target import evpn 1:1
      route-target export evpn 1:1
      router-id 192.168.255.33
      update wait-install
      neighbor 10.10.224.1 peer group MLAG-IPv4-UNDERLAY-PEER
<<<<<<< HEAD
      neighbor 10.10.224.1 description MLAG_SAME_SUBNET_L3LEAF1A
      redistribute connected route-map RM-CONN-2-BGP-VRFS
=======
      neighbor 10.10.224.1 description MLAG_SAME_SUBNET_L3LEAF1A_Vlan3000
      redistribute connected
>>>>>>> 9b3695e5
!
end<|MERGE_RESOLUTION|>--- conflicted
+++ resolved
@@ -186,12 +186,7 @@
       router-id 192.168.255.33
       update wait-install
       neighbor 10.10.224.1 peer group MLAG-IPv4-UNDERLAY-PEER
-<<<<<<< HEAD
-      neighbor 10.10.224.1 description MLAG_SAME_SUBNET_L3LEAF1A
+      neighbor 10.10.224.1 description MLAG_SAME_SUBNET_L3LEAF1A_Vlan3000
       redistribute connected route-map RM-CONN-2-BGP-VRFS
-=======
-      neighbor 10.10.224.1 description MLAG_SAME_SUBNET_L3LEAF1A_Vlan3000
-      redistribute connected
->>>>>>> 9b3695e5
 !
 end