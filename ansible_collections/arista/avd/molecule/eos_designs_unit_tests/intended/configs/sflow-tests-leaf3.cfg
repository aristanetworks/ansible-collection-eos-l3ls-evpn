--- conflicted
+++ resolved
@@ -54,11 +54,7 @@
    description port-channel-interface-true
    no shutdown
    switchport access vlan 11
-<<<<<<< HEAD
-=======
    switchport mode access
-   switchport trunk group LEAF_PEER_L3
->>>>>>> bcdf59b5
    switchport trunk group MLAG
    switchport
    mlag 11
