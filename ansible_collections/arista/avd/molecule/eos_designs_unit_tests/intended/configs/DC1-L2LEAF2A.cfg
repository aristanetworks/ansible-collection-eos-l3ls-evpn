--- conflicted
+++ resolved
@@ -116,12 +116,7 @@
 interface Port-Channel1001
    description DC1_SVC3_Po1007
    no shutdown
-<<<<<<< HEAD
-   switchport
-   switchport trunk allowed vlan 110-112,120-122,130-131,140-141,150,160-161,210-211,250,310-311,350
-=======
    switchport trunk allowed vlan 110-112,120-121,130-131,140-141,150,160-161,210-211,250,310-311,350
->>>>>>> 79a4b25e
    switchport mode trunk
    switchport
    mlag 1001
