!
no enable password
no aaa root
!
agent KernelFib environment KERNELFIB_PROGRAM_ALL_ECMP=1
!
management api http-commands
   protocol https
   no shutdown
   !
   vrf MGMT
      no shutdown
!
flow tracking hardware
   tracker FLOW-TRACKER
      record export on inactive timeout 70000
      record export on interval 300000
      exporter CV-TELEMETRY
         collector 127.0.0.1
         local interface Loopback0
         template interval 3600000
   no shutdown
!
service routing protocols model multi-agent
!
hostname cv-pathfinder-edge3A
!
router adaptive-virtual-topology
   topology role edge
   region AVD_Land_West id 42
   zone AVD_Land_West-ZONE id 1
   site Site404 id 404
   !
   policy DEFAULT-AVT-POLICY
      !
      match application-profile VIDEO
         avt profile DEFAULT-AVT-POLICY-VIDEO
      !
      match application-profile default
         avt profile DEFAULT-AVT-POLICY-DEFAULT
   !
   policy DEFAULT-AVT-POLICY-WITH-CP
      !
      match application-profile APP-PROFILE-CONTROL-PLANE
         avt profile DEFAULT-AVT-POLICY-CONTROL-PLANE
      !
      match application-profile VIDEO
         avt profile DEFAULT-AVT-POLICY-VIDEO
      !
      match application-profile default
         avt profile DEFAULT-AVT-POLICY-DEFAULT
   !
   policy PROD-AVT-POLICY
      !
      match application-profile VOICE
         avt profile PROD-AVT-POLICY-VOICE
      !
      match application-profile VIDEO
         avt profile PROD-AVT-POLICY-VIDEO
      !
      match application-profile MPLS-ONLY
         avt profile PROD-AVT-POLICY-MPLS-ONLY
      !
      match application-profile default
         avt profile PROD-AVT-POLICY-DEFAULT
   !
   profile DEFAULT-AVT-POLICY-CONTROL-PLANE
      path-selection load-balance LB-DEFAULT-AVT-POLICY-CONTROL-PLANE
   !
   profile DEFAULT-AVT-POLICY-DEFAULT
      path-selection load-balance LB-DEFAULT-AVT-POLICY-DEFAULT
   !
   profile DEFAULT-AVT-POLICY-VIDEO
      path-selection load-balance LB-DEFAULT-AVT-POLICY-VIDEO
   !
   profile PROD-AVT-POLICY-DEFAULT
      path-selection load-balance LB-PROD-AVT-POLICY-DEFAULT
   !
   profile PROD-AVT-POLICY-MPLS-ONLY
      path-selection load-balance LB-PROD-AVT-POLICY-MPLS-ONLY
   !
   profile PROD-AVT-POLICY-VIDEO
      path-selection load-balance LB-PROD-AVT-POLICY-VIDEO
   !
   profile PROD-AVT-POLICY-VOICE
      path-selection load-balance LB-PROD-AVT-POLICY-VOICE
   !
   vrf default
      avt policy DEFAULT-AVT-POLICY-WITH-CP
      avt profile DEFAULT-AVT-POLICY-DEFAULT id 1
      avt profile DEFAULT-AVT-POLICY-VIDEO id 3
      avt profile DEFAULT-AVT-POLICY-CONTROL-PLANE id 254
   !
   vrf IT
      avt policy DEFAULT-AVT-POLICY
      avt profile DEFAULT-AVT-POLICY-DEFAULT id 1
      avt profile DEFAULT-AVT-POLICY-VIDEO id 3
   !
   vrf PROD
      avt policy PROD-AVT-POLICY
      avt profile PROD-AVT-POLICY-DEFAULT id 1
      avt profile PROD-AVT-POLICY-VOICE id 2
      avt profile PROD-AVT-POLICY-VIDEO id 4
      avt profile PROD-AVT-POLICY-MPLS-ONLY id 5
!
router path-selection
   tcp mss ceiling ipv4 ingress
   !
   path-group INET id 101
      ipsec profile CP-PROFILE
      !
      local interface Ethernet1
         stun server-profile INET-cv-pathfinder-pathfinder-Ethernet1 INET-cv-pathfinder-pathfinder-Ethernet3
      !
      peer dynamic
      !
      peer static router-ip 192.168.144.1
         name cv-pathfinder-pathfinder
         ipv4 address 172.17.7.7
         ipv4 address 10.9.9.9
   !
   path-group LAN_HA id 65535
      ipsec profile DP-PROFILE
      flow assignment lan
      !
      local interface Ethernet52
      !
      peer static router-ip 192.168.142.7
         name cv-pathfinder-edge3B
         ipv4 address 10.10.10.2
   !
   load-balance policy LB-DEFAULT-AVT-POLICY-CONTROL-PLANE
      path-group INET
      path-group LAN_HA
   !
   load-balance policy LB-DEFAULT-AVT-POLICY-DEFAULT
      path-group INET
      path-group LAN_HA
   !
   load-balance policy LB-DEFAULT-AVT-POLICY-VIDEO
      path-group INET
      path-group LAN_HA
   !
   load-balance policy LB-PROD-AVT-POLICY-DEFAULT
      path-group INET
      path-group LAN_HA
   !
   load-balance policy LB-PROD-AVT-POLICY-MPLS-ONLY
      path-group LAN_HA
   !
   load-balance policy LB-PROD-AVT-POLICY-VIDEO
      loss-rate 42.0
      path-group LAN_HA
      path-group INET priority 2
   !
   load-balance policy LB-PROD-AVT-POLICY-VOICE
      jitter 42
      hop count lowest
      path-group LAN_HA
      path-group INET priority 2
!
spanning-tree mode none
!
vrf instance IT
!
vrf instance MGMT
!
vrf instance PROD
!
management security
   !
   ssl profile profileA
      tls versions 1.2
      trust certificate aristaDeviceCertProvisionerDefaultRootCA.crt
      certificate profileA.crt key profileA.key
!
ip security
   ike policy CP-IKE-POLICY
      local-id 192.168.142.6
   !
   ike policy DP-IKE-POLICY
      local-id 192.168.142.6
   !
   sa policy CP-SA-POLICY
      esp encryption aes256gcm128
      pfs dh-group 14
   !
   sa policy DP-SA-POLICY
      esp encryption aes256gcm128
      pfs dh-group 14
   !
   profile CP-PROFILE
      ike-policy CP-IKE-POLICY
      sa-policy CP-SA-POLICY
      connection start
      shared-key 7 ABCDEF1234567890
      dpd 10 50 clear
      mode transport
   !
   profile DP-PROFILE
      ike-policy DP-IKE-POLICY
      sa-policy DP-SA-POLICY
      connection start
      shared-key 7 ABCDEF1234567890666
      dpd 10 50 clear
      mode transport
   !
   key controller
      profile DP-PROFILE
!
interface Dps1
   description DPS Interface
   mtu 9194
   flow tracker hardware FLOW-TRACKER
   ip address 192.168.142.6/32
!
interface Ethernet1
   description ATT_404-01
   no shutdown
   no switchport
   ip address dhcp
   dhcp client accept default-route
!
interface Ethernet52
   description WAN_HA_cv-pathfinder-edge3B_Ethernet52
   no shutdown
   mtu 9100
   no switchport
<<<<<<< HEAD
   flow tracker hardware FLOW-TRACKER
   ip address 10.10.10.0/31
=======
   ip address 10.10.10.1/24
>>>>>>> 61657ba5
!
interface Loopback0
   description ROUTER_ID
   no shutdown
   ip address 192.168.42.6/32
!
interface Vxlan1
   description cv-pathfinder-edge3A_VTEP
   vxlan source-interface Dps1
   vxlan udp-port 4789
   vxlan vrf default vni 1
   vxlan vrf IT vni 100
   vxlan vrf PROD vni 42
!
application traffic recognition
   !
   application ipv4 APP-CONTROL-PLANE
      destination prefix field-set PFX-PATHFINDERS
   !
   application ipv4 CUSTOM-APPLICATION-1
      source prefix field-set CUSTOM-SRC-PREFIX-1
      destination prefix field-set CUSTOM-DEST-PREFIX-1
      protocol tcp
   !
   application ipv4 CUSTOM-APPLICATION-2
      protocol tcp source port field-set TCP-SRC-2 destination port field-set TCP-DEST-2
   !
   application ipv4 CUSTOM-DSCP-APPLICATION
      dscp ef 12-14 cs6 42
   !
   category VIDEO1
      application CUSTOM-APPLICATION-2
      application CUSTOM-DSCP-APPLICATION
      application microsoft-teams
   !
   application-profile APP-PROFILE-CONTROL-PLANE
      application APP-CONTROL-PLANE
   !
   application-profile MPLS-ONLY
   !
   application-profile VIDEO
      application CUSTOM-APPLICATION-1
      application skype
      application rtp transport
      category VIDEO1
   !
   application-profile VOICE
      application CUSTOM-VOICE-APPLICATION
   !
   field-set ipv4 prefix CUSTOM-DEST-PREFIX-1
      6.6.6.0/24
   !
   field-set ipv4 prefix CUSTOM-SRC-PREFIX-1
      42.42.42.0/24
   !
   field-set ipv4 prefix PFX-PATHFINDERS
      192.168.144.1/32
   !
   field-set l4-port TCP-DEST-2
      666, 777
   !
   field-set l4-port TCP-SRC-2
      42
!
ip routing
ip routing vrf IT
no ip routing vrf MGMT
ip routing vrf PROD
!
ip extcommunity-list ECL-EVPN-SOO permit soo 192.168.42.6:404
!
ip prefix-list PL-LOOPBACKS-EVPN-OVERLAY
   seq 10 permit 192.168.42.0/24 eq 32
!
route-map RM-BGP-UNDERLAY-PEERS-IN permit 40
   description Mark prefixes originated from the LAN
   set extcommunity soo 192.168.42.6:404 additive
!
route-map RM-BGP-UNDERLAY-PEERS-OUT permit 10
   description Make routes learned from WAN HA peer less preferred on LAN routers
   match route-type internal
   match tag 50
   set metric 50
!
route-map RM-BGP-UNDERLAY-PEERS-OUT permit 20
!
route-map RM-CONN-2-BGP permit 10
   match ip address prefix-list PL-LOOPBACKS-EVPN-OVERLAY
   set extcommunity soo 192.168.42.6:404 additive
!
route-map RM-EVPN-EXPORT-VRF-DEFAULT permit 10
   match extcommunity ECL-EVPN-SOO
!
route-map RM-EVPN-SOO-IN deny 10
   match extcommunity ECL-EVPN-SOO
!
route-map RM-EVPN-SOO-IN permit 20
!
route-map RM-EVPN-SOO-OUT permit 10
   set extcommunity soo 192.168.42.6:404 additive
!
route-map RM-WAN-HA-PEER-IN permit 10
   description Set tag 50 on routes received from HA peer over EVPN
   set tag 50
!
route-map RM-WAN-HA-PEER-OUT permit 10
   description Make EVPN routes learned from WAN less preferred on HA peer
   match route-type internal
   set local-preference 50
!
route-map RM-WAN-HA-PEER-OUT permit 20
   description Make locally injected routes less preferred on HA peer
   set local-preference 75
!
router bfd
   multihop interval 300 min-rx 300 multiplier 3
!
router bgp 65000
   router-id 192.168.42.6
   maximum-paths 16
   update wait-install
   no bgp default ipv4-unicast
   neighbor IPv4-UNDERLAY-PEERS peer group
   neighbor IPv4-UNDERLAY-PEERS send-community
   neighbor IPv4-UNDERLAY-PEERS maximum-routes 12000
   neighbor IPv4-UNDERLAY-PEERS route-map RM-BGP-UNDERLAY-PEERS-IN in
   neighbor IPv4-UNDERLAY-PEERS route-map RM-BGP-UNDERLAY-PEERS-OUT out
   neighbor WAN-OVERLAY-PEERS peer group
   neighbor WAN-OVERLAY-PEERS remote-as 65000
   neighbor WAN-OVERLAY-PEERS update-source Dps1
   neighbor WAN-OVERLAY-PEERS bfd
   neighbor WAN-OVERLAY-PEERS bfd interval 1000 min-rx 1000 multiplier 10
   neighbor WAN-OVERLAY-PEERS ttl maximum-hops 1
   neighbor WAN-OVERLAY-PEERS password 7 htm4AZe9mIQOO1uiMuGgYQ==
   neighbor WAN-OVERLAY-PEERS send-community
   neighbor WAN-OVERLAY-PEERS maximum-routes 0
   neighbor 192.168.142.7 remote-as 65000
   neighbor 192.168.142.7 description cv-pathfinder-edge3B
   neighbor 192.168.142.7 route-reflector-client
   neighbor 192.168.142.7 update-source Dps1
   neighbor 192.168.142.7 route-map RM-WAN-HA-PEER-IN in
   neighbor 192.168.142.7 route-map RM-WAN-HA-PEER-OUT out
   neighbor 192.168.142.7 send-community
   neighbor 192.168.144.1 peer group WAN-OVERLAY-PEERS
   neighbor 192.168.144.1 description cv-pathfinder-pathfinder_Dps1
   redistribute connected route-map RM-CONN-2-BGP
   !
   address-family evpn
      neighbor WAN-OVERLAY-PEERS route-map RM-EVPN-SOO-IN in
      neighbor WAN-OVERLAY-PEERS route-map RM-EVPN-SOO-OUT out
      neighbor WAN-OVERLAY-PEERS activate
      neighbor WAN-OVERLAY-PEERS encapsulation path-selection
      neighbor 192.168.142.7 activate
      neighbor 192.168.142.7 encapsulation path-selection
      neighbor default next-hop-self received-evpn-routes route-type ip-prefix
   !
   address-family ipv4
      neighbor IPv4-UNDERLAY-PEERS activate
      no neighbor WAN-OVERLAY-PEERS activate
   !
   address-family ipv4 sr-te
      neighbor WAN-OVERLAY-PEERS activate
   !
   address-family link-state
      neighbor WAN-OVERLAY-PEERS activate
      path-selection
   !
   address-family path-selection
      bgp additional-paths receive
      bgp additional-paths send any
      neighbor WAN-OVERLAY-PEERS activate
   !
   vrf default
      rd 192.168.42.6:1
      route-target import evpn 1:1
      route-target export evpn 1:1
      route-target export evpn route-map RM-EVPN-EXPORT-VRF-DEFAULT
   !
   vrf IT
      rd 192.168.42.6:1000
      route-target import evpn 1000:1000
      route-target export evpn 1000:1000
      router-id 192.168.42.6
      redistribute connected
   !
   vrf PROD
      rd 192.168.42.6:142
      route-target import evpn 142:142
      route-target export evpn 142:142
      router-id 192.168.42.6
      redistribute connected
!
router traffic-engineering
!
stun
   client
      server-profile INET-cv-pathfinder-pathfinder-Ethernet1
         ip address 172.17.7.7
         ssl profile profileA
      server-profile INET-cv-pathfinder-pathfinder-Ethernet3
         ip address 10.9.9.9
         ssl profile profileA
!
end<|MERGE_RESOLUTION|>--- conflicted
+++ resolved
@@ -226,12 +226,8 @@
    no shutdown
    mtu 9100
    no switchport
-<<<<<<< HEAD
    flow tracker hardware FLOW-TRACKER
-   ip address 10.10.10.0/31
-=======
    ip address 10.10.10.1/24
->>>>>>> 61657ba5
 !
 interface Loopback0
    description ROUTER_ID
