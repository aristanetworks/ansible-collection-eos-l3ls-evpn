--- conflicted
+++ resolved
@@ -287,12 +287,9 @@
       vlan 350
    !
    address-family evpn
-<<<<<<< HEAD
+      host-flap detection window 180 threshold 5 expiry timeout 10 seconds
       neighbor EVPN-OVERLAY-CORE activate
       neighbor EVPN-OVERLAY-CORE domain remote
-=======
-      host-flap detection window 180 threshold 5 expiry timeout 10 seconds
->>>>>>> bc7b6638
       neighbor EVPN-OVERLAY-PEERS activate
       neighbor default next-hop-self received-evpn-routes route-type ip-prefix inter-domain
    !
