---
# This title is used for search results
title: Single Data Center - L3LS
---
<!--
  ~ Copyright (c) 2023-2025 Arista Networks, Inc.
  ~ Use of this source code is governed by the Apache License 2.0
  ~ that can be found in the LICENSE file.
  -->

# Single Data Center - L3LS

## Introduction

This example is meant to be used as the logical second step in introducing AVD to new users, directly following the [Introduction to Ansible and AVD](../../../../../docs/getting-started/intro-to-ansible-and-avd.md) section. New users with access to virtual switches (using Arista vEOS-lab or cEOS) can learn how to generate configuration and documentation for a complete fabric environment. Users with access to physical switches will have to adapt a few settings. This is all documented inline in the comments included in the YAML files. If a lab with virtual or physical switches is not accessible, this example can be used only to generate the output from AVD if required.

The example includes and describes all the AVD files and their content used to build an L3LS EVPN/VXLAN Symmetric IRB network covering a single DC using the following:

- Two (virtual) spine switches.
- Two sets of (virtual) leaf switches, serving endpoints such as servers.
- Two (virtual) layer2-only switches, often used for server management connectivity.

Ansible playbooks are included to show the following:

- Building the intended configuration and documentation
- Deploying the configuration directly to the switches using eAPI
- Deploying the configuration via CloudVision to the switches, including a full change-based workflow with rollback capability etc.

## Installation

--8<--
ansible_collections/arista/avd/examples/common/example-installation.md
--8<--

```shell
ansible-avd-examples/ (or wherever the playbook was run)
  |── single-dc-l3ls
    ├── ansible.cfg
    ├── documentation
    ├── group_vars
    ├── images
    ├── intended
    ├── inventory.yml
    ├── build.yml
    ├── deploy.yml
    ├── deploy-cvp.yml
    ├── README.md
    └── switch-basic-configurations
```

## Overall design overview

### Physical topology

The drawing below shows the physical topology used in this example. The interface assignment shown here are referenced across the entire example, so keep that in mind if this example must be adapted to a different topology. Finally, the Ansible host is connected to the dedicated out-of-band management port (Ethernet0 when using vEOS-lab):

![Figure: Arista Leaf Spine physical topology](images/avd-single-dc-l3ls-example.svg)

### IP ranges used

| Out-of-band management IP allocation for DC1        | 172.16.1.0/24               |
|-----------------------------------------------------|-----------------------------|
| Default gateway                                     | 172.16.1.1                  |
| dc1-spine1                                          | 172.16.1.11                 |
| dc1-spine2                                          | 172.16.1.12                 |
| dc1-leaf1a                                          | 172.16.1.101                |
| dc1-leaf1b                                          | 172.16.1.102                |
| dc1-leaf2a                                          | 172.16.1.103                |
| dc1-leaf2b                                          | 172.16.1.104                |
| dc1-leaf1c                                          | 172.16.1.151                |
| dc1-leaf2c                                          | 172.16.1.152                |
| **Point-to-point links between leaf and spine**     | **(Underlay)**              |
| DC1                                                 | 10.255.255.0/26             |
| **Loopback0 interfaces used for EVPN peering**      | 10.255.0.0/27               |
| **Loopback1 interfaces used for VTEP**              | **(Leaf switches)**         |
| DC1                                                 | 10.255.1.0/27               |
| **VTEP Loopbacks used for diagnostics**             | **(Leaf switches)**         |
| VRF10                                               | 10.255.10.0/27              |
| VRF11                                               | 10.255.11.0/27              |
| **SVIs (interface vlan...)**                        | **10.10.`<VLAN-ID>`.0/24**  |
| For example `interface VLAN11` has the IP address:  | 10.10.11.1                  |
| **MLAG Peer-link (interface vlan 4094)**            | **(Leaf switches)**         |
| DC1                                                 | 10.255.1.64/27              |
| **MLAG iBGP Peering (interface vlan 4093)**         | **(Leaf switches)**         |
| DC1                                                 | 10.255.1.96/27              |
| **CloudVision Portal**                              |                             |
| cvp                                                 | 192.168.1.12                |

### BGP design

=== "Underlay"

    ![Figure: Arista Underlay BGP Design](images/bgp-underlay.svg)

=== "Overlay"

    ![Figure: Arista Underlay BGP Design](images/bgp-overlay.svg)

### Basic EOS config

Basic connectivity between the Ansible host and the switches must be established before Ansible can be used to push configurations. You must configure the following on all switches:

- A hostname configured purely for ease of understanding.
- An IP enabled interface - in this example, the dedicated out-of-band management interface is used.
- A username and password with the proper access privileges.

Below is the basic configuration file for `dc1-leaf1a`:

```eos title="dc1-leaf1a-basic-configuration.txt"
--8<--
ansible_collections/arista/avd/examples/single-dc-l3ls/switch-basic-configurations/dc1-leaf1a-basic-configuration.txt
--8<--
```

!!! note
    The folder `single-dc-l3ls/switch-basic-configurations/` contains a file per device for the initial configurations.

## Ansible inventory, group vars, and naming scheme

The following drawing shows a graphic overview of the Ansible inventory, group variables, and naming scheme used in this example:

![Figure: Ansible inventory and vars](images/ansible-groups.svg)

!!! note
    The two servers `dc1-leaf1-server1` and `dc1-leaf2-server1` at the bottom are **not** configured by AVD, but the switch ports used to connect to the servers are.

Group names use uppercase and underscore syntax:

- CLOUDVISION
- FABRIC
- DC1
- DC1_SPINES
- DC1_L3_LEAVES
- DC1_L2_LEAVES

All hostnames use lowercase and dashes, for example:

- cvp
- dc1-spine1
- dc1-leaf1a
- dc1-leaf2c

The drawing also shows the relationships between groups and their children:

- For example, `dc1-spine1` and `dc1-spine2` are both children of the group called `DC1_SPINES`.

Additionally, groups themselves can be children of another group, for example:

- `DC1_L3_LEAVES` is a group consisting of the groups `DC1_LEAF1` and `DC1_LEAF2`
- `DC1_L3_LEAVES` is also a child of the group `DC1`.

This naming convention makes it possible to extend anything easily, but as always, this can be changed based on your preferences. Just ensure that the names of all groups and hosts are unique.

### Content of the inventory.yml file

This section describes the entire `ansible-avd-examples/single-dc-l3ls/inventory.yml` file used to represent the above topology.

It is important that the hostnames specified in the inventory exist either in DNS or in the hosts file on your Ansible host to allow successful name lookup and be able to reach the switches directly. A successful ping from the Ansible host to each inventory host verifies name resolution(e.g., `ping dc1-spine1`).

Alternatively, if there is no DNS available, or if devices need to be reached using a fully qualified domain name (FQDN), define `ansible_host` to be an IP address or FQDN for each device - see below for an example:

```yaml title="inventory.yml"
--8<--
ansible_collections/arista/avd/examples/single-dc-l3ls/inventory.yml
--8<--
```

The above is what is included in this example, *purely* to make it as simple as possible to get started. However, in the future, please do not carry over this practice to a production environment, where an inventory file for an identical topology should look as follows when using DNS:

```yaml title="inventory.yml"
--8<--
examples/single-dc-l3ls/inventory_without_ip.yml
--8<--
```

1. `CLOUDVISION`

   - Defines the relevant values required to enable communication with CloudVision.

   - Specifically the hostname (`cvp`) of the CloudVision Portal server used, the username (`ansible`) and password (`ansible`), connection method (`httpapi`), SSL and certificate settings.

   - Please note that the username (`ansible`) and password (`ansible`) defined here must exist in CloudVision.

   - More information is available [here](https://avd.arista.com/stable/roles/eos_config_deploy_cvp/index.html?h=is_deployed#inputs)

2. `NETWORK_SERVICES`

    - Creates a group named `NETWORK_SERVICES`. Ansible variable resolution resolves this group name to the identically named group_vars file (`ansible-avd-examples/single-dc-l3ls/group_vars/NETWORK_SERVICES.yml`).

    - The file's contents, which in this case are specifications of VRFs and VLANs, are then applied to the group's children. In this case, the two groups `DC1_L3_LEAVES` and `DC1_L2_LEAVES`.

3. `CONNECTED_ENDPOINTS`

    - Creates a group named `CONNECTED_ENDPOINTS`. Ansible variable resolution resolves this group name to the identically named group_vars file (`ansible-avd-examples/single-dc-l3ls/group_vars/CONNECTED_ENDPOINTS.yml`).

    - The file's contents, which in this case are specifications of connected endpoints (typically servers), are then applied to the children of the group, in this case, the two groups `DC1_L3_LEAVES` and `DC1_L2_LEAVES`.

## Defining device types

Since this example covers building an L3LS network, AVD must know about the device types, for example, spines, L3 leaves, L2 leaves, etc. The devices are already grouped in the inventory, so the device types are specified in the group variable files with the following names and content:

=== "spines.yml"

    ```yaml
    --8<--
<<<<<<< HEAD
    examples/single-dc-l3ls/group_vars/DC1_SPINES/spines.yml
=======
    ansible_collections/arista/avd/examples/single-dc-l3ls/group_vars/DC1_SPINES.yml
>>>>>>> be5ae89f
    --8<--
    ```

=== "l3_leaves.yml"

    ```yaml
    --8<--
<<<<<<< HEAD
    examples/single-dc-l3ls/group_vars/DC1_L3_LEAVES/l3_leaves.yml
=======
    ansible_collections/arista/avd/examples/single-dc-l3ls/group_vars/DC1_L3_LEAVES.yml
>>>>>>> be5ae89f
    --8<--
    ```

=== "l2_leaves.yml"

    ```yaml
    --8<--
<<<<<<< HEAD
    examples/single-dc-l3ls/group_vars/DC1_L2_LEAVES/l2_leaves.yml:l2leaf
=======
    ansible_collections/arista/avd/examples/single-dc-l3ls/group_vars/DC1_L2_LEAVES.yml
>>>>>>> be5ae89f
    --8<--
    ```

For example, all switches that are children of the DC1_SPINES group defined in the inventory will be of type `spine`.

## Setting fabric-wide configuration parameters

The `ansible-avd-examples/single-dc-l3ls/group_vars/FABRIC` folder contain files that defines generic settings that apply to all children of the `FABRIC` group as specified in the inventory described earlier.

The first file defines how the Ansible host connects to the devices:

```yaml title="fabric_ansible_connectivity.yml"
--8<--
examples/single-dc-l3ls/group_vars/FABRIC/fabric_ansible_connectivity.yml
--8<--
```

The following section specifies variables that generate configuration to be applied to all devices in the fabric:

```yaml title="fabric_variables.yml"
--8<--
examples/single-dc-l3ls/group_vars/FABRIC/fabric_variables.yml
--8<--
```

## Setting device specific configuration parameters

The `ansible-avd-examples/single-dc-l3ls/group_vars/DCI/dc1.yml` file defines settings that apply to all children of the `DC1` group as specified in the inventory described earlier. However, this time the settings defined are no longer fabric-wide but are limited to DC1. This example is of limited benefit with only a single data center. Still, it allows us to scale the configuration to a scenario with multiple data centers in the future.

```yaml title="dc1.yml"
--8<--
examples/single-dc-l3ls/group_vars/DC1/dc1.yml
--8<--
```

The `ansible-avd-examples/single-dc-l3ls/group_vars/DC1_SPINES/spines.yml` covers the spine switches.

```yaml title="spines.yml"
--8<--
examples/single-dc-l3ls/group_vars/DC1_SPINES/spines.yml
--8<--
```

<<<<<<< HEAD
The `ansible-avd-examples/single-dc-l3ls/group_vars/DC1_L3_LEAVES/l3_leaves.yml` covers the L3 leaf switches. Significantly more settings need to be set compared to the spine switches.

```yaml title="l3_leaves.yml"
--8<--
examples/single-dc-l3ls/group_vars/DC1_L3_LEAVES/l3_leaves.yml
--8<--
```
=======
1. `platform` references default settings defined in AVD specific to certain switch platforms.
2. `loopback_ipv4_pool` defines the IP scope from which AVD assigns IPv4 addresses for Loopback0. Please note that this IP pool is identical to the one used for the spine switches in this example. To avoid setting the same IP addresses for several devices, we define the option `loopback_ipv4_offset`.
3. `loopback_ipv4_offset` offsets all assigned loopback IP addresses counting from the beginning of the IP scope. This is required to avoid overlapping IPs when the same IP pool is used for two different node_types (like spine and l3leaf in this example). The offset is "2" because each spine switch uses one loopback address.
4. `vtep_loopback_ipv4_pool` defines the IP scope from which AVD assigns IPv4 addresses for the VTEP (Loopback1).
5. `uplink_interfaces` used by the `l3leaf` nodes to connect to the spine switches.
6. `uplink_switches` defines the uplink switches, which are dc1-spine1 and dc1-spine2. Note that the `uplink_interfaces` and `uplink_switches` are paired vertically.
7. `uplink_ipv4_pool` defines the IP scope from which AVD assigns IPv4 addresses for the uplink interfaces that were just defined.
8. `mlag_interfaces` defines the MLAG interfaces used on each leaf switch.
9. `mlag_peer_ipv4_pool` defines the IP scope from which AVD assigns IPv4 addresses for the MLAG peer link interface VLAN4094.
10. `mlag_peer_l3_ipv4_pool` defines the IP scope from which AVD assigns IPv4 addresses for the iBGP peering established between the two leaf switches via the SVI/IRB interface VLAN4093.
11. `virtual_router_mac_address` defines the MAC address used for the anycast gateway on the various subnets. This is the MAC address connected endpoints will learn when ARPing for their default gateway.
12. `spanning_tree_priority` sets the spanning tree priority. Since spanning tree in an L3LS network is effectively only running locally on the switch, the same priority across all L3 leaf switches can be reused.
13. `spanning_tree_mode` defines the spanning tree mode. In this case, we are using MSTP, which is the default. However, other modes are supported should they be required, for example, for connectivity to legacy or third-party vendor environments.
14. `node_groups` defines settings common to more than one node. For example, when exactly two nodes are part of a node group for leaf switches, AVD will, by default, automatically generate MLAG configuration.
15. `bgp_as` is defined once since an MLAG pair shares a single BGP AS number.
16. `uplink_switch_interfaces` defines the interfaces used on the uplink switches (Ethernet1 on dc1-spine1 and dc1-spine2 in this example).
>>>>>>> be5ae89f

Finally, more of the same, but this time for the L2 leaf switches:

```yaml title="l2_leaves.yml"
--8<--
examples/single-dc-l3ls/group_vars/DC1_L2_LEAVES/l2_leaves.yml
--8<--
```

An L2 leaf switch is simpler than an L3 switch. Hence there are fewer settings to define.

## Specifying network services (VRFs and VLANs) in the EVPN/VXLAN fabric

The `ansible-avd-examples/single-dc-l3ls/group_vars/NETWORK_SERVICES/network_services.yml` file defines All VRF and VLANs. This means that regardless of where a given VRF or VLAN must exist, its existence is defined in this file, but it does not indicate ***where*** in the fabric it exists. That was done at the bottom of the inventory file previously described in the [Inventory](#content-of-the-inventoryyml-file) section.

```yaml title="network_services.yml"
--8<--
examples/single-dc-l3ls/group_vars/NETWORK_SERVICES/network_services.yml
--8<--
```

AVD offers granular control of where Tenants and VLANs are configured using `tags` and `filter`. Those areas are not covered in this basic example.

## Specifying endpoint connectivity in the EVPN/VXLAN fabric

After the previous section, all VRFs and VLANs across the fabric are now defined. The `ansible-avd-examples/single-dc-l3ls/group_vars/CONNECTED_ENDPOINTS/connected_endpoints.yml` file specifies the connectivity for all endpoints in the fabric (typically servers):

```yaml title="connected_endpoints.yml"
--8<--
<<<<<<< HEAD
examples/single-dc-l3ls/group_vars/CONNECTED_ENDPOINTS/connected_endpoints.yml
=======
ansible_collections/arista/avd/examples/single-dc-l3ls/group_vars/CONNECTED_ENDPOINTS.yml
>>>>>>> be5ae89f
--8<--
```

This defines the settings for the relevant switch ports to which the endpoints connect, in this case the two servers `dc1-leaf1-server1` and `dc1-leaf2-server1`.

## The playbooks

In this example, three playbooks are included, of which two must be used:

1. The first playbook `build.yml` is mandatory and is used to build the structured configuration, documentation and finally the actual EOS CLI configuration.
2. The second playbook is a choice between:
   1. `deploy.yml` to deploy the configurations generated by `build.yml` directly to the Arista switches using eAPI.
   2. `deploy-cvp.yml` to deploy the configurations generated by `build.yml` to the Arista switches using CloudVision.

The `build.yml` playbook looks like the following:

```yaml title="build.yml"
--8<--
ansible_collections/arista/avd/examples/single-dc-l3ls/build.yml
--8<--
```

1. At the highest level, the name and scope of the playbook are set, which in this example is the entire fabric. For instance, `FABRIC` is a group name defined in the inventory. If the playbook should only apply to a subset of devices, it can be changed here.
2. This task uses the role `arista.avd.eos_designs`, which generates structured configuration for each device. This structured configuration can be found in the `ansible-avd-examples/single-dc-l3ls/intended/structured_configs` folder.
3. This task uses the role `arista.avd.eos_cli_config_gen`, which generates the Arista EOS CLI configurations found in the `ansible-avd-examples/single-dc-l3ls/intended/configs` folder, along with the device-specific and fabric wide documentation found in the `ansible-avd-examples/single-dc-l3ls/documentation/` folder. In addition, it relies on the structured configuration generated by `arista.avd.eos_designs`.

The `deploy.yml` playbook looks like the following:

```yaml title="deploy.yml"
--8<--
ansible_collections/arista/avd/examples/single-dc-l3ls/deploy.yml
--8<--
```

1. At the highest level, the name and scope of the playbook are set, which in this example is the entire fabric. For instance, `FABRIC` is a group name defined in the inventory. If the playbook should only apply to a subset of devices, it can be changed here.
2. This task uses the `arista.avd.eos_config_deploy_eapi` role to deploy the configurations directly to EOS nodes that were generated by the `arista.avd.eos_cli_config_gen` role.

The `deploy-cvp.yml` playbook looks like the following:

```yaml title="deploy-cvp.yml"
--8<--
ansible_collections/arista/avd/examples/single-dc-l3ls/deploy-cvp.yml
--8<--
```

1. At the highest level, the name and scope of the playbook are set, which in this example is the CloudVision server named `CLOUDVISION`.
2. This task uses the `arista.avd.eos_config_deploy_cvp` role to deploy and manage the Fabric with CloudVision.
3. Sets `v3` as the version of the collection to use (default in AVD 4.x).
4. `fabric_name` is used to specify the container root in CVP (must match a group name).

In addition, the `arista.avd.eos_config_deploy_cvp` collection performs the following actions:

- Reads the AVD inventory and builds the container topology in CloudVision
- Looks for configuration previously generated by arista.avd.eos_cli_config_gen and builds configlets list, one per device
- Looks for additional configlets to attach to either devices or containers
- Build configlets on CVP
- Create containers topology
- Move devices to the container
- Bind configlet to device
- Deploy Fabric configuration by running all pending tasks (optional, if execute_tasks == true)

### Testing AVD output without a lab

Using the `build.yml` playbook without any actual devices is possible. The playbook will generate all the output (variables, configurations, documentation) but will not attempt to communicate with devices.

Please look through the folders and files described above to learn more about the output generated by AVD.

### Playbook Run

To build the configuration files, run the playbook called `build.yml`.

``` bash
### Build Configurations and Documentation
ansible-playbook playbooks/build.yml
```

After the playbook run finishes, EOS CLI intended configuration files were written to `intended/configs`.

To build and deploy the configurations to your switches directly, using eAPI, run the playbook called `deploy.yml`. This assumes that your Ansible host has access and authentication rights to the switches. Those auth variables are defined in FABRIC.yml.

``` bash
### Deploy Configurations to Devices using eAPI
ansible-playbook playbooks/deploy.yml
```

To build and deploy the configurations to your switches using CloudVision Portal, run the playbook called `deploy-cvp.yml`. This assumes that your CloudVision Portal server has access and authentication rights to the switches. Those auth variables are defined in FABRIC.yml.

``` bash
### Deploy Configurations to Devices Using CloudVision Portal
ansible-playbook playbooks/deploy-cvp.yml
```

### EOS Intended Configurations

Your configuration files should be similar to these.

=== "dc1-spine1"

    ``` shell
    --8<--
    ansible_collections/arista/avd/examples/single-dc-l3ls/intended/configs/dc1-spine1.cfg
    --8<--
    ```

=== "dc1-spine2"

    ``` shell
    --8<--
    ansible_collections/arista/avd/examples/single-dc-l3ls/intended/configs/dc1-spine2.cfg
    --8<--
    ```

=== "dc1-leaf1a"

    ``` shell
    --8<--
    ansible_collections/arista/avd/examples/single-dc-l3ls/intended/configs/dc1-leaf1a.cfg
    --8<--
    ```

=== "dc1-leaf1b"

    ``` shell
    --8<--
    ansible_collections/arista/avd/examples/single-dc-l3ls/intended/configs/dc1-leaf1b.cfg
    --8<--
    ```

=== "dc1-leaf1c"

    ``` shell
    --8<--
    ansible_collections/arista/avd/examples/single-dc-l3ls/intended/configs/dc1-leaf1c.cfg
    --8<--
    ```

=== "dc1-leaf2a"

    ``` shell
    --8<--
    ansible_collections/arista/avd/examples/single-dc-l3ls/intended/configs/dc1-leaf2a.cfg
    --8<--
    ```

=== "dc1-leaf2b"

    ``` shell
    --8<--
    ansible_collections/arista/avd/examples/single-dc-l3ls/intended/configs/dc1-leaf2b.cfg
    --8<--
    ```

=== "dc1-leaf2c"

    ``` shell
    --8<--
    ansible_collections/arista/avd/examples/single-dc-l3ls/intended/configs/dc1-leaf2c.cfg
    --8<--
    ```

The execution of the playbook should produce the following output:

```shell
user@ubuntu:~/ansible-avd-examples/single-dc-l3ls$ ansible-playbook build.yml

PLAY [Run AVD] *****************************************************************************************************************************************************************************

TASK [arista.avd.eos_designs : Collection arista.avd version 4.0.0 loaded from /home/user/.ansible/collections/ansible_collections] ******************************************************
ok: [dc1-leaf1a]

TASK [arista.avd.eos_designs : Create required output directories if not present] **********************************************************************************************************
ok: [dc1-leaf1a -> localhost] => (item=/home/user/Documents/git_projects/ansible-avd-examples/single-dc-l3ls/intended/structured_configs)
ok: [dc1-leaf1a -> localhost] => (item=/home/user/Documents/git_projects/ansible-avd-examples/single-dc-l3ls/documentation/fabric)
(...)
```

If similar output is not shown, make sure:

1. The documented [requirements](../../../../../docs/installation/collection-installation.md) are met.
2. The latest `arista.avd` collection is installed.

## Troubleshooting

### EVPN not working

If after doing the following steps:

1. Manually copy/paste the switch-basic-configuration to the devices.
2. Run the playbook and push the generated configuration to the fabric.
3. Log in to a leaf device, for example, dc1-leaf1a and run the command `show bgp evpn summary` to view EVPN routes.

The following error message is shown:

```eos
dc1-leaf1a#show bgp evpn summ
% Not supported
dc1-leaf1a#
```

This is caused by AVD pushing the configuration line `service routing protocols model multi-agent`, which enables the multi-agent routing process supporting EVPN. This change *requires* a reboot of the device.<|MERGE_RESOLUTION|>--- conflicted
+++ resolved
@@ -203,11 +203,7 @@
 
     ```yaml
     --8<--
-<<<<<<< HEAD
-    examples/single-dc-l3ls/group_vars/DC1_SPINES/spines.yml
-=======
     ansible_collections/arista/avd/examples/single-dc-l3ls/group_vars/DC1_SPINES.yml
->>>>>>> be5ae89f
     --8<--
     ```
 
@@ -215,11 +211,7 @@
 
     ```yaml
     --8<--
-<<<<<<< HEAD
-    examples/single-dc-l3ls/group_vars/DC1_L3_LEAVES/l3_leaves.yml
-=======
     ansible_collections/arista/avd/examples/single-dc-l3ls/group_vars/DC1_L3_LEAVES.yml
->>>>>>> be5ae89f
     --8<--
     ```
 
@@ -227,11 +219,7 @@
 
     ```yaml
     --8<--
-<<<<<<< HEAD
-    examples/single-dc-l3ls/group_vars/DC1_L2_LEAVES/l2_leaves.yml:l2leaf
-=======
     ansible_collections/arista/avd/examples/single-dc-l3ls/group_vars/DC1_L2_LEAVES.yml
->>>>>>> be5ae89f
     --8<--
     ```
 
@@ -275,7 +263,6 @@
 --8<--
 ```
 
-<<<<<<< HEAD
 The `ansible-avd-examples/single-dc-l3ls/group_vars/DC1_L3_LEAVES/l3_leaves.yml` covers the L3 leaf switches. Significantly more settings need to be set compared to the spine switches.
 
 ```yaml title="l3_leaves.yml"
@@ -283,24 +270,6 @@
 examples/single-dc-l3ls/group_vars/DC1_L3_LEAVES/l3_leaves.yml
 --8<--
 ```
-=======
-1. `platform` references default settings defined in AVD specific to certain switch platforms.
-2. `loopback_ipv4_pool` defines the IP scope from which AVD assigns IPv4 addresses for Loopback0. Please note that this IP pool is identical to the one used for the spine switches in this example. To avoid setting the same IP addresses for several devices, we define the option `loopback_ipv4_offset`.
-3. `loopback_ipv4_offset` offsets all assigned loopback IP addresses counting from the beginning of the IP scope. This is required to avoid overlapping IPs when the same IP pool is used for two different node_types (like spine and l3leaf in this example). The offset is "2" because each spine switch uses one loopback address.
-4. `vtep_loopback_ipv4_pool` defines the IP scope from which AVD assigns IPv4 addresses for the VTEP (Loopback1).
-5. `uplink_interfaces` used by the `l3leaf` nodes to connect to the spine switches.
-6. `uplink_switches` defines the uplink switches, which are dc1-spine1 and dc1-spine2. Note that the `uplink_interfaces` and `uplink_switches` are paired vertically.
-7. `uplink_ipv4_pool` defines the IP scope from which AVD assigns IPv4 addresses for the uplink interfaces that were just defined.
-8. `mlag_interfaces` defines the MLAG interfaces used on each leaf switch.
-9. `mlag_peer_ipv4_pool` defines the IP scope from which AVD assigns IPv4 addresses for the MLAG peer link interface VLAN4094.
-10. `mlag_peer_l3_ipv4_pool` defines the IP scope from which AVD assigns IPv4 addresses for the iBGP peering established between the two leaf switches via the SVI/IRB interface VLAN4093.
-11. `virtual_router_mac_address` defines the MAC address used for the anycast gateway on the various subnets. This is the MAC address connected endpoints will learn when ARPing for their default gateway.
-12. `spanning_tree_priority` sets the spanning tree priority. Since spanning tree in an L3LS network is effectively only running locally on the switch, the same priority across all L3 leaf switches can be reused.
-13. `spanning_tree_mode` defines the spanning tree mode. In this case, we are using MSTP, which is the default. However, other modes are supported should they be required, for example, for connectivity to legacy or third-party vendor environments.
-14. `node_groups` defines settings common to more than one node. For example, when exactly two nodes are part of a node group for leaf switches, AVD will, by default, automatically generate MLAG configuration.
-15. `bgp_as` is defined once since an MLAG pair shares a single BGP AS number.
-16. `uplink_switch_interfaces` defines the interfaces used on the uplink switches (Ethernet1 on dc1-spine1 and dc1-spine2 in this example).
->>>>>>> be5ae89f
 
 Finally, more of the same, but this time for the L2 leaf switches:
 
@@ -330,11 +299,7 @@
 
 ```yaml title="connected_endpoints.yml"
 --8<--
-<<<<<<< HEAD
-examples/single-dc-l3ls/group_vars/CONNECTED_ENDPOINTS/connected_endpoints.yml
-=======
 ansible_collections/arista/avd/examples/single-dc-l3ls/group_vars/CONNECTED_ENDPOINTS.yml
->>>>>>> be5ae89f
 --8<--
 ```
 
