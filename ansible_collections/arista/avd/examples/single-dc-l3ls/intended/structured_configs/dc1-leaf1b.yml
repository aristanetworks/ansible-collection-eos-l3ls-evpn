hostname: dc1-leaf1b
is_deployed: true
router_bgp:
  as: '65101'
  router_id: 10.255.0.4
  bgp:
    default:
      ipv4_unicast: false
  maximum_paths:
    paths: 4
    ecmp: 4
  peer_groups:
  - name: MLAG-IPv4-UNDERLAY-PEER
    type: ipv4
    remote_as: '65101'
    next_hop_self: true
    description: dc1-leaf1a
    password: 4b21pAdCvWeAqpcKDFMdWw==
    maximum_routes: 12000
    send_community: all
    route_map_in: RM-MLAG-PEER-IN
  - name: IPv4-UNDERLAY-PEERS
    type: ipv4
    password: 7x4B4rnJhZB438m9+BrBfQ==
    maximum_routes: 12000
    send_community: all
  - name: EVPN-OVERLAY-PEERS
    type: evpn
    update_source: Loopback0
    bfd: true
    password: Q4fqtbqcZ7oQuKfuWtNGRQ==
    send_community: all
    maximum_routes: 0
    ebgp_multihop: 3
  address_family_ipv4:
    peer_groups:
    - name: MLAG-IPv4-UNDERLAY-PEER
      activate: true
    - name: IPv4-UNDERLAY-PEERS
      activate: true
    - name: EVPN-OVERLAY-PEERS
      activate: false
  neighbors:
  - ip_address: 10.255.1.96
    peer_group: MLAG-IPv4-UNDERLAY-PEER
    peer: dc1-leaf1a
    description: dc1-leaf1a
  - ip_address: 10.255.255.4
    peer_group: IPv4-UNDERLAY-PEERS
    remote_as: '65100'
    peer: dc1-spine1
    description: dc1-spine1_Ethernet2
  - ip_address: 10.255.255.6
    peer_group: IPv4-UNDERLAY-PEERS
    remote_as: '65100'
    peer: dc1-spine2
    description: dc1-spine2_Ethernet2
  - ip_address: 10.255.0.1
    peer_group: EVPN-OVERLAY-PEERS
    peer: dc1-spine1
    description: dc1-spine1
    remote_as: '65100'
  - ip_address: 10.255.0.2
    peer_group: EVPN-OVERLAY-PEERS
    peer: dc1-spine2
    description: dc1-spine2
    remote_as: '65100'
  redistribute_routes:
  - source_protocol: connected
    route_map: RM-CONN-2-BGP
  address_family_evpn:
    peer_groups:
    - name: EVPN-OVERLAY-PEERS
      activate: true
  vrfs:
  - name: VRF10
    rd: 10.255.0.4:10
    route_targets:
      import:
      - address_family: evpn
        route_targets:
        - '10:10'
      export:
      - address_family: evpn
        route_targets:
        - '10:10'
    router_id: 10.255.0.4
    redistribute_routes:
    - source_protocol: connected
    neighbors:
    - ip_address: 10.255.1.96
      peer_group: MLAG-IPv4-UNDERLAY-PEER
      description: dc1-leaf1a
  - name: VRF11
    rd: 10.255.0.4:11
    route_targets:
      import:
      - address_family: evpn
        route_targets:
        - '11:11'
      export:
      - address_family: evpn
        route_targets:
        - '11:11'
    router_id: 10.255.0.4
    redistribute_routes:
    - source_protocol: connected
    neighbors:
    - ip_address: 10.255.1.96
      peer_group: MLAG-IPv4-UNDERLAY-PEER
      description: dc1-leaf1a
  vlans:
  - id: 11
    tenant: TENANT1
    rd: 10.255.0.4:10011
    route_targets:
      both:
      - 10011:10011
    redistribute_routes:
    - learned
  - id: 12
    tenant: TENANT1
    rd: 10.255.0.4:10012
    route_targets:
      both:
      - 10012:10012
    redistribute_routes:
    - learned
  - id: 21
    tenant: TENANT1
    rd: 10.255.0.4:10021
    route_targets:
      both:
      - 10021:10021
    redistribute_routes:
    - learned
  - id: 22
    tenant: TENANT1
    rd: 10.255.0.4:10022
    route_targets:
      both:
      - 10022:10022
    redistribute_routes:
    - learned
  - id: 3401
    tenant: TENANT1
    rd: 10.255.0.4:13401
    route_targets:
      both:
      - 13401:13401
    redistribute_routes:
    - learned
  - id: 3402
    tenant: TENANT1
    rd: 10.255.0.4:13402
    route_targets:
      both:
      - 13402:13402
    redistribute_routes:
    - learned
static_routes:
- vrf: MGMT
  destination_address_prefix: 0.0.0.0/0
  gateway: 172.16.1.1
service_routing_protocols_model: multi-agent
ip_routing: true
daemon_terminattr:
  cvaddrs:
  - 192.168.1.12:9910
  cvauth:
    method: token
    token_file: /tmp/token
  cvvrf: MGMT
  smashexcludes: ale,flexCounter,hardware,kni,pulse,strata
  ingestexclude: /Sysdb/cell/1/agent,/Sysdb/cell/2/agent
  disable_aaa: true
vlan_internal_order:
  allocation: ascending
  range:
    beginning: 1006
    ending: 1199
aaa_root:
  disabled: true
config_end: true
enable_password:
  disabled: true
transceiver_qsfp_default_mode_4x10: true
ip_name_servers:
- ip_address: 192.168.1.1
  vrf: MGMT
spanning_tree:
  mode: mstp
  mst_instances:
  - id: '0'
    priority: 4096
  no_spanning_tree_vlan: 4093-4094
local_users:
- name: admin
  privilege: 15
  role: network-admin
  no_password: true
- name: ansible
  privilege: 15
  role: network-admin
  sha512_password: $6$7u4j1rkb3VELgcZE$EJt2Qff8kd/TapRoci0XaIZsL4tFzgq1YZBLD9c6f/knXzvcYY0NcMKndZeCv0T268knGKhOEwZAxqKjlMm920
vrfs:
- name: MGMT
  ip_routing: false
- name: VRF10
  tenant: TENANT1
  ip_routing: true
- name: VRF11
  tenant: TENANT1
  ip_routing: true
management_interfaces:
- name: Management1
  description: OOB_MANAGEMENT
  shutdown: false
  vrf: MGMT
  ip_address: 172.16.1.102/24
  gateway: 172.16.1.1
  type: oob
management_api_http:
  enable_vrfs:
  - name: MGMT
  enable_https: true
ntp:
  local_interface:
    name: Management1
    vrf: MGMT
  servers:
  - name: 0.pool.ntp.org
    vrf: MGMT
    preferred: true
vlans:
- id: 4093
  tenant: system
  name: LEAF_PEER_L3
  trunk_groups:
  - MLAG
- id: 4094
  tenant: system
  name: MLAG_PEER
  trunk_groups:
  - MLAG
- id: 11
  name: VRF10_VLAN11
  tenant: TENANT1
- id: 12
  name: VRF10_VLAN12
  tenant: TENANT1
- id: 3009
  name: MLAG_iBGP_VRF10
  trunk_groups:
  - MLAG
  tenant: TENANT1
- id: 21
  name: VRF11_VLAN21
  tenant: TENANT1
- id: 22
  name: VRF11_VLAN22
  tenant: TENANT1
- id: 3010
  name: MLAG_iBGP_VRF11
  trunk_groups:
  - MLAG
  tenant: TENANT1
- id: 3401
  name: L2_VLAN3401
  tenant: TENANT1
- id: 3402
  name: L2_VLAN3402
  tenant: TENANT1
vlan_interfaces:
- name: Vlan4093
  description: MLAG_PEER_L3_PEERING
  shutdown: false
  mtu: 1500
  ip_address: 10.255.1.97/31
- name: Vlan4094
  description: MLAG_PEER
  shutdown: false
  no_autostate: true
  mtu: 1500
  ip_address: 10.255.1.65/31
- name: Vlan11
  tenant: TENANT1
  description: VRF10_VLAN11
  shutdown: false
  ip_address_virtual: 10.10.11.1/24
  vrf: VRF10
- name: Vlan12
  tenant: TENANT1
  description: VRF10_VLAN12
  shutdown: false
  ip_address_virtual: 10.10.12.1/24
  vrf: VRF10
- name: Vlan3009
  tenant: TENANT1
  type: underlay_peering
  shutdown: false
  description: 'MLAG_PEER_L3_iBGP: vrf VRF10'
  vrf: VRF10
  mtu: 1500
  ip_address: 10.255.1.97/31
- name: Vlan21
  tenant: TENANT1
  description: VRF11_VLAN21
  shutdown: false
  ip_address_virtual: 10.10.21.1/24
  vrf: VRF11
- name: Vlan22
  tenant: TENANT1
  description: VRF11_VLAN22
  shutdown: false
  ip_address_virtual: 10.10.22.1/24
  vrf: VRF11
- name: Vlan3010
  tenant: TENANT1
  type: underlay_peering
  shutdown: false
  description: 'MLAG_PEER_L3_iBGP: vrf VRF11'
  vrf: VRF11
  mtu: 1500
  ip_address: 10.255.1.97/31
port_channel_interfaces:
- name: Port-Channel3
  description: MLAG_PEER_dc1-leaf1a_Po3
  switchport:
    enabled: true
    mode: trunk
    trunk:
      groups:
      - LEAF_PEER_L3
      - MLAG
  shutdown: false
<<<<<<< HEAD
  mode: trunk
  trunk_groups:
  - MLAG
=======
>>>>>>> bcdf59b5
- name: Port-Channel8
  description: DC1-LEAF1C_Po1
  switchport:
    enabled: true
    mode: trunk
    trunk:
      allowed_vlan: 11-12,21-22,3401-3402
  shutdown: false
  mlag: 8
- name: Port-Channel5
  description: dc1-leaf1-server1_PortChannel dc1-leaf1-server1
  shutdown: false
  switchport:
    enabled: true
    mode: trunk
    trunk:
      allowed_vlan: 11-12,21-22
      native_vlan: 4092
  spanning_tree_portfast: edge
  mlag: 5
ethernet_interfaces:
- name: Ethernet3
  peer: dc1-leaf1a
  peer_interface: Ethernet3
  peer_type: mlag_peer
  description: MLAG_PEER_dc1-leaf1a_Ethernet3
  shutdown: false
  channel_group:
    id: 3
    mode: active
- name: Ethernet4
  peer: dc1-leaf1a
  peer_interface: Ethernet4
  peer_type: mlag_peer
  description: MLAG_PEER_dc1-leaf1a_Ethernet4
  shutdown: false
  channel_group:
    id: 3
    mode: active
- name: Ethernet1
  peer: dc1-spine1
  peer_interface: Ethernet2
  peer_type: spine
  description: P2P_LINK_TO_DC1-SPINE1_Ethernet2
  shutdown: false
  mtu: 1500
  switchport:
    enabled: false
  ip_address: 10.255.255.5/31
- name: Ethernet2
  peer: dc1-spine2
  peer_interface: Ethernet2
  peer_type: spine
  description: P2P_LINK_TO_DC1-SPINE2_Ethernet2
  shutdown: false
  mtu: 1500
  switchport:
    enabled: false
  ip_address: 10.255.255.7/31
- name: Ethernet8
  peer: dc1-leaf1c
  peer_interface: Ethernet2
  peer_type: l2leaf
  description: DC1-LEAF1C_Ethernet2
  shutdown: false
  channel_group:
    id: 8
    mode: active
- name: Ethernet5
  peer: dc1-leaf1-server1
  peer_interface: PCI2
  peer_type: server
  description: dc1-leaf1-server1_PCI2
  shutdown: false
  channel_group:
    id: 5
    mode: active
mlag_configuration:
  domain_id: DC1_L3_LEAF1
  local_interface: Vlan4094
  peer_address: 10.255.1.64
  peer_link: Port-Channel3
  reload_delay_mlag: '300'
  reload_delay_non_mlag: '330'
route_maps:
- name: RM-MLAG-PEER-IN
  sequence_numbers:
  - sequence: 10
    type: permit
    set:
    - origin incomplete
    description: Make routes learned over MLAG Peer-link less preferred on spines to ensure optimal routing
- name: RM-CONN-2-BGP
  sequence_numbers:
  - sequence: 10
    type: permit
    match:
    - ip address prefix-list PL-LOOPBACKS-EVPN-OVERLAY
loopback_interfaces:
- name: Loopback0
  description: ROUTER_ID
  shutdown: false
  ip_address: 10.255.0.4/32
- name: Loopback1
  description: VXLAN_TUNNEL_SOURCE
  shutdown: false
  ip_address: 10.255.1.3/32
- name: Loopback10
  description: VRF10_VTEP_DIAGNOSTICS
  shutdown: false
  vrf: VRF10
  ip_address: 10.255.10.4/32
- name: Loopback11
  description: VRF11_VTEP_DIAGNOSTICS
  shutdown: false
  vrf: VRF11
  ip_address: 10.255.11.4/32
prefix_lists:
- name: PL-LOOPBACKS-EVPN-OVERLAY
  sequence_numbers:
  - sequence: 10
    action: permit 10.255.0.0/27 eq 32
  - sequence: 20
    action: permit 10.255.1.0/27 eq 32
router_bfd:
  multihop:
    interval: 300
    min_rx: 300
    multiplier: 3
ip_igmp_snooping:
  globally_enabled: true
ip_virtual_router_mac_address: 00:1c:73:00:00:99
vxlan_interface:
  vxlan1:
    description: dc1-leaf1b_VTEP
    vxlan:
      udp_port: 4789
      source_interface: Loopback1
      virtual_router_encapsulation_mac_address: mlag-system-id
      vlans:
      - id: 11
        vni: 10011
      - id: 12
        vni: 10012
      - id: 21
        vni: 10021
      - id: 22
        vni: 10022
      - id: 3401
        vni: 13401
      - id: 3402
        vni: 13402
      vrfs:
      - name: VRF10
        vni: 10
      - name: VRF11
        vni: 11
virtual_source_nat_vrfs:
- name: VRF10
  ip_address: 10.255.10.4
- name: VRF11
  ip_address: 10.255.11.4
metadata:
  platform: vEOS-lab<|MERGE_RESOLUTION|>--- conflicted
+++ resolved
@@ -331,15 +331,8 @@
     mode: trunk
     trunk:
       groups:
-      - LEAF_PEER_L3
       - MLAG
   shutdown: false
-<<<<<<< HEAD
-  mode: trunk
-  trunk_groups:
-  - MLAG
-=======
->>>>>>> bcdf59b5
 - name: Port-Channel8
   description: DC1-LEAF1C_Po1
   switchport:
