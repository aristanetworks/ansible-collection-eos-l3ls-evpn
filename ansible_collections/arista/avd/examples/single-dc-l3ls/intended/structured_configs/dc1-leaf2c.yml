--- conflicted
+++ resolved
@@ -73,6 +73,7 @@
   gateway: 172.16.1.1
 metadata:
   platform: vEOS-lab
+  fabric_name: FABRIC
 ntp:
   local_interface:
     name: Management1
@@ -125,14 +126,6 @@
 - id: 3402
   name: L2_VLAN3402
   tenant: TENANT1
-<<<<<<< HEAD
-ip_igmp_snooping:
-  globally_enabled: true
-metadata:
-  platform: vEOS-lab
-  fabric_name: FABRIC
-=======
 vrfs:
 - name: MGMT
-  ip_routing: false
->>>>>>> 6ac93b3e
+  ip_routing: false