--- conflicted
+++ resolved
@@ -75,6 +75,7 @@
   gateway: 172.16.1.1
 metadata:
   platform: vEOS-lab
+  fabric_name: FABRIC
 prefix_lists:
 - name: PL-LOOPBACKS-EVPN-OVERLAY
   sequence_numbers:
@@ -186,86 +187,4 @@
     ending: 1199
 vrfs:
 - name: MGMT
-<<<<<<< HEAD
-  ip_routing: false
-management_interfaces:
-- name: Management1
-  description: OOB_MANAGEMENT
-  shutdown: false
-  vrf: MGMT
-  ip_address: 172.16.1.21/24
-  gateway: 172.16.1.1
-  type: oob
-management_api_http:
-  enable_vrfs:
-  - name: MGMT
-  enable_https: true
-ethernet_interfaces:
-- name: Ethernet1
-  peer: dc2-leaf1a
-  peer_interface: Ethernet1
-  peer_type: l3leaf
-  description: P2P_dc2-leaf1a_Ethernet1
-  shutdown: false
-  mtu: 1500
-  switchport:
-    enabled: false
-  ip_address: 10.255.255.104/31
-- name: Ethernet2
-  peer: dc2-leaf1b
-  peer_interface: Ethernet1
-  peer_type: l3leaf
-  description: P2P_dc2-leaf1b_Ethernet1
-  shutdown: false
-  mtu: 1500
-  switchport:
-    enabled: false
-  ip_address: 10.255.255.108/31
-- name: Ethernet3
-  peer: dc2-leaf2a
-  peer_interface: Ethernet1
-  peer_type: l3leaf
-  description: P2P_dc2-leaf2a_Ethernet1
-  shutdown: false
-  mtu: 1500
-  switchport:
-    enabled: false
-  ip_address: 10.255.255.112/31
-- name: Ethernet4
-  peer: dc2-leaf2b
-  peer_interface: Ethernet1
-  peer_type: l3leaf
-  description: P2P_dc2-leaf2b_Ethernet1
-  shutdown: false
-  mtu: 1500
-  switchport:
-    enabled: false
-  ip_address: 10.255.255.116/31
-loopback_interfaces:
-- name: Loopback0
-  description: ROUTER_ID
-  shutdown: false
-  ip_address: 10.255.128.11/32
-prefix_lists:
-- name: PL-LOOPBACKS-EVPN-OVERLAY
-  sequence_numbers:
-  - sequence: 10
-    action: permit 10.255.128.0/27 eq 32
-route_maps:
-- name: RM-CONN-2-BGP
-  sequence_numbers:
-  - sequence: 10
-    type: permit
-    match:
-    - ip address prefix-list PL-LOOPBACKS-EVPN-OVERLAY
-router_bfd:
-  multihop:
-    interval: 300
-    min_rx: 300
-    multiplier: 3
-metadata:
-  platform: vEOS-lab
-  fabric_name: FABRIC
-=======
-  ip_routing: false
->>>>>>> 6ac93b3e
+  ip_routing: false