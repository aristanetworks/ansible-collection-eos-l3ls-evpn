--- conflicted
+++ resolved
@@ -108,6 +108,7 @@
   gateway: 172.16.1.1
 metadata:
   platform: vEOS-lab
+  fabric_name: FABRIC
 mlag_configuration:
   domain_id: DC2_L3_LEAF1
   local_interface: Vlan4094
@@ -492,16 +493,4 @@
       - name: VRF10
         vni: 10
       - name: VRF11
-<<<<<<< HEAD
-        vni: 11
-virtual_source_nat_vrfs:
-- name: VRF10
-  ip_address: 10.255.10.13
-- name: VRF11
-  ip_address: 10.255.11.13
-metadata:
-  platform: vEOS-lab
-  fabric_name: FABRIC
-=======
-        vni: 11
->>>>>>> 6ac93b3e
+        vni: 11