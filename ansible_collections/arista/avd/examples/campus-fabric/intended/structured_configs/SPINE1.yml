--- conflicted
+++ resolved
@@ -106,6 +106,7 @@
   gateway: 172.16.100.1
 metadata:
   platform: cEOSLab
+  fabric_name: DC1_FABRIC
 mlag_configuration:
   domain_id: SPINES
   local_interface: Vlan4094
@@ -287,44 +288,6 @@
   ip_virtual_router_addresses:
   - 10.10.10.1
   mtu: 1500
-<<<<<<< HEAD
-  ip_address: 10.0.0.3/31
-  ospf_network_point_to_point: true
-  ospf_area: 0.0.0.0
-  description: P2P_WAN_Ethernet1/1
-mlag_configuration:
-  domain_id: SPINES
-  local_interface: Vlan4094
-  peer_address: 192.168.0.1
-  peer_link: Port-Channel551
-  reload_delay_mlag: '300'
-  reload_delay_non_mlag: '330'
-loopback_interfaces:
-- name: Loopback0
-  description: ROUTER_ID
-  shutdown: false
-  ip_address: 172.16.1.1/32
-  ospf_area: 0.0.0.0
-router_ospf:
-  process_ids:
-  - id: 100
-    passive_interface_default: true
-    router_id: 172.16.1.1
-    max_lsa: 12000
-    no_passive_interfaces:
-    - Vlan4093
-    - Ethernet52/1
-    bfd_enable: false
-    redistribute:
-      connected:
-        enabled: true
-ip_igmp_snooping:
-  globally_enabled: true
-ip_virtual_router_mac_address: 00:1c:73:00:dc:01
-metadata:
-  platform: cEOSLab
-  fabric_name: DC1_FABRIC
-=======
   ip_attached_host_route_export:
     enabled: true
     distance: 19
@@ -376,5 +339,4 @@
   tenant: system
 vrfs:
 - name: MGMT
-  ip_routing: false
->>>>>>> 6ac93b3e
+  ip_routing: false