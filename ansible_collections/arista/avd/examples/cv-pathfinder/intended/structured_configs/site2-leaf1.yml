--- conflicted
+++ resolved
@@ -133,6 +133,8 @@
   lldp:
     transmit: false
     receive: false
+metadata:
+  fabric_name: WAN
 mlag_configuration:
   domain_id: SITE2
   local_interface: Vlan4094
@@ -422,28 +424,4 @@
       - name: BLUE
         vni: 100
       - name: RED
-<<<<<<< HEAD
-        vni: 101
-flow_tracking:
-  sampled:
-    sample: 10000
-    trackers:
-    - name: FLOW-TRACKER
-      record_export:
-        on_inactive_timeout: 70000
-        on_interval: 5000
-      exporters:
-      - name: CV-TELEMETRY
-        collector:
-          host: 127.0.0.1
-        local_interface: Loopback0
-    shutdown: false
-metadata:
-  fabric_name: WAN
-dns_domain: wan.example.local
-aaa_authorization:
-  exec:
-    default: local
-=======
-        vni: 101
->>>>>>> 6ac93b3e
+        vni: 101