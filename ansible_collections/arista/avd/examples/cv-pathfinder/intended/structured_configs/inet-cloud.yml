--- conflicted
+++ resolved
@@ -102,6 +102,8 @@
   lldp:
     transmit: false
     receive: false
+metadata:
+  fabric_name: WAN
 ntp:
   local_interface:
     name: Management1
@@ -109,65 +111,6 @@
   servers:
   - name: 0.pool.ntp.org
     preferred: true
-<<<<<<< HEAD
-ethernet_interfaces:
-- name: Ethernet1
-  peer_type: l3_interface
-  ip_address: 100.64.100.1/24
-  shutdown: false
-  switchport:
-    enabled: false
-  description: pf1-Ethernet2
-- name: Ethernet2
-  peer_type: l3_interface
-  ip_address: 100.64.200.1/24
-  shutdown: false
-  switchport:
-    enabled: false
-  description: pf2-Ethernet2
-- name: Ethernet5
-  peer_type: l3_interface
-  ip_address: 100.64.10.1/24
-  shutdown: false
-  switchport:
-    enabled: false
-  description: site1-wan1-Ethernet4
-  dhcp_server_ipv4: true
-- name: Ethernet6
-  peer_type: l3_interface
-  ip_address: 100.64.11.1/24
-  shutdown: false
-  switchport:
-    enabled: false
-  description: site1-wan2-Ethernet4
-  dhcp_server_ipv4: true
-- name: Ethernet7
-  peer_type: l3_interface
-  ip_address: 100.64.21.1/24
-  shutdown: false
-  switchport:
-    enabled: false
-  description: site2-wan2-Ethernet4
-- name: Ethernet8
-  peer_type: l3_interface
-  ip_address: 100.64.30.1/24
-  shutdown: false
-  switchport:
-    enabled: false
-  description: site3-wan1-Ethernet4
-  dhcp_server_ipv4: true
-loopback_interfaces:
-- name: Loopback0
-  description: ROUTER_ID
-  shutdown: false
-  ip_address: 172.31.255.23/32
-metadata:
-  fabric_name: WAN
-dns_domain: wan.example.local
-aaa_authorization:
-  exec:
-    default: local
-=======
     vrf: MGMT
 router_bgp:
   as: '65666'
@@ -212,5 +155,4 @@
     ending: 1199
 vrfs:
 - name: MGMT
-  ip_routing: false
->>>>>>> 6ac93b3e
+  ip_routing: false