--- conflicted
+++ resolved
@@ -392,49 +392,6 @@
           preference: preferred
         - name: LAN_HA
           preference: preferred
-<<<<<<< HEAD
-  cv_tags:
-    device_tags:
-    - name: Role
-      value: pathfinder
-    - name: PathfinderSet
-      value: PATHFINDERS
-    interface_tags:
-    - interface: Ethernet1
-      tags:
-      - name: Type
-        value: wan
-      - name: Carrier
-        value: ACME-MPLS-INC
-      - name: Circuit
-        value: mpls-pf2
-    - interface: Ethernet2
-      tags:
-      - name: Type
-        value: wan
-      - name: Carrier
-        value: GLOBAL-INTERNET-LIMITED
-      - name: Circuit
-        value: inet-pf2
-  fabric_name: WAN
-flow_tracking:
-  hardware:
-    trackers:
-    - name: FLOW-TRACKER
-      record_export:
-        on_inactive_timeout: 70000
-        on_interval: 5000
-      exporters:
-      - name: CV-TELEMETRY
-        collector:
-          host: 127.0.0.1
-        local_interface: Loopback0
-    shutdown: false
-dns_domain: wan.example.local
-aaa_authorization:
-  exec:
-    default: local
-=======
     applications:
       profiles:
       - name: VIDEO
@@ -455,6 +412,7 @@
       - name: APP-PROFILE-CONTROL-PLANE
         user_defined_applications:
         - name: APP-CONTROL-PLANE
+  fabric_name: WAN
 ntp:
   local_interface:
     name: Management1
@@ -777,5 +735,4 @@
       - name: BLUE
         vni: 100
       - name: RED
-        vni: 101
->>>>>>> 6ac93b3e
+        vni: 101