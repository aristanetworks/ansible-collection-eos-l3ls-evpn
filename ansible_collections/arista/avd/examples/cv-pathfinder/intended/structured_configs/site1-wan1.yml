--- conflicted
+++ resolved
@@ -390,6 +390,7 @@
       carrier: REGION1-INTERNET-CORP
       circuit_id: inet-site1-wan1
       pathgroup: INTERNET
+  fabric_name: WAN
 ntp:
   local_interface:
     name: Management1
@@ -895,97 +896,4 @@
       - name: RED
         vni: 101
       - name: default
-<<<<<<< HEAD
-        vni: 1
-flow_tracking:
-  hardware:
-    trackers:
-    - name: FLOW-TRACKER
-      record_export:
-        on_inactive_timeout: 70000
-        on_interval: 5000
-      exporters:
-      - name: CV-TELEMETRY
-        collector:
-          host: 127.0.0.1
-        local_interface: Loopback0
-    shutdown: false
-metadata:
-  cv_tags:
-    device_tags:
-    - name: Role
-      value: transit region
-    - name: Region
-      value: REGION1
-    - name: Zone
-      value: REGION1-ZONE
-    - name: Site
-      value: SITE1
-    interface_tags:
-    - interface: Ethernet1
-      tags:
-      - name: Type
-        value: lan
-    - interface: Ethernet1.100
-      tags:
-      - name: Type
-        value: lan
-    - interface: Ethernet1.101
-      tags:
-      - name: Type
-        value: lan
-    - interface: Ethernet2
-      tags:
-      - name: Type
-        value: lan
-    - interface: Ethernet2.100
-      tags:
-      - name: Type
-        value: lan
-    - interface: Ethernet2.101
-      tags:
-      - name: Type
-        value: lan
-    - interface: Ethernet3
-      tags:
-      - name: Type
-        value: wan
-      - name: Carrier
-        value: ACME-MPLS-INC
-      - name: Circuit
-        value: mpls-site1-wan1
-    - interface: Ethernet4
-      tags:
-      - name: Type
-        value: wan
-      - name: Carrier
-        value: REGION1-INTERNET-CORP
-      - name: Circuit
-        value: inet-site1-wan1
-  cv_pathfinder:
-    role: transit region
-    ssl_profile: STUN-DTLS
-    vtep_ip: 192.168.42.3
-    region: REGION1
-    zone: REGION1-ZONE
-    site: SITE1
-    interfaces:
-    - name: Ethernet3
-      carrier: ACME-MPLS-INC
-      circuit_id: mpls-site1-wan1
-      pathgroup: MPLS
-    - name: Ethernet4
-      carrier: REGION1-INTERNET-CORP
-      circuit_id: inet-site1-wan1
-      pathgroup: INTERNET
-    pathfinders:
-    - vtep_ip: 192.168.42.1
-    - vtep_ip: 192.168.42.2
-  fabric_name: WAN
-dns_domain: wan.example.local
-aaa_authorization:
-  exec:
-    default: local
-=======
-        vni: 1
->>>>>>> 6ac93b3e
+        vni: 1