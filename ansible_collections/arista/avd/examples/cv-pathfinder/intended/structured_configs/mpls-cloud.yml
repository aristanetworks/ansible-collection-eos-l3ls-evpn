--- conflicted
+++ resolved
@@ -92,6 +92,8 @@
   lldp:
     transmit: false
     receive: false
+metadata:
+  fabric_name: WAN
 ntp:
   local_interface:
     name: Management1
@@ -117,14 +119,6 @@
     interval: 300
     min_rx: 300
     multiplier: 3
-<<<<<<< HEAD
-metadata:
-  fabric_name: WAN
-dns_domain: wan.example.local
-aaa_authorization:
-  exec:
-    default: local
-=======
 router_bgp:
   as: '65042'
   router_id: 172.31.255.22
@@ -176,5 +170,4 @@
     ending: 1199
 vrfs:
 - name: MGMT
-  ip_routing: false
->>>>>>> 6ac93b3e
+  ip_routing: false