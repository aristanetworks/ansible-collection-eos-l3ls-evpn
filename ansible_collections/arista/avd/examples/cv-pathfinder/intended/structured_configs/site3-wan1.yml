aaa_authorization:
  exec:
    default: local
aaa_root:
  disabled: true
agents:
- name: KernelFib
  environment_variables:
  - name: KERNELFIB_PROGRAM_ALL_ECMP
    value: '1'
application_traffic_recognition:
  field_sets:
    l4_ports:
    - name: VIDEO-PORTS
      port_values:
      - 4242-4244
    - name: VOICE-PORTS
      port_values:
      - 666-667
    ipv4_prefixes:
    - name: PFX-PATHFINDERS
      prefix_values:
      - 192.168.42.1/32
      - 192.168.42.2/32
  applications:
    ipv4_applications:
    - name: VIDEO-APP
      protocols:
      - tcp
      - udp
      udp_dest_port_set_name: VIDEO-PORTS
      tcp_dest_port_set_name: VIDEO-PORTS
    - name: VOICE-APP
      protocols:
      - tcp
      tcp_dest_port_set_name: VOICE-PORTS
    - name: NORMAL-DATA-APP
      dscp_ranges:
      - af23
    - name: NOT-SO-IMPORTANT-DATA-APP
      dscp_ranges:
      - '0'
    - name: APP-CONTROL-PLANE
      dest_prefix_set_name: PFX-PATHFINDERS
  application_profiles:
  - name: VIDEO
    applications:
    - name: VIDEO-APP
  - name: VOICE
    applications:
    - name: VOICE-APP
  - name: NORMAL-DATA
    applications:
    - name: NORMAL-DATA-APP
  - name: NOT-SO-IMPORTANT-DATA
    applications:
    - name: NOT-SO-IMPORTANT-DATA-APP
  - name: APP-PROFILE-CONTROL-PLANE
    applications:
    - name: APP-CONTROL-PLANE
config_end: true
daemon_terminattr:
  cvaddrs:
  - www.cv-staging.corp.arista.io:443
  cvauth:
    method: token-secure
    token_file: /tmp/cv-onboarding-token
  cvvrf: MGMT
  disable_aaa: false
  ingestexclude: /Sysdb/cell/1/agent,/Sysdb/cell/2/agent
  smashexcludes: ale,flexCounter,hardware,kni,pulse,strata
dns_domain: wan.example.local
dps_interfaces:
- name: Dps1
  description: DPS Interface
  mtu: 9194
  ip_address: 192.168.42.11/32
  flow_tracker:
    hardware: FLOW-TRACKER
enable_password:
  disabled: true
ethernet_interfaces:
- name: Ethernet1
  description: L2_site3-leaf1_Ethernet1
  shutdown: false
  mtu: 9214
  peer: site3-leaf1
  peer_interface: Ethernet1
  peer_type: l2leaf
  switchport:
    enabled: false
- name: Ethernet1.666
  description: BLUE-TEST
  shutdown: false
  vrf: BLUE
  flow_tracker:
    hardware: FLOW-TRACKER
  encapsulation_dot1q:
    vlan: 666
  ip_address: 10.66.3.1/24
  peer: site3-leaf1
  peer_interface: Ethernet1 VLAN 666
  peer_type: l2leaf
- name: Ethernet1.42
  description: RED-TEST
  shutdown: false
  vrf: RED
  flow_tracker:
    hardware: FLOW-TRACKER
  encapsulation_dot1q:
    vlan: 42
  ip_address: 10.42.3.1/24
  peer: site3-leaf1
  peer_interface: Ethernet1 VLAN 42
  peer_type: l2leaf
- name: Ethernet4
  description: REGION2-INTERNET-CORP_inet-site3-wan1_inet-cloud_Ethernet8
  shutdown: false
  flow_tracker:
    hardware: FLOW-TRACKER
  ip_address: dhcp
  dhcp_client_accept_default_route: true
  access_group_in: ACL-INTERNET-IN_Ethernet4
  peer: inet-cloud
  peer_interface: Ethernet8
  peer_type: l3_interface
  switchport:
    enabled: false
flow_tracking:
  hardware:
    trackers:
    - name: FLOW-TRACKER
      record_export:
        on_inactive_timeout: 70000
        on_interval: 5000
      exporters:
      - name: CV-TELEMETRY
        collector:
          host: 127.0.0.1
        local_interface: Loopback0
    shutdown: false
hostname: site3-wan1
ip_access_lists:
- name: ACL-INTERNET-IN_Ethernet4
  entries:
  - sequence: 1
    remark: 'Not for PRODUCTION: This ACL is built this way because the lab has an out-of-band interface'
  - sequence: 10
    action: permit
    protocol: udp
    source: any
    destination: 100.64.30.2
    destination_ports_match: eq
    destination_ports:
    - isakmp
    - non500-isakmp
  - sequence: 30
    action: permit
    protocol: icmp
    source: any
    destination: 100.64.30.2
  - action: deny
    protocol: ip
    source: any
    destination: any
ip_extcommunity_lists:
- name: ECL-EVPN-SOO
  entries:
  - type: permit
    extcommunities: soo 192.168.255.11:203
ip_name_servers:
- ip_address: 192.168.17.1
  vrf: MGMT
ip_routing: true
ip_security:
  ike_policies:
  - name: CP-IKE-POLICY
    local_id: 192.168.42.11
  sa_policies:
  - name: DP-SA-POLICY
    esp:
      encryption: aes256gcm128
    pfs_dh_group: 14
  - name: CP-SA-POLICY
    esp:
      encryption: aes256gcm128
    pfs_dh_group: 14
  profiles:
  - name: DP-PROFILE
    sa_policy: DP-SA-POLICY
    connection: start
    shared_key: 141600021F102B
    dpd:
      interval: 10
      time: 50
      action: clear
    mode: transport
  - name: CP-PROFILE
    ike_policy: CP-IKE-POLICY
    sa_policy: CP-SA-POLICY
    connection: start
    shared_key: 045A190F1C354D
    dpd:
      interval: 10
      time: 50
      action: clear
    mode: transport
  key_controller:
    profile: DP-PROFILE
is_deployed: true
local_users:
- name: ansible
  privilege: 15
  role: network-admin
  sha512_password: $6$7u4j1rkb3VELgcZE$EJt2Qff8kd/TapRoci0XaIZsL4tFzgq1YZBLD9c6f/knXzvcYY0NcMKndZeCv0T268knGKhOEwZAxqKjlMm920
- name: arista
  privilege: 15
  role: network-admin
  sha512_password: $6$Enl0WfE32FthwyiJ$yTyGaEJ2uPKLU.F7314YtB7J1jrzrMi7ogXIRTEHQfLdLgKWWmr1UvNlZLN6AyuxET7G5aH3AI9OYRzxVTkB1.
- name: cvpadmin
  privilege: 15
  role: network-admin
  sha512_password: $6$a7LdQWHxWzYHpvVt$n62q.1mbm4kzQ5oBr0lhXCE9ntnTn.SNa16DovZHahFQLH.iPcPMZa5JUSFtncrDW4EDQ3oSWgP8G0S4FtOFx1
loopback_interfaces:
- name: Loopback0
  description: ROUTER_ID
  shutdown: false
  ip_address: 192.168.255.11/32
management_api_http:
  enable_https: true
  enable_vrfs:
  - name: MGMT
management_interfaces:
- name: Management1
  description: OOB_MANAGEMENT
  shutdown: false
  vrf: MGMT
  ip_address: 192.168.17.20/24
  type: oob
  gateway: 192.168.17.1
  lldp:
    transmit: false
    receive: false
management_security:
  ssl_profiles:
  - name: STUN-DTLS
    tls_versions: '1.2'
    trust_certificate:
      certificates:
      - aristaDeviceCertProvisionerDefaultRootCA.crt
    certificate:
      file: STUN-DTLS.crt
      key: STUN-DTLS.key
metadata:
  cv_tags:
    device_tags:
    - name: Role
      value: edge
    - name: Region
      value: REGION2
    - name: Zone
      value: REGION2-ZONE
    - name: Site
      value: SITE3
    interface_tags:
    - interface: Ethernet1
      tags:
      - name: Type
        value: lan
    - interface: Ethernet1.666
      tags:
      - name: Type
        value: lan
    - interface: Ethernet1.42
      tags:
      - name: Type
        value: lan
    - interface: Ethernet4
      tags:
      - name: Type
        value: wan
      - name: Carrier
        value: REGION2-INTERNET-CORP
      - name: Circuit
        value: inet-site3-wan1
  cv_pathfinder:
    role: edge
    region: REGION2
    zone: REGION2-ZONE
    site: SITE3
    vtep_ip: 192.168.42.11
    ssl_profile: STUN-DTLS
    pathfinders:
    - vtep_ip: 192.168.42.1
    - vtep_ip: 192.168.42.2
    interfaces:
    - name: Ethernet4
      carrier: REGION2-INTERNET-CORP
      circuit_id: inet-site3-wan1
      pathgroup: INTERNET
ntp:
  local_interface:
    name: Management1
    vrf: MGMT
  servers:
  - name: 0.pool.ntp.org
    preferred: true
    vrf: MGMT
prefix_lists:
- name: PL-LOOPBACKS-EVPN-OVERLAY
  sequence_numbers:
  - sequence: 10
    action: permit 192.168.255.0/24 eq 32
route_maps:
- name: RM-CONN-2-BGP
  sequence_numbers:
  - sequence: 10
    type: permit
    match:
    - ip address prefix-list PL-LOOPBACKS-EVPN-OVERLAY
    set:
    - extcommunity soo 192.168.255.11:203 additive
- name: RM-EVPN-SOO-IN
  sequence_numbers:
  - sequence: 10
    type: deny
    match:
    - extcommunity ECL-EVPN-SOO
  - sequence: 20
    type: permit
- name: RM-EVPN-SOO-OUT
  sequence_numbers:
  - sequence: 10
    type: permit
    set:
    - extcommunity soo 192.168.255.11:203 additive
- name: RM-EVPN-EXPORT-VRF-DEFAULT
  sequence_numbers:
  - sequence: 10
    type: permit
    match:
    - extcommunity ECL-EVPN-SOO
router_adaptive_virtual_topology:
  topology_role: edge
  region:
    name: REGION2
    id: 2
  zone:
    name: REGION2-ZONE
    id: 1
  site:
    name: SITE3
    id: 203
  profiles:
  - name: BLUE-POLICY-VIDEO
    load_balance_policy: LB-BLUE-POLICY-VIDEO
  - name: BLUE-POLICY-VOICE
    load_balance_policy: LB-BLUE-POLICY-VOICE
  - name: BLUE-POLICY-DEFAULT
    load_balance_policy: LB-BLUE-POLICY-DEFAULT
  - name: RED-POLICY-NORMAL-DATA
    load_balance_policy: LB-RED-POLICY-NORMAL-DATA
  - name: RED-POLICY-NOT-SO-IMPORTANT-DATA
    load_balance_policy: LB-RED-POLICY-NOT-SO-IMPORTANT-DATA
  - name: DEFAULT-POLICY-CONTROL-PLANE
    load_balance_policy: LB-DEFAULT-POLICY-CONTROL-PLANE
  - name: DEFAULT-POLICY-DEFAULT
    load_balance_policy: LB-DEFAULT-POLICY-DEFAULT
  policies:
  - name: BLUE-POLICY
    matches:
    - application_profile: VIDEO
      avt_profile: BLUE-POLICY-VIDEO
    - application_profile: VOICE
      avt_profile: BLUE-POLICY-VOICE
      dscp: 46
    - application_profile: default
      avt_profile: BLUE-POLICY-DEFAULT
  - name: RED-POLICY
    matches:
    - application_profile: NORMAL-DATA
      avt_profile: RED-POLICY-NORMAL-DATA
    - application_profile: NOT-SO-IMPORTANT-DATA
      avt_profile: RED-POLICY-NOT-SO-IMPORTANT-DATA
  - name: DEFAULT-POLICY-WITH-CP
    matches:
    - application_profile: APP-PROFILE-CONTROL-PLANE
      avt_profile: DEFAULT-POLICY-CONTROL-PLANE
    - application_profile: default
      avt_profile: DEFAULT-POLICY-DEFAULT
  vrfs:
  - name: BLUE
    policy: BLUE-POLICY
    profiles:
    - name: BLUE-POLICY-VIDEO
      id: 2
    - name: BLUE-POLICY-VOICE
      id: 3
    - name: BLUE-POLICY-DEFAULT
      id: 1
  - name: RED
    policy: RED-POLICY
    profiles:
    - name: RED-POLICY-NORMAL-DATA
      id: 3
    - name: RED-POLICY-NOT-SO-IMPORTANT-DATA
      id: 4
  - name: default
    policy: DEFAULT-POLICY-WITH-CP
    profiles:
    - name: DEFAULT-POLICY-CONTROL-PLANE
      id: 254
    - name: DEFAULT-POLICY-DEFAULT
      id: 1
router_bfd:
  multihop:
    interval: 300
    min_rx: 300
    multiplier: 3
router_bgp:
  as: '65000'
  router_id: 192.168.255.11
  maximum_paths:
    paths: 16
  bgp:
    default:
      ipv4_unicast: false
  peer_groups:
  - name: WAN-OVERLAY-PEERS
    type: wan
    remote_as: '65000'
    update_source: Dps1
    bfd: true
    bfd_timers:
      interval: 1000
      min_rx: 1000
      multiplier: 10
    password: htm4AZe9mIQOO1uiMuGgYQ==
    send_community: all
    maximum_routes: 0
    ttl_maximum_hops: 1
  neighbors:
  - ip_address: 192.168.42.1
    peer_group: WAN-OVERLAY-PEERS
    peer: pf1
    description: pf1_Dps1
  - ip_address: 192.168.42.2
    peer_group: WAN-OVERLAY-PEERS
    peer: pf2
    description: pf2_Dps1
  redistribute:
    connected:
      enabled: true
      route_map: RM-CONN-2-BGP
  address_family_evpn:
    peer_groups:
    - name: WAN-OVERLAY-PEERS
      activate: true
      route_map_in: RM-EVPN-SOO-IN
      route_map_out: RM-EVPN-SOO-OUT
      encapsulation: path-selection
  address_family_ipv4:
    peer_groups:
    - name: WAN-OVERLAY-PEERS
      activate: false
  address_family_ipv4_sr_te:
    peer_groups:
    - name: WAN-OVERLAY-PEERS
      activate: true
  address_family_link_state:
    peer_groups:
    - name: WAN-OVERLAY-PEERS
      activate: true
    path_selection:
      roles:
        producer: true
  address_family_path_selection:
    bgp:
      additional_paths:
        receive: true
        send: any
    peer_groups:
    - name: WAN-OVERLAY-PEERS
      activate: true
  vrfs:
  - name: BLUE
    rd: 192.168.255.11:100
    route_targets:
      import:
      - address_family: evpn
        route_targets:
        - 100:100
      export:
      - address_family: evpn
        route_targets:
        - 100:100
    router_id: 192.168.255.11
    redistribute:
      connected:
        enabled: true
  - name: RED
    rd: 192.168.255.11:101
    route_targets:
      import:
      - address_family: evpn
        route_targets:
        - 101:101
      export:
      - address_family: evpn
        route_targets:
        - 101:101
    router_id: 192.168.255.11
    redistribute:
      connected:
        enabled: true
  - name: default
    rd: 192.168.255.11:1
    route_targets:
      import:
      - address_family: evpn
        route_targets:
        - '1:1'
      export:
      - address_family: evpn
        route_targets:
        - '1:1'
        - route-map RM-EVPN-EXPORT-VRF-DEFAULT
router_path_selection:
  path_groups:
  - name: INTERNET
    id: 102
    ipsec_profile: CP-PROFILE
    local_interfaces:
    - name: Ethernet4
      stun:
        server_profiles:
        - INTERNET-pf1-Ethernet2
        - INTERNET-pf2-Ethernet2
    dynamic_peers:
      enabled: true
    static_peers:
    - router_ip: 192.168.42.1
      name: pf1
      ipv4_addresses:
      - 100.64.100.2
    - router_ip: 192.168.42.2
      name: pf2
      ipv4_addresses:
      - 100.64.200.2
  load_balance_policies:
  - name: LB-BLUE-POLICY-VIDEO
    path_groups:
    - name: INTERNET
  - name: LB-BLUE-POLICY-VOICE
    lowest_hop_count: true
    jitter: 30
    latency: 150
    loss_rate: '1'
    path_groups:
    - name: INTERNET
      priority: 2
  - name: LB-BLUE-POLICY-DEFAULT
    path_groups:
    - name: INTERNET
  - name: LB-RED-POLICY-NORMAL-DATA
    path_groups:
    - name: INTERNET
  - name: LB-RED-POLICY-NOT-SO-IMPORTANT-DATA
    path_groups:
    - name: INTERNET
  - name: LB-DEFAULT-POLICY-CONTROL-PLANE
    path_groups:
    - name: INTERNET
  - name: LB-DEFAULT-POLICY-DEFAULT
    path_groups:
    - name: INTERNET
  tcp_mss_ceiling:
    ipv4_segment_size: auto
router_traffic_engineering:
  enabled: true
service_routing_protocols_model: multi-agent
spanning_tree:
  mode: none
static_routes:
- vrf: MGMT
  destination_address_prefix: 0.0.0.0/0
  gateway: 192.168.17.1
stun:
  client:
    server_profiles:
    - name: INTERNET-pf1-Ethernet2
      ip_address: 100.64.100.2
      ssl_profile: STUN-DTLS
    - name: INTERNET-pf2-Ethernet2
      ip_address: 100.64.200.2
      ssl_profile: STUN-DTLS
transceiver_qsfp_default_mode_4x10: false
vrfs:
- name: MGMT
  ip_routing: false
- name: BLUE
  ip_routing: true
  tenant: WAN-EXAMPLE-TENANT
- name: RED
  ip_routing: true
  tenant: WAN-EXAMPLE-TENANT
vxlan_interface:
  vxlan1:
    description: site3-wan1_VTEP
    vxlan:
      source_interface: Dps1
      udp_port: 4789
      vrfs:
      - name: BLUE
        vni: 100
      - name: RED
        vni: 101
      - name: default
<<<<<<< HEAD
        vni: 1
flow_tracking:
  hardware:
    trackers:
    - name: FLOW-TRACKER
      record_export:
        on_inactive_timeout: 70000
        on_interval: 5000
      exporters:
      - name: CV-TELEMETRY
        collector:
          host: 127.0.0.1
        local_interface: Loopback0
    shutdown: false
metadata:
  cv_tags:
    device_tags:
    - name: Role
      value: edge
    - name: Region
      value: REGION2
    - name: Zone
      value: REGION2-ZONE
    - name: Site
      value: SITE3
    interface_tags:
    - interface: Ethernet1
      tags:
      - name: Type
        value: lan
    - interface: Ethernet1.666
      tags:
      - name: Type
        value: lan
    - interface: Ethernet1.42
      tags:
      - name: Type
        value: lan
    - interface: Ethernet4
      tags:
      - name: Type
        value: wan
      - name: Carrier
        value: REGION2-INTERNET-CORP
      - name: Circuit
        value: inet-site3-wan1
  cv_pathfinder:
    role: edge
    ssl_profile: STUN-DTLS
    vtep_ip: 192.168.42.11
    region: REGION2
    zone: REGION2-ZONE
    site: SITE3
    interfaces:
    - name: Ethernet4
      carrier: REGION2-INTERNET-CORP
      circuit_id: inet-site3-wan1
      pathgroup: INTERNET
    pathfinders:
    - vtep_ip: 192.168.42.1
    - vtep_ip: 192.168.42.2
  fabric_name: WAN
dns_domain: wan.example.local
aaa_authorization:
  exec:
    default: local
=======
        vni: 1
>>>>>>> 6ac93b3e
<|MERGE_RESOLUTION|>--- conflicted
+++ resolved
@@ -298,6 +298,7 @@
       carrier: REGION2-INTERNET-CORP
       circuit_id: inet-site3-wan1
       pathgroup: INTERNET
+  fabric_name: WAN
 ntp:
   local_interface:
     name: Management1
@@ -616,73 +617,4 @@
       - name: RED
         vni: 101
       - name: default
-<<<<<<< HEAD
-        vni: 1
-flow_tracking:
-  hardware:
-    trackers:
-    - name: FLOW-TRACKER
-      record_export:
-        on_inactive_timeout: 70000
-        on_interval: 5000
-      exporters:
-      - name: CV-TELEMETRY
-        collector:
-          host: 127.0.0.1
-        local_interface: Loopback0
-    shutdown: false
-metadata:
-  cv_tags:
-    device_tags:
-    - name: Role
-      value: edge
-    - name: Region
-      value: REGION2
-    - name: Zone
-      value: REGION2-ZONE
-    - name: Site
-      value: SITE3
-    interface_tags:
-    - interface: Ethernet1
-      tags:
-      - name: Type
-        value: lan
-    - interface: Ethernet1.666
-      tags:
-      - name: Type
-        value: lan
-    - interface: Ethernet1.42
-      tags:
-      - name: Type
-        value: lan
-    - interface: Ethernet4
-      tags:
-      - name: Type
-        value: wan
-      - name: Carrier
-        value: REGION2-INTERNET-CORP
-      - name: Circuit
-        value: inet-site3-wan1
-  cv_pathfinder:
-    role: edge
-    ssl_profile: STUN-DTLS
-    vtep_ip: 192.168.42.11
-    region: REGION2
-    zone: REGION2-ZONE
-    site: SITE3
-    interfaces:
-    - name: Ethernet4
-      carrier: REGION2-INTERNET-CORP
-      circuit_id: inet-site3-wan1
-      pathgroup: INTERNET
-    pathfinders:
-    - vtep_ip: 192.168.42.1
-    - vtep_ip: 192.168.42.2
-  fabric_name: WAN
-dns_domain: wan.example.local
-aaa_authorization:
-  exec:
-    default: local
-=======
-        vni: 1
->>>>>>> 6ac93b3e
+        vni: 1